--- conflicted
+++ resolved
@@ -151,25 +151,15 @@
             if (ce->e1->type)
             {
                 Type *t = ce->e1->type->toBasetype();
-<<<<<<< HEAD
-                if ((t->ty == Tfunction && ((TypeFunction *)t)->purity > PUREweak &&
-                                           ((TypeFunction *)t)->isnothrow)
-                    ||
-                    (t->ty == Tdelegate && ((TypeFunction *)((TypeDelegate *)t)->next)->purity > PUREweak &&
-                                           ((TypeFunction *)((TypeDelegate *)t)->next)->isnothrow)
-#if DMD_OBJC
-                    ||
-                    (t->ty == Tobjcselector && ((TypeFunction *)((TypeObjcSelector *)t)->next)->purity > PUREweak &&
-                                           ((TypeFunction *)((TypeObjcSelector *)t)->next)->isnothrow)
-#endif
-                   )
-=======
                 if (t->ty == Tdelegate)
                     t = ((TypeDelegate *)t)->next;
+#if DMD_OBJC
+                if (t->ty == Tobjcselector)
+                    t = ((TypeObjcSelector *)t)->next;
+#endif
                 if (t->ty == Tfunction &&
                     (ce->f ? callSideEffectLevel(ce->f)
                            : callSideEffectLevel(ce->e1->type)) > 0)
->>>>>>> 4fbe9f4e
                 {
                 }
                 else
