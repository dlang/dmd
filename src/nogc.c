--- conflicted
+++ resolved
@@ -155,20 +155,6 @@
     }
     void visit(CallExp *e)
     {
-<<<<<<< HEAD
-=======
-        if (e->e1 && e->e1->op == TOKvar)
-        {
-            VarExp *ve = (VarExp*)e->e1;
-            if (ve->var && ve->var->isFuncDeclaration() && ve->var->isFuncDeclaration()->ident)
-            {
-                Identifier *ident = ve->var->isFuncDeclaration()->ident;
-
-                if (ident == Id::adDup)
-                    func->printGCUsage(e->loc, "'dup' causes gc allocation");
-            }
-        }
->>>>>>> 49eea9d3
     }
     void visit(CatExp *e)
     {
