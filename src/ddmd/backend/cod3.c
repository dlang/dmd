--- conflicted
+++ resolved
@@ -4325,11 +4325,7 @@
 
     thunkoffset = Offset(seg);
     pinholeopt(c,NULL);
-<<<<<<< HEAD
     codout(seg,c);
-=======
-    codout(cseg,c);
->>>>>>> f6558b9d
     code_free(c);
 
     sthunk->Soffset = thunkoffset;
