/**
 * Compiler implementation of the
 * $(LINK2 http://www.dlang.org, D programming language).
 *
 * Copyright:   Copyright (c) 1999-2017 by Digital Mars, All Rights Reserved
 * Authors:     $(LINK2 http://www.digitalmars.com, Walter Bright)
 * License:     $(LINK2 http://www.boost.org/LICENSE_1_0.txt, Boost License 1.0)
 * Source:      $(LINK2 https://github.com/dlang/dmd/blob/master/src/ddmd/attrib.d, _attrib.d)
 */

module ddmd.attrib;

// Online documentation: https://dlang.org/phobos/ddmd_attrib.html

import ddmd.aggregate;
import ddmd.arraytypes;
import ddmd.cond;
import ddmd.declaration;
import ddmd.dmodule;
import ddmd.dscope;
import ddmd.dsymbol;
import ddmd.expression;
import ddmd.func;
import ddmd.globals;
import ddmd.hdrgen;
import ddmd.id;
import ddmd.identifier;
import ddmd.mtype;
import ddmd.root.outbuffer;
import ddmd.target;
import ddmd.tokens;
import ddmd.semantic;
import ddmd.visitor;

/***********************************************************
 */
extern (C++) abstract class AttribDeclaration : Dsymbol
{
    Dsymbols* decl;     // array of Dsymbol's

    final extern (D) this(Dsymbols* decl)
    {
        this.decl = decl;
    }

    Dsymbols* include(Scope* sc, ScopeDsymbol sds)
    {
        if (errors)
            return null;

        return decl;
    }

    override final int apply(Dsymbol_apply_ft_t fp, void* param)
    {
        Dsymbols* d = include(_scope, null);
        if (d)
        {
            for (size_t i = 0; i < d.dim; i++)
            {
                Dsymbol s = (*d)[i];
                if (s)
                {
                    if (s.apply(fp, param))
                        return 1;
                }
            }
        }
        return 0;
    }

    /****************************************
     * Create a new scope if one or more given attributes
     * are different from the sc's.
     * If the returned scope != sc, the caller should pop
     * the scope after it used.
     */
    static Scope* createNewScope(Scope* sc, StorageClass stc, LINK linkage,
        CPPMANGLE cppmangle, Prot protection, int explicitProtection,
        AlignDeclaration aligndecl, PINLINE inlining)
    {
        Scope* sc2 = sc;
        if (stc != sc.stc ||
            linkage != sc.linkage ||
            cppmangle != sc.cppmangle ||
            !protection.isSubsetOf(sc.protection) ||
            explicitProtection != sc.explicitProtection ||
            aligndecl !is sc.aligndecl ||
            inlining != sc.inlining)
        {
            // create new one for changes
            sc2 = sc.copy();
            sc2.stc = stc;
            sc2.linkage = linkage;
            sc2.cppmangle = cppmangle;
            sc2.protection = protection;
            sc2.explicitProtection = explicitProtection;
            sc2.aligndecl = aligndecl;
            sc2.inlining = inlining;
        }
        return sc2;
    }

    /****************************************
     * A hook point to supply scope for members.
     * addMember, setScope, importAll, semantic, semantic2 and semantic3 will use this.
     */
    Scope* newScope(Scope* sc)
    {
        return sc;
    }

    override void addMember(Scope* sc, ScopeDsymbol sds)
    {
        Dsymbols* d = include(sc, sds);
        if (d)
        {
            Scope* sc2 = newScope(sc);
            for (size_t i = 0; i < d.dim; i++)
            {
                Dsymbol s = (*d)[i];
                //printf("\taddMember %s to %s\n", s.toChars(), sds.toChars());
                s.addMember(sc2, sds);
            }
            if (sc2 != sc)
                sc2.pop();
        }
    }

    override void setScope(Scope* sc)
    {
        Dsymbols* d = include(sc, null);
        //printf("\tAttribDeclaration::setScope '%s', d = %p\n",toChars(), d);
        if (d)
        {
            Scope* sc2 = newScope(sc);
            for (size_t i = 0; i < d.dim; i++)
            {
                Dsymbol s = (*d)[i];
                s.setScope(sc2);
            }
            if (sc2 != sc)
                sc2.pop();
        }
    }

    override void importAll(Scope* sc)
    {
        Dsymbols* d = include(sc, null);
        //printf("\tAttribDeclaration::importAll '%s', d = %p\n", toChars(), d);
        if (d)
        {
            Scope* sc2 = newScope(sc);
            for (size_t i = 0; i < d.dim; i++)
            {
                Dsymbol s = (*d)[i];
                s.importAll(sc2);
            }
            if (sc2 != sc)
                sc2.pop();
        }
    }

    override void addComment(const(char)* comment)
    {
        //printf("AttribDeclaration::addComment %s\n", comment);
        if (comment)
        {
            Dsymbols* d = include(null, null);
            if (d)
            {
                for (size_t i = 0; i < d.dim; i++)
                {
                    Dsymbol s = (*d)[i];
                    //printf("AttribDeclaration::addComment %s\n", s.toChars());
                    s.addComment(comment);
                }
            }
        }
    }

    override const(char)* kind() const
    {
        return "attribute";
    }

    override bool oneMember(Dsymbol* ps, Identifier ident)
    {
        Dsymbols* d = include(null, null);
        return Dsymbol.oneMembers(d, ps, ident);
    }

    override void setFieldOffset(AggregateDeclaration ad, uint* poffset, bool isunion)
    {
        Dsymbols* d = include(null, null);
        if (d)
        {
            for (size_t i = 0; i < d.dim; i++)
            {
                Dsymbol s = (*d)[i];
                s.setFieldOffset(ad, poffset, isunion);
            }
        }
    }

    override final bool hasPointers()
    {
        Dsymbols* d = include(null, null);
        if (d)
        {
            for (size_t i = 0; i < d.dim; i++)
            {
                Dsymbol s = (*d)[i];
                if (s.hasPointers())
                    return true;
            }
        }
        return false;
    }

    override final bool hasStaticCtorOrDtor()
    {
        Dsymbols* d = include(null, null);
        if (d)
        {
            for (size_t i = 0; i < d.dim; i++)
            {
                Dsymbol s = (*d)[i];
                if (s.hasStaticCtorOrDtor())
                    return true;
            }
        }
        return false;
    }

    override final void checkCtorConstInit()
    {
        Dsymbols* d = include(null, null);
        if (d)
        {
            for (size_t i = 0; i < d.dim; i++)
            {
                Dsymbol s = (*d)[i];
                s.checkCtorConstInit();
            }
        }
    }

    /****************************************
     */
    override final void addLocalClass(ClassDeclarations* aclasses)
    {
        Dsymbols* d = include(null, null);
        if (d)
        {
            for (size_t i = 0; i < d.dim; i++)
            {
                Dsymbol s = (*d)[i];
                s.addLocalClass(aclasses);
            }
        }
    }

    override final inout(AttribDeclaration) isAttribDeclaration() inout
    {
        return this;
    }

    override void accept(Visitor v)
    {
        v.visit(this);
    }
}

/***********************************************************
 */
extern (C++) class StorageClassDeclaration : AttribDeclaration
{
    StorageClass stc;

    final extern (D) this(StorageClass stc, Dsymbols* decl)
    {
        super(decl);
        this.stc = stc;
    }

    override Dsymbol syntaxCopy(Dsymbol s)
    {
        assert(!s);
        return new StorageClassDeclaration(stc, Dsymbol.arraySyntaxCopy(decl));
    }

    override Scope* newScope(Scope* sc)
    {
        StorageClass scstc = sc.stc;
        /* These sets of storage classes are mutually exclusive,
         * so choose the innermost or most recent one.
         */
        if (stc & (STCauto | STCscope | STCstatic | STCextern | STCmanifest))
            scstc &= ~(STCauto | STCscope | STCstatic | STCextern | STCmanifest);
        if (stc & (STCauto | STCscope | STCstatic | STCtls | STCmanifest | STCgshared))
            scstc &= ~(STCauto | STCscope | STCstatic | STCtls | STCmanifest | STCgshared);
        if (stc & (STCconst | STCimmutable | STCmanifest))
            scstc &= ~(STCconst | STCimmutable | STCmanifest);
        if (stc & (STCgshared | STCshared | STCtls))
            scstc &= ~(STCgshared | STCshared | STCtls);
        if (stc & (STCsafe | STCtrusted | STCsystem))
            scstc &= ~(STCsafe | STCtrusted | STCsystem);
        scstc |= stc;
        //printf("scstc = x%llx\n", scstc);
        return createNewScope(sc, scstc, sc.linkage, sc.cppmangle,
            sc.protection, sc.explicitProtection, sc.aligndecl, sc.inlining);
    }

    override final bool oneMember(Dsymbol* ps, Identifier ident)
    {
        bool t = Dsymbol.oneMembers(decl, ps, ident);
        if (t && *ps)
        {
            /* This is to deal with the following case:
             * struct Tick {
             *   template to(T) { const T to() { ... } }
             * }
             * For eponymous function templates, the 'const' needs to get attached to 'to'
             * before the semantic analysis of 'to', so that template overloading based on the
             * 'this' pointer can be successful.
             */
            FuncDeclaration fd = (*ps).isFuncDeclaration();
            if (fd)
            {
                /* Use storage_class2 instead of storage_class otherwise when we do .di generation
                 * we'll wind up with 'const const' rather than 'const'.
                 */
                /* Don't think we need to worry about mutually exclusive storage classes here
                 */
                fd.storage_class2 |= stc;
            }
        }
        return t;
    }

    override void addMember(Scope* sc, ScopeDsymbol sds)
    {
        Dsymbols* d = include(sc, sds);
        if (d)
        {
            Scope* sc2 = newScope(sc);
            for (size_t i = 0; i < d.dim; i++)
            {
                Dsymbol s = (*d)[i];
                //printf("\taddMember %s to %s\n", s.toChars(), sds.toChars());
                // STClocal needs to be attached before the member is added to the scope (because it influences the parent symbol)
                if (auto decl = s.isDeclaration())
                {
                    decl.storage_class |= stc & STClocal;
                    if (auto sdecl = s.isStorageClassDeclaration()) // TODO: why is this not enough to deal with the nested case?
                    {
                        sdecl.stc |= stc & STClocal;
                    }
                }
                s.addMember(sc2, sds);
            }
            if (sc2 != sc)
                sc2.pop();
        }

    }

    override inout(StorageClassDeclaration) isStorageClassDeclaration() inout
    {
        return this;
    }

    override void accept(Visitor v)
    {
        v.visit(this);
    }
}

/***********************************************************
 */
extern (C++) final class DeprecatedDeclaration : StorageClassDeclaration
{
    Expression msg;
    const(char)* msgstr;

    extern (D) this(Expression msg, Dsymbols* decl)
    {
        super(STCdeprecated, decl);
        this.msg = msg;
    }

    override Dsymbol syntaxCopy(Dsymbol s)
    {
        assert(!s);
        return new DeprecatedDeclaration(msg.syntaxCopy(), Dsymbol.arraySyntaxCopy(decl));
    }

    /**
     * Provides a new scope with `STCdeprecated` and `Scope.depdecl` set
     *
     * Calls `StorageClassDeclaration.newScope` (as it must be called or copied
     * in any function overriding `newScope`), then set the `Scope`'s depdecl.
     *
     * Returns:
     *   Always a new scope, to use for this `DeprecatedDeclaration`'s members.
     */
    override Scope* newScope(Scope* sc)
    {
        auto scx = super.newScope(sc);
        // The enclosing scope is deprecated as well
        if (scx == sc)
            scx = sc.push();
        scx.depdecl = this;
        return scx;
    }

    override void setScope(Scope* sc)
    {
        //printf("DeprecatedDeclaration::setScope() %p\n", this);
        if (decl)
            Dsymbol.setScope(sc); // for forward reference
        return AttribDeclaration.setScope(sc);
    }

    override void accept(Visitor v)
    {
        v.visit(this);
    }
}

/***********************************************************
 */
extern (C++) final class LinkDeclaration : AttribDeclaration
{
    LINK linkage;

    extern (D) this(LINK p, Dsymbols* decl)
    {
        super(decl);
        //printf("LinkDeclaration(linkage = %d, decl = %p)\n", p, decl);
        linkage = (p == LINKsystem) ? Target.systemLinkage() : p;
    }

    static LinkDeclaration create(LINK p, Dsymbols* decl)
    {
        return new LinkDeclaration(p, decl);
    }

    override Dsymbol syntaxCopy(Dsymbol s)
    {
        assert(!s);
        return new LinkDeclaration(linkage, Dsymbol.arraySyntaxCopy(decl));
    }

    override Scope* newScope(Scope* sc)
    {
        return createNewScope(sc, sc.stc, this.linkage, sc.cppmangle, sc.protection, sc.explicitProtection,
            sc.aligndecl, sc.inlining);
    }

    override const(char)* toChars() const
    {
        return "extern ()";
    }

    override void accept(Visitor v)
    {
        v.visit(this);
    }
}

/***********************************************************
 */
extern (C++) final class CPPMangleDeclaration : AttribDeclaration
{
    CPPMANGLE cppmangle;

    extern (D) this(CPPMANGLE p, Dsymbols* decl)
    {
        super(decl);
        //printf("CPPMangleDeclaration(cppmangle = %d, decl = %p)\n", p, decl);
        cppmangle = p;
    }

    override Dsymbol syntaxCopy(Dsymbol s)
    {
        assert(!s);
        return new CPPMangleDeclaration(cppmangle, Dsymbol.arraySyntaxCopy(decl));
    }

    override Scope* newScope(Scope* sc)
    {
        return createNewScope(sc, sc.stc, LINKcpp, cppmangle, sc.protection, sc.explicitProtection,
            sc.aligndecl, sc.inlining);
    }

    override const(char)* toChars() const
    {
        return "extern ()";
    }

    override void accept(Visitor v)
    {
        v.visit(this);
    }
}

/***********************************************************
 */
extern (C++) final class ProtDeclaration : AttribDeclaration
{
    Prot protection;
    Identifiers* pkg_identifiers;

    /**
     * Params:
     *  loc = source location of attribute token
     *  p = protection attribute data
     *  decl = declarations which are affected by this protection attribute
     */
    extern (D) this(Loc loc, Prot p, Dsymbols* decl)
    {
        super(decl);
        this.loc = loc;
        this.protection = p;
        //printf("decl = %p\n", decl);
    }

    /**
     * Params:
     *  loc = source location of attribute token
     *  pkg_identifiers = list of identifiers for a qualified package name
     *  decl = declarations which are affected by this protection attribute
     */
    extern (D) this(Loc loc, Identifiers* pkg_identifiers, Dsymbols* decl)
    {
        super(decl);
        this.loc = loc;
        this.protection.kind = PROTpackage;
        this.protection.pkg = null;
        this.pkg_identifiers = pkg_identifiers;
    }

    override Dsymbol syntaxCopy(Dsymbol s)
    {
        assert(!s);
        if (protection.kind == PROTpackage)
            return new ProtDeclaration(this.loc, pkg_identifiers, Dsymbol.arraySyntaxCopy(decl));
        else
            return new ProtDeclaration(this.loc, protection, Dsymbol.arraySyntaxCopy(decl));
    }

    override Scope* newScope(Scope* sc)
    {
        if (pkg_identifiers)
            semantic(this, sc);
        return createNewScope(sc, sc.stc, sc.linkage, sc.cppmangle, this.protection, 1, sc.aligndecl, sc.inlining);
    }

    override void addMember(Scope* sc, ScopeDsymbol sds)
    {
        if (pkg_identifiers)
        {
            Dsymbol tmp;
            Package.resolve(pkg_identifiers, &tmp, null);
            protection.pkg = tmp ? tmp.isPackage() : null;
            pkg_identifiers = null;
        }
        if (protection.kind == PROTpackage && protection.pkg && sc._module)
        {
            Module m = sc._module;
            Package pkg = m.parent ? m.parent.isPackage() : null;
            if (!pkg || !protection.pkg.isAncestorPackageOf(pkg))
                error("does not bind to one of ancestor packages of module `%s`", m.toPrettyChars(true));
        }
        return AttribDeclaration.addMember(sc, sds);
    }

    override const(char)* kind() const
    {
        return "protection attribute";
    }

    override const(char)* toPrettyChars(bool)
    {
        assert(protection.kind > PROTundefined);
        OutBuffer buf;
        buf.writeByte('\'');
        protectionToBuffer(&buf, protection);
        buf.writeByte('\'');
        return buf.extractString();
    }

    override void accept(Visitor v)
    {
        v.visit(this);
    }
}

/***********************************************************
 */
extern (C++) final class AlignDeclaration : AttribDeclaration
{
    Expression ealign;
    enum structalign_t UNKNOWN = 0;
    static assert(STRUCTALIGN_DEFAULT != UNKNOWN);
    structalign_t salign = UNKNOWN;

    extern (D) this(Loc loc, Expression ealign, Dsymbols* decl)
    {
        super(decl);
        this.loc = loc;
        this.ealign = ealign;
    }

    override Dsymbol syntaxCopy(Dsymbol s)
    {
        assert(!s);
        return new AlignDeclaration(loc,
            ealign.syntaxCopy(), Dsymbol.arraySyntaxCopy(decl));
    }

    override Scope* newScope(Scope* sc)
    {
        return createNewScope(sc, sc.stc, sc.linkage, sc.cppmangle, sc.protection, sc.explicitProtection, this, sc.inlining);
    }

    override void accept(Visitor v)
    {
        v.visit(this);
    }
}

/***********************************************************
 */
extern (C++) final class AnonDeclaration : AttribDeclaration
{
    bool isunion;
    int sem;                // 1 if successful semantic()
    uint anonoffset;        // offset of anonymous struct
    uint anonstructsize;    // size of anonymous struct
    uint anonalignsize;     // size of anonymous struct for alignment purposes

    extern (D) this(Loc loc, bool isunion, Dsymbols* decl)
    {
        super(decl);
        this.loc = loc;
        this.isunion = isunion;
    }

    override Dsymbol syntaxCopy(Dsymbol s)
    {
        assert(!s);
        return new AnonDeclaration(loc, isunion, Dsymbol.arraySyntaxCopy(decl));
    }

    override void setScope(Scope* sc)
    {
        if (decl)
            Dsymbol.setScope(sc);
        return AttribDeclaration.setScope(sc);
    }

<<<<<<< HEAD
=======
    override void semantic(Scope* sc)
    {
        //printf("\tAnonDeclaration::semantic %s %p\n", isunion ? "union" : "struct", this);
        assert(sc.parent);
        auto p = sc.parent.pastMixin();
        auto ad = p.isAggregateDeclaration();
        if (!ad)
        {
            .error(loc, "%s can only be a part of an aggregate, not %s `%s`", kind(), p.kind(), p.toChars());
            errors = true;
            return;
        }

        if (decl)
        {
            sc = sc.push();
            sc.stc &= ~(STCauto | STCscope | STCstatic | STCtls | STCgshared);
            sc.inunion = isunion;
            sc.flags = 0;
            for (size_t i = 0; i < decl.dim; i++)
            {
                Dsymbol s = (*decl)[i];
                s.semantic(sc);
            }
            sc = sc.pop();
        }
    }

>>>>>>> d01519ea
    override void setFieldOffset(AggregateDeclaration ad, uint* poffset, bool isunion)
    {
        //printf("\tAnonDeclaration::setFieldOffset %s %p\n", isunion ? "union" : "struct", this);
        if (decl)
        {
            /* This works by treating an AnonDeclaration as an aggregate 'member',
             * so in order to place that member we need to compute the member's
             * size and alignment.
             */
            size_t fieldstart = ad.fields.dim;

            /* Hackishly hijack ad's structsize and alignsize fields
             * for use in our fake anon aggregate member.
             */
            uint savestructsize = ad.structsize;
            uint savealignsize = ad.alignsize;
            ad.structsize = 0;
            ad.alignsize = 0;

            uint offset = 0;
            for (size_t i = 0; i < decl.dim; i++)
            {
                Dsymbol s = (*decl)[i];
                s.setFieldOffset(ad, &offset, this.isunion);
                if (this.isunion)
                    offset = 0;
            }

            /* https://issues.dlang.org/show_bug.cgi?id=13613
             * If the fields in this.members had been already
             * added in ad.fields, just update *poffset for the subsequent
             * field offset calculation.
             */
            if (fieldstart == ad.fields.dim)
            {
                ad.structsize = savestructsize;
                ad.alignsize = savealignsize;
                *poffset = ad.structsize;
                return;
            }

            anonstructsize = ad.structsize;
            anonalignsize = ad.alignsize;
            ad.structsize = savestructsize;
            ad.alignsize = savealignsize;

            // 0 sized structs are set to 1 byte
            if (anonstructsize == 0)
            {
                anonstructsize = 1;
                anonalignsize = 1;
            }

            assert(_scope);
            auto alignment = _scope.alignment();

            /* Given the anon 'member's size and alignment,
             * go ahead and place it.
             */
            anonoffset = AggregateDeclaration.placeField(
                poffset,
                anonstructsize, anonalignsize, alignment,
                &ad.structsize, &ad.alignsize,
                isunion);

            // Add to the anon fields the base offset of this anonymous aggregate
            //printf("anon fields, anonoffset = %d\n", anonoffset);
            for (size_t i = fieldstart; i < ad.fields.dim; i++)
            {
                VarDeclaration v = ad.fields[i];
                //printf("\t[%d] %s %d\n", i, v.toChars(), v.offset);
                v.offset += anonoffset;
            }
        }
    }

    override const(char)* kind() const
    {
        return (isunion ? "anonymous union" : "anonymous struct");
    }

    override final inout(AnonDeclaration) isAnonDeclaration() inout
    {
        return this;
    }

    override void accept(Visitor v)
    {
        v.visit(this);
    }
}

/***********************************************************
 */
extern (C++) final class PragmaDeclaration : AttribDeclaration
{
    Expressions* args;      // array of Expression's

    extern (D) this(Loc loc, Identifier ident, Expressions* args, Dsymbols* decl)
    {
        super(decl);
        this.loc = loc;
        this.ident = ident;
        this.args = args;
    }

    override Dsymbol syntaxCopy(Dsymbol s)
    {
        //printf("PragmaDeclaration::syntaxCopy(%s)\n", toChars());
        assert(!s);
        return new PragmaDeclaration(loc, ident, Expression.arraySyntaxCopy(args), Dsymbol.arraySyntaxCopy(decl));
    }

    override Scope* newScope(Scope* sc)
    {
        if (ident == Id.Pinline)
        {
            PINLINE inlining = PINLINEdefault;
            if (!args || args.dim == 0)
                inlining = PINLINEdefault;
            else if (args.dim != 1)
            {
                error("one boolean expression expected for `pragma(inline)`, not %d", args.dim);
                args.setDim(1);
                (*args)[0] = new ErrorExp();
            }
            else
            {
                Expression e = (*args)[0];
                if (e.op != TOKint64 || !e.type.equals(Type.tbool))
                {
                    if (e.op != TOKerror)
                    {
                        error("pragma(`inline`, `true` or `false`) expected, not `%s`", e.toChars());
                        (*args)[0] = new ErrorExp();
                    }
                }
                else if (e.isBool(true))
                    inlining = PINLINEalways;
                else if (e.isBool(false))
                    inlining = PINLINEnever;
            }
            return createNewScope(sc, sc.stc, sc.linkage, sc.cppmangle, sc.protection, sc.explicitProtection, sc.aligndecl, inlining);
        }
        return sc;
    }

    override const(char)* kind() const
    {
        return "pragma";
    }

    override void accept(Visitor v)
    {
        v.visit(this);
    }
}

/***********************************************************
 */
extern (C++) class ConditionalDeclaration : AttribDeclaration
{
    Condition condition;
    Dsymbols* elsedecl;     // array of Dsymbol's for else block

    final extern (D) this(Condition condition, Dsymbols* decl, Dsymbols* elsedecl)
    {
        super(decl);
        //printf("ConditionalDeclaration::ConditionalDeclaration()\n");
        this.condition = condition;
        this.elsedecl = elsedecl;
    }

    override Dsymbol syntaxCopy(Dsymbol s)
    {
        assert(!s);
        return new ConditionalDeclaration(condition.syntaxCopy(), Dsymbol.arraySyntaxCopy(decl), Dsymbol.arraySyntaxCopy(elsedecl));
    }

    override final bool oneMember(Dsymbol* ps, Identifier ident)
    {
        //printf("ConditionalDeclaration::oneMember(), inc = %d\n", condition.inc);
        if (condition.inc)
        {
            Dsymbols* d = condition.include(null, null) ? decl : elsedecl;
            return Dsymbol.oneMembers(d, ps, ident);
        }
        else
        {
            bool res = (Dsymbol.oneMembers(decl, ps, ident) && *ps is null && Dsymbol.oneMembers(elsedecl, ps, ident) && *ps is null);
            *ps = null;
            return res;
        }
    }

    // Decide if 'then' or 'else' code should be included
    override Dsymbols* include(Scope* sc, ScopeDsymbol sds)
    {
        //printf("ConditionalDeclaration::include(sc = %p) scope = %p\n", sc, scope);

        if (errors)
            return null;

        assert(condition);
        return condition.include(_scope ? _scope : sc, sds) ? decl : elsedecl;
    }

    override final void addComment(const(char)* comment)
    {
        /* Because addComment is called by the parser, if we called
         * include() it would define a version before it was used.
         * But it's no problem to drill down to both decl and elsedecl,
         * so that's the workaround.
         */
        if (comment)
        {
            Dsymbols* d = decl;
            for (int j = 0; j < 2; j++)
            {
                if (d)
                {
                    for (size_t i = 0; i < d.dim; i++)
                    {
                        Dsymbol s = (*d)[i];
                        //printf("ConditionalDeclaration::addComment %s\n", s.toChars());
                        s.addComment(comment);
                    }
                }
                d = elsedecl;
            }
        }
    }

    override void setScope(Scope* sc)
    {
        Dsymbols* d = include(sc, null);
        //printf("\tConditionalDeclaration::setScope '%s', d = %p\n",toChars(), d);
        if (d)
        {
            for (size_t i = 0; i < d.dim; i++)
            {
                Dsymbol s = (*d)[i];
                s.setScope(sc);
            }
        }
    }

    override void accept(Visitor v)
    {
        v.visit(this);
    }
}

/***********************************************************
 */
extern (C++) final class StaticIfDeclaration : ConditionalDeclaration
{
    ScopeDsymbol scopesym;
    bool addisdone;

    extern (D) this(Condition condition, Dsymbols* decl, Dsymbols* elsedecl)
    {
        super(condition, decl, elsedecl);
        //printf("StaticIfDeclaration::StaticIfDeclaration()\n");
    }

    override Dsymbol syntaxCopy(Dsymbol s)
    {
        assert(!s);
        return new StaticIfDeclaration(condition.syntaxCopy(), Dsymbol.arraySyntaxCopy(decl), Dsymbol.arraySyntaxCopy(elsedecl));
    }

    /****************************************
     * Different from other AttribDeclaration subclasses, include() call requires
     * the completion of addMember and setScope phases.
     */
    override Dsymbols* include(Scope* sc, ScopeDsymbol sds)
    {
        //printf("StaticIfDeclaration::include(sc = %p) scope = %p\n", sc, scope);

        if (errors)
            return null;

        if (condition.inc == 0)
        {
            assert(scopesym); // addMember is already done
            assert(_scope); // setScope is already done
            Dsymbols* d = ConditionalDeclaration.include(_scope, scopesym);
            if (d && !addisdone)
            {
                // Add members lazily.
                for (size_t i = 0; i < d.dim; i++)
                {
                    Dsymbol s = (*d)[i];
                    s.addMember(_scope, scopesym);
                }
                // Set the member scopes lazily.
                for (size_t i = 0; i < d.dim; i++)
                {
                    Dsymbol s = (*d)[i];
                    s.setScope(_scope);
                }
                addisdone = true;
            }
            return d;
        }
        else
        {
            return ConditionalDeclaration.include(sc, scopesym);
        }
    }

    override void addMember(Scope* sc, ScopeDsymbol sds)
    {
        //printf("StaticIfDeclaration::addMember() '%s'\n", toChars());
        /* This is deferred until the condition evaluated later (by the include() call),
         * so that expressions in the condition can refer to declarations
         * in the same scope, such as:
         *
         * template Foo(int i)
         * {
         *     const int j = i + 1;
         *     static if (j == 3)
         *         const int k;
         * }
         */
        this.scopesym = sds;
    }

    override void setScope(Scope* sc)
    {
        // do not evaluate condition before semantic pass
        // But do set the scope, in case we need it for forward referencing
        Dsymbol.setScope(sc);
    }

    override void importAll(Scope* sc)
    {
        // do not evaluate condition before semantic pass
    }

    override const(char)* kind() const
    {
        return "static if";
    }

    override void accept(Visitor v)
    {
        v.visit(this);
    }
}

/***********************************************************
 * Static foreach at declaration scope, like:
 *     static foreach (i; [0, 1, 2]){ }
 */

extern (C++) final class StaticForeachDeclaration : AttribDeclaration
{
    StaticForeach sfe; /// contains `static foreach` expansion logic

    ScopeDsymbol scopesym; /// cached enclosing scope (mimics `static if` declaration)

    /++
     `include` can be called multiple times, but a `static foreach`
     should be expanded at most once.  Achieved by caching the result
     of the first call.  We need both `cached` and `cache`, because
     `null` is a valid value for `cache`.
     +/
    bool cached = false;
    Dsymbols* cache = null;

    extern (D) this(StaticForeach sfe, Dsymbols* decl)
    {
        super(decl);
        this.sfe = sfe;
    }

    override Dsymbol syntaxCopy(Dsymbol s)
    {
        assert(!s);
        return new StaticForeachDeclaration(
            sfe.syntaxCopy(),
            Dsymbol.arraySyntaxCopy(decl));
    }

    override final bool oneMember(Dsymbol* ps, Identifier ident)
    {
        // Required to support IFTI on a template that contains a
        // `static foreach` declaration.  `super.oneMember` calls
        // include with a `null` scope.  As `static foreach` requires
        // the scope for expansion, `oneMember` can only return a
        // precise result once `static foreach` has been expanded.
        if (cached)
        {
            return super.oneMember(ps, ident);
        }
        *ps = null; // a `static foreach` declaration may in general expand to multiple symbols
        return false;
    }

    override Dsymbols* include(Scope* sc, ScopeDsymbol sds)
    {
        if (errors)
            return null;

        if (cached)
        {
            return cache;
        }
        sfe.prepare(_scope); // lower static foreach aggregate
        if (!sfe.ready())
        {
            return null; // TODO: ok?
        }

        // expand static foreach
        import ddmd.statementsem: makeTupleForeach;
        Dsymbols* d = makeTupleForeach!(true,true)(_scope, sfe.aggrfe, decl, sfe.needExpansion);
        if (d) // process generated declarations
        {
            // Add members lazily.
            for (size_t i = 0; i < d.dim; i++)
            {
                Dsymbol s = (*d)[i];
                s.addMember(_scope, scopesym);
            }
            // Set the member scopes lazily.
            for (size_t i = 0; i < d.dim; i++)
            {
                Dsymbol s = (*d)[i];
                s.setScope(_scope);
            }
        }
        cached = true;
        cache = d;
        return d;
    }

    override void addMember(Scope* sc, ScopeDsymbol sds)
    {
        // used only for caching the enclosing symbol
        this.scopesym = sds;
    }

    override final void addComment(const(char)* comment)
    {
        // do nothing
        // change this to give semantics to documentation comments on static foreach declarations
    }

    override void setScope(Scope* sc)
    {
        // do not evaluate condition before semantic pass
        // But do set the scope, in case we need it for forward referencing
        Dsymbol.setScope(sc);
    }

    override void importAll(Scope* sc)
    {
        // do not evaluate aggregate before semantic pass
    }

    override const(char)* kind() const
    {
        return "static foreach";
    }

    override void accept(Visitor v)
    {
        v.visit(this);
    }
}

/***********************************************************
 * Collection of declarations that stores foreach index variables in a
 * local symbol table.  Other symbols declared within are forwarded to
 * another scope, like:
 *
 *      static foreach (i; 0 .. 10) // loop variables for different indices do not conflict.
 *      { // this body is expanded into 10 ForwardingAttribDeclarations, where `i` has storage class STClocal
 *          mixin("enum x" ~ to!string(i) ~ " = i"); // ok, can access current loop variable
 *      }
 *
 *      static foreach (i; 0.. 10)
 *      {
 *          pragma(msg, mixin("x" ~ to!string(i))); // ok, all 10 symbols are visible as they were forwarded to the global scope
 *      }
 *
 *      static assert (!is(typeof(i))); // loop index variable is not visible outside of the static foreach loop
 *
 * A StaticForeachDeclaration generates one
 * ForwardingAttribDeclaration for each expansion of its body.  The
 * AST of the ForwardingAttribDeclaration contains both the `static
 * foreach` variables and the respective copy of the `static foreach`
 * body.  The functionality is achieved by using a
 * ForwardingScopeDsymbol as the parent symbol for the generated
 * declarations.
 */

extern(C++) final class ForwardingAttribDeclaration: AttribDeclaration
{
    ForwardingScopeDsymbol sym = null;

    this(Dsymbols* decl)
    {
        super(decl);
        sym = new ForwardingScopeDsymbol(null);
        sym.symtab = new DsymbolTable();
    }

    /**************************************
     * Use the ForwardingScopeDsymbol as the parent symbol for members.
     */
    override Scope* newScope(Scope* sc)
    {
        return sc.push(sym);
    }

    /***************************************
     * Lazily initializes the scope to forward to.
     */
    override void addMember(Scope* sc, ScopeDsymbol sds)
    {
        parent = sym.parent = sym.forward = sds;
        return super.addMember(sc, sym);
    }

    override inout(ForwardingAttribDeclaration) isForwardingAttribDeclaration() inout
    {
        return this;
    }
}


/***********************************************************
 * Mixin declarations, like:
 *      mixin("int x");
 */
extern (C++) final class CompileDeclaration : AttribDeclaration
{
    Expression exp;
    ScopeDsymbol scopesym;
    bool compiled;

    extern (D) this(Loc loc, Expression exp)
    {
        super(null);
        //printf("CompileDeclaration(loc = %d)\n", loc.linnum);
        this.loc = loc;
        this.exp = exp;
    }

    override Dsymbol syntaxCopy(Dsymbol s)
    {
        //printf("CompileDeclaration::syntaxCopy('%s')\n", toChars());
        return new CompileDeclaration(loc, exp.syntaxCopy());
    }

    override void addMember(Scope* sc, ScopeDsymbol sds)
    {
        //printf("CompileDeclaration::addMember(sc = %p, sds = %p, memnum = %d)\n", sc, sds, memnum);
        this.scopesym = sds;
    }

    override void setScope(Scope* sc)
    {
        Dsymbol.setScope(sc);
    }

    override const(char)* kind() const
    {
        return "mixin";
    }

    override void accept(Visitor v)
    {
        v.visit(this);
    }
}

/***********************************************************
 * User defined attributes look like:
 *      @(args, ...)
 */
extern (C++) final class UserAttributeDeclaration : AttribDeclaration
{
    Expressions* atts;

    extern (D) this(Expressions* atts, Dsymbols* decl)
    {
        super(decl);
        //printf("UserAttributeDeclaration()\n");
        this.atts = atts;
    }

    override Dsymbol syntaxCopy(Dsymbol s)
    {
        //printf("UserAttributeDeclaration::syntaxCopy('%s')\n", toChars());
        assert(!s);
        return new UserAttributeDeclaration(Expression.arraySyntaxCopy(this.atts), Dsymbol.arraySyntaxCopy(decl));
    }

    override Scope* newScope(Scope* sc)
    {
        Scope* sc2 = sc;
        if (atts && atts.dim)
        {
            // create new one for changes
            sc2 = sc.copy();
            sc2.userAttribDecl = this;
        }
        return sc2;
    }

    override void setScope(Scope* sc)
    {
        //printf("UserAttributeDeclaration::setScope() %p\n", this);
        if (decl)
            Dsymbol.setScope(sc); // for forward reference of UDAs
        return AttribDeclaration.setScope(sc);
    }

    static Expressions* concat(Expressions* udas1, Expressions* udas2)
    {
        Expressions* udas;
        if (!udas1 || udas1.dim == 0)
            udas = udas2;
        else if (!udas2 || udas2.dim == 0)
            udas = udas1;
        else
        {
            /* Create a new tuple that combines them
             * (do not append to left operand, as this is a copy-on-write operation)
             */
            udas = new Expressions();
            udas.push(new TupleExp(Loc(), udas1));
            udas.push(new TupleExp(Loc(), udas2));
        }
        return udas;
    }

    Expressions* getAttributes()
    {
        if (auto sc = _scope)
        {
            _scope = null;
            arrayExpressionSemantic(atts, sc);
        }
        auto exps = new Expressions();
        if (userAttribDecl)
            exps.push(new TupleExp(Loc(), userAttribDecl.getAttributes()));
        if (atts && atts.dim)
            exps.push(new TupleExp(Loc(), atts));
        return exps;
    }

    override const(char)* kind() const
    {
        return "UserAttribute";
    }

    override void accept(Visitor v)
    {
        v.visit(this);
    }
}

uint setMangleOverride(Dsymbol s, char* sym)
{
    AttribDeclaration ad = s.isAttribDeclaration();
    if (ad)
    {
        Dsymbols* decls = ad.include(null, null);
        uint nestedCount = 0;
        if (decls && decls.dim)
            for (size_t i = 0; i < decls.dim; ++i)
                nestedCount += setMangleOverride((*decls)[i], sym);
        return nestedCount;
    }
    else if (s.isFuncDeclaration() || s.isVarDeclaration())
    {
        s.isDeclaration().mangleOverride = sym;
        return 1;
    }
    else
        return 0;
}<|MERGE_RESOLUTION|>--- conflicted
+++ resolved
@@ -662,37 +662,6 @@
         return AttribDeclaration.setScope(sc);
     }
 
-<<<<<<< HEAD
-=======
-    override void semantic(Scope* sc)
-    {
-        //printf("\tAnonDeclaration::semantic %s %p\n", isunion ? "union" : "struct", this);
-        assert(sc.parent);
-        auto p = sc.parent.pastMixin();
-        auto ad = p.isAggregateDeclaration();
-        if (!ad)
-        {
-            .error(loc, "%s can only be a part of an aggregate, not %s `%s`", kind(), p.kind(), p.toChars());
-            errors = true;
-            return;
-        }
-
-        if (decl)
-        {
-            sc = sc.push();
-            sc.stc &= ~(STCauto | STCscope | STCstatic | STCtls | STCgshared);
-            sc.inunion = isunion;
-            sc.flags = 0;
-            for (size_t i = 0; i < decl.dim; i++)
-            {
-                Dsymbol s = (*decl)[i];
-                s.semantic(sc);
-            }
-            sc = sc.pop();
-        }
-    }
-
->>>>>>> d01519ea
     override void setFieldOffset(AggregateDeclaration ad, uint* poffset, bool isunion)
     {
         //printf("\tAnonDeclaration::setFieldOffset %s %p\n", isunion ? "union" : "struct", this);
