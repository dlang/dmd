
// Compiler implementation of the D programming language
// Copyright (c) 1999-2012 by Digital Mars
// All Rights Reserved
// written by Walter Bright
// http://www.digitalmars.com
// License for redistribution is by either the Artistic License
// in artistic.txt, or the GNU General Public License in gnu.txt.
// See the included readme.txt for details.

#ifndef DMD_STATEMENT_H
#define DMD_STATEMENT_H

#ifdef __DMC__
#pragma once
#endif /* __DMC__ */

#include "root.h"

#include "arraytypes.h"
#include "dsymbol.h"
#include "lexer.h"

class OutBuffer;
class Scope;
class Expression;
class LabelDsymbol;
class Identifier;
class IfStatement;
class ExpStatement;
class DefaultStatement;
class VarDeclaration;
class Condition;
class Module;
struct Token;
struct InlineCostState;
struct InlineDoState;
struct InlineScanState;
class ReturnStatement;
class CompoundStatement;
class Parameter;
class StaticAssert;
class AsmStatement;
class GotoStatement;
class ScopeStatement;
class TryCatchStatement;
class TryFinallyStatement;
class CaseStatement;
class DefaultStatement;
class LabelStatement;
struct HdrGenState;
struct InterState;
struct CompiledCtfeFunction;

enum TOK;

typedef bool (*sapply_fp_t)(Statement *, void *);

// Back end
struct IRState;
struct Blockx;
#ifdef IN_GCC
union tree_node; typedef union tree_node block;
union tree_node; typedef union tree_node elem;
#else
struct block;
struct elem;
#endif
struct code;

/* How a statement exits; this is returned by blockExit()
 */
enum BE
{
    BEnone =     0,
    BEfallthru = 1,
    BEthrow =    2,
    BEreturn =   4,
    BEgoto =     8,
    BEhalt =     0x10,
    BEbreak =    0x20,
    BEcontinue = 0x40,
<<<<<<< HEAD
#if DMD_OBJC
    BEthrowobjc = 0x80,
    BEthrowany = (BEthrow | BEthrowobjc),
    BEany = (BEfallthru | BEthrow | BEreturn | BEgoto | BEhalt | BEthrowobjc),
#else
=======
    BEerrthrow = 0x80,
>>>>>>> 384d8332
    BEany = (BEfallthru | BEthrow | BEreturn | BEgoto | BEhalt),
#endif
};

class Statement : public Object
{
public:
    Loc loc;

    Statement(Loc loc);
    virtual Statement *syntaxCopy();

    void print();
    char *toChars();

    void error(const char *format, ...);
    void warning(const char *format, ...);
    void deprecation(const char *format, ...);
    virtual void toCBuffer(OutBuffer *buf, HdrGenState *hgs);
    virtual ScopeStatement *isScopeStatement() { return NULL; }
    virtual Statement *semantic(Scope *sc);
    Statement *semanticScope(Scope *sc, Statement *sbreak, Statement *scontinue);
    Statement *semanticNoScope(Scope *sc);
    virtual Statement *getRelatedLabeled() { return this; }
    virtual bool hasBreak();
    virtual bool hasContinue();
    bool usesEH();
    virtual bool usesEHimpl();
    virtual int blockExit(bool mustNotThrow);
    bool comeFrom();
    virtual bool comeFromImpl();
    bool hasCode();
    virtual bool hasCodeImpl();
    virtual Statement *scopeCode(Scope *sc, Statement **sentry, Statement **sexit, Statement **sfinally);
    virtual Statements *flatten(Scope *sc);
    virtual Expression *interpret(InterState *istate);
    virtual bool apply(sapply_fp_t fp, void *param);
    virtual void ctfeCompile(CompiledCtfeFunction *ccf);
    virtual Statement *last();

    virtual int inlineCost(InlineCostState *ics);
    virtual Expression *doInline(InlineDoState *ids);
    virtual Statement *doInlineStatement(InlineDoState *ids);
    virtual Statement *inlineScan(InlineScanState *iss);

    // Back end
    virtual void toIR(IRState *irs);

    // Avoid dynamic_cast
    virtual ExpStatement *isExpStatement() { return NULL; }
    virtual CompoundStatement *isCompoundStatement() { return NULL; }
    virtual ReturnStatement *isReturnStatement() { return NULL; }
    virtual IfStatement *isIfStatement() { return NULL; }
    virtual CaseStatement *isCaseStatement() { return NULL; }
    virtual DefaultStatement *isDefaultStatement() { return NULL; }
    virtual LabelStatement *isLabelStatement() { return NULL; }
};

class PeelStatement : public Statement
{
public:
    Statement *s;

    PeelStatement(Statement *s);
    Statement *semantic(Scope *sc);
    bool apply(sapply_fp_t fp, void *param);
};

class ExpStatement : public Statement
{
public:
    Expression *exp;

    ExpStatement(Loc loc, Expression *exp);
    ExpStatement(Loc loc, Dsymbol *s);
    Statement *syntaxCopy();
    void toCBuffer(OutBuffer *buf, HdrGenState *hgs);
    Statement *semantic(Scope *sc);
    Expression *interpret(InterState *istate);
    void ctfeCompile(CompiledCtfeFunction *ccf);
    int blockExit(bool mustNotThrow);
    bool hasCodeImpl();
    Statement *scopeCode(Scope *sc, Statement **sentry, Statement **sexit, Statement **sfinally);

    int inlineCost(InlineCostState *ics);
    Expression *doInline(InlineDoState *ids);
    Statement *doInlineStatement(InlineDoState *ids);
    Statement *inlineScan(InlineScanState *iss);

    void toIR(IRState *irs);

    ExpStatement *isExpStatement() { return this; }
};

class DtorExpStatement : public ExpStatement
{
public:
    /* Wraps an expression that is the destruction of 'var'
     */

    VarDeclaration *var;

    DtorExpStatement(Loc loc, Expression *exp, VarDeclaration *v);
    Statement *syntaxCopy();
    void toIR(IRState *irs);
};

class CompileStatement : public Statement
{
public:
    Expression *exp;

    CompileStatement(Loc loc, Expression *exp);
    Statement *syntaxCopy();
    void toCBuffer(OutBuffer *buf, HdrGenState *hgs);
    Statements *flatten(Scope *sc);
    Statement *semantic(Scope *sc);
    int blockExit(bool mustNotThrow);
};

class CompoundStatement : public Statement
{
public:
    Statements *statements;

    CompoundStatement(Loc loc, Statements *s);
    CompoundStatement(Loc loc, Statement *s1);
    CompoundStatement(Loc loc, Statement *s1, Statement *s2);
    Statement *syntaxCopy();
    void toCBuffer(OutBuffer *buf, HdrGenState *hgs);
    Statement *semantic(Scope *sc);
    int blockExit(bool mustNotThrow);
    bool hasCodeImpl();
    Statements *flatten(Scope *sc);
    ReturnStatement *isReturnStatement();
    Expression *interpret(InterState *istate);
    bool apply(sapply_fp_t fp, void *param);
    void ctfeCompile(CompiledCtfeFunction *ccf);
    Statement *last();

    int inlineCost(InlineCostState *ics);
    Expression *doInline(InlineDoState *ids);
    Statement *doInlineStatement(InlineDoState *ids);
    Statement *inlineScan(InlineScanState *iss);

    void toIR(IRState *irs);

    CompoundStatement *isCompoundStatement() { return this; }
};

class CompoundDeclarationStatement : public CompoundStatement
{
public:
    CompoundDeclarationStatement(Loc loc, Statements *s);
    Statement *syntaxCopy();
    void toCBuffer(OutBuffer *buf, HdrGenState *hgs);
};

/* The purpose of this is so that continue will go to the next
 * of the statements, and break will go to the end of the statements.
 */
class UnrolledLoopStatement : public Statement
{
public:
    Statements *statements;

    UnrolledLoopStatement(Loc loc, Statements *statements);
    Statement *syntaxCopy();
    Statement *semantic(Scope *sc);
    bool hasBreak();
    bool hasContinue();
    int blockExit(bool mustNotThrow);
    Expression *interpret(InterState *istate);
    bool apply(sapply_fp_t fp, void *param);
    void ctfeCompile(CompiledCtfeFunction *ccf);
    void toCBuffer(OutBuffer *buf, HdrGenState *hgs);

    int inlineCost(InlineCostState *ics);
    Expression *doInline(InlineDoState *ids);
    Statement *doInlineStatement(InlineDoState *ids);
    Statement *inlineScan(InlineScanState *iss);

    void toIR(IRState *irs);
};

class ScopeStatement : public Statement
{
public:
    Statement *statement;

    ScopeStatement(Loc loc, Statement *s);
    Statement *syntaxCopy();
    void toCBuffer(OutBuffer *buf, HdrGenState *hgs);
    ScopeStatement *isScopeStatement() { return this; }
    Statement *semantic(Scope *sc);
    bool hasBreak();
    bool hasContinue();
    int blockExit(bool mustNotThrow);
    bool hasCodeImpl();
    Expression *interpret(InterState *istate);
    bool apply(sapply_fp_t fp, void *param);
    void ctfeCompile(CompiledCtfeFunction *ccf);

    int inlineCost(InlineCostState *ics);
    Expression *doInline(InlineDoState *ids);
    Statement *doInlineStatement(InlineDoState *ids);
    Statement *inlineScan(InlineScanState *iss);

    void toIR(IRState *irs);
};

class WhileStatement : public Statement
{
public:
    Expression *condition;
    Statement *body;

    WhileStatement(Loc loc, Expression *c, Statement *b);
    Statement *syntaxCopy();
    Statement *semantic(Scope *sc);
    bool hasBreak();
    bool hasContinue();
    int blockExit(bool mustNotThrow);
    Expression *interpret(InterState *istate);
    bool apply(sapply_fp_t fp, void *param);
    void ctfeCompile(CompiledCtfeFunction *ccf);
    void toCBuffer(OutBuffer *buf, HdrGenState *hgs);

    Statement *inlineScan(InlineScanState *iss);

    void toIR(IRState *irs);
};

class DoStatement : public Statement
{
public:
    Statement *body;
    Expression *condition;

    DoStatement(Loc loc, Statement *b, Expression *c);
    Statement *syntaxCopy();
    Statement *semantic(Scope *sc);
    bool hasBreak();
    bool hasContinue();
    int blockExit(bool mustNotThrow);
    Expression *interpret(InterState *istate);
    bool apply(sapply_fp_t fp, void *param);
    void ctfeCompile(CompiledCtfeFunction *ccf);
    void toCBuffer(OutBuffer *buf, HdrGenState *hgs);

    Statement *inlineScan(InlineScanState *iss);

    void toIR(IRState *irs);
};

class ForStatement : public Statement
{
public:
    Statement *init;
    Expression *condition;
    Expression *increment;
    Statement *body;
    int nest;

    // When wrapped in try/finally clauses, this points to the outermost one,
    // which may have an associated label. Internal break/continue statements
    // treat that label as referring to this loop.
    Statement *relatedLabeled;

    ForStatement(Loc loc, Statement *init, Expression *condition, Expression *increment, Statement *body);
    Statement *syntaxCopy();
    Statement *semanticInit(Scope *sc, Statements *ainit, size_t i);
    Statement *semantic(Scope *sc);
    Statement *scopeCode(Scope *sc, Statement **sentry, Statement **sexit, Statement **sfinally);
    Statement *getRelatedLabeled() { return relatedLabeled ? relatedLabeled : this; }
    bool hasBreak();
    bool hasContinue();
    int blockExit(bool mustNotThrow);
    Expression *interpret(InterState *istate);
    bool apply(sapply_fp_t fp, void *param);
    void ctfeCompile(CompiledCtfeFunction *ccf);
    void toCBuffer(OutBuffer *buf, HdrGenState *hgs);

    int inlineCost(InlineCostState *ics);
    Statement *inlineScan(InlineScanState *iss);
    Statement *doInlineStatement(InlineDoState *ids);

    void toIR(IRState *irs);
};

class ForeachStatement : public Statement
{
public:
    TOK op;                // TOKforeach or TOKforeach_reverse
    Parameters *arguments;      // array of Parameter*'s
    Expression *aggr;
    Statement *body;

    VarDeclaration *key;
    VarDeclaration *value;

    FuncDeclaration *func;      // function we're lexically in

    Statements *cases;          // put breaks, continues, gotos and returns here
    CompoundStatements *gotos;  // forward referenced goto's go here

    ForeachStatement(Loc loc, TOK op, Parameters *arguments, Expression *aggr, Statement *body);
    Statement *syntaxCopy();
    Statement *semantic(Scope *sc);
    bool checkForArgTypes();
    int inferAggregate(Scope *sc, Dsymbol *&sapply);
    int inferApplyArgTypes(Scope *sc, Dsymbol *&sapply);
    bool hasBreak();
    bool hasContinue();
    int blockExit(bool mustNotThrow);
    Expression *interpret(InterState *istate);
    bool apply(sapply_fp_t fp, void *param);
    void ctfeCompile(CompiledCtfeFunction *ccf);
    void toCBuffer(OutBuffer *buf, HdrGenState *hgs);

    Statement *inlineScan(InlineScanState *iss);

    void toIR(IRState *irs);
};

#if DMDV2
class ForeachRangeStatement : public Statement
{
public:
    TOK op;                // TOKforeach or TOKforeach_reverse
    Parameter *arg;             // loop index variable
    Expression *lwr;
    Expression *upr;
    Statement *body;

    VarDeclaration *key;

    ForeachRangeStatement(Loc loc, TOK op, Parameter *arg,
        Expression *lwr, Expression *upr, Statement *body);
    Statement *syntaxCopy();
    Statement *semantic(Scope *sc);
    bool hasBreak();
    bool hasContinue();
    int blockExit(bool mustNotThrow);
    Expression *interpret(InterState *istate);
    bool apply(sapply_fp_t fp, void *param);
    void ctfeCompile(CompiledCtfeFunction *ccf);
    void toCBuffer(OutBuffer *buf, HdrGenState *hgs);

    Statement *inlineScan(InlineScanState *iss);

    void toIR(IRState *irs);
};
#endif

class IfStatement : public Statement
{
public:
    Parameter *arg;
    Expression *condition;
    Statement *ifbody;
    Statement *elsebody;

    VarDeclaration *match;      // for MatchExpression results

    IfStatement(Loc loc, Parameter *arg, Expression *condition, Statement *ifbody, Statement *elsebody);
    Statement *syntaxCopy();
    Statement *semantic(Scope *sc);
    Expression *interpret(InterState *istate);
    bool apply(sapply_fp_t fp, void *param);
    void ctfeCompile(CompiledCtfeFunction *ccf);
    void toCBuffer(OutBuffer *buf, HdrGenState *hgs);
    int blockExit(bool mustNotThrow);
    IfStatement *isIfStatement() { return this; }

    int inlineCost(InlineCostState *ics);
    Expression *doInline(InlineDoState *ids);
    Statement *doInlineStatement(InlineDoState *ids);
    Statement *inlineScan(InlineScanState *iss);

    void toIR(IRState *irs);
};

class ConditionalStatement : public Statement
{
public:
    Condition *condition;
    Statement *ifbody;
    Statement *elsebody;

    ConditionalStatement(Loc loc, Condition *condition, Statement *ifbody, Statement *elsebody);
    Statement *syntaxCopy();
    Statement *semantic(Scope *sc);
    Statements *flatten(Scope *sc);
    int blockExit(bool mustNotThrow);
    bool apply(sapply_fp_t fp, void *param);

    void toCBuffer(OutBuffer *buf, HdrGenState *hgs);
};

class PragmaStatement : public Statement
{
public:
    Identifier *ident;
    Expressions *args;          // array of Expression's
    Statement *body;

    PragmaStatement(Loc loc, Identifier *ident, Expressions *args, Statement *body);
    Statement *syntaxCopy();
    Statement *semantic(Scope *sc);
    int blockExit(bool mustNotThrow);
    bool apply(sapply_fp_t fp, void *param);

    void toCBuffer(OutBuffer *buf, HdrGenState *hgs);

    void toIR(IRState *irs);
};

class StaticAssertStatement : public Statement
{
public:
    StaticAssert *sa;

    StaticAssertStatement(StaticAssert *sa);
    Statement *syntaxCopy();
    Statement *semantic(Scope *sc);
    int blockExit(bool mustNotThrow);

    void toCBuffer(OutBuffer *buf, HdrGenState *hgs);
};

class SwitchStatement : public Statement
{
public:
    Expression *condition;
    Statement *body;
    bool isFinal;

    DefaultStatement *sdefault;
    TryFinallyStatement *tf;
    GotoCaseStatements gotoCases;  // array of unresolved GotoCaseStatement's
    CaseStatements *cases;         // array of CaseStatement's
    int hasNoDefault;           // !=0 if no default statement
    int hasVars;                // !=0 if has variable case values

    SwitchStatement(Loc loc, Expression *c, Statement *b, bool isFinal);
    Statement *syntaxCopy();
    Statement *semantic(Scope *sc);
    bool hasBreak();
    int blockExit(bool mustNotThrow);
    Expression *interpret(InterState *istate);
    bool apply(sapply_fp_t fp, void *param);
    void ctfeCompile(CompiledCtfeFunction *ccf);
    void toCBuffer(OutBuffer *buf, HdrGenState *hgs);

    Statement *inlineScan(InlineScanState *iss);

    void toIR(IRState *irs);
};

class CaseStatement : public Statement
{
public:
    Expression *exp;
    Statement *statement;

    int index;          // which case it is (since we sort this)
    block *cblock;      // back end: label for the block

    CaseStatement(Loc loc, Expression *exp, Statement *s);
    Statement *syntaxCopy();
    Statement *semantic(Scope *sc);
    int compare(Object *obj);
    int blockExit(bool mustNotThrow);
    bool comeFromImpl();
    Expression *interpret(InterState *istate);
    bool apply(sapply_fp_t fp, void *param);
    void ctfeCompile(CompiledCtfeFunction *ccf);
    void toCBuffer(OutBuffer *buf, HdrGenState *hgs);
    CaseStatement *isCaseStatement() { return this; }

    Statement *inlineScan(InlineScanState *iss);

    void toIR(IRState *irs);
};

#if DMDV2

class CaseRangeStatement : public Statement
{
public:
    Expression *first;
    Expression *last;
    Statement *statement;

    CaseRangeStatement(Loc loc, Expression *first, Expression *last, Statement *s);
    Statement *syntaxCopy();
    Statement *semantic(Scope *sc);
    bool apply(sapply_fp_t fp, void *param);
    void toCBuffer(OutBuffer *buf, HdrGenState *hgs);
};

#endif

class DefaultStatement : public Statement
{
public:
    Statement *statement;
#ifdef IN_GCC
    block *cblock;      // back end: label for the block
#endif

    DefaultStatement(Loc loc, Statement *s);
    Statement *syntaxCopy();
    Statement *semantic(Scope *sc);
    int blockExit(bool mustNotThrow);
    bool comeFromImpl();
    Expression *interpret(InterState *istate);
    bool apply(sapply_fp_t fp, void *param);
    void ctfeCompile(CompiledCtfeFunction *ccf);
    void toCBuffer(OutBuffer *buf, HdrGenState *hgs);
    DefaultStatement *isDefaultStatement() { return this; }

    Statement *inlineScan(InlineScanState *iss);

    void toIR(IRState *irs);
};

class GotoDefaultStatement : public Statement
{
public:
    SwitchStatement *sw;

    GotoDefaultStatement(Loc loc);
    Statement *syntaxCopy();
    Statement *semantic(Scope *sc);
    Expression *interpret(InterState *istate);
    void ctfeCompile(CompiledCtfeFunction *ccf);
    int blockExit(bool mustNotThrow);
    void toCBuffer(OutBuffer *buf, HdrGenState *hgs);

    void toIR(IRState *irs);
};

class GotoCaseStatement : public Statement
{
public:
    Expression *exp;            // NULL, or which case to goto
    CaseStatement *cs;          // case statement it resolves to

    GotoCaseStatement(Loc loc, Expression *exp);
    Statement *syntaxCopy();
    Statement *semantic(Scope *sc);
    Expression *interpret(InterState *istate);
    void ctfeCompile(CompiledCtfeFunction *ccf);
    int blockExit(bool mustNotThrow);
    void toCBuffer(OutBuffer *buf, HdrGenState *hgs);

    void toIR(IRState *irs);
};

class SwitchErrorStatement : public Statement
{
public:
    SwitchErrorStatement(Loc loc);
    int blockExit(bool mustNotThrow);
    void toCBuffer(OutBuffer *buf, HdrGenState *hgs);
    void ctfeCompile(CompiledCtfeFunction *ccf);

    void toIR(IRState *irs);
};

class ReturnStatement : public Statement
{
public:
    Expression *exp;
    bool implicit0;             // this is an implicit "return 0;"

    ReturnStatement(Loc loc, Expression *exp);
    Statement *syntaxCopy();
    void toCBuffer(OutBuffer *buf, HdrGenState *hgs);
    Statement *semantic(Scope *sc);
    int blockExit(bool mustNotThrow);
    Expression *interpret(InterState *istate);
    void ctfeCompile(CompiledCtfeFunction *ccf);

    int inlineCost(InlineCostState *ics);
    Expression *doInline(InlineDoState *ids);
    Statement *doInlineStatement(InlineDoState *ids);
    Statement *inlineScan(InlineScanState *iss);

    void toIR(IRState *irs);

    ReturnStatement *isReturnStatement() { return this; }
};

class BreakStatement : public Statement
{
public:
    Identifier *ident;

    BreakStatement(Loc loc, Identifier *ident);
    Statement *syntaxCopy();
    Statement *semantic(Scope *sc);
    Expression *interpret(InterState *istate);
    void ctfeCompile(CompiledCtfeFunction *ccf);
    int blockExit(bool mustNotThrow);
    void toCBuffer(OutBuffer *buf, HdrGenState *hgs);

    void toIR(IRState *irs);
};

class ContinueStatement : public Statement
{
public:
    Identifier *ident;

    ContinueStatement(Loc loc, Identifier *ident);
    Statement *syntaxCopy();
    Statement *semantic(Scope *sc);
    Expression *interpret(InterState *istate);
    void ctfeCompile(CompiledCtfeFunction *ccf);
    int blockExit(bool mustNotThrow);
    void toCBuffer(OutBuffer *buf, HdrGenState *hgs);

    void toIR(IRState *irs);
};

class SynchronizedStatement : public Statement
{
public:
    Expression *exp;
    Statement *body;

    SynchronizedStatement(Loc loc, Expression *exp, Statement *body);
    Statement *syntaxCopy();
    Statement *semantic(Scope *sc);
    bool hasBreak();
    bool hasContinue();
    bool usesEHimpl();
    int blockExit(bool mustNotThrow);
    bool apply(sapply_fp_t fp, void *param);
    void toCBuffer(OutBuffer *buf, HdrGenState *hgs);

    Statement *inlineScan(InlineScanState *iss);

// Back end
    elem *esync;
    SynchronizedStatement(Loc loc, elem *esync, Statement *body);
    void toIR(IRState *irs);
};

class WithStatement : public Statement
{
public:
    Expression *exp;
    Statement *body;
    VarDeclaration *wthis;

    WithStatement(Loc loc, Expression *exp, Statement *body);
    Statement *syntaxCopy();
    Statement *semantic(Scope *sc);
    void toCBuffer(OutBuffer *buf, HdrGenState *hgs);
    int blockExit(bool mustNotThrow);
    Expression *interpret(InterState *istate);
    bool apply(sapply_fp_t fp, void *param);
    void ctfeCompile(CompiledCtfeFunction *ccf);

    Statement *inlineScan(InlineScanState *iss);

    void toIR(IRState *irs);
};

class TryCatchStatement : public Statement
{
public:
    Statement *body;
    Catches *catches;

    TryCatchStatement(Loc loc, Statement *body, Catches *catches);
    Statement *syntaxCopy();
    Statement *semantic(Scope *sc);
    bool hasBreak();
    bool usesEHimpl();
    int blockExit(bool mustNotThrow);
    Expression *interpret(InterState *istate);
    bool apply(sapply_fp_t fp, void *param);
    void ctfeCompile(CompiledCtfeFunction *ccf);

    Statement *inlineScan(InlineScanState *iss);

    void toIR(IRState *irs);
    void toCBuffer(OutBuffer *buf, HdrGenState *hgs);
};

class Catch : public Object
{
public:
    Loc loc;
    Type *type;
    Identifier *ident;
    VarDeclaration *var;
    Statement *handler;
    bool internalCatch;         // was generated by the compiler,
                                // wasn't present in source code

    Catch(Loc loc, Type *t, Identifier *id, Statement *handler);
    Catch *syntaxCopy();
    void semantic(Scope *sc);
    int blockExit(bool mustNotThrow);
    void toCBuffer(OutBuffer *buf, HdrGenState *hgs);
};

class TryFinallyStatement : public Statement
{
public:
    Statement *body;
    Statement *finalbody;
#if DMD_OBJC
    int objcdisable;        // !=0 when should ignore Objective-C exceptions
#endif

    TryFinallyStatement(Loc loc, Statement *body, Statement *finalbody);
    Statement *syntaxCopy();
    void toCBuffer(OutBuffer *buf, HdrGenState *hgs);
    Statement *semantic(Scope *sc);
    bool hasBreak();
    bool hasContinue();
    bool usesEHimpl();
    int blockExit(bool mustNotThrow);
    Expression *interpret(InterState *istate);
    bool apply(sapply_fp_t fp, void *param);
    void ctfeCompile(CompiledCtfeFunction *ccf);

    Statement *inlineScan(InlineScanState *iss);

    void toIR(IRState *irs);
};

class OnScopeStatement : public Statement
{
public:
    TOK tok;
    Statement *statement;

    OnScopeStatement(Loc loc, TOK tok, Statement *statement);
    Statement *syntaxCopy();
    int blockExit(bool mustNotThrow);
    void toCBuffer(OutBuffer *buf, HdrGenState *hgs);
    Statement *semantic(Scope *sc);
    bool usesEHimpl();
    Statement *scopeCode(Scope *sc, Statement **sentry, Statement **sexit, Statement **sfinally);
    Expression *interpret(InterState *istate);
    bool apply(sapply_fp_t fp, void *param);
    void ctfeCompile(CompiledCtfeFunction *ccf);

    void toIR(IRState *irs);
};

class ThrowStatement : public Statement
{
public:
    Expression *exp;
    bool internalThrow;         // was generated by the compiler,
                                // wasn't present in source code

    ThrowStatement(Loc loc, Expression *exp);
    Statement *syntaxCopy();
    Statement *semantic(Scope *sc);
    void toCBuffer(OutBuffer *buf, HdrGenState *hgs);
    int blockExit(bool mustNotThrow);
    Expression *interpret(InterState *istate);
    void ctfeCompile(CompiledCtfeFunction *ccf);

    Statement *inlineScan(InlineScanState *iss);

    void toIR(IRState *irs);
};

class DebugStatement : public Statement
{
public:
    Statement *statement;

    DebugStatement(Loc loc, Statement *statement);
    Statement *syntaxCopy();
    Statement *semantic(Scope *sc);
    Statements *flatten(Scope *sc);
    bool apply(sapply_fp_t fp, void *param);
    void toCBuffer(OutBuffer *buf, HdrGenState *hgs);
};

class GotoStatement : public Statement
{
public:
    Identifier *ident;
    LabelDsymbol *label;
    TryFinallyStatement *tf;

    GotoStatement(Loc loc, Identifier *ident);
    Statement *syntaxCopy();
    Statement *semantic(Scope *sc);
    int blockExit(bool mustNotThrow);
    Expression *interpret(InterState *istate);
    void ctfeCompile(CompiledCtfeFunction *ccf);

    void toIR(IRState *irs);
    void toCBuffer(OutBuffer *buf, HdrGenState *hgs);
};

class LabelStatement : public Statement
{
public:
    Identifier *ident;
    Statement *statement;
    TryFinallyStatement *tf;
    block *lblock;              // back end

    Blocks *fwdrefs;            // forward references to this LabelStatement

    LabelStatement(Loc loc, Identifier *ident, Statement *statement);
    Statement *syntaxCopy();
    Statement *semantic(Scope *sc);
    Statements *flatten(Scope *sc);
    int blockExit(bool mustNotThrow);
    bool comeFromImpl();
    Expression *interpret(InterState *istate);
    bool apply(sapply_fp_t fp, void *param);
    void ctfeCompile(CompiledCtfeFunction *ccf);
    void toCBuffer(OutBuffer *buf, HdrGenState *hgs);

    Statement *inlineScan(InlineScanState *iss);
    LabelStatement *isLabelStatement() { return this; }

    void toIR(IRState *irs);
};

class LabelDsymbol : public Dsymbol
{
public:
    LabelStatement *statement;

    LabelDsymbol(Identifier *ident);
    LabelDsymbol *isLabel();
};

class AsmStatement : public Statement
{
public:
    Token *tokens;
    code *asmcode;
    unsigned asmalign;          // alignment of this statement
    unsigned regs;              // mask of registers modified (must match regm_t in back end)
    unsigned char refparam;     // !=0 if function parameter is referenced
    unsigned char naked;        // !=0 if function is to be naked

    AsmStatement(Loc loc, Token *tokens);
    Statement *syntaxCopy();
    Statement *semantic(Scope *sc);
    int blockExit(bool mustNotThrow);
    bool comeFromImpl();
    Expression *interpret(InterState *istate);
    void ctfeCompile(CompiledCtfeFunction *ccf);

    void toCBuffer(OutBuffer *buf, HdrGenState *hgs);

    //int inlineCost(InlineCostState *ics);
    //Expression *doInline(InlineDoState *ids);
    //Statement *inlineScan(InlineScanState *iss);

    void toIR(IRState *irs);
};

class ImportStatement : public Statement
{
public:
    Dsymbols *imports;          // Array of Import's

    ImportStatement(Loc loc, Dsymbols *imports);
    Statement *syntaxCopy();
    Statement *semantic(Scope *sc);
    int blockExit(bool mustNotThrow);
    bool hasCodeImpl();
    Expression *interpret(InterState *istate);
    void ctfeCompile(CompiledCtfeFunction *ccf);

    void toCBuffer(OutBuffer *buf, HdrGenState *hgs);

    int inlineCost(InlineCostState *ics);
    Expression *doInline(InlineDoState *ids);
    Statement *doInlineStatement(InlineDoState *ids);

    void toIR(IRState *irs);
};

#if DMD_OBJC

Catch *objcMakeCatch(Loc loc, Catches *objccatches, Scope *sc);

enum ObjcThrowMode
{
    THROWobjc,
    THROWd,
};

struct ObjcExceptionBridge : Statement
{
    Statement *body;
    Statement *wrapped;
    ObjcThrowMode mode;

    ObjcExceptionBridge(Loc loc, Statement *body, ObjcThrowMode mode);
    Statement *syntaxCopy();
    int blockExit(bool mustNotThrow);
    void toCBuffer(OutBuffer *buf, HdrGenState *hgs);
    Statement *semantic(Scope *sc);
    int usesEH();
    
    Expression *interpret(InterState *istate);
    
    void toIR(IRState *irs);
};

#endif

#endif /* DMD_STATEMENT_H */<|MERGE_RESOLUTION|>--- conflicted
+++ resolved
@@ -80,15 +80,12 @@
     BEhalt =     0x10,
     BEbreak =    0x20,
     BEcontinue = 0x40,
-<<<<<<< HEAD
+	BEerrthrow = 0x80,
 #if DMD_OBJC
-    BEthrowobjc = 0x80,
+    BEthrowobjc = 0x100,
     BEthrowany = (BEthrow | BEthrowobjc),
     BEany = (BEfallthru | BEthrow | BEreturn | BEgoto | BEhalt | BEthrowobjc),
 #else
-=======
-    BEerrthrow = 0x80,
->>>>>>> 384d8332
     BEany = (BEfallthru | BEthrow | BEreturn | BEgoto | BEhalt),
 #endif
 };
