
// Compiler implementation of the D programming language
// Copyright (c) 1999-2011 by Digital Mars
// All Rights Reserved
// written by Walter Bright
// http://www.digitalmars.com
// License for redistribution is by either the Artistic License
// in artistic.txt, or the GNU General Public License in gnu.txt.
// See the included readme.txt for details.

#ifndef DMD_STATEMENT_H
#define DMD_STATEMENT_H

#ifdef __DMC__
#pragma once
#endif /* __DMC__ */

#include "root.h"

#include "arraytypes.h"
#include "dsymbol.h"
#include "lexer.h"

struct OutBuffer;
struct Scope;
struct Expression;
struct LabelDsymbol;
struct Identifier;
struct IfStatement;
struct ExpStatement;
struct DefaultStatement;
struct VarDeclaration;
struct Condition;
struct Module;
struct Token;
struct InlineCostState;
struct InlineDoState;
struct InlineScanState;
struct ReturnStatement;
struct CompoundStatement;
struct Parameter;
struct StaticAssert;
struct AsmStatement;
struct GotoStatement;
struct ScopeStatement;
struct TryCatchStatement;
struct TryFinallyStatement;
struct CaseStatement;
struct DefaultStatement;
struct LabelStatement;
struct HdrGenState;
struct InterState;

enum TOK;

// Back end
struct IRState;
struct Blockx;
#if IN_GCC
union tree_node; typedef union tree_node block;
union tree_node; typedef union tree_node elem;
#else
struct block;
struct elem;
#endif
struct code;

/* How a statement exits; this is returned by blockExit()
 */
enum BE
{
    BEnone =     0,
    BEfallthru = 1,
    BEthrow =    2,
    BEreturn =   4,
    BEgoto =     8,
    BEhalt =     0x10,
    BEbreak =    0x20,
    BEcontinue = 0x40,
#if DMD_OBJC
    BEthrowobjc = 0x80,
    BEthrowany = (BEthrow | BEthrowobjc),
    BEany = (BEfallthru | BEthrow | BEreturn | BEgoto | BEhalt | BEthrowobjc),
#else
    BEany = (BEfallthru | BEthrow | BEreturn | BEgoto | BEhalt),
#endif
};

struct Statement : Object
{
    Loc loc;

    Statement(Loc loc);
    virtual Statement *syntaxCopy();

    void print();
    char *toChars();

    void error(const char *format, ...);
    void warning(const char *format, ...);
    virtual void toCBuffer(OutBuffer *buf, HdrGenState *hgs);
    int incontract;
    virtual ScopeStatement *isScopeStatement() { return NULL; }
    virtual Statement *semantic(Scope *sc);
    Statement *semanticScope(Scope *sc, Statement *sbreak, Statement *scontinue);
    Statement *semanticNoScope(Scope *sc);
    virtual int hasBreak();
    virtual int hasContinue();
    virtual int usesEH();
    virtual int blockExit(bool mustNotThrow);
    virtual int comeFrom();
    virtual int isEmpty();
    virtual Statement *scopeCode(Scope *sc, Statement **sentry, Statement **sexit, Statement **sfinally);
    virtual Statements *flatten(Scope *sc);
    virtual Expression *interpret(InterState *istate);
    virtual Statement *last();

    virtual int inlineCost(InlineCostState *ics);
    virtual Expression *doInline(InlineDoState *ids);
    virtual Statement *inlineScan(InlineScanState *iss);

    // Back end
    virtual void toIR(IRState *irs);

    // Avoid dynamic_cast
    virtual ExpStatement *isExpStatement() { return NULL; }
    virtual CompoundStatement *isCompoundStatement() { return NULL; }
    virtual ReturnStatement *isReturnStatement() { return NULL; }
    virtual IfStatement *isIfStatement() { return NULL; }
    virtual CaseStatement *isCaseStatement() { return NULL; }
    virtual DefaultStatement *isDefaultStatement() { return NULL; }
    virtual LabelStatement *isLabelStatement() { return NULL; }
};

struct PeelStatement : Statement
{
    Statement *s;

    PeelStatement(Statement *s);
    Statement *semantic(Scope *sc);
};

struct ExpStatement : Statement
{
    Expression *exp;

    ExpStatement(Loc loc, Expression *exp);
    ExpStatement(Loc loc, Dsymbol *s);
    Statement *syntaxCopy();
    void toCBuffer(OutBuffer *buf, HdrGenState *hgs);
    Statement *semantic(Scope *sc);
    Expression *interpret(InterState *istate);
    int blockExit(bool mustNotThrow);
    int isEmpty();
    Statement *scopeCode(Scope *sc, Statement **sentry, Statement **sexit, Statement **sfinally);

    int inlineCost(InlineCostState *ics);
    Expression *doInline(InlineDoState *ids);
    Statement *inlineScan(InlineScanState *iss);

    void toIR(IRState *irs);

    ExpStatement *isExpStatement() { return this; }
};

struct CompileStatement : Statement
{
    Expression *exp;

    CompileStatement(Loc loc, Expression *exp);
    Statement *syntaxCopy();
    void toCBuffer(OutBuffer *buf, HdrGenState *hgs);
    Statements *flatten(Scope *sc);
    Statement *semantic(Scope *sc);
};

struct CompoundStatement : Statement
{
    Statements *statements;

    CompoundStatement(Loc loc, Statements *s);
    CompoundStatement(Loc loc, Statement *s1);
    CompoundStatement(Loc loc, Statement *s1, Statement *s2);
    Statement *syntaxCopy();
    void toCBuffer(OutBuffer *buf, HdrGenState *hgs);
    Statement *semantic(Scope *sc);
    int usesEH();
    int blockExit(bool mustNotThrow);
    int comeFrom();
    int isEmpty();
    Statements *flatten(Scope *sc);
    ReturnStatement *isReturnStatement();
    Expression *interpret(InterState *istate);
    Statement *last();

    int inlineCost(InlineCostState *ics);
    Expression *doInline(InlineDoState *ids);
    Statement *inlineScan(InlineScanState *iss);

    void toIR(IRState *irs);

    CompoundStatement *isCompoundStatement() { return this; }
};

struct CompoundDeclarationStatement : CompoundStatement
{
    CompoundDeclarationStatement(Loc loc, Statements *s);
    Statement *syntaxCopy();
    void toCBuffer(OutBuffer *buf, HdrGenState *hgs);
};

/* The purpose of this is so that continue will go to the next
 * of the statements, and break will go to the end of the statements.
 */
struct UnrolledLoopStatement : Statement
{
    Statements *statements;

    UnrolledLoopStatement(Loc loc, Statements *statements);
    Statement *syntaxCopy();
    Statement *semantic(Scope *sc);
    int hasBreak();
    int hasContinue();
    int usesEH();
    int blockExit(bool mustNotThrow);
    int comeFrom();
    Expression *interpret(InterState *istate);
    void toCBuffer(OutBuffer *buf, HdrGenState *hgs);

    int inlineCost(InlineCostState *ics);
    Expression *doInline(InlineDoState *ids);
    Statement *inlineScan(InlineScanState *iss);

    void toIR(IRState *irs);
};

struct ScopeStatement : Statement
{
    Statement *statement;

    ScopeStatement(Loc loc, Statement *s);
    Statement *syntaxCopy();
    void toCBuffer(OutBuffer *buf, HdrGenState *hgs);
    ScopeStatement *isScopeStatement() { return this; }
    Statement *semantic(Scope *sc);
    int hasBreak();
    int hasContinue();
    int usesEH();
    int blockExit(bool mustNotThrow);
    int comeFrom();
    int isEmpty();
    Expression *interpret(InterState *istate);

    Statement *inlineScan(InlineScanState *iss);

    void toIR(IRState *irs);
};

struct WhileStatement : Statement
{
    Expression *condition;
    Statement *body;

    WhileStatement(Loc loc, Expression *c, Statement *b);
    Statement *syntaxCopy();
    Statement *semantic(Scope *sc);
    int hasBreak();
    int hasContinue();
    int usesEH();
    int blockExit(bool mustNotThrow);
    int comeFrom();
    Expression *interpret(InterState *istate);
    void toCBuffer(OutBuffer *buf, HdrGenState *hgs);

    Statement *inlineScan(InlineScanState *iss);

    void toIR(IRState *irs);
};

struct DoStatement : Statement
{
    Statement *body;
    Expression *condition;

    DoStatement(Loc loc, Statement *b, Expression *c);
    Statement *syntaxCopy();
    Statement *semantic(Scope *sc);
    int hasBreak();
    int hasContinue();
    int usesEH();
    int blockExit(bool mustNotThrow);
    int comeFrom();
    Expression *interpret(InterState *istate);
    void toCBuffer(OutBuffer *buf, HdrGenState *hgs);

    Statement *inlineScan(InlineScanState *iss);

    void toIR(IRState *irs);
};

struct ForStatement : Statement
{
    Statement *init;
    Expression *condition;
    Expression *increment;
    Statement *body;

    ForStatement(Loc loc, Statement *init, Expression *condition, Expression *increment, Statement *body);
    Statement *syntaxCopy();
    Statement *semantic(Scope *sc);
    Statement *scopeCode(Scope *sc, Statement **sentry, Statement **sexit, Statement **sfinally);
    int hasBreak();
    int hasContinue();
    int usesEH();
    int blockExit(bool mustNotThrow);
    int comeFrom();
    Expression *interpret(InterState *istate);
    void toCBuffer(OutBuffer *buf, HdrGenState *hgs);

    Statement *inlineScan(InlineScanState *iss);

    void toIR(IRState *irs);
};

struct ForeachStatement : Statement
{
    enum TOK op;                // TOKforeach or TOKforeach_reverse
    Parameters *arguments;      // array of Parameter*'s
    Expression *aggr;
    Statement *body;

    VarDeclaration *key;
    VarDeclaration *value;

    FuncDeclaration *func;      // function we're lexically in

    Array *cases;        // put breaks, continues, gotos and returns here
    Array *gotos;        // forward referenced goto's go here

    ForeachStatement(Loc loc, enum TOK op, Parameters *arguments, Expression *aggr, Statement *body);
    Statement *syntaxCopy();
    Statement *semantic(Scope *sc);
    bool checkForArgTypes();
    int hasBreak();
    int hasContinue();
    int usesEH();
    int blockExit(bool mustNotThrow);
    int comeFrom();
    Expression *interpret(InterState *istate);
    void toCBuffer(OutBuffer *buf, HdrGenState *hgs);

    Statement *inlineScan(InlineScanState *iss);

    void toIR(IRState *irs);
};

#if DMDV2
struct ForeachRangeStatement : Statement
{
    enum TOK op;                // TOKforeach or TOKforeach_reverse
    Parameter *arg;             // loop index variable
    Expression *lwr;
    Expression *upr;
    Statement *body;

    VarDeclaration *key;

    ForeachRangeStatement(Loc loc, enum TOK op, Parameter *arg,
        Expression *lwr, Expression *upr, Statement *body);
    Statement *syntaxCopy();
    Statement *semantic(Scope *sc);
    int hasBreak();
    int hasContinue();
    int usesEH();
    int blockExit(bool mustNotThrow);
    int comeFrom();
    Expression *interpret(InterState *istate);
    void toCBuffer(OutBuffer *buf, HdrGenState *hgs);

    Statement *inlineScan(InlineScanState *iss);

    void toIR(IRState *irs);
};
#endif

struct IfStatement : Statement
{
    Parameter *arg;
    Expression *condition;
    Statement *ifbody;
    Statement *elsebody;

    VarDeclaration *match;      // for MatchExpression results

    IfStatement(Loc loc, Parameter *arg, Expression *condition, Statement *ifbody, Statement *elsebody);
    Statement *syntaxCopy();
    Statement *semantic(Scope *sc);
    Expression *interpret(InterState *istate);
    void toCBuffer(OutBuffer *buf, HdrGenState *hgs);
    int usesEH();
    int blockExit(bool mustNotThrow);
    IfStatement *isIfStatement() { return this; }

    int inlineCost(InlineCostState *ics);
    Expression *doInline(InlineDoState *ids);
    Statement *inlineScan(InlineScanState *iss);

    void toIR(IRState *irs);
};

struct ConditionalStatement : Statement
{
    Condition *condition;
    Statement *ifbody;
    Statement *elsebody;

    ConditionalStatement(Loc loc, Condition *condition, Statement *ifbody, Statement *elsebody);
    Statement *syntaxCopy();
    Statement *semantic(Scope *sc);
    Statements *flatten(Scope *sc);
    int usesEH();
    int blockExit(bool mustNotThrow);

    void toCBuffer(OutBuffer *buf, HdrGenState *hgs);
};

struct PragmaStatement : Statement
{
    Identifier *ident;
    Expressions *args;          // array of Expression's
    Statement *body;

    PragmaStatement(Loc loc, Identifier *ident, Expressions *args, Statement *body);
    Statement *syntaxCopy();
    Statement *semantic(Scope *sc);
    int usesEH();
    int blockExit(bool mustNotThrow);

    void toCBuffer(OutBuffer *buf, HdrGenState *hgs);

    void toIR(IRState *irs);
};

struct StaticAssertStatement : Statement
{
    StaticAssert *sa;

    StaticAssertStatement(StaticAssert *sa);
    Statement *syntaxCopy();
    Statement *semantic(Scope *sc);
    int blockExit(bool mustNotThrow);

    void toCBuffer(OutBuffer *buf, HdrGenState *hgs);
};

struct SwitchStatement : Statement
{
    Expression *condition;
    Statement *body;
    bool isFinal;

    DefaultStatement *sdefault;
    TryFinallyStatement *tf;
    Array gotoCases;            // array of unresolved GotoCaseStatement's
    Array *cases;               // array of CaseStatement's
    int hasNoDefault;           // !=0 if no default statement
    int hasVars;                // !=0 if has variable case values

    SwitchStatement(Loc loc, Expression *c, Statement *b, bool isFinal);
    Statement *syntaxCopy();
    Statement *semantic(Scope *sc);
    int hasBreak();
    int usesEH();
    int blockExit(bool mustNotThrow);
    Expression *interpret(InterState *istate);
    void toCBuffer(OutBuffer *buf, HdrGenState *hgs);

    Statement *inlineScan(InlineScanState *iss);

    void toIR(IRState *irs);
};

struct CaseStatement : Statement
{
    Expression *exp;
    Statement *statement;

    int index;          // which case it is (since we sort this)
    block *cblock;      // back end: label for the block

    CaseStatement(Loc loc, Expression *exp, Statement *s);
    Statement *syntaxCopy();
    Statement *semantic(Scope *sc);
    int compare(Object *obj);
    int usesEH();
    int blockExit(bool mustNotThrow);
    int comeFrom();
    Expression *interpret(InterState *istate);
    void toCBuffer(OutBuffer *buf, HdrGenState *hgs);
    CaseStatement *isCaseStatement() { return this; }

    Statement *inlineScan(InlineScanState *iss);

    void toIR(IRState *irs);
};

#if DMDV2

struct CaseRangeStatement : Statement
{
    Expression *first;
    Expression *last;
    Statement *statement;

    CaseRangeStatement(Loc loc, Expression *first, Expression *last, Statement *s);
    Statement *syntaxCopy();
    Statement *semantic(Scope *sc);
    void toCBuffer(OutBuffer *buf, HdrGenState *hgs);
};

#endif

struct DefaultStatement : Statement
{
    Statement *statement;
#if IN_GCC
    block *cblock;      // back end: label for the block
#endif

    DefaultStatement(Loc loc, Statement *s);
    Statement *syntaxCopy();
    Statement *semantic(Scope *sc);
    int usesEH();
    int blockExit(bool mustNotThrow);
    int comeFrom();
    Expression *interpret(InterState *istate);
    void toCBuffer(OutBuffer *buf, HdrGenState *hgs);
    DefaultStatement *isDefaultStatement() { return this; }

    Statement *inlineScan(InlineScanState *iss);

    void toIR(IRState *irs);
};

struct GotoDefaultStatement : Statement
{
    SwitchStatement *sw;

    GotoDefaultStatement(Loc loc);
    Statement *syntaxCopy();
    Statement *semantic(Scope *sc);
    Expression *interpret(InterState *istate);
    int blockExit(bool mustNotThrow);
    void toCBuffer(OutBuffer *buf, HdrGenState *hgs);

    void toIR(IRState *irs);
};

struct GotoCaseStatement : Statement
{
    Expression *exp;            // NULL, or which case to goto
    CaseStatement *cs;          // case statement it resolves to

    GotoCaseStatement(Loc loc, Expression *exp);
    Statement *syntaxCopy();
    Statement *semantic(Scope *sc);
    Expression *interpret(InterState *istate);
    int blockExit(bool mustNotThrow);
    void toCBuffer(OutBuffer *buf, HdrGenState *hgs);

    void toIR(IRState *irs);
};

struct SwitchErrorStatement : Statement
{
    SwitchErrorStatement(Loc loc);
    int blockExit(bool mustNotThrow);
    void toCBuffer(OutBuffer *buf, HdrGenState *hgs);

    void toIR(IRState *irs);
};

struct ReturnStatement : Statement
{
    Expression *exp;

    ReturnStatement(Loc loc, Expression *exp);
    Statement *syntaxCopy();
    void toCBuffer(OutBuffer *buf, HdrGenState *hgs);
    Statement *semantic(Scope *sc);
    int blockExit(bool mustNotThrow);
    Expression *interpret(InterState *istate);

    int inlineCost(InlineCostState *ics);
    Expression *doInline(InlineDoState *ids);
    Statement *inlineScan(InlineScanState *iss);

    void toIR(IRState *irs);

    ReturnStatement *isReturnStatement() { return this; }
};

struct BreakStatement : Statement
{
    Identifier *ident;

    BreakStatement(Loc loc, Identifier *ident);
    Statement *syntaxCopy();
    Statement *semantic(Scope *sc);
    Expression *interpret(InterState *istate);
    int blockExit(bool mustNotThrow);
    void toCBuffer(OutBuffer *buf, HdrGenState *hgs);

    void toIR(IRState *irs);
};

struct ContinueStatement : Statement
{
    Identifier *ident;

    ContinueStatement(Loc loc, Identifier *ident);
    Statement *syntaxCopy();
    Statement *semantic(Scope *sc);
    Expression *interpret(InterState *istate);
    int blockExit(bool mustNotThrow);
    void toCBuffer(OutBuffer *buf, HdrGenState *hgs);

    void toIR(IRState *irs);
};

struct SynchronizedStatement : Statement
{
    Expression *exp;
    Statement *body;

    SynchronizedStatement(Loc loc, Expression *exp, Statement *body);
    Statement *syntaxCopy();
    Statement *semantic(Scope *sc);
    int hasBreak();
    int hasContinue();
    int usesEH();
    int blockExit(bool mustNotThrow);
    void toCBuffer(OutBuffer *buf, HdrGenState *hgs);

    Statement *inlineScan(InlineScanState *iss);

// Back end
    elem *esync;
    SynchronizedStatement(Loc loc, elem *esync, Statement *body);
    void toIR(IRState *irs);
};

struct WithStatement : Statement
{
    Expression *exp;
    Statement *body;
    VarDeclaration *wthis;

    WithStatement(Loc loc, Expression *exp, Statement *body);
    Statement *syntaxCopy();
    Statement *semantic(Scope *sc);
    void toCBuffer(OutBuffer *buf, HdrGenState *hgs);
    int usesEH();
    int blockExit(bool mustNotThrow);
    Expression *interpret(InterState *istate);

    Statement *inlineScan(InlineScanState *iss);

    void toIR(IRState *irs);
};

struct TryCatchStatement : Statement
{
    Statement *body;
    Array *catches;

    TryCatchStatement(Loc loc, Statement *body, Array *catches);
    Statement *syntaxCopy();
    Statement *semantic(Scope *sc);
    int hasBreak();
    int usesEH();
    int blockExit(bool mustNotThrow);
    Expression *interpret(InterState *istate);

    Statement *inlineScan(InlineScanState *iss);

    void toIR(IRState *irs);
    void toCBuffer(OutBuffer *buf, HdrGenState *hgs);
};

struct Catch : Object
{
    Loc loc;
    Type *type;
    Identifier *ident;
    VarDeclaration *var;
    Statement *handler;

    Catch(Loc loc, Type *t, Identifier *id, Statement *handler);
    Catch *syntaxCopy();
    void semantic(Scope *sc);
    int blockExit(bool mustNotThrow);
    void toCBuffer(OutBuffer *buf, HdrGenState *hgs);
};

struct TryFinallyStatement : Statement
{
    Statement *body;
    Statement *finalbody;
#if DMD_OBJC
    int objcdisable;        // !=0 when should ignore Objective-C exceptions
#endif

    TryFinallyStatement(Loc loc, Statement *body, Statement *finalbody);
    Statement *syntaxCopy();
    void toCBuffer(OutBuffer *buf, HdrGenState *hgs);
    Statement *semantic(Scope *sc);
    int hasBreak();
    int hasContinue();
    int usesEH();
    int blockExit(bool mustNotThrow);
    Expression *interpret(InterState *istate);

    Statement *inlineScan(InlineScanState *iss);

    void toIR(IRState *irs);
};

struct OnScopeStatement : Statement
{
    TOK tok;
    Statement *statement;

    OnScopeStatement(Loc loc, TOK tok, Statement *statement);
    Statement *syntaxCopy();
    int blockExit(bool mustNotThrow);
    void toCBuffer(OutBuffer *buf, HdrGenState *hgs);
    Statement *semantic(Scope *sc);
    int usesEH();
    Statement *scopeCode(Scope *sc, Statement **sentry, Statement **sexit, Statement **sfinally);
    Expression *interpret(InterState *istate);

    void toIR(IRState *irs);
};

struct ThrowStatement : Statement
{
    Expression *exp;

    ThrowStatement(Loc loc, Expression *exp);
    Statement *syntaxCopy();
    Statement *semantic(Scope *sc);
    void toCBuffer(OutBuffer *buf, HdrGenState *hgs);
    int blockExit(bool mustNotThrow);
    Expression *interpret(InterState *istate);

    Statement *inlineScan(InlineScanState *iss);

    void toIR(IRState *irs);
};

struct VolatileStatement : Statement
{
    Statement *statement;

    VolatileStatement(Loc loc, Statement *statement);
    Statement *syntaxCopy();
    Statement *semantic(Scope *sc);
    Statements *flatten(Scope *sc);
    int blockExit(bool mustNotThrow);
    void toCBuffer(OutBuffer *buf, HdrGenState *hgs);

    Statement *inlineScan(InlineScanState *iss);

    void toIR(IRState *irs);
};

struct DebugStatement : Statement
{
    Statement *statement;

    DebugStatement(Loc loc, Statement *statement);
    Statement *syntaxCopy();
    Statement *semantic(Scope *sc);
    Statements *flatten(Scope *sc);
    void toCBuffer(OutBuffer *buf, HdrGenState *hgs);
};

struct GotoStatement : Statement
{
    Identifier *ident;
    LabelDsymbol *label;
    TryFinallyStatement *tf;

    GotoStatement(Loc loc, Identifier *ident);
    Statement *syntaxCopy();
    Statement *semantic(Scope *sc);
    int blockExit(bool mustNotThrow);
    Expression *interpret(InterState *istate);

    void toIR(IRState *irs);
    void toCBuffer(OutBuffer *buf, HdrGenState *hgs);
};

struct LabelStatement : Statement
{
    Identifier *ident;
    Statement *statement;
    TryFinallyStatement *tf;
    block *lblock;              // back end

    Array *fwdrefs;             // forward references to this LabelStatement

    LabelStatement(Loc loc, Identifier *ident, Statement *statement);
    Statement *syntaxCopy();
    Statement *semantic(Scope *sc);
    Statements *flatten(Scope *sc);
    int usesEH();
    int blockExit(bool mustNotThrow);
    int comeFrom();
    Expression *interpret(InterState *istate);
    void toCBuffer(OutBuffer *buf, HdrGenState *hgs);

    Statement *inlineScan(InlineScanState *iss);
    LabelStatement *isLabelStatement() { return this; }

    void toIR(IRState *irs);
};

struct LabelDsymbol : Dsymbol
{
    LabelStatement *statement;
#if IN_GCC
    unsigned asmLabelNum;       // GCC-specific
#endif

    LabelDsymbol(Identifier *ident);
    LabelDsymbol *isLabel();
};

struct AsmStatement : Statement
{
    Token *tokens;
    code *asmcode;
    unsigned asmalign;          // alignment of this statement
    unsigned refparam;          // !=0 if function parameter is referenced
    unsigned naked;             // !=0 if function is to be naked
    unsigned regs;              // mask of registers modified

    AsmStatement(Loc loc, Token *tokens);
    Statement *syntaxCopy();
    Statement *semantic(Scope *sc);
    int blockExit(bool mustNotThrow);
    int comeFrom();
    Expression *interpret(InterState *istate);

    void toCBuffer(OutBuffer *buf, HdrGenState *hgs);

    void toIR(IRState *irs);
};

<<<<<<< HEAD
#if DMD_OBJC

Catch *objcMakeCatch(Loc loc, Array *objccatches, Scope *sc);

enum ObjcThrowMode
{
    THROWobjc,
    THROWd,
};

struct ObjcExceptionBridge : Statement
{
    Statement *body;
    Statement *wrapped;
    ObjcThrowMode mode;

    ObjcExceptionBridge(Loc loc, Statement *body, ObjcThrowMode mode);
    Statement *syntaxCopy();
    int blockExit(bool mustNotThrow);
    void toCBuffer(OutBuffer *buf, HdrGenState *hgs);
    Statement *semantic(Scope *sc);
    int usesEH();
    
    Expression *interpret(InterState *istate);
    
    void toIR(IRState *irs);
};

#endif

=======
struct ImportStatement : Statement
{
    Dsymbols *imports;          // Array of Import's

    ImportStatement(Loc loc, Dsymbols *imports);
    Statement *syntaxCopy();
    Statement *semantic(Scope *sc);
    int blockExit(bool mustNotThrow);
    int isEmpty();
    Expression *interpret(InterState *istate);

    void toCBuffer(OutBuffer *buf, HdrGenState *hgs);

    int inlineCost(InlineCostState *ics);
    Expression *doInline(InlineDoState *ids);

    void toIR(IRState *irs);
};

>>>>>>> 64835f6a
#endif /* DMD_STATEMENT_H */<|MERGE_RESOLUTION|>--- conflicted
+++ resolved
@@ -859,7 +859,25 @@
     void toIR(IRState *irs);
 };
 
-<<<<<<< HEAD
+struct ImportStatement : Statement
+{
+    Dsymbols *imports;          // Array of Import's
+
+    ImportStatement(Loc loc, Dsymbols *imports);
+    Statement *syntaxCopy();
+    Statement *semantic(Scope *sc);
+    int blockExit(bool mustNotThrow);
+    int isEmpty();
+    Expression *interpret(InterState *istate);
+
+    void toCBuffer(OutBuffer *buf, HdrGenState *hgs);
+
+    int inlineCost(InlineCostState *ics);
+    Expression *doInline(InlineDoState *ids);
+
+    void toIR(IRState *irs);
+};
+
 #if DMD_OBJC
 
 Catch *objcMakeCatch(Loc loc, Array *objccatches, Scope *sc);
@@ -890,25 +908,4 @@
 
 #endif
 
-=======
-struct ImportStatement : Statement
-{
-    Dsymbols *imports;          // Array of Import's
-
-    ImportStatement(Loc loc, Dsymbols *imports);
-    Statement *syntaxCopy();
-    Statement *semantic(Scope *sc);
-    int blockExit(bool mustNotThrow);
-    int isEmpty();
-    Expression *interpret(InterState *istate);
-
-    void toCBuffer(OutBuffer *buf, HdrGenState *hgs);
-
-    int inlineCost(InlineCostState *ics);
-    Expression *doInline(InlineDoState *ids);
-
-    void toIR(IRState *irs);
-};
-
->>>>>>> 64835f6a
 #endif /* DMD_STATEMENT_H */