
// Compiler implementation of the D programming language
// Copyright (c) 1999-2012 by Digital Mars
// All Rights Reserved
// written by Walter Bright
// http://www.digitalmars.com
// License for redistribution is by either the Artistic License
// in artistic.txt, or the GNU General Public License in gnu.txt.
// See the included readme.txt for details.

#include <stdio.h>
#include <stdlib.h>
#include <assert.h>
#include <string.h>                     // mem{cpy|set}()

#include "root.h"
#include "rmem.h"
#include "target.h"

#include "enum.h"
#include "init.h"
#include "attrib.h"
#include "declaration.h"
#include "aggregate.h"
#include "id.h"
#include "mtype.h"
#include "scope.h"
#include "module.h"
#include "expression.h"
#include "statement.h"
#include "template.h"

/********************************* ClassDeclaration ****************************/

ClassDeclaration *ClassDeclaration::classinfo;
ClassDeclaration *ClassDeclaration::object;
ClassDeclaration *ClassDeclaration::throwable;
#if DMD_OBJC
ClassDeclaration *ClassDeclaration::objcthrowable;
#endif
ClassDeclaration *ClassDeclaration::exception;
ClassDeclaration *ClassDeclaration::errorException;

ClassDeclaration::ClassDeclaration(Loc loc, Identifier *id, BaseClasses *baseclasses)
    : AggregateDeclaration(loc, id)
{
    static char msg[] = "only object.d can define this reserved class name";

    if (baseclasses)
        // Actually, this is a transfer
        this->baseclasses = baseclasses;
    else
        this->baseclasses = new BaseClasses();
    baseClass = NULL;

    interfaces_dim = 0;
    interfaces = NULL;

    vtblInterfaces = NULL;

    //printf("ClassDeclaration(%s), dim = %d\n", id->toChars(), this->baseclasses->dim);

    // For forward references
    type = new TypeClass(this);
    handle = type;

    staticCtor = NULL;
    staticDtor = NULL;

    vtblsym = NULL;
    vclassinfo = NULL;

#if DMD_OBJC
    objc = 0;
    objcmeta = 0;
    objcextern = 0;
    objctakestringliteral = 0;
    objcident = NULL;
    sobjccls = NULL;
    objcMethods = NULL;
    metaclass = NULL;
    objchaspreinit = 0;
#endif

    if (id)
    {   // Look for special class names

        if (id == Id::__sizeof || id == Id::__xalignof || id == Id::mangleof)
            error("illegal class name");

        // BUG: What if this is the wrong TypeInfo, i.e. it is nested?
        if (id->toChars()[0] == 'T')
        {
            if (id == Id::TypeInfo)
            {   if (Type::typeinfo)
                    Type::typeinfo->error("%s", msg);
                Type::typeinfo = this;
            }

            if (id == Id::TypeInfo_Class)
            {   if (Type::typeinfoclass)
                    Type::typeinfoclass->error("%s", msg);
                Type::typeinfoclass = this;
            }

            if (id == Id::TypeInfo_Interface)
            {   if (Type::typeinfointerface)
                    Type::typeinfointerface->error("%s", msg);
                Type::typeinfointerface = this;
            }

            if (id == Id::TypeInfo_Struct)
            {   if (Type::typeinfostruct)
                    Type::typeinfostruct->error("%s", msg);
                Type::typeinfostruct = this;
            }

            if (id == Id::TypeInfo_Typedef)
            {   if (Type::typeinfotypedef)
                    Type::typeinfotypedef->error("%s", msg);
                Type::typeinfotypedef = this;
            }

            if (id == Id::TypeInfo_Pointer)
            {   if (Type::typeinfopointer)
                    Type::typeinfopointer->error("%s", msg);
                Type::typeinfopointer = this;
            }

            if (id == Id::TypeInfo_Array)
            {   if (Type::typeinfoarray)
                    Type::typeinfoarray->error("%s", msg);
                Type::typeinfoarray = this;
            }

            if (id == Id::TypeInfo_StaticArray)
            {   //if (Type::typeinfostaticarray)
                    //Type::typeinfostaticarray->error("%s", msg);
                Type::typeinfostaticarray = this;
            }

            if (id == Id::TypeInfo_AssociativeArray)
            {   if (Type::typeinfoassociativearray)
                    Type::typeinfoassociativearray->error("%s", msg);
                Type::typeinfoassociativearray = this;
            }

            if (id == Id::TypeInfo_Enum)
            {   if (Type::typeinfoenum)
                    Type::typeinfoenum->error("%s", msg);
                Type::typeinfoenum = this;
            }

            if (id == Id::TypeInfo_Function)
            {   if (Type::typeinfofunction)
                    Type::typeinfofunction->error("%s", msg);
                Type::typeinfofunction = this;
            }

            if (id == Id::TypeInfo_Delegate)
            {   if (Type::typeinfodelegate)
                    Type::typeinfodelegate->error("%s", msg);
                Type::typeinfodelegate = this;
            }

            if (id == Id::TypeInfo_Tuple)
            {   if (Type::typeinfotypelist)
                    Type::typeinfotypelist->error("%s", msg);
                Type::typeinfotypelist = this;
            }

#if DMDV2
            if (id == Id::TypeInfo_Const)
            {   if (Type::typeinfoconst)
                    Type::typeinfoconst->error("%s", msg);
                Type::typeinfoconst = this;
            }

            if (id == Id::TypeInfo_Invariant)
            {   if (Type::typeinfoinvariant)
                    Type::typeinfoinvariant->error("%s", msg);
                Type::typeinfoinvariant = this;
            }

            if (id == Id::TypeInfo_Shared)
            {   if (Type::typeinfoshared)
                    Type::typeinfoshared->error("%s", msg);
                Type::typeinfoshared = this;
            }

            if (id == Id::TypeInfo_Wild)
            {   if (Type::typeinfowild)
                    Type::typeinfowild->error("%s", msg);
                Type::typeinfowild = this;
            }

            if (id == Id::TypeInfo_Vector)
            {   if (Type::typeinfovector)
                    Type::typeinfovector->error("%s", msg);
                Type::typeinfovector = this;
            }
#endif
        }

        if (id == Id::Object)
        {   if (object)
                object->error("%s", msg);
            object = this;
        }

        if (id == Id::Throwable)
        {   if (throwable)
                throwable->error("%s", msg);
            throwable = this;
        }

#if DMD_OBJC
        if (id == Id::ObjcThrowable)
        {   if (objcthrowable)
                objcthrowable->error("%s", msg);
            objcthrowable = this;
        }
#endif

        if (id == Id::Exception)
        {   if (exception)
                exception->error("%s", msg);
            exception = this;
        }

        if (id == Id::Error)
        {   if (errorException)
                errorException->error("%s", msg);
            errorException = this;
        }

        //if (id == Id::ClassInfo)
        if (id == Id::TypeInfo_Class)
        {   if (classinfo)
                classinfo->error("%s", msg);
            classinfo = this;
        }

#if !MODULEINFO_IS_STRUCT
  #ifdef DMDV2
        if (id == Id::ModuleInfo && !Module::moduleinfo)
            Module::moduleinfo = this;
  #else
        if (id == Id::ModuleInfo)
        {   if (Module::moduleinfo)
                Module::moduleinfo->error("%s", msg);
            Module::moduleinfo = this;
        }
  #endif
#endif
    }

    com = 0;
    isscope = 0;
    isabstract = 0;
    inuse = 0;
    doAncestorsSemantic = SemanticStart;
}

Dsymbol *ClassDeclaration::syntaxCopy(Dsymbol *s)
{
    ClassDeclaration *cd;

    //printf("ClassDeclaration::syntaxCopy('%s')\n", toChars());
    if (s)
        cd = (ClassDeclaration *)s;
    else
        cd = new ClassDeclaration(loc, ident, NULL);

    cd->storage_class |= storage_class;

    cd->baseclasses->setDim(this->baseclasses->dim);
    for (size_t i = 0; i < cd->baseclasses->dim; i++)
    {
        BaseClass *b = (*this->baseclasses)[i];
        BaseClass *b2 = new BaseClass(b->type->syntaxCopy(), b->protection);
        (*cd->baseclasses)[i] = b2;
    }

    ScopeDsymbol::syntaxCopy(cd);
    return cd;
}

void ClassDeclaration::semantic(Scope *sc)
{
    //printf("ClassDeclaration::semantic(%s), type = %p, sizeok = %d, this = %p\n", toChars(), type, sizeok, this);
    //printf("\tparent = %p, '%s'\n", sc->parent, sc->parent ? sc->parent->toChars() : "");
    //printf("sc->stc = %x\n", sc->stc);

    //{ static int n;  if (++n == 20) *(char*)0=0; }

    if (!ident)         // if anonymous class
    {   const char *id = "__anonclass";

        ident = Identifier::generateId(id);
    }

    if (!sc)
        sc = scope;
    if (!parent && sc->parent && !sc->parent->isModule())
        parent = sc->parent;

    type = type->semantic(loc, sc);
    handle = type;

    if (!members)               // if opaque declaration
    {   //printf("\tclass '%s' is forward referenced\n", toChars());
        return;
    }
    if (symtab)
    {   if (sizeok == SIZEOKdone || !scope)
        {   //printf("\tsemantic for '%s' is already completed\n", toChars());
            return;             // semantic() already completed
        }
    }
    else
        symtab = new DsymbolTable();

    Scope *scx = NULL;
    if (scope)
    {   sc = scope;
        scx = scope;            // save so we don't make redundant copies
        scope = NULL;
    }
    unsigned dprogress_save = Module::dprogress;
    int errors = global.errors;

    if (sc->stc & STCdeprecated)
    {
        isdeprecated = true;
    }
    userAttributes = sc->userAttributes;

    if (sc->linkage == LINKcpp)
        error("cannot create C++ classes");
    if (sc->linkage == LINKobjc)
    {
#if DMD_OBJC
        objc = 1;
        objcextern = 1;
#else
        error("Objective-C classes not supported");
#endif
    }

    // Expand any tuples in baseclasses[]
    for (size_t i = 0; i < baseclasses->dim; )
    {   BaseClass *b = (*baseclasses)[i];
        b->type = b->type->semantic(loc, sc);
        Type *tb = b->type->toBasetype();

        if (tb->ty == Ttuple)
        {   TypeTuple *tup = (TypeTuple *)tb;
            enum PROT protection = b->protection;
            baseclasses->remove(i);
            size_t dim = Parameter::dim(tup->arguments);
            for (size_t j = 0; j < dim; j++)
            {   Parameter *arg = Parameter::getNth(tup->arguments, j);
                b = new BaseClass(arg->type, protection);
                baseclasses->insert(i + j, b);
            }
        }
        else
            i++;
    }

    // See if there's a base class as first in baseclasses[]
    if (baseclasses->dim)
    {   TypeClass *tc;
        BaseClass *b;
        Type *tb;

        b = (*baseclasses)[0];
        //b->type = b->type->semantic(loc, sc);
        tb = b->type->toBasetype();
        if (tb->ty != Tclass)
        {   if (b->type != Type::terror)
                error("base type must be class or interface, not %s", b->type->toChars());
            baseclasses->remove(0);
        }
        else
        {
            tc = (TypeClass *)(tb);

            if (tc->sym->isDeprecated())
            {
                if (!isDeprecated())
                {
                    // Deriving from deprecated class makes this one deprecated too
                    isdeprecated = true;

                    tc->checkDeprecated(loc, sc);
                }
            }

            if (tc->sym->isInterfaceDeclaration())
                ;
            else
            {
                for (ClassDeclaration *cdb = tc->sym; cdb; cdb = cdb->baseClass)
                {
                    if (cdb == this)
                    {
                        error("circular inheritance");
                        baseclasses->remove(0);
                        goto L7;
                    }
                }
                if (!tc->sym->symtab || tc->sym->sizeok == SIZEOKnone)
                {   // Try to resolve forward reference
                    if (/*doAncestorsSemantic == SemanticIn &&*/ tc->sym->scope)
                        tc->sym->semantic(NULL);
                }
                if (!tc->sym->symtab || tc->sym->scope || tc->sym->sizeok == SIZEOKnone)
                {
                    //printf("%s: forward reference of base class %s\n", toChars(), tc->sym->toChars());
                    //error("forward reference of base class %s", baseClass->toChars());
                    // Forward reference of base class, try again later
                    //printf("\ttry later, forward reference of base class %s\n", tc->sym->toChars());
                    scope = scx ? scx : new Scope(*sc);
                    scope->setNoFree();
                    if (tc->sym->scope)
                        tc->sym->scope->module->addDeferredSemantic(tc->sym);
                    scope->module->addDeferredSemantic(this);
                    return;
                }
                else
                {   baseClass = tc->sym;
                    b->base = baseClass;
                }
             L7: ;
            }
        }
    }

    // Treat the remaining entries in baseclasses as interfaces
    // Check for errors, handle forward references
    for (size_t i = (baseClass ? 1 : 0); i < baseclasses->dim; )
    {   TypeClass *tc;
        BaseClass *b;
        Type *tb;

        b = (*baseclasses)[i];
        b->type = b->type->semantic(loc, sc);
        tb = b->type->toBasetype();
        if (tb->ty == Tclass)
            tc = (TypeClass *)tb;
        else
            tc = NULL;
        if (!tc || !tc->sym->isInterfaceDeclaration())
        {   if (b->type != Type::terror)
                error("base type must be interface, not %s", b->type->toChars());
            baseclasses->remove(i);
            continue;
        }
        else
        {
            if (tc->sym->isDeprecated())
            {
                if (!isDeprecated())
                {
                    // Deriving from deprecated class makes this one deprecated too
                    isdeprecated = true;

                    tc->checkDeprecated(loc, sc);
                }
            }

            // Check for duplicate interfaces
            for (size_t j = (baseClass ? 1 : 0); j < i; j++)
            {
                BaseClass *b2 = (*baseclasses)[j];
                if (b2->base == tc->sym)
                    error("inherits from duplicate interface %s", b2->base->toChars());
            }

            if (!tc->sym->symtab)
            {   // Try to resolve forward reference
                if (/*doAncestorsSemantic == SemanticIn &&*/ tc->sym->scope)
                    tc->sym->semantic(NULL);
            }

            b->base = tc->sym;
            if (!b->base->symtab || b->base->scope)
            {
                //error("forward reference of base class %s", baseClass->toChars());
                // Forward reference of base, try again later
                //printf("\ttry later, forward reference of base %s\n", baseClass->toChars());
                scope = scx ? scx : new Scope(*sc);
                scope->setNoFree();
                if (tc->sym->scope)
                    tc->sym->scope->module->addDeferredSemantic(tc->sym);
                scope->module->addDeferredSemantic(this);
                return;
            }
        }
        i++;
    }
    if (doAncestorsSemantic == SemanticIn)
        doAncestorsSemantic = SemanticDone;

#if DMD_OBJC
    if (objc || (baseClass && baseClass->objc))
        objc = 1; // Objective-C classes do not inherit from Object
    else
#endif
    // If no base class, and this is not an Object, use Object as base class
    if (!baseClass && ident != Id::Object)
    {
        if (!object)
        {
            error("missing or corrupt object.d");
            fatal();
        }

        Type *t = object->type;
        t = t->semantic(loc, sc)->toBasetype();
        assert(t->ty == Tclass);
        TypeClass *tc = (TypeClass *)t;

        BaseClass *b = new BaseClass(tc, PROTpublic);
        baseclasses->shift(b);

        baseClass = tc->sym;
        assert(!baseClass->isInterfaceDeclaration());
        b->base = baseClass;
    }

    interfaces_dim = baseclasses->dim;
    interfaces = baseclasses->tdata();
    
#if DMD_OBJC
    if (objc && !objcmeta && !metaclass)
	{
        if (!objcident)
            objcident = ident;

        if (objcident == Id::Protocol)
        {   if (ObjcProtocolOfExp::protocolClassDecl == NULL)
                ObjcProtocolOfExp::protocolClassDecl = this;
            else if (ObjcProtocolOfExp::protocolClassDecl != this)
            {   error("duplicate definition of Objective-C class '%s'", Id::Protocol);
            }
        }
    
        // Create meta class derived from all our base's metaclass
        BaseClasses *metabases = new BaseClasses();
        for (size_t i = 0; i < baseclasses->dim; ++i)
        {   ClassDeclaration *basecd = ((BaseClass *)baseclasses->data[i])->base;
            assert(basecd);
            if (basecd->objc)
            {   assert(basecd->metaclass);
                assert(basecd->metaclass->objcmeta);
                assert(basecd->metaclass->type->ty == Tclass);
                assert(((TypeClass *)basecd->metaclass->type)->sym == basecd->metaclass);
                BaseClass *metabase = new BaseClass(basecd->metaclass->type, PROTpublic);
                metabase->base = basecd->metaclass;
                metabases->push(metabase);
            }
            else
                error("base class and interfaces for an Objective-C class must be extern (Objective-C)");
        }
        metaclass = new ClassDeclaration(loc, Id::Class, metabases);
        metaclass->storage_class |= STCstatic;
        metaclass->objc = 1;
        metaclass->objcmeta = 1;
        metaclass->objcextern = objcextern;
        metaclass->objcident = objcident;
        members->push(metaclass);
        metaclass->addMember(sc, this, 1);
    }
#endif


    if (baseClass)
    {
        if (baseClass->storage_class & STCfinal)
            error("cannot inherit from final class %s", baseClass->toChars());

        interfaces_dim--;
        interfaces++;

        // Copy vtbl[] from base class
        vtbl.setDim(baseClass->vtbl.dim);
        memcpy(vtbl.tdata(), baseClass->vtbl.tdata(), sizeof(void *) * vtbl.dim);

        // Inherit properties from base class
        com = baseClass->isCOMclass();
        isscope = baseClass->isscope;
        vthis = baseClass->vthis;
        enclosing = baseClass->enclosing;
        storage_class |= baseClass->storage_class & STC_TYPECTOR;
    }
    else
    {
        // No base class, so this is the root of the class hierarchy
        vtbl.setDim(0);
        vtbl.push(this);                // leave room for classinfo as first member
    }

    protection = sc->protection;
    storage_class |= sc->stc;

    if (sizeok == SIZEOKnone)
    {
        interfaceSemantic(sc);

        for (size_t i = 0; i < members->dim; i++)
        {
            Dsymbol *s = (*members)[i];
            s->addMember(sc, this, 1);
        }

        /* If this is a nested class, add the hidden 'this'
         * member which is a pointer to the enclosing scope.
         */
        if (vthis)              // if inheriting from nested class
        {   // Use the base class's 'this' member
            if (storage_class & STCstatic)
                error("static class cannot inherit from nested class %s", baseClass->toChars());
            if (toParent2() != baseClass->toParent2() &&
                (!toParent2() ||
                 !baseClass->toParent2()->getType() ||
                 !baseClass->toParent2()->getType()->isBaseOf(toParent2()->getType(), NULL)))
            {
                if (toParent2())
                {
                    error("is nested within %s, but super class %s is nested within %s",
                        toParent2()->toChars(),
                        baseClass->toChars(),
                        baseClass->toParent2()->toChars());
                }
                else
                {
                    error("is not nested, but super class %s is nested within %s",
                        baseClass->toChars(),
                        baseClass->toParent2()->toChars());
                }
                enclosing = NULL;
            }
        }
        else
            makeNested();
    }

    if (storage_class & STCauto)
        error("storage class 'auto' is invalid when declaring a class, did you mean to use 'scope'?");
    if (storage_class & STCscope)
        isscope = 1;
    if (storage_class & STCabstract)
        isabstract = 1;

    sc = sc->push(this);
    //sc->stc &= ~(STCfinal | STCauto | STCscope | STCstatic | STCabstract | STCdeprecated | STC_TYPECTOR | STCtls | STCgshared);
    //sc->stc |= storage_class & STC_TYPECTOR;
    sc->stc &= STCsafe | STCtrusted | STCsystem;
    sc->parent = this;
    sc->inunion = 0;

    if (isCOMclass())
    {
        if (global.params.isWindows)
            sc->linkage = LINKwindows;
        else
            /* This enables us to use COM objects under Linux and
             * work with things like XPCOM
             */
            sc->linkage = LINKc;
    }
#if DMD_OBJC
    else if (objc)
    {
        sc->linkage = LINKobjc;
    }
#endif
    sc->protection = PROTpublic;
    sc->explicitProtection = 0;
    sc->structalign = STRUCTALIGN_DEFAULT;
    if (baseClass)
    {   sc->offset = baseClass->structsize;
        alignsize = baseClass->alignsize;
//      if (enclosing)
//          sc->offset += Target::ptrsize;      // room for uplevel context pointer
    }
#if DMD_OBJC
    else if (objc)
    {   sc->offset = 0; // no hidden member for an Objective-C class
    }
#endif
    else
    {   sc->offset = Target::ptrsize * 2;       // allow room for __vptr and __monitor
        alignsize = Target::ptrsize;
    }
    sc->userAttributes = NULL;
    structsize = sc->offset;
    Scope scsave = *sc;
<<<<<<< HEAD
    size_t members_dim = members->dim;
    sizeok = SIZEOKnone;
=======
    int members_dim = members->dim;
    sizeok = 0;
#if DMD_OBJC
    if (metaclass)
        metaclass->members = new Dsymbols();
#endif
>>>>>>> ae6aa7e3

    /* Set scope so if there are forward references, we still might be able to
     * resolve individual members like enums.
     */
    for (size_t i = 0; i < members_dim; i++)
    {   Dsymbol *s = (*members)[i];
        /* There are problems doing this in the general case because
         * Scope keeps track of things like 'offset'
         */
        if (s->isEnumDeclaration() ||
            (s->isAggregateDeclaration() && s->ident) ||
            s->isTemplateMixin() ||
            s->isAttribDeclaration() ||
            s->isAliasDeclaration())
        {
            //printf("[%d] setScope %s %s, sc = %p\n", i, s->kind(), s->toChars(), sc);
            s->setScope(sc);
        }
    }

    for (size_t i = 0; i < members_dim; i++)
    {   Dsymbol *s = (*members)[i];
        s->semantic(sc);
    }

    // Set the offsets of the fields and determine the size of the class

    unsigned offset = structsize;
    bool isunion = isUnionDeclaration() != NULL;
    for (size_t i = 0; i < members->dim; i++)
    {   Dsymbol *s = (*members)[i];
        s->setFieldOffset(this, &offset, false);
    }
    sc->offset = structsize;

    if (global.errors != errors)
    {   // The type is no good.
        type = Type::terror;
    }

    if (sizeok == SIZEOKfwd)            // failed due to forward references
    {   // semantic() failed due to forward references
        // Unwind what we did, and defer it for later

        for (size_t i = 0; i < fields.dim; i++)
        {   Dsymbol *s = fields[i];
            VarDeclaration *vd = s->isVarDeclaration();
            if (vd)
                vd->offset = 0;
        }
        fields.setDim(0);
        structsize = 0;
        alignsize = 0;
<<<<<<< HEAD
//        structalign = 0;
=======
        structalign = 0;
#if DMD_OBJC
        if (metaclass)
            metaclass->members = NULL;
#endif
>>>>>>> ae6aa7e3

        sc = sc->pop();

        scope = scx ? scx : new Scope(*sc);
        scope->setNoFree();
        scope->module->addDeferredSemantic(this);

        Module::dprogress = dprogress_save;

        //printf("\tsemantic('%s') failed due to forward references\n", toChars());
        return;
    }

    //printf("\tsemantic('%s') successful\n", toChars());

    //members->print();

#if DMD_OBJC
	if (objc && !objcextern && !objcmeta)
	{	// Look for static initializers to create initializing function if needed
		Expression *inite = NULL;
		for (i = 0; i < members_dim; i++)
		{
			VarDeclaration *vd = ((Dsymbol *)members->data[i])->isVarDeclaration();
			if (vd && vd->toParent() == this &&
				((vd->init && !vd->init->isVoidInitializer()) && (vd->init || !vd->getType()->isZeroInit())))
			{
				Expression *thise = new ThisExp(vd->loc);
				thise->type = type;
				Expression *ie = vd->init->toExpression();
				if (!ie)
					ie = vd->type->defaultInit(loc);
				if (!ie)
					continue; // skip
				Expression *ve = new DotVarExp(vd->loc, thise, vd);
				ve->type = vd->type;
				Expression *e = new AssignExp(vd->loc, ve, ie);
				e->op = TOKblit;
				e->type = ve->type;
				inite = inite ? new CommaExp(loc, inite, e) : e;
			}
		}
		
		TypeFunction *tf = new TypeFunction(new Parameters, type, 0, LINKd);
		FuncDeclaration *initfd = findFunc(Id::_dobjc_preinit, tf);
		
		if (inite)
		{   // we have static initializers, need to create any '_dobjc_preinit' instance 
			// method to handle them.
			FuncDeclaration *newinitfd = new FuncDeclaration(loc, loc, Id::_dobjc_preinit, STCundefined, tf);
			Expression *retvale;
			if (initfd)
			{	// call _dobjc_preinit in superclass
				retvale = new CallExp(loc, new DotIdExp(loc, new SuperExp(loc), Id::_dobjc_preinit));
				retvale->type = type;
			}
			else
			{	// no _dobjc_preinit to call in superclass, just return this
				retvale = new ThisExp(loc);
				retvale->type = type;
			}
			newinitfd->fbody = new ReturnStatement(loc, new CommaExp(loc, inite, retvale));
			members->push(newinitfd);
			newinitfd->addMember(sc, this, 1);
			newinitfd->semantic(sc);
			
			// replace initfd for next step 
			initfd = newinitfd;
		}
		
		if (initfd)
		{	// replace alloc functions with stubs ending with a call to _dobjc_preinit
            // this is done by the backend glue in objc.c, we just need to set a flag
            objchaspreinit = 1;
		}
        
        // invariant for Objective-C class is handled by adding a _dobjc_invariant
        // dynamic method calling the invariant function and then the parent's 
        // _dobjc_invariant if applicable.
        if (inv)
        {
            Loc iloc = inv->loc;
            TypeFunction *invtf = new TypeFunction(new Parameters, Type::tvoid, 0, LINKobjc);
            FuncDeclaration *invfd = findFunc(Id::_dobjc_invariant, invtf);
            
            // create dynamic dispatch handler for invariant
			FuncDeclaration *newinvfd = new FuncDeclaration(iloc, iloc, Id::_dobjc_invariant, STCundefined, invtf);
            
            Expression *e;
            e = new DsymbolExp(iloc, inv);
            e = new CallExp(iloc, e);
            if (invfd)
            {   // call super's _dobjc_invariant
                e = new CommaExp(iloc, e, new CallExp(iloc, new DotIdExp(iloc, new SuperExp(iloc), Id::_dobjc_invariant)));
            }
			newinvfd->fbody = new ExpStatement(iloc, e);
			members->push(newinvfd);
			newinvfd->addMember(sc, this, 1);
			newinvfd->semantic(sc);
        }
	}
#endif

    /* Look for special member functions.
     * They must be in this class, not in a base class.
     */
    ctor = search(0, Id::ctor, 0);
#if DMDV1
    if (ctor && (ctor->toParent() != this || !ctor->isCtorDeclaration()))
        ctor = NULL;
#else
    if (ctor && (ctor->toParent() != this || !(ctor->isCtorDeclaration() || ctor->isTemplateDeclaration())))
        ctor = NULL;    // search() looks through ancestor classes
#endif

//    dtor = (DtorDeclaration *)search(Id::dtor, 0);
//    if (dtor && dtor->toParent() != this)
//      dtor = NULL;

//    inv = (InvariantDeclaration *)search(Id::classInvariant, 0);
//    if (inv && inv->toParent() != this)
//      inv = NULL;

    // Can be in base class
    aggNew    = (NewDeclaration *)search(0, Id::classNew, 0);
    aggDelete = (DeleteDeclaration *)search(0, Id::classDelete, 0);

    // If this class has no constructor, but base class has a default
    // ctor, create a constructor:
    //    this() { }
    if (!ctor && baseClass && baseClass->ctor)
    {
        if (resolveFuncCall(loc, sc, baseClass->ctor, NULL, NULL, NULL, 1))
        {
            //printf("Creating default this(){} for class %s\n", toChars());
            Type *tf = new TypeFunction(NULL, NULL, 0, LINKd, 0);
            CtorDeclaration *ctor = new CtorDeclaration(loc, 0, 0, tf);
            ctor->fbody = new CompoundStatement(0, new Statements());
            members->push(ctor);
            ctor->addMember(sc, this, 1);
            *sc = scsave;   // why? What about sc->nofree?
            ctor->semantic(sc);
            this->ctor = ctor;
            defaultCtor = ctor;
        }
        else
        {
            error("Cannot implicitly generate a default ctor when base class %s is missing a default ctor", baseClass->toPrettyChars());
        }
    }

#if 0
    if (baseClass)
    {   if (!aggDelete)
            aggDelete = baseClass->aggDelete;
        if (!aggNew)
            aggNew = baseClass->aggNew;
    }
#endif

    // Allocate instance of each new interface
    sc->offset = structsize;
    for (size_t i = 0; i < vtblInterfaces->dim; i++)
    {
        BaseClass *b = (*vtblInterfaces)[i];
        unsigned thissize = Target::ptrsize;

        alignmember(STRUCTALIGN_DEFAULT, thissize, &sc->offset);
        assert(b->offset == 0);
        b->offset = sc->offset;

        // Take care of single inheritance offsets
        while (b->baseInterfaces_dim)
        {
            b = &b->baseInterfaces[0];
            b->offset = sc->offset;
        }

        sc->offset += thissize;
        if (alignsize < thissize)
            alignsize = thissize;
    }
    structsize = sc->offset;
    sizeok = SIZEOKdone;
    Module::dprogress++;

    dtor = buildDtor(sc);
<<<<<<< HEAD
    if (Dsymbol *assign = search_function(this, Id::assign))
    {
        if (FuncDeclaration *f = hasIdentityOpAssign(sc, assign))
        {
            if (!(f->storage_class & STCdisable))
                error("identity assignment operator overload is illegal");
        }
    }
=======

#if DMD_OBJC
//    if (metaclass)
//        metaclass->semantic(sc);
#endif
    
>>>>>>> ae6aa7e3
    sc->pop();

#if 0 // Do not call until toObjfile() because of forward references
    // Fill in base class vtbl[]s
    for (i = 0; i < vtblInterfaces->dim; i++)
    {
        BaseClass *b = (*vtblInterfaces)[i];

        //b->fillVtbl(this, &b->vtbl, 1);
    }
#endif
    //printf("-ClassDeclaration::semantic(%s), type = %p\n", toChars(), type);

    if (deferred && !global.gag)
    {
        deferred->semantic2(sc);
        deferred->semantic3(sc);
    }

#if 0
    if (type->ty == Tclass && ((TypeClass *)type)->sym != this)
    {
        printf("this = %p %s\n", this, this->toChars());
        printf("type = %d sym = %p\n", type->ty, ((TypeClass *)type)->sym);
    }
#endif
    assert(type->ty != Tclass || ((TypeClass *)type)->sym == this);
}

void ClassDeclaration::toCBuffer(OutBuffer *buf, HdrGenState *hgs)
{
    if (!isAnonymous())
    {
        buf->printf("%s ", kind());
        buf->writestring(toChars());
        if (baseclasses->dim)
            buf->writestring(" : ");
    }
    for (size_t i = 0; i < baseclasses->dim; i++)
    {
        BaseClass *b = (*baseclasses)[i];

        if (i)
            buf->writeByte(',');
        //buf->writestring(b->base->ident->toChars());
        b->type->toCBuffer(buf, NULL, hgs);
    }
    if (members)
    {
        buf->writenl();
        buf->writeByte('{');
        buf->writenl();
        buf->level++;
        for (size_t i = 0; i < members->dim; i++)
        {
            Dsymbol *s = (*members)[i];
            s->toCBuffer(buf, hgs);
        }
        buf->level--;
        buf->writestring("}");
    }
    else
        buf->writeByte(';');
    buf->writenl();
}

#if 0
void ClassDeclaration::defineRef(Dsymbol *s)
{
    ClassDeclaration *cd;

    AggregateDeclaration::defineRef(s);
    cd = s->isClassDeclaration();
    baseType = cd->baseType;
    cd->baseType = NULL;
}
#endif

/*********************************************
 * Determine if 'this' is a base class of cd.
 * This is used to detect circular inheritance only.
 */

int ClassDeclaration::isBaseOf2(ClassDeclaration *cd)
{
    if (!cd)
        return 0;
    //printf("ClassDeclaration::isBaseOf2(this = '%s', cd = '%s')\n", toChars(), cd->toChars());
    for (size_t i = 0; i < cd->baseclasses->dim; i++)
    {   BaseClass *b = (*cd->baseclasses)[i];

        if (b->base == this || isBaseOf2(b->base))
            return 1;
    }
    return 0;
}

/*******************************************
 * Determine if 'this' is a base class of cd.
 */

int ClassDeclaration::isBaseOf(ClassDeclaration *cd, int *poffset)
{
    //printf("ClassDeclaration::isBaseOf(this = '%s', cd = '%s')\n", toChars(), cd->toChars());
    if (poffset)
        *poffset = 0;
    while (cd)
    {
        /* cd->baseClass might not be set if cd is forward referenced.
         */
        if (!cd->baseClass && cd->baseclasses->dim && !cd->isInterfaceDeclaration())
        {
            cd->semantic(NULL);
            if (!cd->baseClass)
                cd->error("base class is forward referenced by %s", toChars());
        }

        if (this == cd->baseClass)
            return 1;

        cd = cd->baseClass;
    }
    return 0;
}

/*********************************************
 * Determine if 'this' has complete base class information.
 * This is used to detect forward references in covariant overloads.
 */

int ClassDeclaration::isBaseInfoComplete()
{
#if DMD_OBJC
    if (objc)
    {}  // skip !baseClass check for Objective-C objects
    else
#endif
    if (!baseClass)
        return ident == Id::Object;
    for (size_t i = 0; i < baseclasses->dim; i++)
    {   BaseClass *b = (*baseclasses)[i];
        if (!b->base || !b->base->isBaseInfoComplete())
            return 0;
    }
    return 1;
}

Dsymbol *ClassDeclaration::search(Loc loc, Identifier *ident, int flags)
{
    Dsymbol *s;
    //printf("%s.ClassDeclaration::search('%s')\n", toChars(), ident->toChars());

    //if (scope) printf("%s doAncestorsSemantic = %d\n", toChars(), doAncestorsSemantic);
    if (scope && doAncestorsSemantic == SemanticStart)
    {
        // must semantic on base class/interfaces
        doAncestorsSemantic = SemanticIn;

        // If speculatively gagged, ungag now.
        unsigned oldgag = global.gag;
        if (global.isSpeculativeGagging())
            global.gag = 0;
        semantic(scope);
        global.gag = oldgag;

        if (doAncestorsSemantic != SemanticDone)
            doAncestorsSemantic = SemanticStart;
    }

    if (!members || !symtab)    // opaque or semantic() is not yet called
    {
        error("is forward referenced when looking for '%s'", ident->toChars());
        //*(char*)0=0;
        return NULL;
    }

    s = ScopeDsymbol::search(loc, ident, flags);
    if (!s)
    {
        // Search bases classes in depth-first, left to right order

        for (size_t i = 0; i < baseclasses->dim; i++)
        {
            BaseClass *b = (*baseclasses)[i];

            if (b->base)
            {
                if (!b->base->symtab)
                    error("base %s is forward referenced", b->base->ident->toChars());
                else
                {
                    s = b->base->search(loc, ident, flags);
                    if (s == this)      // happens if s is nested in this and derives from this
                        s = NULL;
                    else if (s)
                        break;
                }
            }
        }
    }
    return s;
}

ClassDeclaration *ClassDeclaration::searchBase(Loc loc, Identifier *ident)
{
    // Search bases classes in depth-first, left to right order

    for (size_t i = 0; i < baseclasses->dim; i++)
    {
        BaseClass *b = (*baseclasses)[i];
        ClassDeclaration *cdb = b->type->isClassHandle();
        if (cdb->ident->equals(ident))
            return cdb;
        cdb = cdb->searchBase(loc, ident);
        if (cdb)
            return cdb;
    }
    return NULL;
}

/**********************************************************
 * fd is in the vtbl[] for this class.
 * Return 1 if function is hidden (not findable through search).
 */

#if DMDV2
int isf(void *param, FuncDeclaration *fd)
{
    //printf("param = %p, fd = %p %s\n", param, fd, fd->toChars());
    return param == fd;
}

int ClassDeclaration::isFuncHidden(FuncDeclaration *fd)
{
    //printf("ClassDeclaration::isFuncHidden(class = %s, fd = %s)\n", toChars(), fd->toChars());
    Dsymbol *s = search(0, fd->ident, 4|2);
    if (!s)
    {   //printf("not found\n");
        /* Because, due to a hack, if there are multiple definitions
         * of fd->ident, NULL is returned.
         */
        return 0;
    }
    s = s->toAlias();
    OverloadSet *os = s->isOverloadSet();
    if (os)
    {
        for (size_t i = 0; i < os->a.dim; i++)
        {   Dsymbol *s2 = os->a[i];
            FuncDeclaration *f2 = s2->isFuncDeclaration();
            if (f2 && overloadApply(f2, &isf, fd))
                return 0;
        }
        return 1;
    }
    else
    {
        FuncDeclaration *fdstart = s->isFuncDeclaration();
        //printf("%s fdstart = %p\n", s->kind(), fdstart);
        if (overloadApply(fdstart, &isf, fd))
            return 0;

        return !fd->parent->isTemplateMixin();
    }
}
#endif

/****************
 * Find virtual function matching identifier and type.
 * Used to build virtual function tables for interface implementations.
 */

FuncDeclaration *ClassDeclaration::findFunc(Identifier *ident, TypeFunction *tf)
{
    //printf("ClassDeclaration::findFunc(%s, %s) %s\n", ident->toChars(), tf->toChars(), toChars());
    FuncDeclaration *fdmatch = NULL;
    FuncDeclaration *fdambig = NULL;

    ClassDeclaration *cd = this;
    Dsymbols *vtbl = &cd->vtbl;
    while (1)
    {
        for (size_t i = 0; i < vtbl->dim; i++)
        {
            FuncDeclaration *fd = (*vtbl)[i]->isFuncDeclaration();
            if (!fd)
                continue;               // the first entry might be a ClassInfo

            //printf("\t[%d] = %s\n", i, fd->toChars());
            if (ident == fd->ident &&
                fd->type->covariant(tf) == 1)
            {   //printf("fd->parent->isClassDeclaration() = %p\n", fd->parent->isClassDeclaration());
                if (!fdmatch)
                    goto Lfd;
                if (fd == fdmatch)
                    goto Lfdmatch;

                {
                // Function type matcing: exact > covariant
                int m1 = tf->equals(fd     ->type) ? MATCHexact : MATCHnomatch;
                int m2 = tf->equals(fdmatch->type) ? MATCHexact : MATCHnomatch;
                if (m1 > m2)
                    goto Lfd;
                else if (m1 < m2)
                    goto Lfdmatch;
                }

                {
                int m1 = (tf->mod == fd     ->type->mod) ? MATCHexact : MATCHnomatch;
                int m2 = (tf->mod == fdmatch->type->mod) ? MATCHexact : MATCHnomatch;
                if (m1 > m2)
                    goto Lfd;
                else if (m1 < m2)
                    goto Lfdmatch;
                }

                {
                // The way of definition: non-mixin > mixin
                int m1 = fd     ->parent->isClassDeclaration() ? MATCHexact : MATCHnomatch;
                int m2 = fdmatch->parent->isClassDeclaration() ? MATCHexact : MATCHnomatch;
                if (m1 > m2)
                    goto Lfd;
                else if (m1 < m2)
                    goto Lfdmatch;
                }

            Lambig:
                fdambig = fd;
                //printf("Lambig fdambig = %s %s [%s]\n", fdambig->toChars(), fdambig->type->toChars(), fdambig->loc.toChars());
                continue;

            Lfd:
                fdmatch = fd, fdambig = NULL;
                //printf("Lfd fdmatch = %s %s [%s]\n", fdmatch->toChars(), fdmatch->type->toChars(), fdmatch->loc.toChars());
                continue;

            Lfdmatch:
                continue;
            }
            //else printf("\t\t%d\n", fd->type->covariant(tf));
        }
        if (!cd)
            break;
        vtbl = &cd->vtblFinal;
        cd = cd->baseClass;
    }

    if (fdambig)
        error("ambiguous virtual function %s", fdambig->toChars());
    return fdmatch;
}

void ClassDeclaration::interfaceSemantic(Scope *sc)
{
    InterfaceDeclaration *id = isInterfaceDeclaration();

    vtblInterfaces = new BaseClasses();
    vtblInterfaces->reserve(interfaces_dim);

    for (size_t i = 0; i < interfaces_dim; i++)
    {
        BaseClass *b = interfaces[i];

        // If this is an interface, and it derives from a COM interface,
        // then this is a COM interface too.
        if (b->base->isCOMinterface())
            com = 1;

        if (b->base->isCPPinterface() && id)
            id->cpp = 1;

        vtblInterfaces->push(b);
        b->copyBaseInterfaces(vtblInterfaces);
    }
}

/****************************************
 */

int ClassDeclaration::isCOMclass()
{
    return com;
}

int ClassDeclaration::isCOMinterface()
{
    return 0;
}

#if DMDV2
int ClassDeclaration::isCPPinterface()
{
    return 0;
}
#endif

#if DMD_OBJC
int ClassDeclaration::isObjCinterface()
{
    return objc;
}
#endif


/****************************************
 */

int ClassDeclaration::isAbstract()
{
    if (isabstract)
        return TRUE;
    for (size_t i = 1; i < vtbl.dim; i++)
    {
        FuncDeclaration *fd = vtbl[i]->isFuncDeclaration();

        //printf("\tvtbl[%d] = %p\n", i, fd);
        if (!fd || fd->isAbstract())
        {
            isabstract |= 1;
            return TRUE;
        }
    }
    return FALSE;
}


/****************************************
 * Determine if slot 0 of the vtbl[] is reserved for something else.
 * For class objects, yes, this is where the classinfo ptr goes.
 * For COM interfaces, no.
 * For non-COM interfaces, yes, this is where the Interface ptr goes.
 */

int ClassDeclaration::vtblOffset()
{
    return 1;
}

/****************************************
 */

const char *ClassDeclaration::kind()
{
    return "class";
}

/****************************************
 */

void ClassDeclaration::addLocalClass(ClassDeclarations *aclasses)
{
#if DMD_OBJC
    if (objc)
        return;
#endif
    aclasses->push(this);
}

#if DMD_OBJC
void ClassDeclaration::addObjcSymbols(ClassDeclarations *classes, ClassDeclarations *categories)
{
    if (objc && !objcextern && !objcmeta)
        classes->push(this);
}
#endif


/********************************* InterfaceDeclaration ****************************/

InterfaceDeclaration::InterfaceDeclaration(Loc loc, Identifier *id, BaseClasses *baseclasses)
    : ClassDeclaration(loc, id, baseclasses)
{
    com = 0;
    cpp = 0;
    if (id == Id::IUnknown)     // IUnknown is the root of all COM interfaces
    {   com = 1;
        cpp = 1;                // IUnknown is also a C++ interface
    }
}

Dsymbol *InterfaceDeclaration::syntaxCopy(Dsymbol *s)
{
    InterfaceDeclaration *id;

    if (s)
        id = (InterfaceDeclaration *)s;
    else
        id = new InterfaceDeclaration(loc, ident, NULL);

    ClassDeclaration::syntaxCopy(id);
    return id;
}

void InterfaceDeclaration::semantic(Scope *sc)
{
    //printf("InterfaceDeclaration::semantic(%s), type = %p\n", toChars(), type);
    if (inuse)
        return;

    if (!sc)
        sc = scope;
    if (!parent && sc->parent && !sc->parent->isModule())
        parent = sc->parent;

    type = type->semantic(loc, sc);
    handle = type;

    if (!members)                       // if forward reference
    {   //printf("\tinterface '%s' is forward referenced\n", toChars());
        return;
    }
    if (symtab)                 // if already done
    {   if (!scope)
            return;
    }
    else
        symtab = new DsymbolTable();

    Scope *scx = NULL;
    if (scope)
    {   sc = scope;
        scx = scope;            // save so we don't make redundant copies
        scope = NULL;
    }

    int errors = global.errors;

    if (sc->stc & STCdeprecated)
    {
        isdeprecated = true;
    }
    userAttributes = sc->userAttributes;

    // Expand any tuples in baseclasses[]
    for (size_t i = 0; i < baseclasses->dim; )
    {   BaseClass *b = (*baseclasses)[i];
        b->type = b->type->semantic(loc, sc);
        Type *tb = b->type->toBasetype();

        if (tb->ty == Ttuple)
        {   TypeTuple *tup = (TypeTuple *)tb;
            enum PROT protection = b->protection;
            baseclasses->remove(i);
            size_t dim = Parameter::dim(tup->arguments);
            for (size_t j = 0; j < dim; j++)
            {   Parameter *arg = Parameter::getNth(tup->arguments, j);
                b = new BaseClass(arg->type, protection);
                baseclasses->insert(i + j, b);
            }
        }
        else
            i++;
    }

    if (!baseclasses->dim && sc->linkage == LINKcpp)
        cpp = 1;
    if (sc->linkage == LINKobjc)
    {
#if DMD_OBJC
        objc = 1;
        // In the abscense of a better solution, classes with Objective-C linkage
        // are only a declaration. A class that derives from one with Objective-C
        // linkage but which does not have Objective-C linkage itself will 
        // generate a definition in the object file.
        objcextern = 1; // this one is only a declaration
    
        if (!objcident)
            objcident = ident;
#else
        error("Objective-C interfaces not supported");
#endif
    }

    // Check for errors, handle forward references
    for (size_t i = 0; i < baseclasses->dim; )
    {   TypeClass *tc;
        BaseClass *b;
        Type *tb;

        b = (*baseclasses)[i];
        b->type = b->type->semantic(loc, sc);
        tb = b->type->toBasetype();
        if (tb->ty == Tclass)
            tc = (TypeClass *)tb;
        else
            tc = NULL;
        if (!tc || !tc->sym->isInterfaceDeclaration())
        {   if (b->type != Type::terror)
                error("base type must be interface, not %s", b->type->toChars());
            baseclasses->remove(i);
            continue;
        }
        else
        {
#if DMD_OBJC
            // Check for mixin Objective-C and non-Objective-C interfaces
            if (!objc && tc->sym->objc)
            {   if (i == 0)
                {   // This is the first -- there's no non-Objective-C interface before this one.
                    // Implicitly switch this interface to Objective-C.
                    objc = 1; 
                }
                else
                    goto Lobjcmix; // same error as below
            }
            else if (objc && !tc->sym->objc)
            {
            Lobjcmix:
                error ("cannot mix Objective-C and non-Objective-C interfaces");
                baseclasses->remove(i);
                continue;
            }
#endif
            // Check for duplicate interfaces
            for (size_t j = 0; j < i; j++)
            {
                BaseClass *b2 = (*baseclasses)[j];
                if (b2->base == tc->sym)
                    error("inherits from duplicate interface %s", b2->base->toChars());
            }

            b->base = tc->sym;
            if (b->base == this || isBaseOf2(b->base))
            {
                error("circular inheritance of interface");
                baseclasses->remove(i);
                continue;
            }
            if (!b->base->symtab)
            {   // Try to resolve forward reference
                if (doAncestorsSemantic == SemanticIn && b->base->scope)
                    b->base->semantic(NULL);
            }
            if (!b->base->symtab || b->base->scope || b->base->inuse)
            {
                //error("forward reference of base class %s", baseClass->toChars());
                // Forward reference of base, try again later
                //printf("\ttry later, forward reference of base %s\n", b->base->toChars());
                scope = scx ? scx : new Scope(*sc);
                scope->setNoFree();
                scope->module->addDeferredSemantic(this);
                return;
            }
        }
#if 0
        // Inherit const/invariant from base class
        storage_class |= b->base->storage_class & STC_TYPECTOR;
#endif
        i++;
    }
    if (doAncestorsSemantic == SemanticIn)
        doAncestorsSemantic = SemanticDone;

    interfaces_dim = baseclasses->dim;
    interfaces = baseclasses->tdata();
        
#if DMD_OBJC
    if (objc && !objcmeta && !metaclass)
    {   // Create meta class derived from all our base's metaclass
        BaseClasses *metabases = new BaseClasses();
        for (size_t i = 0; i < baseclasses->dim; ++i)
        {   ClassDeclaration *basecd = ((BaseClass *)baseclasses->data[i])->base;
            assert(basecd);
            InterfaceDeclaration *baseid = basecd->isInterfaceDeclaration();
            assert(baseid);
            if (baseid->objc)
            {   assert(baseid->metaclass);
                assert(baseid->metaclass->objcmeta);
                assert(baseid->metaclass->type->ty == Tclass);
                assert(((TypeClass *)baseid->metaclass->type)->sym == baseid->metaclass);
                BaseClass *metabase = new BaseClass(baseid->metaclass->type, PROTpublic);
                metabase->base = baseid->metaclass;
                metabases->push(metabase);
            }
            else
                error("base interfaces for an Objective-C interface must be extern (Objective-C)");
        }
        metaclass = new InterfaceDeclaration(loc, Id::Class, metabases);
        metaclass->storage_class |= STCstatic;
        metaclass->objc = 1;
        metaclass->objcmeta = 1;
        metaclass->objcextern = objcextern;
        metaclass->objcident = objcident;
        members->push(metaclass);
        metaclass->addMember(sc, this, 1);
    }
#endif

    interfaceSemantic(sc);

    if (vtblOffset())
        vtbl.push(this);                // leave room at vtbl[0] for classinfo

    // Cat together the vtbl[]'s from base interfaces
    for (size_t i = 0; i < interfaces_dim; i++)
    {   BaseClass *b = interfaces[i];

        // Skip if b has already appeared
        for (size_t k = 0; k < i; k++)
        {
            if (b == interfaces[k])
                goto Lcontinue;
        }

        // Copy vtbl[] from base class
        if (b->base->vtblOffset())
        {   size_t d = b->base->vtbl.dim;
            if (d > 1)
            {
                vtbl.reserve(d - 1);
                for (size_t j = 1; j < d; j++)
                    vtbl.push(b->base->vtbl[j]);
            }
        }
        else
        {
            vtbl.append(&b->base->vtbl);
        }

      Lcontinue:
        ;
    }

    protection = sc->protection;
    storage_class |= sc->stc & STC_TYPECTOR;

    for (size_t i = 0; i < members->dim; i++)
    {
        Dsymbol *s = (*members)[i];
        s->addMember(sc, this, 1);
    }

    sc = sc->push(this);
    sc->stc &= STCsafe | STCtrusted | STCsystem;
    sc->parent = this;
    if (isCOMinterface())
        sc->linkage = LINKwindows;
    else if (isCPPinterface())
        sc->linkage = LINKcpp;
<<<<<<< HEAD
    sc->structalign = STRUCTALIGN_DEFAULT;
    sc->protection = PROTpublic;
    sc->explicitProtection = 0;
//    structalign = sc->structalign;
    sc->offset = Target::ptrsize * 2;
    sc->userAttributes = NULL;
    structsize = sc->offset;
    inuse++;

    /* Set scope so if there are forward references, we still might be able to
     * resolve individual members like enums.
     */
    for (size_t i = 0; i < members->dim; i++)
    {   Dsymbol *s = (*members)[i];
        /* There are problems doing this in the general case because
         * Scope keeps track of things like 'offset'
         */
        if (s->isEnumDeclaration() || (s->isAggregateDeclaration() && s->ident))
        {
            //printf("setScope %s %s\n", s->kind(), s->toChars());
            s->setScope(sc);
        }
    }

    for (size_t i = 0; i < members->dim; i++)
=======
#if DMD_OBJC
    else if (isObjCinterface())
        sc->linkage = LINKobjc;
#endif
    sc->structalign = 8;
    structalign = sc->structalign;
    sc->offset = PTRSIZE * 2;
    inuse++;
#if DMD_OBJC
    if (metaclass)
        metaclass->members = new Dsymbols();
#endif
    for (i = 0; i < members->dim; i++)
>>>>>>> ae6aa7e3
    {
        Dsymbol *s = (*members)[i];
        s->semantic(sc);
    }

    if (global.errors != errors)
    {   // The type is no good.
        type = Type::terror;
    }

    inuse--;
    //members->print();
#if DMD_OBJC
//    if (metaclass)
//        metaclass->semantic(sc);
#endif
    sc->pop();
    //printf("-InterfaceDeclaration::semantic(%s), type = %p\n", toChars(), type);

#if 0
    if (type->ty == Tclass && ((TypeClass *)type)->sym != this)
    {
        printf("this = %p %s\n", this, this->toChars());
        printf("type = %d sym = %p\n", type->ty, ((TypeClass *)type)->sym);
    }
#endif
    assert(type->ty != Tclass || ((TypeClass *)type)->sym == this);
}


/*******************************************
 * Determine if 'this' is a base class of cd.
 * (Actually, if it is an interface supported by cd)
 * Output:
 *      *poffset        offset to start of class
 *                      OFFSET_RUNTIME  must determine offset at runtime
 * Returns:
 *      0       not a base
 *      1       is a base
 */

int InterfaceDeclaration::isBaseOf(ClassDeclaration *cd, int *poffset)
{
<<<<<<< HEAD
=======
#if DMD_OBJC
    if (poffset && objc && cd->objc)
    {   // Objective-C interfaces inside Objective-C classes have no offset.
        // Set offset to zero then set poffset to null to avoid it being changed.
        *poffset = 0;
        poffset = NULL;
    }
#endif
    unsigned j;

>>>>>>> ae6aa7e3
    //printf("%s.InterfaceDeclaration::isBaseOf(cd = '%s')\n", toChars(), cd->toChars());
    assert(!baseClass);
    for (size_t j = 0; j < cd->interfaces_dim; j++)
    {
        BaseClass *b = cd->interfaces[j];

        //printf("\tbase %s\n", b->base->toChars());
        if (this == b->base)
        {
            //printf("\tfound at offset %d\n", b->offset);
            if (poffset)
            {   *poffset = b->offset;
                if (j && cd->isInterfaceDeclaration())
                    *poffset = OFFSET_RUNTIME;
            }
            return 1;
        }
        if (isBaseOf(b, poffset))
        {   if (j && poffset && cd->isInterfaceDeclaration())
                *poffset = OFFSET_RUNTIME;
            return 1;
        }
    }

    if (cd->baseClass && isBaseOf(cd->baseClass, poffset))
        return 1;

    if (poffset)
        *poffset = 0;
    return 0;
}


int InterfaceDeclaration::isBaseOf(BaseClass *bc, int *poffset)
{
    //printf("%s.InterfaceDeclaration::isBaseOf(bc = '%s')\n", toChars(), bc->base->toChars());
<<<<<<< HEAD
    for (size_t j = 0; j < bc->baseInterfaces_dim; j++)
=======
#if DMD_OBJC
    if (poffset && objc && bc->base && bc->base->objc)
    {   // Objective-C interfaces inside Objective-C classes have no offset.
        // Set offset to zero then set poffset to null to avoid it being changed.
        *poffset = 0;
        poffset = NULL;
    }
#endif
    for (unsigned j = 0; j < bc->baseInterfaces_dim; j++)
>>>>>>> ae6aa7e3
    {
        BaseClass *b = &bc->baseInterfaces[j];

        if (this == b->base)
        {
            if (poffset)
            {   *poffset = b->offset;
                if (j && bc->base->isInterfaceDeclaration())
                    *poffset = OFFSET_RUNTIME;
            }
            return 1;
        }
        if (isBaseOf(b, poffset))
        {   if (j && poffset && bc->base->isInterfaceDeclaration())
                *poffset = OFFSET_RUNTIME;
            return 1;
        }
    }
    if (poffset)
        *poffset = 0;
    return 0;
}

/*********************************************
 * Determine if 'this' has clomplete base class information.
 * This is used to detect forward references in covariant overloads.
 */

int InterfaceDeclaration::isBaseInfoComplete()
{
    assert(!baseClass);
    for (size_t i = 0; i < baseclasses->dim; i++)
    {   BaseClass *b = (*baseclasses)[i];
        if (!b->base || !b->base->isBaseInfoComplete ())
            return 0;
    }
    return 1;
}

/****************************************
 * Determine if slot 0 of the vtbl[] is reserved for something else.
 * For class objects, yes, this is where the ClassInfo ptr goes.
 * For COM interfaces, no.
 * For non-COM interfaces, yes, this is where the Interface ptr goes.
 */

int InterfaceDeclaration::vtblOffset()
{
    if (isCOMinterface() || isCPPinterface())
        return 0;
    return 1;
}

int InterfaceDeclaration::isCOMinterface()
{
    return com;
}

#if DMDV2
int InterfaceDeclaration::isCPPinterface()
{
    return cpp;
}
#endif

#if DMD_OBJC
void InterfaceDeclaration::addObjcSymbols(ClassDeclarations *classes, ClassDeclarations *categories)
{
    // nothing to do
}
#endif

/*******************************************
 */

const char *InterfaceDeclaration::kind()
{
    return "interface";
}


/******************************** BaseClass *****************************/

BaseClass::BaseClass()
{
    memset(this, 0, sizeof(BaseClass));
}

BaseClass::BaseClass(Type *type, enum PROT protection)
{
    //printf("BaseClass(this = %p, '%s')\n", this, type->toChars());
    this->type = type;
    this->protection = protection;
    base = NULL;
    offset = 0;

    baseInterfaces_dim = 0;
    baseInterfaces = NULL;
}

/****************************************
 * Fill in vtbl[] for base class based on member functions of class cd.
 * Input:
 *      vtbl            if !=NULL, fill it in
 *      newinstance     !=0 means all entries must be filled in by members
 *                      of cd, not members of any base classes of cd.
 * Returns:
 *      !=0 if any entries were filled in by members of cd (not exclusively
 *      by base classes)
 */

int BaseClass::fillVtbl(ClassDeclaration *cd, FuncDeclarations *vtbl, int newinstance)
{
    ClassDeclaration *id = base;
    int result = 0;

    //printf("BaseClass::fillVtbl(this='%s', cd='%s')\n", base->toChars(), cd->toChars());
    if (vtbl)
        vtbl->setDim(base->vtbl.dim);

    // first entry is ClassInfo reference
    for (size_t j = base->vtblOffset(); j < base->vtbl.dim; j++)
    {
        FuncDeclaration *ifd = base->vtbl[j]->isFuncDeclaration();
        FuncDeclaration *fd;
        TypeFunction *tf;

        //printf("        vtbl[%d] is '%s'\n", j, ifd ? ifd->toChars() : "null");

        assert(ifd);
        // Find corresponding function in this class
        tf = (ifd->type->ty == Tfunction) ? (TypeFunction *)(ifd->type) : NULL;
        assert(tf);  // should always be non-null
        fd = cd->findFunc(ifd->ident, tf);
        if (fd && !fd->isAbstract())
        {
            //printf("            found\n");
            // Check that calling conventions match
            if (fd->linkage != ifd->linkage)
                fd->error("linkage doesn't match interface function");

            // Check that it is current
            if (newinstance &&
                fd->toParent() != cd &&
                ifd->toParent() == base)
                cd->error("interface function '%s' is not implemented", ifd->toFullSignature());

            if (fd->toParent() == cd)
                result = 1;
        }
        else
        {
            //printf("            not found\n");
            // BUG: should mark this class as abstract?
            if (!cd->isAbstract())
                cd->error("interface function '%s' is not implemented", ifd->toFullSignature());

            fd = NULL;
        }
        if (vtbl)
            (*vtbl)[j] = fd;
    }

    return result;
}

void BaseClass::copyBaseInterfaces(BaseClasses *vtblInterfaces)
{
    //printf("+copyBaseInterfaces(), %s\n", base->toChars());
//    if (baseInterfaces_dim)
//      return;

    baseInterfaces_dim = base->interfaces_dim;
    baseInterfaces = (BaseClass *)mem.calloc(baseInterfaces_dim, sizeof(BaseClass));

    //printf("%s.copyBaseInterfaces()\n", base->toChars());
    for (size_t i = 0; i < baseInterfaces_dim; i++)
    {
        BaseClass *b = &baseInterfaces[i];
        BaseClass *b2 = base->interfaces[i];

        assert(b2->vtbl.dim == 0);      // should not be filled yet
        memcpy(b, b2, sizeof(BaseClass));

        if (i)                          // single inheritance is i==0
            vtblInterfaces->push(b);    // only need for M.I.
        b->copyBaseInterfaces(vtblInterfaces);
    }
    //printf("-copyBaseInterfaces\n");
}<|MERGE_RESOLUTION|>--- conflicted
+++ resolved
@@ -533,7 +533,7 @@
 
     interfaces_dim = baseclasses->dim;
     interfaces = baseclasses->tdata();
-    
+
 #if DMD_OBJC
     if (objc && !objcmeta && !metaclass)
 	{
@@ -547,7 +547,7 @@
             {   error("duplicate definition of Objective-C class '%s'", Id::Protocol);
             }
         }
-    
+
         // Create meta class derived from all our base's metaclass
         BaseClasses *metabases = new BaseClasses();
         for (size_t i = 0; i < baseclasses->dim; ++i)
@@ -699,17 +699,12 @@
     sc->userAttributes = NULL;
     structsize = sc->offset;
     Scope scsave = *sc;
-<<<<<<< HEAD
     size_t members_dim = members->dim;
     sizeok = SIZEOKnone;
-=======
-    int members_dim = members->dim;
-    sizeok = 0;
 #if DMD_OBJC
     if (metaclass)
         metaclass->members = new Dsymbols();
 #endif
->>>>>>> ae6aa7e3
 
     /* Set scope so if there are forward references, we still might be able to
      * resolve individual members like enums.
@@ -763,15 +758,11 @@
         fields.setDim(0);
         structsize = 0;
         alignsize = 0;
-<<<<<<< HEAD
 //        structalign = 0;
-=======
-        structalign = 0;
 #if DMD_OBJC
         if (metaclass)
             metaclass->members = NULL;
 #endif
->>>>>>> ae6aa7e3
 
         sc = sc->pop();
 
@@ -793,7 +784,7 @@
 	if (objc && !objcextern && !objcmeta)
 	{	// Look for static initializers to create initializing function if needed
 		Expression *inite = NULL;
-		for (i = 0; i < members_dim; i++)
+		for (size_t i = 0; i < members_dim; i++)
 		{
 			VarDeclaration *vd = ((Dsymbol *)members->data[i])->isVarDeclaration();
 			if (vd && vd->toParent() == this &&
@@ -814,12 +805,12 @@
 				inite = inite ? new CommaExp(loc, inite, e) : e;
 			}
 		}
-		
+
 		TypeFunction *tf = new TypeFunction(new Parameters, type, 0, LINKd);
 		FuncDeclaration *initfd = findFunc(Id::_dobjc_preinit, tf);
-		
+
 		if (inite)
-		{   // we have static initializers, need to create any '_dobjc_preinit' instance 
+		{   // we have static initializers, need to create any '_dobjc_preinit' instance
 			// method to handle them.
 			FuncDeclaration *newinitfd = new FuncDeclaration(loc, loc, Id::_dobjc_preinit, STCundefined, tf);
 			Expression *retvale;
@@ -837,29 +828,29 @@
 			members->push(newinitfd);
 			newinitfd->addMember(sc, this, 1);
 			newinitfd->semantic(sc);
-			
-			// replace initfd for next step 
+
+			// replace initfd for next step
 			initfd = newinitfd;
 		}
-		
+
 		if (initfd)
 		{	// replace alloc functions with stubs ending with a call to _dobjc_preinit
             // this is done by the backend glue in objc.c, we just need to set a flag
             objchaspreinit = 1;
 		}
-        
+
         // invariant for Objective-C class is handled by adding a _dobjc_invariant
-        // dynamic method calling the invariant function and then the parent's 
+        // dynamic method calling the invariant function and then the parent's
         // _dobjc_invariant if applicable.
         if (inv)
         {
             Loc iloc = inv->loc;
             TypeFunction *invtf = new TypeFunction(new Parameters, Type::tvoid, 0, LINKobjc);
             FuncDeclaration *invfd = findFunc(Id::_dobjc_invariant, invtf);
-            
+
             // create dynamic dispatch handler for invariant
 			FuncDeclaration *newinvfd = new FuncDeclaration(iloc, iloc, Id::_dobjc_invariant, STCundefined, invtf);
-            
+
             Expression *e;
             e = new DsymbolExp(iloc, inv);
             e = new CallExp(iloc, e);
@@ -959,7 +950,6 @@
     Module::dprogress++;
 
     dtor = buildDtor(sc);
-<<<<<<< HEAD
     if (Dsymbol *assign = search_function(this, Id::assign))
     {
         if (FuncDeclaration *f = hasIdentityOpAssign(sc, assign))
@@ -968,14 +958,10 @@
                 error("identity assignment operator overload is illegal");
         }
     }
-=======
-
 #if DMD_OBJC
 //    if (metaclass)
 //        metaclass->semantic(sc);
 #endif
-    
->>>>>>> ae6aa7e3
     sc->pop();
 
 #if 0 // Do not call until toObjfile() because of forward references
@@ -1538,10 +1524,10 @@
         objc = 1;
         // In the abscense of a better solution, classes with Objective-C linkage
         // are only a declaration. A class that derives from one with Objective-C
-        // linkage but which does not have Objective-C linkage itself will 
+        // linkage but which does not have Objective-C linkage itself will
         // generate a definition in the object file.
         objcextern = 1; // this one is only a declaration
-    
+
         if (!objcident)
             objcident = ident;
 #else
@@ -1576,7 +1562,7 @@
             {   if (i == 0)
                 {   // This is the first -- there's no non-Objective-C interface before this one.
                     // Implicitly switch this interface to Objective-C.
-                    objc = 1; 
+                    objc = 1;
                 }
                 else
                     goto Lobjcmix; // same error as below
@@ -1631,7 +1617,7 @@
 
     interfaces_dim = baseclasses->dim;
     interfaces = baseclasses->tdata();
-        
+
 #if DMD_OBJC
     if (objc && !objcmeta && !metaclass)
     {   // Create meta class derived from all our base's metaclass
@@ -1715,7 +1701,10 @@
         sc->linkage = LINKwindows;
     else if (isCPPinterface())
         sc->linkage = LINKcpp;
-<<<<<<< HEAD
+#if DMD_OBJC
+    else if (isObjCinterface())
+        sc->linkage = LINKobjc;
+#endif
     sc->structalign = STRUCTALIGN_DEFAULT;
     sc->protection = PROTpublic;
     sc->explicitProtection = 0;
@@ -1724,6 +1713,11 @@
     sc->userAttributes = NULL;
     structsize = sc->offset;
     inuse++;
+
+#if DMD_OBJC
+    if (metaclass)
+        metaclass->members = new Dsymbols();
+#endif
 
     /* Set scope so if there are forward references, we still might be able to
      * resolve individual members like enums.
@@ -1741,21 +1735,6 @@
     }
 
     for (size_t i = 0; i < members->dim; i++)
-=======
-#if DMD_OBJC
-    else if (isObjCinterface())
-        sc->linkage = LINKobjc;
-#endif
-    sc->structalign = 8;
-    structalign = sc->structalign;
-    sc->offset = PTRSIZE * 2;
-    inuse++;
-#if DMD_OBJC
-    if (metaclass)
-        metaclass->members = new Dsymbols();
-#endif
-    for (i = 0; i < members->dim; i++)
->>>>>>> ae6aa7e3
     {
         Dsymbol *s = (*members)[i];
         s->semantic(sc);
@@ -1799,8 +1778,6 @@
 
 int InterfaceDeclaration::isBaseOf(ClassDeclaration *cd, int *poffset)
 {
-<<<<<<< HEAD
-=======
 #if DMD_OBJC
     if (poffset && objc && cd->objc)
     {   // Objective-C interfaces inside Objective-C classes have no offset.
@@ -1809,9 +1786,7 @@
         poffset = NULL;
     }
 #endif
-    unsigned j;
-
->>>>>>> ae6aa7e3
+
     //printf("%s.InterfaceDeclaration::isBaseOf(cd = '%s')\n", toChars(), cd->toChars());
     assert(!baseClass);
     for (size_t j = 0; j < cd->interfaces_dim; j++)
@@ -1848,9 +1823,6 @@
 int InterfaceDeclaration::isBaseOf(BaseClass *bc, int *poffset)
 {
     //printf("%s.InterfaceDeclaration::isBaseOf(bc = '%s')\n", toChars(), bc->base->toChars());
-<<<<<<< HEAD
-    for (size_t j = 0; j < bc->baseInterfaces_dim; j++)
-=======
 #if DMD_OBJC
     if (poffset && objc && bc->base && bc->base->objc)
     {   // Objective-C interfaces inside Objective-C classes have no offset.
@@ -1859,8 +1831,7 @@
         poffset = NULL;
     }
 #endif
-    for (unsigned j = 0; j < bc->baseInterfaces_dim; j++)
->>>>>>> ae6aa7e3
+    for (size_t j = 0; j < bc->baseInterfaces_dim; j++)
     {
         BaseClass *b = &bc->baseInterfaces[j];
 
