
// Compiler implementation of the D programming language
// Copyright (c) 1999-2009 by Digital Mars
// All Rights Reserved
// written by Walter Bright
// http://www.digitalmars.com
// License for redistribution is by either the Artistic License
// in artistic.txt, or the GNU General Public License in gnu.txt.
// See the included readme.txt for details.

#include <stdio.h>
#include <stdlib.h>
#include <assert.h>

#include "root.h"
#include "rmem.h"

#include "enum.h"
#include "init.h"
#include "attrib.h"
#include "declaration.h"
#include "aggregate.h"
#include "id.h"
#include "mtype.h"
#include "scope.h"
#include "module.h"
#include "expression.h"
#include "statement.h"

/********************************* ClassDeclaration ****************************/

ClassDeclaration *ClassDeclaration::classinfo;
ClassDeclaration *ClassDeclaration::object;
ClassDeclaration *ClassDeclaration::throwable;

ClassDeclaration::ClassDeclaration(Loc loc, Identifier *id, BaseClasses *baseclasses)
    : AggregateDeclaration(loc, id)
{
    static char msg[] = "only object.d can define this reserved class name";

    if (baseclasses)
        // Actually, this is a transfer
        this->baseclasses = baseclasses;
    else
        this->baseclasses = new BaseClasses();
    baseClass = NULL;

    interfaces_dim = 0;
    interfaces = NULL;

    vtblInterfaces = NULL;

    //printf("ClassDeclaration(%s), dim = %d\n", id->toChars(), this->baseclasses->dim);

    // For forward references
    type = new TypeClass(this);
    handle = type;

    staticCtor = NULL;
    staticDtor = NULL;

    vtblsym = NULL;
    vclassinfo = NULL;

    if (id)
    {   // Look for special class names

        if (id == Id::__sizeof || id == Id::__xalignof || id == Id::mangleof)
            error("illegal class name");

        // BUG: What if this is the wrong TypeInfo, i.e. it is nested?
        if (id->toChars()[0] == 'T')
        {
            if (id == Id::TypeInfo)
            {   if (Type::typeinfo)
                    Type::typeinfo->error("%s", msg);
                Type::typeinfo = this;
            }

            if (id == Id::TypeInfo_Class)
            {   if (Type::typeinfoclass)
                    Type::typeinfoclass->error("%s", msg);
                Type::typeinfoclass = this;
            }

            if (id == Id::TypeInfo_Interface)
            {   if (Type::typeinfointerface)
                    Type::typeinfointerface->error("%s", msg);
                Type::typeinfointerface = this;
            }

            if (id == Id::TypeInfo_Struct)
            {   if (Type::typeinfostruct)
                    Type::typeinfostruct->error("%s", msg);
                Type::typeinfostruct = this;
            }

            if (id == Id::TypeInfo_Typedef)
            {   if (Type::typeinfotypedef)
                    Type::typeinfotypedef->error("%s", msg);
                Type::typeinfotypedef = this;
            }

            if (id == Id::TypeInfo_Pointer)
            {   if (Type::typeinfopointer)
                    Type::typeinfopointer->error("%s", msg);
                Type::typeinfopointer = this;
            }

            if (id == Id::TypeInfo_Array)
            {   if (Type::typeinfoarray)
                    Type::typeinfoarray->error("%s", msg);
                Type::typeinfoarray = this;
            }

            if (id == Id::TypeInfo_StaticArray)
            {   //if (Type::typeinfostaticarray)
                    //Type::typeinfostaticarray->error("%s", msg);
                Type::typeinfostaticarray = this;
            }

            if (id == Id::TypeInfo_AssociativeArray)
            {   if (Type::typeinfoassociativearray)
                    Type::typeinfoassociativearray->error("%s", msg);
                Type::typeinfoassociativearray = this;
            }

            if (id == Id::TypeInfo_Enum)
            {   if (Type::typeinfoenum)
                    Type::typeinfoenum->error("%s", msg);
                Type::typeinfoenum = this;
            }

            if (id == Id::TypeInfo_Function)
            {   if (Type::typeinfofunction)
                    Type::typeinfofunction->error("%s", msg);
                Type::typeinfofunction = this;
            }

            if (id == Id::TypeInfo_Delegate)
            {   if (Type::typeinfodelegate)
                    Type::typeinfodelegate->error("%s", msg);
                Type::typeinfodelegate = this;
            }

            if (id == Id::TypeInfo_Tuple)
            {   if (Type::typeinfotypelist)
                    Type::typeinfotypelist->error("%s", msg);
                Type::typeinfotypelist = this;
            }

#if DMDV2
            if (id == Id::TypeInfo_Const)
            {   if (Type::typeinfoconst)
                    Type::typeinfoconst->error("%s", msg);
                Type::typeinfoconst = this;
            }

            if (id == Id::TypeInfo_Invariant)
            {   if (Type::typeinfoinvariant)
                    Type::typeinfoinvariant->error("%s", msg);
                Type::typeinfoinvariant = this;
            }

            if (id == Id::TypeInfo_Shared)
            {   if (Type::typeinfoshared)
                    Type::typeinfoshared->error("%s", msg);
                Type::typeinfoshared = this;
            }

            if (id == Id::TypeInfo_Wild)
            {   if (Type::typeinfowild)
                    Type::typeinfowild->error("%s", msg);
                Type::typeinfowild = this;
            }
#endif
        }

        if (id == Id::Object)
        {   if (object)
                object->error("%s", msg);
            object = this;
        }

        if (id == Id::Throwable)
        {   if (throwable)
                throwable->error("%s", msg);
            throwable = this;
        }

        //if (id == Id::ClassInfo)
        if (id == Id::TypeInfo_Class)
        {   if (classinfo)
                classinfo->error("%s", msg);
            classinfo = this;
        }

        if (id == Id::ModuleInfo)
        {   if (Module::moduleinfo)
                Module::moduleinfo->error("%s", msg);
            Module::moduleinfo = this;
        }
    }

    com = 0;
    isscope = 0;
    isabstract = 0;
    inuse = 0;
}

Dsymbol *ClassDeclaration::syntaxCopy(Dsymbol *s)
{
    ClassDeclaration *cd;

    //printf("ClassDeclaration::syntaxCopy('%s')\n", toChars());
    if (s)
        cd = (ClassDeclaration *)s;
    else
        cd = new ClassDeclaration(loc, ident, NULL);

    cd->storage_class |= storage_class;

    cd->baseclasses->setDim(this->baseclasses->dim);
    for (int i = 0; i < cd->baseclasses->dim; i++)
    {
        BaseClass *b = (BaseClass *)this->baseclasses->data[i];
        BaseClass *b2 = new BaseClass(b->type->syntaxCopy(), b->protection);
        cd->baseclasses->data[i] = b2;
    }

    ScopeDsymbol::syntaxCopy(cd);
    return cd;
}

void ClassDeclaration::semantic(Scope *sc)
{   int i;
    unsigned offset;

    //printf("ClassDeclaration::semantic(%s), type = %p, sizeok = %d, this = %p\n", toChars(), type, sizeok, this);
    //printf("\tparent = %p, '%s'\n", sc->parent, sc->parent ? sc->parent->toChars() : "");
    //printf("sc->stc = %x\n", sc->stc);

    //{ static int n;  if (++n == 20) *(char*)0=0; }

    if (!ident)         // if anonymous class
    {   const char *id = "__anonclass";

        ident = Identifier::generateId(id);
    }

    if (!sc)
        sc = scope;
    if (!parent && sc->parent && !sc->parent->isModule())
        parent = sc->parent;

    type = type->semantic(loc, sc);
    handle = type;

    if (!members)                       // if forward reference
    {   //printf("\tclass '%s' is forward referenced\n", toChars());
        return;
    }
    if (symtab)
    {   if (sizeok == 1 || !scope)
        {   //printf("\tsemantic for '%s' is already completed\n", toChars());
            return;             // semantic() already completed
        }
    }
    else
        symtab = new DsymbolTable();

    Scope *scx = NULL;
    if (scope)
    {   sc = scope;
        scx = scope;            // save so we don't make redundant copies
        scope = NULL;
    }
    unsigned dprogress_save = Module::dprogress;
#ifdef IN_GCC
    methods.setDim(0);
#endif

    if (sc->stc & STCdeprecated)
    {
        isdeprecated = 1;
    }

    if (sc->linkage == LINKcpp)
        error("cannot create C++ classes");

    // Expand any tuples in baseclasses[]
    for (i = 0; i < baseclasses->dim; )
    {   BaseClass *b = (BaseClass *)baseclasses->data[i];
//printf("test1 %s %s\n", toChars(), b->type->toChars());
        b->type = b->type->semantic(loc, sc);
//printf("test2\n");
        Type *tb = b->type->toBasetype();

        if (tb->ty == Ttuple)
        {   TypeTuple *tup = (TypeTuple *)tb;
            enum PROT protection = b->protection;
            baseclasses->remove(i);
            size_t dim = Parameter::dim(tup->arguments);
            for (size_t j = 0; j < dim; j++)
            {   Parameter *arg = Parameter::getNth(tup->arguments, j);
                b = new BaseClass(arg->type, protection);
                baseclasses->insert(i + j, b);
            }
        }
        else
            i++;
    }

    // See if there's a base class as first in baseclasses[]
    if (baseclasses->dim)
    {   TypeClass *tc;
        BaseClass *b;
        Type *tb;

        b = (BaseClass *)baseclasses->data[0];
        //b->type = b->type->semantic(loc, sc);
        tb = b->type->toBasetype();
        if (tb->ty != Tclass)
        {   error("base type must be class or interface, not %s", b->type->toChars());
            baseclasses->remove(0);
        }
        else
        {
            tc = (TypeClass *)(tb);

            if (tc->sym->isDeprecated())
            {
                if (!isDeprecated())
                {
                    // Deriving from deprecated class makes this one deprecated too
                    isdeprecated = 1;

                    tc->checkDeprecated(loc, sc);
                }
            }

            if (tc->sym->isInterfaceDeclaration())
                ;
            else
            {
                for (ClassDeclaration *cdb = tc->sym; cdb; cdb = cdb->baseClass)
                {
                    if (cdb == this)
                    {
                        error("circular inheritance");
                        baseclasses->remove(0);
                        goto L7;
                    }
                }
                if (!tc->sym->symtab || tc->sym->sizeok == 0)
                {   // Try to resolve forward reference
                    if (/*sc->mustsemantic &&*/ tc->sym->scope)
                        tc->sym->semantic(NULL);
                }
                if (!tc->sym->symtab || tc->sym->scope || tc->sym->sizeok == 0)
                {
                    //printf("%s: forward reference of base class %s\n", toChars(), tc->sym->toChars());
                    //error("forward reference of base class %s", baseClass->toChars());
                    // Forward reference of base class, try again later
                    //printf("\ttry later, forward reference of base class %s\n", tc->sym->toChars());
                    scope = scx ? scx : new Scope(*sc);
                    scope->setNoFree();
                    if (tc->sym->scope)
                        tc->sym->scope->module->addDeferredSemantic(tc->sym);
                    scope->module->addDeferredSemantic(this);
                    return;
                }
                else
                {   baseClass = tc->sym;
                    b->base = baseClass;
                }
             L7: ;
            }
        }
    }

    // Treat the remaining entries in baseclasses as interfaces
    // Check for errors, handle forward references
    for (i = (baseClass ? 1 : 0); i < baseclasses->dim; )
    {   TypeClass *tc;
        BaseClass *b;
        Type *tb;

        b = (BaseClass *)baseclasses->data[i];
        b->type = b->type->semantic(loc, sc);
        tb = b->type->toBasetype();
        if (tb->ty == Tclass)
            tc = (TypeClass *)tb;
        else
            tc = NULL;
        if (!tc || !tc->sym->isInterfaceDeclaration())
        {
            error("base type must be interface, not %s", b->type->toChars());
            baseclasses->remove(i);
            continue;
        }
        else
        {
            if (tc->sym->isDeprecated())
            {
                if (!isDeprecated())
                {
                    // Deriving from deprecated class makes this one deprecated too
                    isdeprecated = 1;

                    tc->checkDeprecated(loc, sc);
                }
            }

            // Check for duplicate interfaces
            for (size_t j = (baseClass ? 1 : 0); j < i; j++)
            {
                BaseClass *b2 = (BaseClass *)baseclasses->data[j];
                if (b2->base == tc->sym)
                    error("inherits from duplicate interface %s", b2->base->toChars());
            }

            if (!tc->sym->symtab)
            {   // Try to resolve forward reference
                if (/*sc->mustsemantic &&*/ tc->sym->scope)
                    tc->sym->semantic(NULL);
            }

            b->base = tc->sym;
            if (!b->base->symtab || b->base->scope)
            {
                //error("forward reference of base class %s", baseClass->toChars());
                // Forward reference of base, try again later
                //printf("\ttry later, forward reference of base %s\n", baseClass->toChars());
                scope = scx ? scx : new Scope(*sc);
                scope->setNoFree();
                if (tc->sym->scope)
                    tc->sym->scope->module->addDeferredSemantic(tc->sym);
                scope->module->addDeferredSemantic(this);
                return;
            }
        }
        i++;
    }


    // If no base class, and this is not an Object, use Object as base class
    if (!baseClass && ident != Id::Object)
    {
        // BUG: what if Object is redefined in an inner scope?
        Type *tbase = new TypeIdentifier(0, Id::Object);
        BaseClass *b;
        TypeClass *tc;
        Type *bt;

        if (!object)
        {
            error("missing or corrupt object.d");
            fatal();
        }
        bt = tbase->semantic(loc, sc)->toBasetype();
        b = new BaseClass(bt, PROTpublic);
        baseclasses->shift(b);
        assert(b->type->ty == Tclass);
        tc = (TypeClass *)(b->type);
        baseClass = tc->sym;
        assert(!baseClass->isInterfaceDeclaration());
        b->base = baseClass;
    }

    interfaces_dim = baseclasses->dim;
    interfaces = (BaseClass **)baseclasses->data;


    if (baseClass)
    {
        if (baseClass->storage_class & STCfinal)
            error("cannot inherit from final class %s", baseClass->toChars());

        interfaces_dim--;
        interfaces++;

        // Copy vtbl[] from base class
        vtbl.setDim(baseClass->vtbl.dim);
        memcpy(vtbl.data, baseClass->vtbl.data, sizeof(void *) * vtbl.dim);

        // Inherit properties from base class
        com = baseClass->isCOMclass();
        isscope = baseClass->isscope;
        vthis = baseClass->vthis;
        storage_class |= baseClass->storage_class & STC_TYPECTOR;
    }
    else
    {
        // No base class, so this is the root of the class hierarchy
        vtbl.setDim(0);
        vtbl.push(this);                // leave room for classinfo as first member
    }

    protection = sc->protection;
    storage_class |= sc->stc;

    if (sizeok == 0)
    {
        interfaceSemantic(sc);

        for (i = 0; i < members->dim; i++)
        {
            Dsymbol *s = (Dsymbol *)members->data[i];
            s->addMember(sc, this, 1);
        }

        /* If this is a nested class, add the hidden 'this'
         * member which is a pointer to the enclosing scope.
         */
        if (vthis)              // if inheriting from nested class
        {   // Use the base class's 'this' member
            isnested = 1;
            if (storage_class & STCstatic)
                error("static class cannot inherit from nested class %s", baseClass->toChars());
            if (toParent2() != baseClass->toParent2())
            {
                if (toParent2())
                {
                    error("is nested within %s, but super class %s is nested within %s",
                        toParent2()->toChars(),
                        baseClass->toChars(),
                        baseClass->toParent2()->toChars());
                }
                else
                {
                    error("is not nested, but super class %s is nested within %s",
                        baseClass->toChars(),
                        baseClass->toParent2()->toChars());
                }
                isnested = 0;
            }
        }
        else if (!(storage_class & STCstatic))
        {   Dsymbol *s = toParent2();
            if (s)
            {
                AggregateDeclaration *ad = s->isClassDeclaration();
                FuncDeclaration *fd = s->isFuncDeclaration();


                if (ad || fd)
                {   isnested = 1;
                    Type *t;
                    if (ad)
                        t = ad->handle;
                    else if (fd)
                    {   AggregateDeclaration *ad = fd->isMember2();
                        if (ad)
                            t = ad->handle;
                        else
                        {
                            t = Type::tvoidptr;
                        }
                    }
                    else
                        assert(0);
                    if (t->ty == Tstruct)       // ref to struct
                        t = Type::tvoidptr;
                    assert(!vthis);
                    vthis = new ThisDeclaration(loc, t);
                    members->push(vthis);
                }
            }
        }
    }

    if (storage_class & STCauto)
        error("storage class 'auto' is invalid when declaring a class, did you mean to use 'scope'?");
    if (storage_class & STCscope)
        isscope = 1;
    if (storage_class & STCabstract)
        isabstract = 1;

    if (storage_class & STCimmutable)
        type = type->addMod(MODimmutable);
    if (storage_class & STCconst)
        type = type->addMod(MODconst);
    if (storage_class & STCshared)
        type = type->addMod(MODshared);

    sc = sc->push(this);
    //sc->stc &= ~(STCfinal | STCauto | STCscope | STCstatic | STCabstract | STCdeprecated | STC_TYPECTOR | STCtls | STCgshared);
    //sc->stc |= storage_class & STC_TYPECTOR;
    sc->stc &= STCsafe | STCtrusted | STCsystem;
    sc->parent = this;
    sc->inunion = 0;

    if (isCOMclass())
    {
#if _WIN32
        sc->linkage = LINKwindows;
#else
        /* This enables us to use COM objects under Linux and
         * work with things like XPCOM
         */
        sc->linkage = LINKc;
#endif
    }
    sc->protection = PROTpublic;
    sc->explicitProtection = 0;
    sc->structalign = 8;
    structalign = sc->structalign;
    if (baseClass)
    {   sc->offset = baseClass->structsize;
        alignsize = baseClass->alignsize;
//      if (isnested)
//          sc->offset += PTRSIZE;      // room for uplevel context pointer
    }
    else
    {   sc->offset = PTRSIZE * 2;       // allow room for __vptr and __monitor
        alignsize = PTRSIZE;
    }
    structsize = sc->offset;
    Scope scsave = *sc;
    int members_dim = members->dim;
    sizeok = 0;

    /* Set scope so if there are forward references, we still might be able to
     * resolve individual members like enums.
     */
    for (i = 0; i < members_dim; i++)
    {   Dsymbol *s = (Dsymbol *)members->data[i];
        /* There are problems doing this in the general case because
         * Scope keeps track of things like 'offset'
         */
        if (s->isEnumDeclaration() || (s->isAggregateDeclaration() && s->ident))
        {
            //printf("setScope %s %s\n", s->kind(), s->toChars());
            s->setScope(sc);
        }
    }

    for (i = 0; i < members_dim; i++)
    {   Dsymbol *s = (Dsymbol *)members->data[i];
        s->semantic(sc);
    }

    if (sizeok == 2)
    {   // semantic() failed because of forward references.
        // Unwind what we did, and defer it for later
        fields.setDim(0);
        structsize = 0;
        alignsize = 0;
        structalign = 0;

        sc = sc->pop();

        scope = scx ? scx : new Scope(*sc);
        scope->setNoFree();
        scope->module->addDeferredSemantic(this);

        Module::dprogress = dprogress_save;

        //printf("\tsemantic('%s') failed due to forward references\n", toChars());
        return;
    }

    //printf("\tsemantic('%s') successful\n", toChars());

    structsize = sc->offset;
    //members->print();

    /* Look for special member functions.
     * They must be in this class, not in a base class.
     */
    ctor = (CtorDeclaration *)search(0, Id::ctor, 0);
    if (ctor && (ctor->toParent() != this || !ctor->isCtorDeclaration()))
        ctor = NULL;

//    dtor = (DtorDeclaration *)search(Id::dtor, 0);
//    if (dtor && dtor->toParent() != this)
//      dtor = NULL;

//    inv = (InvariantDeclaration *)search(Id::classInvariant, 0);
//    if (inv && inv->toParent() != this)
//      inv = NULL;

    // Can be in base class
    aggNew    = (NewDeclaration *)search(0, Id::classNew, 0);
    aggDelete = (DeleteDeclaration *)search(0, Id::classDelete, 0);

    // If this class has no constructor, but base class does, create
    // a constructor:
    //    this() { }
    if (!ctor && baseClass && baseClass->ctor)
    {
        //printf("Creating default this(){} for class %s\n", toChars());
        CtorDeclaration *ctor = new CtorDeclaration(loc, 0, NULL, 0, 0);
        ctor->fbody = new CompoundStatement(0, new Statements());
        members->push(ctor);
        ctor->addMember(sc, this, 1);
        *sc = scsave;   // why? What about sc->nofree?
        sc->offset = structsize;
        ctor->semantic(sc);
        this->ctor = ctor;
        defaultCtor = ctor;
    }

#if 0
    if (baseClass)
    {   if (!aggDelete)
            aggDelete = baseClass->aggDelete;
        if (!aggNew)
            aggNew = baseClass->aggNew;
    }
#endif

    // Allocate instance of each new interface
    for (i = 0; i < vtblInterfaces->dim; i++)
    {
        BaseClass *b = (BaseClass *)vtblInterfaces->data[i];
        unsigned thissize = PTRSIZE;

        alignmember(structalign, thissize, &sc->offset);
        assert(b->offset == 0);
        b->offset = sc->offset;

        // Take care of single inheritance offsets
        while (b->baseInterfaces_dim)
        {
            b = &b->baseInterfaces[0];
            b->offset = sc->offset;
        }

        sc->offset += thissize;
        if (alignsize < thissize)
            alignsize = thissize;
    }
    structsize = sc->offset;
    sizeok = 1;
    Module::dprogress++;

    dtor = buildDtor(sc);

    sc->pop();

#if 0 // Do not call until toObjfile() because of forward references
    // Fill in base class vtbl[]s
    for (i = 0; i < vtblInterfaces->dim; i++)
    {
        BaseClass *b = (BaseClass *)vtblInterfaces->data[i];

        //b->fillVtbl(this, &b->vtbl, 1);
    }
#endif
    //printf("-ClassDeclaration::semantic(%s), type = %p\n", toChars(), type);
}

void ClassDeclaration::toCBuffer(OutBuffer *buf, HdrGenState *hgs)
{
    if (!isAnonymous())
    {
        buf->printf("%s ", kind());
        buf->writestring(toChars());
        if (baseclasses->dim)
            buf->writestring(" : ");
    }
    for (int i = 0; i < baseclasses->dim; i++)
    {
        BaseClass *b = (BaseClass *)baseclasses->data[i];

        if (i)
            buf->writeByte(',');
        //buf->writestring(b->base->ident->toChars());
        b->type->toCBuffer(buf, NULL, hgs);
    }
    if (members)
    {
        buf->writenl();
        buf->writeByte('{');
        buf->writenl();
        for (int i = 0; i < members->dim; i++)
        {
            Dsymbol *s = (Dsymbol *)members->data[i];

            buf->writestring("    ");
            s->toCBuffer(buf, hgs);
        }
        buf->writestring("}");
    }
    else
        buf->writeByte(';');
    buf->writenl();
}

#if 0
void ClassDeclaration::defineRef(Dsymbol *s)
{
    ClassDeclaration *cd;

    AggregateDeclaration::defineRef(s);
    cd = s->isClassDeclaration();
    baseType = cd->baseType;
    cd->baseType = NULL;
}
#endif

/*********************************************
 * Determine if 'this' is a base class of cd.
 * This is used to detect circular inheritance only.
 */

int ClassDeclaration::isBaseOf2(ClassDeclaration *cd)
{
    if (!cd)
        return 0;
    //printf("ClassDeclaration::isBaseOf2(this = '%s', cd = '%s')\n", toChars(), cd->toChars());
    for (int i = 0; i < cd->baseclasses->dim; i++)
    {   BaseClass *b = (BaseClass *)cd->baseclasses->data[i];

        if (b->base == this || isBaseOf2(b->base))
            return 1;
    }
    return 0;
}

/*******************************************
 * Determine if 'this' is a base class of cd.
 */

int ClassDeclaration::isBaseOf(ClassDeclaration *cd, int *poffset)
{
    //printf("ClassDeclaration::isBaseOf(this = '%s', cd = '%s')\n", toChars(), cd->toChars());
    if (poffset)
        *poffset = 0;
    while (cd)
    {
        /* cd->baseClass might not be set if cd is forward referenced.
         */
        if (!cd->baseClass && cd->baseclasses->dim && !cd->isInterfaceDeclaration())
        {
            cd->semantic(NULL);
<<<<<<< HEAD
=======
            if (!cd->baseClass)
                cd->error("base class is forward referenced by %s", toChars());
>>>>>>> a47637b0
        }

        if (this == cd->baseClass)
            return 1;

        cd = cd->baseClass;
    }
    return 0;
}

/*********************************************
 * Determine if 'this' has complete base class information.
 * This is used to detect forward references in covariant overloads.
 */

int ClassDeclaration::isBaseInfoComplete()
{
    if (!baseClass)
        return ident == Id::Object;
    for (int i = 0; i < baseclasses->dim; i++)
    {   BaseClass *b = (BaseClass *)baseclasses->data[i];
        if (!b->base || !b->base->isBaseInfoComplete())
            return 0;
    }
    return 1;
}

Dsymbol *ClassDeclaration::search(Loc loc, Identifier *ident, int flags)
{
    Dsymbol *s;
    //printf("%s.ClassDeclaration::search('%s')\n", toChars(), ident->toChars());

    if (scope)
    {   Scope *sc = scope;
        sc->mustsemantic++;
        semantic(sc);
        sc->mustsemantic--;
    }

    if (!members || !symtab || scope)
    {
        error("is forward referenced when looking for '%s'", ident->toChars());
        //*(char*)0=0;
        return NULL;
    }

    s = ScopeDsymbol::search(loc, ident, flags);
    if (!s)
    {
        // Search bases classes in depth-first, left to right order

        int i;

        for (i = 0; i < baseclasses->dim; i++)
        {
            BaseClass *b = (BaseClass *)baseclasses->data[i];

            if (b->base)
            {
                if (!b->base->symtab)
                    error("base %s is forward referenced", b->base->ident->toChars());
                else
                {
                    s = b->base->search(loc, ident, flags);
                    if (s == this)      // happens if s is nested in this and derives from this
                        s = NULL;
                    else if (s)
                        break;
                }
            }
        }
    }
    return s;
}

/**********************************************************
 * fd is in the vtbl[] for this class.
 * Return 1 if function is hidden (not findable through search).
 */

#if DMDV2
int isf(void *param, FuncDeclaration *fd)
{
    //printf("param = %p, fd = %p %s\n", param, fd, fd->toChars());
    return param == fd;
}

int ClassDeclaration::isFuncHidden(FuncDeclaration *fd)
{
    //printf("ClassDeclaration::isFuncHidden(class = %s, fd = %s)\n", toChars(), fd->toChars());
    Dsymbol *s = search(0, fd->ident, 4|2);
    if (!s)
    {   //printf("not found\n");
        /* Because, due to a hack, if there are multiple definitions
         * of fd->ident, NULL is returned.
         */
        return 0;
    }
    s = s->toAlias();
    OverloadSet *os = s->isOverloadSet();
    if (os)
    {
        for (int i = 0; i < os->a.dim; i++)
        {   Dsymbol *s = (Dsymbol *)os->a.data[i];
            FuncDeclaration *f2 = s->isFuncDeclaration();
            if (f2 && overloadApply(f2, &isf, fd))
                return 0;
        }
        return 1;
    }
    else
    {
        FuncDeclaration *fdstart = s->isFuncDeclaration();
        //printf("%s fdstart = %p\n", s->kind(), fdstart);
        return !overloadApply(fdstart, &isf, fd);
    }
}
#endif

/****************
 * Find virtual function matching identifier and type.
 * Used to build virtual function tables for interface implementations.
 */

FuncDeclaration *ClassDeclaration::findFunc(Identifier *ident, TypeFunction *tf)
{
    //printf("ClassDeclaration::findFunc(%s, %s) %s\n", ident->toChars(), tf->toChars(), toChars());

    ClassDeclaration *cd = this;
    Array *vtbl = &cd->vtbl;
    while (1)
    {
        for (size_t i = 0; i < vtbl->dim; i++)
        {
            FuncDeclaration *fd = ((Dsymbol*)vtbl->data[i])->isFuncDeclaration();
            if (!fd)
                continue;               // the first entry might be a ClassInfo

            //printf("\t[%d] = %s\n", i, fd->toChars());
            if (ident == fd->ident &&
                //tf->equals(fd->type)
                fd->type->covariant(tf) == 1
               )
            {   //printf("\t\tfound\n");
                return fd;
            }
            //else printf("\t\t%d\n", fd->type->covariant(tf));
        }
        if (!cd)
            break;
        vtbl = &cd->vtblFinal;
        cd = cd->baseClass;
    }

    return NULL;
}

void ClassDeclaration::interfaceSemantic(Scope *sc)
{
    InterfaceDeclaration *id = isInterfaceDeclaration();

    vtblInterfaces = new BaseClasses();
    vtblInterfaces->reserve(interfaces_dim);

    for (size_t i = 0; i < interfaces_dim; i++)
    {
        BaseClass *b = interfaces[i];

        // If this is an interface, and it derives from a COM interface,
        // then this is a COM interface too.
        if (b->base->isCOMinterface())
            com = 1;

        if (b->base->isCPPinterface() && id)
            id->cpp = 1;

        vtblInterfaces->push(b);
        b->copyBaseInterfaces(vtblInterfaces);
    }
}

/****************************************
 */

int ClassDeclaration::isCOMclass()
{
    return com;
}

int ClassDeclaration::isCOMinterface()
{
    return 0;
}

#if DMDV2
int ClassDeclaration::isCPPinterface()
{
    return 0;
}
#endif


/****************************************
 */

int ClassDeclaration::isAbstract()
{
    if (isabstract)
        return TRUE;
    for (int i = 1; i < vtbl.dim; i++)
    {
        FuncDeclaration *fd = ((Dsymbol *)vtbl.data[i])->isFuncDeclaration();

        //printf("\tvtbl[%d] = %p\n", i, fd);
        if (!fd || fd->isAbstract())
        {
            isabstract |= 1;
            return TRUE;
        }
    }
    return FALSE;
}


/****************************************
 * Determine if slot 0 of the vtbl[] is reserved for something else.
 * For class objects, yes, this is where the classinfo ptr goes.
 * For COM interfaces, no.
 * For non-COM interfaces, yes, this is where the Interface ptr goes.
 */

int ClassDeclaration::vtblOffset()
{
    return 1;
}

/****************************************
 */

const char *ClassDeclaration::kind()
{
    return "class";
}

/****************************************
 */

void ClassDeclaration::addLocalClass(ClassDeclarations *aclasses)
{
    aclasses->push(this);
}

/********************************* InterfaceDeclaration ****************************/

InterfaceDeclaration::InterfaceDeclaration(Loc loc, Identifier *id, BaseClasses *baseclasses)
    : ClassDeclaration(loc, id, baseclasses)
{
    com = 0;
    cpp = 0;
    if (id == Id::IUnknown)     // IUnknown is the root of all COM interfaces
    {   com = 1;
        cpp = 1;                // IUnknown is also a C++ interface
    }
}

Dsymbol *InterfaceDeclaration::syntaxCopy(Dsymbol *s)
{
    InterfaceDeclaration *id;

    if (s)
        id = (InterfaceDeclaration *)s;
    else
        id = new InterfaceDeclaration(loc, ident, NULL);

    ClassDeclaration::syntaxCopy(id);
    return id;
}

void InterfaceDeclaration::semantic(Scope *sc)
{   int i;

    //printf("InterfaceDeclaration::semantic(%s), type = %p\n", toChars(), type);
    if (inuse)
        return;

    if (!sc)
        sc = scope;
    if (!parent && sc->parent && !sc->parent->isModule())
        parent = sc->parent;

    type = type->semantic(loc, sc);
    handle = type;

    if (!members)                       // if forward reference
    {   //printf("\tinterface '%s' is forward referenced\n", toChars());
        return;
    }
    if (symtab)                 // if already done
    {   if (!scope)
            return;
    }
    else
        symtab = new DsymbolTable();

    Scope *scx = NULL;
    if (scope)
    {   sc = scope;
        scx = scope;            // save so we don't make redundant copies
        scope = NULL;
    }

    if (sc->stc & STCdeprecated)
    {
        isdeprecated = 1;
    }

    // Expand any tuples in baseclasses[]
    for (i = 0; i < baseclasses->dim; )
    {   BaseClass *b = (BaseClass *)baseclasses->data[0];
        b->type = b->type->semantic(loc, sc);
        Type *tb = b->type->toBasetype();

        if (tb->ty == Ttuple)
        {   TypeTuple *tup = (TypeTuple *)tb;
            enum PROT protection = b->protection;
            baseclasses->remove(i);
            size_t dim = Parameter::dim(tup->arguments);
            for (size_t j = 0; j < dim; j++)
            {   Parameter *arg = Parameter::getNth(tup->arguments, j);
                b = new BaseClass(arg->type, protection);
                baseclasses->insert(i + j, b);
            }
        }
        else
            i++;
    }

    if (!baseclasses->dim && sc->linkage == LINKcpp)
        cpp = 1;

    // Check for errors, handle forward references
    for (i = 0; i < baseclasses->dim; )
    {   TypeClass *tc;
        BaseClass *b;
        Type *tb;

        b = (BaseClass *)baseclasses->data[i];
        b->type = b->type->semantic(loc, sc);
        tb = b->type->toBasetype();
        if (tb->ty == Tclass)
            tc = (TypeClass *)tb;
        else
            tc = NULL;
        if (!tc || !tc->sym->isInterfaceDeclaration())
        {
            error("base type must be interface, not %s", b->type->toChars());
            baseclasses->remove(i);
            continue;
        }
        else
        {
            // Check for duplicate interfaces
            for (size_t j = 0; j < i; j++)
            {
                BaseClass *b2 = (BaseClass *)baseclasses->data[j];
                if (b2->base == tc->sym)
                    error("inherits from duplicate interface %s", b2->base->toChars());
            }

            b->base = tc->sym;
            if (b->base == this || isBaseOf2(b->base))
            {
                error("circular inheritance of interface");
                baseclasses->remove(i);
                continue;
            }
            if (!b->base->symtab)
            {   // Try to resolve forward reference
                if (sc->mustsemantic && b->base->scope)
                    b->base->semantic(NULL);
            }
            if (!b->base->symtab || b->base->scope || b->base->inuse)
            {
                //error("forward reference of base class %s", baseClass->toChars());
                // Forward reference of base, try again later
                //printf("\ttry later, forward reference of base %s\n", b->base->toChars());
                scope = scx ? scx : new Scope(*sc);
                scope->setNoFree();
                scope->module->addDeferredSemantic(this);
                return;
            }
        }
#if 0
        // Inherit const/invariant from base class
        storage_class |= b->base->storage_class & STC_TYPECTOR;
#endif
        i++;
    }

    interfaces_dim = baseclasses->dim;
    interfaces = (BaseClass **)baseclasses->data;

    interfaceSemantic(sc);

    if (vtblOffset())
        vtbl.push(this);                // leave room at vtbl[0] for classinfo

    // Cat together the vtbl[]'s from base interfaces
    for (i = 0; i < interfaces_dim; i++)
    {   BaseClass *b = interfaces[i];

        // Skip if b has already appeared
        for (int k = 0; k < i; k++)
        {
            if (b == interfaces[k])
                goto Lcontinue;
        }

        // Copy vtbl[] from base class
        if (b->base->vtblOffset())
        {   int d = b->base->vtbl.dim;
            if (d > 1)
            {
                vtbl.reserve(d - 1);
                for (int j = 1; j < d; j++)
                    vtbl.push(b->base->vtbl.data[j]);
            }
        }
        else
        {
            vtbl.append(&b->base->vtbl);
        }

      Lcontinue:
        ;
    }

    protection = sc->protection;
    storage_class |= sc->stc & STC_TYPECTOR;

    for (i = 0; i < members->dim; i++)
    {
        Dsymbol *s = (Dsymbol *)members->data[i];
        s->addMember(sc, this, 1);
    }

    sc = sc->push(this);
    sc->stc &= ~(STCfinal | STCauto | STCscope | STCstatic |
                 STCabstract | STCdeprecated | STC_TYPECTOR | STCtls | STCgshared);
    sc->stc |= storage_class & STC_TYPECTOR;
    sc->parent = this;
    if (isCOMinterface())
        sc->linkage = LINKwindows;
    else if (isCPPinterface())
        sc->linkage = LINKcpp;
    sc->structalign = 8;
    structalign = sc->structalign;
    sc->offset = PTRSIZE * 2;
    inuse++;
    for (i = 0; i < members->dim; i++)
    {
        Dsymbol *s = (Dsymbol *)members->data[i];
        s->semantic(sc);
    }
    inuse--;
    //members->print();
    sc->pop();
    //printf("-InterfaceDeclaration::semantic(%s), type = %p\n", toChars(), type);
}


/*******************************************
 * Determine if 'this' is a base class of cd.
 * (Actually, if it is an interface supported by cd)
 * Output:
 *      *poffset        offset to start of class
 *                      OFFSET_RUNTIME  must determine offset at runtime
 * Returns:
 *      0       not a base
 *      1       is a base
 */

int InterfaceDeclaration::isBaseOf(ClassDeclaration *cd, int *poffset)
{
    unsigned j;

    //printf("%s.InterfaceDeclaration::isBaseOf(cd = '%s')\n", toChars(), cd->toChars());
    assert(!baseClass);
    for (j = 0; j < cd->interfaces_dim; j++)
    {
        BaseClass *b = cd->interfaces[j];

        //printf("\tbase %s\n", b->base->toChars());
        if (this == b->base)
        {
            //printf("\tfound at offset %d\n", b->offset);
            if (poffset)
            {   *poffset = b->offset;
                if (j && cd->isInterfaceDeclaration())
                    *poffset = OFFSET_RUNTIME;
            }
            return 1;
        }
        if (isBaseOf(b, poffset))
        {   if (j && poffset && cd->isInterfaceDeclaration())
                *poffset = OFFSET_RUNTIME;
            return 1;
        }
    }

    if (cd->baseClass && isBaseOf(cd->baseClass, poffset))
        return 1;

    if (poffset)
        *poffset = 0;
    return 0;
}


int InterfaceDeclaration::isBaseOf(BaseClass *bc, int *poffset)
{
    //printf("%s.InterfaceDeclaration::isBaseOf(bc = '%s')\n", toChars(), bc->base->toChars());
    for (unsigned j = 0; j < bc->baseInterfaces_dim; j++)
    {
        BaseClass *b = &bc->baseInterfaces[j];

        if (this == b->base)
        {
            if (poffset)
            {   *poffset = b->offset;
                if (j && bc->base->isInterfaceDeclaration())
                    *poffset = OFFSET_RUNTIME;
            }
            return 1;
        }
        if (isBaseOf(b, poffset))
        {   if (j && poffset && bc->base->isInterfaceDeclaration())
                *poffset = OFFSET_RUNTIME;
            return 1;
        }
    }
    if (poffset)
        *poffset = 0;
    return 0;
}

/*********************************************
 * Determine if 'this' has clomplete base class information.
 * This is used to detect forward references in covariant overloads.
 */

int InterfaceDeclaration::isBaseInfoComplete()
{
    assert(!baseClass);
    for (int i = 0; i < baseclasses->dim; i++)
    {   BaseClass *b = (BaseClass *)baseclasses->data[i];
        if (!b->base || !b->base->isBaseInfoComplete ())
            return 0;
    }
    return 1;
}

/****************************************
 * Determine if slot 0 of the vtbl[] is reserved for something else.
 * For class objects, yes, this is where the ClassInfo ptr goes.
 * For COM interfaces, no.
 * For non-COM interfaces, yes, this is where the Interface ptr goes.
 */

int InterfaceDeclaration::vtblOffset()
{
    if (isCOMinterface() || isCPPinterface())
        return 0;
    return 1;
}

int InterfaceDeclaration::isCOMinterface()
{
    return com;
}

#if DMDV2
int InterfaceDeclaration::isCPPinterface()
{
    return cpp;
}
#endif

/*******************************************
 */

const char *InterfaceDeclaration::kind()
{
    return "interface";
}


/******************************** BaseClass *****************************/

BaseClass::BaseClass()
{
    memset(this, 0, sizeof(BaseClass));
}

BaseClass::BaseClass(Type *type, enum PROT protection)
{
    //printf("BaseClass(this = %p, '%s')\n", this, type->toChars());
    this->type = type;
    this->protection = protection;
    base = NULL;
    offset = 0;

    baseInterfaces_dim = 0;
    baseInterfaces = NULL;
}

/****************************************
 * Fill in vtbl[] for base class based on member functions of class cd.
 * Input:
 *      vtbl            if !=NULL, fill it in
 *      newinstance     !=0 means all entries must be filled in by members
 *                      of cd, not members of any base classes of cd.
 * Returns:
 *      !=0 if any entries were filled in by members of cd (not exclusively
 *      by base classes)
 */

int BaseClass::fillVtbl(ClassDeclaration *cd, Array *vtbl, int newinstance)
{
    ClassDeclaration *id = base;
    int j;
    int result = 0;

    //printf("BaseClass::fillVtbl(this='%s', cd='%s')\n", base->toChars(), cd->toChars());
    if (vtbl)
        vtbl->setDim(base->vtbl.dim);

    // first entry is ClassInfo reference
    for (j = base->vtblOffset(); j < base->vtbl.dim; j++)
    {
        FuncDeclaration *ifd = ((Dsymbol *)base->vtbl.data[j])->isFuncDeclaration();
        FuncDeclaration *fd;
        TypeFunction *tf;

        //printf("        vtbl[%d] is '%s'\n", j, ifd ? ifd->toChars() : "null");

        assert(ifd);
        // Find corresponding function in this class
        tf = (ifd->type->ty == Tfunction) ? (TypeFunction *)(ifd->type) : NULL;
        fd = cd->findFunc(ifd->ident, tf);
        if (fd && !fd->isAbstract())
        {
            //printf("            found\n");
            // Check that calling conventions match
            if (fd->linkage != ifd->linkage)
                fd->error("linkage doesn't match interface function");

            // Check that it is current
            if (newinstance &&
                fd->toParent() != cd &&
                ifd->toParent() == base)
                cd->error("interface function %s.%s is not implemented",
                    id->toChars(), ifd->ident->toChars());

            if (fd->toParent() == cd)
                result = 1;
        }
        else
        {
            //printf("            not found\n");
            // BUG: should mark this class as abstract?
            if (!cd->isAbstract())
                cd->error("interface function %s.%s isn't implemented",
                    id->toChars(), ifd->ident->toChars());
            fd = NULL;
        }
        if (vtbl)
            vtbl->data[j] = fd;
    }

    return result;
}

void BaseClass::copyBaseInterfaces(BaseClasses *vtblInterfaces)
{
    //printf("+copyBaseInterfaces(), %s\n", base->toChars());
//    if (baseInterfaces_dim)
//      return;

    baseInterfaces_dim = base->interfaces_dim;
    baseInterfaces = (BaseClass *)mem.calloc(baseInterfaces_dim, sizeof(BaseClass));

    //printf("%s.copyBaseInterfaces()\n", base->toChars());
    for (int i = 0; i < baseInterfaces_dim; i++)
    {
        BaseClass *b = &baseInterfaces[i];
        BaseClass *b2 = base->interfaces[i];

        assert(b2->vtbl.dim == 0);      // should not be filled yet
        memcpy(b, b2, sizeof(BaseClass));

        if (i)                          // single inheritance is i==0
            vtblInterfaces->push(b);    // only need for M.I.
        b->copyBaseInterfaces(vtblInterfaces);
    }
    //printf("-copyBaseInterfaces\n");
}<|MERGE_RESOLUTION|>--- conflicted
+++ resolved
@@ -836,11 +836,8 @@
         if (!cd->baseClass && cd->baseclasses->dim && !cd->isInterfaceDeclaration())
         {
             cd->semantic(NULL);
-<<<<<<< HEAD
-=======
             if (!cd->baseClass)
                 cd->error("base class is forward referenced by %s", toChars());
->>>>>>> a47637b0
         }
 
         if (this == cd->baseClass)
