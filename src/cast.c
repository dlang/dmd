--- conflicted
+++ resolved
@@ -434,22 +434,6 @@
     if (t->invariantOf()->equals(type->invariantOf()))
         return MATCHconst;
 
-<<<<<<< HEAD
-=======
-    // NULL implicitly converts to any pointer type or dynamic array
-    if (type->ty == Tpointer && type->nextOf()->ty == Tvoid)
-    {
-        if (t->ty == Ttypedef)
-            t = ((TypeTypedef *)t)->sym->basetype;
-        if (t->ty == Tpointer || t->ty == Tarray ||
-            t->ty == Taarray  || t->ty == Tclass ||
-#if DMD_OBJC
-            t->ty == Tobjcselector ||
-#endif
-            t->ty == Tdelegate)
-            return committed ? MATCHconvert : MATCHexact;
-    }
->>>>>>> ae6aa7e3
     return Expression::implicitConvTo(t);
 }
 
@@ -822,7 +806,6 @@
     return result;
 }
 
-<<<<<<< HEAD
 MATCH FuncExp::implicitConvTo(Type *t)
 {
     //printf("FuncExp::implicitConvTo type = %p %s, t = %s\n", type, type ? type->toChars() : NULL, t->toChars());
@@ -845,7 +828,7 @@
     }
     return Expression::implicitConvTo(t);
 }
-=======
+
 #if DMD_OBJC
 MATCH ObjcSelectorExp::implicitConvTo(Type *t)
 {
@@ -873,7 +856,6 @@
     return result;
 }
 #endif
->>>>>>> ae6aa7e3
 
 MATCH OrExp::implicitConvTo(Type *t)
 {
@@ -1331,7 +1313,7 @@
     if (tb->ty == Tclass)
     {
         // convert to Objective-C NSString literal
-        
+
         if (type->ty != Tclass) // not already converted to a string literal
         {
             if (((TypeClass *)type)->sym->objc &&
@@ -1347,11 +1329,11 @@
         }
         return this;
     }
-	
-	// Either a typed selector or a pointer to a struct designated as a 
+
+	// Either a typed selector or a pointer to a struct designated as a
 	// selector type
 	if (tb->ty == Tobjcselector ||
-		(tb->ty == Tpointer && tb->nextOf()->toBasetype()->ty == Tstruct && 
+		(tb->ty == Tpointer && tb->nextOf()->toBasetype()->ty == Tstruct &&
 		 ((TypeStruct *)tb->nextOf()->toBasetype())->sym->isselector))
 	{
 		if (committed)
@@ -1768,7 +1750,7 @@
 
         if (hasOverloads &&
             typeb->ty == Tpointer && typeb->nextOf()->ty == Tfunction &&
-            (tb->ty == Tpointer || tb->ty == Tdelegate 
+            (tb->ty == Tpointer || tb->ty == Tdelegate
 #if DMD_OBJC
              || tb->ty == Tobjcselector
 #endif
@@ -1887,7 +1869,7 @@
                 {   int offset;
                     if (f->tintro && f->tintro->nextOf()->isBaseOf(f->type->nextOf(), &offset) && offset)
                         error("%s", msg2);
-                    
+
                     e = new ObjcSelectorExp(loc, f);
                     e->type = t;
                     return e;
@@ -1911,7 +1893,6 @@
     return e;
 }
 
-<<<<<<< HEAD
 Expression *FuncExp::castTo(Scope *sc, Type *t)
 {
     //printf("FuncExp::castTo type = %s, t = %s\n", type->toChars(), t->toChars());
@@ -1931,7 +1912,7 @@
     }
     return Expression::castTo(sc, t);
 }
-=======
+
 #if DMD_OBJC
 Expression *ObjcSelectorExp::castTo(Scope *sc, Type *t)
 {
@@ -1981,7 +1962,6 @@
     return e;
 }
 #endif
->>>>>>> ae6aa7e3
 
 Expression *CondExp::castTo(Scope *sc, Type *t)
 {
