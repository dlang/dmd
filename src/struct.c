--- conflicted
+++ resolved
@@ -422,15 +422,12 @@
     xeq = NULL;
     alignment = 0;
 #endif
-<<<<<<< HEAD
     arg1type = NULL;
     arg2type = NULL;
-=======
 #if DMD_OBJC
     selectortarget = 0;
     isselector = 0;
 #endif
->>>>>>> ae6aa7e3
 
     // For forward references
     type = new TypeStruct(this);
