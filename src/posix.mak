# NOTE: need to validate solaris behavior
ifeq (,$(TARGET))
    OS:=$(shell uname)
    OSVER:=$(shell uname -r)
    ifeq (Darwin,$(OS))
        TARGET=OSX
    else
        ifeq (Linux,$(OS))
            TARGET=LINUX
        else
            ifeq (FreeBSD,$(OS))
                TARGET=FREEBSD
            else
                ifeq (OpenBSD,$(OS))
                    TARGET=OPENBSD
                else
                    ifeq (Solaris,$(OS))
                        TARGET=SOLARIS
                    else
                        $(error Unrecognized or unsupported OS for uname: $(OS))
                    endif
                endif
            endif
        endif
    endif
endif

C=backend
TK=tk
ROOT=root

MODEL=32

ifeq (OSX,$(TARGET))
    SDKDIR=/Developer/SDKs
    ifeq "$(wildcard $(SDKDIR) )" ""
        SDKDIR=/Applications/Xcode.app/Contents/Developer/Platforms/MacOSX.platform/Developer/SDKs
    endif
    ## See: http://developer.apple.com/documentation/developertools/conceptual/cross_development/Using/chapter_3_section_2.html#//apple_ref/doc/uid/20002000-1114311-BABGCAAB
    ENVP= MACOSX_DEPLOYMENT_TARGET=10.3
    #SDK=$(SDKDIR)/MacOSX10.4u.sdk #doesn't work because can't find <stdarg.h>
    #SDK=$(SDKDIR)/MacOSX10.5.sdk
    #SDK=$(SDKDIR)/MacOSX10.6.sdk
    SDK:=$(if $(filter 11.%, $(OSVER)), $(SDKDIR)/MacOSX10.6.sdk, $(SDKDIR)/MacOSX10.5.sdk)
    TARGET_CFLAGS=-isysroot ${SDK}
    #-syslibroot is only passed to libtool, not ld.
    #if gcc sees -isysroot it should pass -syslibroot to the linker when needed
    #LDFLAGS=-lstdc++ -isysroot ${SDK} -Wl,-syslibroot,${SDK} -framework CoreServices
    LDFLAGS=-lstdc++ -isysroot ${SDK} -Wl -framework CoreServices
else
    LDFLAGS=-lm -lstdc++ -lpthread
endif

HOST_CC=g++
CC=$(HOST_CC) -m$(MODEL) $(TARGET_CFLAGS)

#OPT=-g -g3
#OPT=-O2

#COV=-fprofile-arcs -ftest-coverage

WARNINGS=-Wno-deprecated -Wstrict-aliasing

#GFLAGS = $(WARNINGS) -D__pascal= -fno-exceptions -g -DDEBUG=1 -DUNITTEST $(COV)
GFLAGS = $(WARNINGS) -D__pascal= -fno-exceptions -O2

CFLAGS = $(GFLAGS) -I$(ROOT) -DMARS=1 -DTARGET_$(TARGET)=1
MFLAGS = $(GFLAGS) -I$C -I$(TK) -I$(ROOT) -DMARS=1 -DTARGET_$(TARGET)=1

CH= $C/cc.h $C/global.h $C/oper.h $C/code.h $C/type.h \
	$C/dt.h $C/cgcv.h $C/el.h $C/iasm.h

DMD_OBJS = \
	access.o array.o attrib.o bcomplex.o blockopt.o \
	cast.o code.o cg.o cg87.o cgxmm.o cgcod.o cgcs.o cgelem.o cgen.o \
	cgreg.o cgsched.o class.o cod1.o cod2.o cod3.o cod4.o cod5.o \
	constfold.o irstate.o cond.o debug.o \
	declaration.o dsymbol.o dt.o dump.o e2ir.o ee.o eh.o el.o \
	dwarf.o enum.o evalu8.o expression.o func.o gdag.o gflow.o \
	glocal.o gloop.o glue.o gnuc.o go.o gother.o html.o iasm.o id.o \
	identifier.o impcnvtab.o import.o inifile.o init.o inline.o \
	lexer.o link.o mangle.o mars.o rmem.o module.o msc.o mtype.o \
	nteh.o cppmangle.o opover.o optimize.o os.o out.o outbuf.o \
	parse.o ph.o ptrntab.o root.o rtlsym.o s2ir.o scope.o statement.o \
	stringtable.o struct.o csymbol.o template.o tk.o tocsym.o todt.o \
	type.o typinf.o util.o var.o version.o strtold.o utf.o staticassert.o \
	toobj.o toctype.o toelfdebug.o entity.o doc.o macro.o \
	hdrgen.o delegatize.o aa.o ti_achar.o toir.o interpret.o traits.o \
	builtin.o clone.o aliasthis.o intrange.o assertpred.o \
	man.o arrayop.o port.o response.o async.o json.o speller.o aav.o unittests.o \
	imphint.o argtypes.o ti_pvoid.o apply.o canthrow.o sideeffect.o

ifeq (OSX,$(TARGET))
    DMD_OBJS += libmach.o machobj.o
else
    DMD_OBJS += libelf.o elfobj.o
endif

SRC = win32.mak posix.mak \
	mars.c enum.c struct.c dsymbol.c import.c idgen.c impcnvgen.c \
	identifier.c mtype.c expression.c optimize.c template.h \
	template.c lexer.c declaration.c cast.c cond.h cond.c link.c \
	aggregate.h parse.c statement.c constfold.c version.h version.c \
	inifile.c iasm.c module.c scope.c dump.c init.h init.c attrib.h \
	attrib.c opover.c class.c mangle.c tocsym.c func.c inline.c \
	access.c complex_t.h irstate.h irstate.c glue.c msc.c ph.c tk.c \
	s2ir.c todt.c e2ir.c util.c identifier.h parse.h intrange.h \
	scope.h enum.h import.h mars.h module.h mtype.h dsymbol.h \
	declaration.h lexer.h expression.h irstate.h statement.h eh.c \
	utf.h utf.c staticassert.h staticassert.c \
	typinf.c toobj.c toctype.c tocvdebug.c toelfdebug.c entity.c \
	doc.h doc.c macro.h macro.c hdrgen.h hdrgen.c arraytypes.h \
	delegatize.c toir.h toir.c interpret.c traits.c cppmangle.c \
	builtin.c clone.c lib.h libomf.c libelf.c libmach.c arrayop.c \
	aliasthis.h aliasthis.c json.h json.c unittests.c imphint.c \
<<<<<<< HEAD
	argtypes.c intrange.c apply.c canthrow.c sideeffect.c assertpred.c \
=======
	argtypes.c intrange.c apply.c canthrow.c sideeffect.c \
	scanmscoff.c \
>>>>>>> 23cd426d
	$C/cdef.h $C/cc.h $C/oper.h $C/ty.h $C/optabgen.c \
	$C/global.h $C/code.h $C/type.h $C/dt.h $C/cgcv.h \
	$C/el.h $C/iasm.h $C/rtlsym.h $C/html.h \
	$C/bcomplex.c $C/blockopt.c $C/cg.c $C/cg87.c $C/cgxmm.c \
	$C/cgcod.c $C/cgcs.c $C/cgcv.c $C/cgelem.c $C/cgen.c $C/cgobj.c \
	$C/cgreg.c $C/var.c $C/strtold.c \
	$C/cgsched.c $C/cod1.c $C/cod2.c $C/cod3.c $C/cod4.c $C/cod5.c \
	$C/code.c $C/symbol.c $C/debug.c $C/dt.c $C/ee.c $C/el.c \
	$C/evalu8.c $C/go.c $C/gflow.c $C/gdag.c \
	$C/gother.c $C/glocal.c $C/gloop.c $C/html.c $C/newman.c \
	$C/nteh.c $C/os.c $C/out.c $C/outbuf.c $C/ptrntab.c $C/rtlsym.c \
	$C/type.c $C/melf.h $C/mach.h $C/mscoff.h $C/bcomplex.h \
	$C/cdeflnx.h $C/outbuf.h $C/token.h $C/tassert.h \
	$C/elfobj.c $C/cv4.h $C/dwarf2.h $C/exh.h $C/go.h \
	$C/dwarf.c $C/dwarf.h $C/aa.h $C/aa.c $C/tinfo.h $C/ti_achar.c \
	$C/ti_pvoid.c \
	$C/machobj.c $C/mscoffobj.c \
	$C/xmm.h \
	$(TK)/filespec.h $(TK)/mem.h $(TK)/list.h $(TK)/vec.h \
	$(TK)/filespec.c $(TK)/mem.c $(TK)/vec.c $(TK)/list.c \
	$(ROOT)/root.h $(ROOT)/root.c $(ROOT)/array.c \
	$(ROOT)/rmem.h $(ROOT)/rmem.c $(ROOT)/port.h $(ROOT)/port.c \
	$(ROOT)/gnuc.h $(ROOT)/gnuc.c $(ROOT)/man.c \
	$(ROOT)/stringtable.h $(ROOT)/stringtable.c \
	$(ROOT)/response.c $(ROOT)/async.h $(ROOT)/async.c \
	$(ROOT)/aav.h $(ROOT)/aav.c \
	$(ROOT)/longdouble.h $(ROOT)/longdouble.c \
	$(ROOT)/speller.h $(ROOT)/speller.c


all: dmd

dmd: $(DMD_OBJS)
	$(ENVP) $(HOST_CC) -o dmd -m$(MODEL) $(COV) $(DMD_OBJS) $(LDFLAGS)

clean:
	rm -f $(DMD_OBJS) dmd optab.o id.o impcnvgen idgen id.c id.h \
	impcnvtab.c optabgen debtab.c optab.c cdxxx.c elxxx.c fltables.c \
	tytab.c core \
	*.cov *.gcda *.gcno

######## optabgen generates some source

optabgen: $C/optabgen.c $C/cc.h $C/oper.h
	$(ENVP) $(CC) $(MFLAGS) $< -o optabgen
	./optabgen

optabgen_output = debtab.c optab.c cdxxx.c elxxx.c fltables.c tytab.c
$(optabgen_output) : optabgen

######## idgen generates some source

idgen_output = id.h id.c
$(idgen_output) : idgen

idgen : idgen.c
	$(ENVP) $(CC) idgen.c -o idgen
	./idgen

######### impcnvgen generates some source

impcnvtab_output = impcnvtab.c
$(impcnvtab_output) : impcnvgen

impcnvgen : mtype.h impcnvgen.c
	$(ENVP) $(CC) $(CFLAGS) impcnvgen.c -o impcnvgen
	./impcnvgen

#########

$(DMD_OBJS) : $(idgen_output) $(optabgen_output) $(impcnvgen_output)

aa.o: $C/aa.c $C/aa.h $C/tinfo.h
	$(CC) -c $(MFLAGS) -I. $<

aav.o: $(ROOT)/aav.c
	$(CC) -c $(GFLAGS) -I$(ROOT) $<

access.o: access.c
	$(CC) -c $(CFLAGS) $<

aliasthis.o: aliasthis.c
	$(CC) -c $(CFLAGS) $<

apply.o: apply.c
	$(CC) -c $(CFLAGS) $<

argtypes.o: argtypes.c
	$(CC) -c $(CFLAGS) $<

array.o: $(ROOT)/array.c
	$(CC) -c $(GFLAGS) -I$(ROOT) $<

assertpred.o: assertpred.c expression.h
	$(CC) -c $(CFLAGS) $<

arrayop.o: arrayop.c
	$(CC) -c $(CFLAGS) $<

async.o: $(ROOT)/async.c
	$(CC) -c $(GFLAGS) -I$(ROOT) $<

attrib.o: attrib.c
	$(CC) -c $(CFLAGS) $<

bcomplex.o: $C/bcomplex.c
	$(CC) -c $(MFLAGS) $<

blockopt.o: $C/blockopt.c
	$(CC) -c $(MFLAGS) $<

builtin.o: builtin.c
	$(CC) -c $(CFLAGS) $<

canthrow.o: canthrow.c
	$(CC) -c $(CFLAGS) $<

cast.o: cast.c
	$(CC) -c $(CFLAGS) $<

cg.o: $C/cg.c fltables.c
	$(CC) -c $(MFLAGS) -I. $<

cg87.o: $C/cg87.c
	$(CC) -c $(MFLAGS) $<

cgcod.o: $C/cgcod.c
	$(CC) -c $(MFLAGS) -I. $<

cgcs.o: $C/cgcs.c
	$(CC) -c $(MFLAGS) $<

cgcv.o: $C/cgcv.c
	$(CC) -c $(MFLAGS) $<

cgelem.o: $C/cgelem.c $C/rtlsym.h
	$(CC) -c $(MFLAGS) -I. $<

cgen.o: $C/cgen.c $C/rtlsym.h
	$(CC) -c $(MFLAGS) $<

cgobj.o: $C/cgobj.c
	$(CC) -c $(MFLAGS) $<

cgreg.o: $C/cgreg.c
	$(CC) -c $(MFLAGS) $<

cgsched.o: $C/cgsched.c $C/rtlsym.h
	$(CC) -c $(MFLAGS) $<

cgxmm.o: $C/cgxmm.c
	$(CC) -c $(MFLAGS) $<

class.o: class.c
	$(CC) -c $(CFLAGS) $<

clone.o: clone.c
	$(CC) -c $(CFLAGS) $<

cod1.o: $C/cod1.c $C/rtlsym.h
	$(CC) -c $(MFLAGS) $<

cod2.o: $C/cod2.c $C/rtlsym.h
	$(CC) -c $(MFLAGS) $<

cod3.o: $C/cod3.c $C/rtlsym.h
	$(CC) -c $(MFLAGS) $<

cod4.o: $C/cod4.c
	$(CC) -c $(MFLAGS) $<

cod5.o: $C/cod5.c
	$(CC) -c $(MFLAGS) $<

code.o: $C/code.c
	$(CC) -c $(MFLAGS) $<

constfold.o: constfold.c
	$(CC) -c $(CFLAGS) $<

irstate.o: irstate.c irstate.h
	$(CC) -c $(MFLAGS) -I$(ROOT) $<

csymbol.o: $C/symbol.c
	$(CC) -c $(MFLAGS) $< -o $@

cond.o: cond.c
	$(CC) -c $(CFLAGS) $<

cppmangle.o: cppmangle.c
	$(CC) -c $(CFLAGS) $<

debug.o: $C/debug.c
	$(CC) -c $(MFLAGS) -I. $<

declaration.o: declaration.c
	$(CC) -c $(CFLAGS) $<

delegatize.o: delegatize.c
	$(CC) -c $(CFLAGS) $<

doc.o: doc.c
	$(CC) -c $(CFLAGS) $<

dsymbol.o: dsymbol.c
	$(CC) -c $(CFLAGS) $<

dt.o: $C/dt.c $C/dt.h
	$(CC) -c $(MFLAGS) $<

dump.o: dump.c
	$(CC) -c $(CFLAGS) $<

dwarf.o: $C/dwarf.c $C/dwarf.h
	$(CC) -c $(MFLAGS) -I. $<

e2ir.o: e2ir.c $C/rtlsym.h expression.h toir.h
	$(CC) -c $(MFLAGS) -I$(ROOT) $<

ee.o: $C/ee.c
	$(CC) -c $(MFLAGS) $<

eh.o: eh.c $C/cc.h $C/code.h $C/type.h $C/dt.h
	$(CC) -c $(MFLAGS) $<

el.o: $C/el.c $C/rtlsym.h $C/el.h
	$(CC) -c $(MFLAGS) $<

elfobj.o: $C/elfobj.c
	$(CC) -c $(MFLAGS) $<

entity.o: entity.c
	$(CC) -c $(CFLAGS) $<

enum.o: enum.c
	$(CC) -c $(CFLAGS) $<

evalu8.o: $C/evalu8.c
	$(CC) -c $(MFLAGS) $<

expression.o: expression.c expression.h
	$(CC) -c $(CFLAGS) $<

func.o: func.c
	$(CC) -c $(CFLAGS) $<

gdag.o: $C/gdag.c
	$(CC) -c $(MFLAGS) $<

gflow.o: $C/gflow.c
	$(CC) -c $(MFLAGS) $<

#globals.o: globals.c
#	$(CC) -c $(CFLAGS) $<

glocal.o: $C/glocal.c $C/rtlsym.h
	$(CC) -c $(MFLAGS) $<

gloop.o: $C/gloop.c
	$(CC) -c $(MFLAGS) $<

glue.o: glue.c $(CH) $C/rtlsym.h mars.h module.h
	$(CC) -c $(MFLAGS) -I$(ROOT) $<

gnuc.o: $(ROOT)/gnuc.c $(ROOT)/gnuc.h
	$(CC) -c $(GFLAGS) $<

go.o: $C/go.c
	$(CC) -c $(MFLAGS) $<

gother.o: $C/gother.c
	$(CC) -c $(MFLAGS) $<

hdrgen.o: hdrgen.c
	$(CC) -c $(CFLAGS) $<

html.o: $C/html.c $(CH) $C/html.h
	$(CC) -c $(MFLAGS) -I$(ROOT) $<

iasm.o: iasm.c $(CH) $C/iasm.h
	$(CC) -c $(MFLAGS) -I$(ROOT) -fexceptions $<

id.o: id.c id.h
	$(CC) -c $(CFLAGS) $<

identifier.o: identifier.c
	$(CC) -c $(CFLAGS) $<

impcnvtab.o: impcnvtab.c mtype.h
	$(CC) -c $(CFLAGS) -I$(ROOT) $<

imphint.o: imphint.c
	$(CC) -c $(CFLAGS) $<

import.o: import.c
	$(CC) -c $(CFLAGS) $<

inifile.o: inifile.c
	$(CC) -c $(CFLAGS) $<

init.o: init.c
	$(CC) -c $(CFLAGS) $<

inline.o: inline.c
	$(CC) -c $(CFLAGS) $<

interpret.o: interpret.c
	$(CC) -c $(CFLAGS) $<

intrange.o: intrange.h intrange.c
	$(CC) -c $(CFLAGS) intrange.c

json.o: json.c
	$(CC) -c $(CFLAGS) $<

lexer.o: lexer.c
	$(CC) -c $(CFLAGS) $<

libelf.o: libelf.c $C/melf.h
	$(CC) -c $(CFLAGS) -I$C $<

libmach.o: libmach.c $C/mach.h
	$(CC) -c $(CFLAGS) -I$C $<

libmscoff.o: libmscoff.c $C/mscoff.h
	$(CC) -c $(CFLAGS) -I$C $<

link.o: link.c
	$(CC) -c $(CFLAGS) $<

machobj.o: $C/machobj.c
	$(CC) -c $(MFLAGS) -I. $<

macro.o: macro.c
	$(CC) -c $(CFLAGS) $<

man.o: $(ROOT)/man.c
	$(CC) -c $(GFLAGS) -I$(ROOT) $<

mangle.o: mangle.c
	$(CC) -c $(CFLAGS) $<

mars.o: mars.c
	$(CC) -c $(CFLAGS) $<

rmem.o: $(ROOT)/rmem.c
	$(CC) -c $(GFLAGS) -I$(ROOT) $<

module.o: module.c $C/html.h
	$(CC) -c $(CFLAGS) -I$C $<

mscoffobj.o: $C/mscoffobj.c $C/mscoff.h
	$(CC) -c $(MFLAGS) $<

msc.o: msc.c $(CH) mars.h
	$(CC) -c $(MFLAGS) $<

mtype.o: mtype.c
	$(CC) -c $(CFLAGS) $<

nteh.o: $C/nteh.c $C/rtlsym.h
	$(CC) -c $(MFLAGS) $<

opover.o: opover.c
	$(CC) -c $(CFLAGS) $<

optimize.o: optimize.c
	$(CC) -c $(CFLAGS) $<

os.o: $C/os.c
	$(CC) -c $(MFLAGS) $<

out.o: $C/out.c
	$(CC) -c $(MFLAGS) $<

outbuf.o: $C/outbuf.c $C/outbuf.h
	$(CC) -c $(MFLAGS) $<

parse.o: parse.c
	$(CC) -c $(CFLAGS) $<

ph.o: ph.c
	$(CC) -c $(MFLAGS) $<

port.o: $(ROOT)/port.c
	$(CC) -c $(GFLAGS) -I$(ROOT) $<

ptrntab.o: $C/ptrntab.c $C/iasm.h
	$(CC) -c $(MFLAGS) $<

response.o: $(ROOT)/response.c
	$(CC) -c $(GFLAGS) -I$(ROOT) $<

root.o: $(ROOT)/root.c
	$(CC) -c $(GFLAGS) -I$(ROOT) $<

rtlsym.o: $C/rtlsym.c $C/rtlsym.h
	$(CC) -c $(MFLAGS) $<

s2ir.o: s2ir.c $C/rtlsym.h statement.h
	$(CC) -c $(MFLAGS) -I$(ROOT) $<

scope.o: scope.c
	$(CC) -c $(CFLAGS) $<

sideeffect.o: sideeffect.c
	$(CC) -c $(CFLAGS) $<

speller.o: $(ROOT)/speller.c
	$(CC) -c $(GFLAGS) -I$(ROOT) $<

statement.o: statement.c
	$(CC) -c $(CFLAGS) $<

staticassert.o: staticassert.c staticassert.h
	$(CC) -c $(CFLAGS) $<

stringtable.o: $(ROOT)/stringtable.c
	$(CC) -c $(GFLAGS) -I$(ROOT) $<

strtold.o: $C/strtold.c
	gcc -m$(MODEL) -I$(ROOT) -c $<

struct.o: struct.c
	$(CC) -c $(CFLAGS) $<

template.o: template.c
	$(CC) -c $(CFLAGS) $<

ti_achar.o: $C/ti_achar.c $C/tinfo.h
	$(CC) -c $(MFLAGS) -I. $<

ti_pvoid.o: $C/ti_pvoid.c $C/tinfo.h
	$(CC) -c $(MFLAGS) -I. $<

tk.o: tk.c
	$(CC) -c $(MFLAGS) $<

tocsym.o: tocsym.c $(CH) mars.h module.h
	$(CC) -c $(MFLAGS) -I$(ROOT) $<

toctype.o: toctype.c $(CH) $C/rtlsym.h mars.h module.h
	$(CC) -c $(MFLAGS) -I$(ROOT) $<

todt.o: todt.c mtype.h expression.h $C/dt.h
	$(CC) -c $(MFLAGS) -I$(ROOT) $<

toelfdebug.o: toelfdebug.c $(CH) mars.h
	$(CC) -c $(MFLAGS) -I$(ROOT) $<

toir.o: toir.c $C/rtlsym.h expression.h toir.h
	$(CC) -c $(MFLAGS) -I$(ROOT) $<

toobj.o: toobj.c $(CH) mars.h module.h
	$(CC) -c $(MFLAGS) -I$(ROOT) $<

traits.o: traits.c
	$(CC) -c $(CFLAGS) $<

type.o: $C/type.c
	$(CC) -c $(MFLAGS) $<

typinf.o: typinf.c $(CH) mars.h module.h mtype.h
	$(CC) -c $(MFLAGS) -I$(ROOT) $<

util.o: util.c
	$(CC) -c $(MFLAGS) $<

utf.o: utf.c utf.h
	$(CC) -c $(CFLAGS) $<

unittests.o: unittests.c
	$(CC) -c $(CFLAGS) $<

var.o: $C/var.c optab.c
	$(CC) -c $(MFLAGS) -I. $<

version.o: version.c
	$(CC) -c $(CFLAGS) $<

######################################################

gcov:
	gcov access.c
	gcov aliasthis.c
	gcov apply.c
	gcov arrayop.c
	gcov attrib.c
	gcov builtin.c
	gcov canthrow.c
	gcov cast.c
	gcov class.c
	gcov clone.c
	gcov cond.c
	gcov constfold.c
	gcov declaration.c
	gcov delegatize.c
	gcov doc.c
	gcov dsymbol.c
	gcov dump.c
	gcov e2ir.c
	gcov eh.c
	gcov entity.c
	gcov enum.c
	gcov expression.c
	gcov func.c
	gcov glue.c
	gcov iasm.c
	gcov identifier.c
	gcov imphint.c
	gcov import.c
	gcov inifile.c
	gcov init.c
	gcov inline.c
	gcov interpret.c
	gcov irstate.c
	gcov json.c
	gcov lexer.c
ifeq (OSX,$(TARGET))
	gcov libmach.c
else
	gcov libelf.c
endif
	gcov link.c
	gcov macro.c
	gcov mangle.c
	gcov mars.c
	gcov module.c
	gcov msc.c
	gcov mtype.c
	gcov opover.c
	gcov optimize.c
	gcov parse.c
	gcov ph.c
	gcov scope.c
	gcov sideeffect.c
	gcov statement.c
	gcov staticassert.c
	gcov s2ir.c
	gcov struct.c
	gcov template.c
	gcov tk.c
	gcov tocsym.c
	gcov todt.c
	gcov toobj.c
	gcov toctype.c
	gcov toelfdebug.c
	gcov typinf.c
	gcov utf.c
	gcov util.c
	gcov version.c
	gcov intrange.c
	gcov assertpred.c

#	gcov hdrgen.c
#	gcov tocvdebug.c

######################################################

zip:
	-rm -f dmdsrc.zip
	zip dmdsrc $(SRC)<|MERGE_RESOLUTION|>--- conflicted
+++ resolved
@@ -113,12 +113,8 @@
 	delegatize.c toir.h toir.c interpret.c traits.c cppmangle.c \
 	builtin.c clone.c lib.h libomf.c libelf.c libmach.c arrayop.c \
 	aliasthis.h aliasthis.c json.h json.c unittests.c imphint.c \
-<<<<<<< HEAD
 	argtypes.c intrange.c apply.c canthrow.c sideeffect.c assertpred.c \
-=======
-	argtypes.c intrange.c apply.c canthrow.c sideeffect.c \
 	scanmscoff.c \
->>>>>>> 23cd426d
 	$C/cdef.h $C/cc.h $C/oper.h $C/ty.h $C/optabgen.c \
 	$C/global.h $C/code.h $C/type.h $C/dt.h $C/cgcv.h \
 	$C/el.h $C/iasm.h $C/rtlsym.h $C/html.h \
