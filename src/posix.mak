--- conflicted
+++ resolved
@@ -55,9 +55,6 @@
 endif
 
 ifeq (OSX,$(TARGET))
-<<<<<<< HEAD
-    export MACOSX_DEPLOYMENT_TARGET=10.3
-=======
     SDKDIR=/Developer/SDKs
     ifeq "$(wildcard $(SDKDIR))" ""
         SDKDIR=/Applications/Xcode.app/Contents/Developer/Platforms/MacOSX.platform/Developer/SDKs
@@ -76,7 +73,6 @@
 else
     LDFLAGS=-lm -lstdc++ -lpthread
     GIT=git
->>>>>>> 19e6ba3a
 endif
 LDFLAGS=-lm -lstdc++ -lpthread
 
@@ -221,10 +217,6 @@
 
 #########
 
-<<<<<<< HEAD
-verstr.h : ../VERSION1
-	printf \"`cat ../VERSION1`\" > verstr.h
-=======
 # Create (or update) the verstr.h file.
 # The file is only updated if the VERSION1 file changes, or, only when RELEASE=1
 # is not used, when the full version string changes (i.e. when the git hash or
@@ -241,7 +233,6 @@
 endif
 $(shell test \"$(VERSION)\" != "`cat verstr.h 2> /dev/null`" \
                && printf \"$(VERSION)\" > verstr.h )
->>>>>>> 19e6ba3a
 
 #########
 
