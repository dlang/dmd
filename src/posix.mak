# get OS and MODEL
include osmodel.mak

ifeq (,$(TARGET_CPU))
    $(info no cpu specified, assuming X86)
    TARGET_CPU=X86
endif

ifeq (X86,$(TARGET_CPU))
    TARGET_CH = $C/code_x86.h
    TARGET_OBJS = cg87.o cgxmm.o cgsched.o cod1.o cod2.o cod3.o cod4.o ptrntab.o
else
    ifeq (stub,$(TARGET_CPU))
        TARGET_CH = $C/code_stub.h
        TARGET_OBJS = platform_stub.o
    else
        $(error unknown TARGET_CPU: '$(TARGET_CPU)')
    endif
endif

# Default to a release built, override with BUILD=debug
ifeq (,$(BUILD))
BUILD=release
endif

ifneq ($(BUILD),release)
    ifneq ($(BUILD),debug)
        $(error Unrecognized BUILD=$(BUILD), must be 'debug' or 'release')
    endif
endif

GIT_HOME=https://github.com/dlang
TOOLS_DIR=../../tools

INSTALL_DIR=../../install
SYSCONFDIR=/etc
TMP?=/tmp
PGO_DIR=$(abspath pgo)

D = ddmd

C=$D/backend
TK=$D/tk
ROOT=$D/root

GENERATED = ../generated
G = $(GENERATED)/$(OS)/$(BUILD)/$(MODEL)
$(shell mkdir -p $G)

ifeq (osx,$(OS))
    export MACOSX_DEPLOYMENT_TARGET=10.7
endif

HOST_CXX=c++
# compatibility with old behavior
ifneq ($(HOST_CC),)
  $(warning ===== WARNING: Please use HOST_CXX=$(HOST_CC) instead of HOST_CC=$(HOST_CC). =====)
  HOST_CXX=$(HOST_CC)
endif
CXX=$(HOST_CXX)
AR=ar
GIT=git

# determine whether CXX is gcc or clang based
CXX_VERSION:=$(shell $(CXX) --version)
ifneq (,$(findstring g++,$(CXX_VERSION))$(findstring gcc,$(CXX_VERSION))$(findstring GCC,$(CXX_VERSION)))
	CXX_KIND=g++
endif
ifneq (,$(findstring clang,$(CXX_VERSION)))
	CXX_KIND=clang++
endif

HOST_DC?=
ifneq (,$(HOST_DC))
  $(warning ========== Use HOST_DMD instead of HOST_DC ========== )
  HOST_DMD=$(HOST_DC)
endif

# Host D compiler for bootstrapping
ifeq (,$(AUTO_BOOTSTRAP))
  # No bootstrap, a $(HOST_DC) installation must be available
  HOST_DMD?=dmd
  HOST_DMD_PATH=$(abspath $(shell which $(HOST_DMD)))
  ifeq (,$(HOST_DMD_PATH))
    $(error '$(HOST_DMD)' not found, get a D compiler or make AUTO_BOOTSTRAP=1)
  endif
  HOST_DMD_RUN:=$(HOST_DMD)
else
  # Auto-bootstrapping, will download dmd automatically
  # Keep var below in sync with other occurrences of that variable, e.g. in circleci.sh
  HOST_DMD_VER=2.072.2
  HOST_DMD_ROOT=$(TMP)/.host_dmd-$(HOST_DMD_VER)
  # dmd.2.072.2.osx.zip or dmd.2.072.2.linux.tar.xz
  HOST_DMD_BASENAME=dmd.$(HOST_DMD_VER).$(OS)$(if $(filter $(OS),freebsd),-$(MODEL),)
  # http://downloads.dlang.org/releases/2.x/2.072.2/dmd.2.072.2.linux.tar.xz
  HOST_DMD_URL=http://downloads.dlang.org/releases/2.x/$(HOST_DMD_VER)/$(HOST_DMD_BASENAME)
  HOST_DMD=$(HOST_DMD_ROOT)/dmd2/$(OS)/$(if $(filter $(OS),osx),bin,bin$(MODEL))/dmd
  HOST_DMD_PATH=$(HOST_DMD)
  HOST_DMD_RUN=$(HOST_DMD) -conf=$(dir $(HOST_DMD))dmd.conf
endif

# Compiler Warnings
ifdef ENABLE_WARNINGS
WARNINGS := -Wall -Wextra \
	-Wno-attributes \
	-Wno-char-subscripts \
	-Wno-deprecated \
	-Wno-empty-body \
	-Wno-format \
	-Wno-missing-braces \
	-Wno-missing-field-initializers \
	-Wno-overloaded-virtual \
	-Wno-parentheses \
	-Wno-reorder \
	-Wno-return-type \
	-Wno-sign-compare \
	-Wno-strict-aliasing \
	-Wno-switch \
	-Wno-type-limits \
	-Wno-unknown-pragmas \
	-Wno-unused-function \
	-Wno-unused-label \
	-Wno-unused-parameter \
	-Wno-unused-value \
	-Wno-unused-variable
# GCC Specific
ifeq ($(CXX_KIND), g++)
WARNINGS += \
	-Wno-logical-op \
	-Wno-narrowing \
	-Wno-unused-but-set-variable \
	-Wno-uninitialized
endif
# Clang Specific
ifeq ($(HOST_CXX_KIND), clang++)
WARNINGS += \
	-Wno-tautological-constant-out-of-range-compare \
	-Wno-tautological-compare \
	-Wno-constant-logical-operand \
	-Wno-self-assign -Wno-self-assign
# -Wno-sometimes-uninitialized
endif
else
# Default Warnings
WARNINGS := -Wno-deprecated -Wstrict-aliasing
# Clang Specific
ifeq ($(CXX_KIND), clang++)
WARNINGS += \
    -Wno-logical-op-parentheses \
    -Wno-dynamic-class-memaccess \
    -Wno-switch
endif
endif

OS_UPCASE := $(shell echo $(OS) | tr '[a-z]' '[A-Z]')

MMD=-MMD -MF $(basename $@).deps

# Default compiler flags for all source files
CXXFLAGS := $(WARNINGS) \
	-fno-exceptions -fno-rtti \
	-D__pascal= -DMARS=1 -DTARGET_$(OS_UPCASE)=1 -DDM_TARGET_CPU_$(TARGET_CPU)=1 \
	$(MODEL_FLAG)
# GCC Specific
ifeq ($(CXX_KIND), g++)
CXXFLAGS += \
    -std=gnu++98
endif
# Default D compiler flags for all source files
DFLAGS= -version=MARS
# Enable D warnings
DFLAGS += -wi

ifneq (,$(DEBUG))
ENABLE_DEBUG := 1
endif
ifneq (,$(RELEASE))
ENABLE_RELEASE := 1
endif

# Append different flags for debugging, profiling and release.
ifdef ENABLE_DEBUG
CXXFLAGS += -g -g3 -DDEBUG=1 -DUNITTEST
DFLAGS += -g -debug -unittest
endif
ifdef ENABLE_RELEASE
CXXFLAGS += -O2
DFLAGS += -O -release -inline
endif
ifdef ENABLE_PROFILING
CXXFLAGS  += -pg -fprofile-arcs -ftest-coverage
endif
ifdef ENABLE_PGO_GENERATE
CXXFLAGS  += -fprofile-generate=${PGO_DIR}
endif
ifdef ENABLE_PGO_USE
CXXFLAGS  += -fprofile-use=${PGO_DIR} -freorder-blocks-and-partition
endif
ifdef ENABLE_LTO
CXXFLAGS  += -flto
endif
ifdef ENABLE_UNITTEST
DFLAGS  += -unittest -cov
endif
ifdef ENABLE_PROFILE
DFLAGS  += -profile
endif
ifdef ENABLE_COVERAGE
DFLAGS  += -cov
endif

# Unique extra flags if necessary
DMD_FLAGS  := -I$(ROOT) -Wuninitialized
GLUE_FLAGS := -I$(ROOT) -I$(TK) -I$(C)
BACK_FLAGS := -I$(ROOT) -I$(TK) -I$(C) -I$G -I$D -DDMDV2=1
ROOT_FLAGS := -I$(ROOT)

ifeq ($(OS), osx)
ifeq ($(MODEL), 64)
D_OBJC := 1
endif
endif


<<<<<<< HEAD
FRONT_SRCS=$(addsuffix .d,access aggregate aliasthis apply argtypes arrayop	\
	arraytypes attrib builtin						\
	ctfe/bc ctfe/bc_common ctfe/bc_macro ctfe/bc_printer_backend ctfe/bc_c_backend ctfe/ctfe_bc ctfe/bc_test ctfe/bc_limits	\
	canthrow clone complex cond constfold					\
=======
FRONT_SRCS=$(addsuffix .d, $(addprefix $D/,access aggregate aliasthis apply argtypes arrayop	\
	arraytypes astcodegen astnull attrib builtin canthrow clone complex cond constfold		\
>>>>>>> 15b3ee16
	cppmangle ctfeexpr dcast dclass declaration delegatize denum dimport	\
	dinifile dinterpret dmacro dmangle dmodule doc dscope dstruct dsymbol	\
	dtemplate dversion escape expression func			\
	hdrgen impcnvtab imphint init inline intrange	\
	json lib link mars mtype nogc nspace opover optimize parse sapply	\
	sideeffect statement staticassert target traits visitor	\
	typinf utils statement_rewrite_walker statementsem safe blockexit asttypename))

LEXER_SRCS=$(addsuffix .d, $(addprefix $D/, entity errors globals id identifier lexer tokens utf))

LEXER_ROOT=$(addsyffix .d, $(addprefix $(ROOT)/, array ctfloat file filename outbuffer port rmem \
	rootobject stringtable hash))

ifeq ($(D_OBJC),1)
	FRONT_SRCS += $D/objc.d
else
	FRONT_SRCS += $D/objc_stubs.d
endif

ROOT_SRCS = $(addsuffix .d,$(addprefix $(ROOT)/,aav array ctfloat file \
	filename man outbuffer port response rmem rootobject speller \
	stringtable hash))

GLUE_OBJS =

ifeq (osx,$(OS))
    FRONT_SRCS += $D/libmach.d $D/scanmach.d
else
    FRONT_SRCS += $D/libelf.d $D/scanelf.d
endif

G_GLUE_OBJS = $(addprefix $G/, $(GLUE_OBJS))

GLUE_SRCS=$(addsuffix .d, $(addprefix $D/,irstate toctype glue gluelayer todt tocsym toir dmsc \
	tocvdebug s2ir toobj e2ir eh iasm))

ifeq ($(D_OBJC),1)
	GLUE_SRCS += $D/objc_glue.d
else
	GLUE_SRCS += $D/objc_glue_stubs.d
endif

DMD_SRCS=$(FRONT_SRCS) $(GLUE_SRCS) $(BACK_HDRS) $(TK_HDRS)

BACK_OBJS = go.o gdag.o gother.o gflow.o gloop.o gsroa.o var.o el.o \
	glocal.o os.o nteh.o evalu8.o cgcs.o \
	rtlsym.o cgelem.o cgen.o cgreg.o out.o \
	blockopt.o cg.o type.o dt.o \
	debug.o code.o ee.o symbol.o \
	cgcod.o cod5.o outbuf.o compress.o \
	bcomplex.o aa.o ti_achar.o \
	ti_pvoid.o pdata.o cv8.o backconfig.o \
	divcoeff.o dwarf.o dwarfeh.o varstats.o \
	ph2.o util2.o tk.o strtold.o md5.o \
	$(TARGET_OBJS)

G_OBJS = $(addprefix $G/, $(BACK_OBJS))
#$(info $$G_OBJS is [${G_OBJS}])

ifeq (osx,$(OS))
	BACK_OBJS += machobj.o
else
	BACK_OBJS += elfobj.o
endif

SRC = $(addprefix $D/, win32.mak posix.mak osmodel.mak aggregate.h aliasthis.h arraytypes.h	\
	attrib.h complex_t.h cond.h ctfe.h ctfe.h declaration.h dsymbol.h	\
	enum.h errors.h expression.h globals.h hdrgen.h identifier.h idgen.d	\
	import.h init.h intrange.h json.h lexer.h \
	mars.h module.h mtype.h nspace.h objc.h                         \
	scope.h statement.h staticassert.h target.h template.h tokens.h	\
	version.h visitor.h libomf.d scanomf.d libmscoff.d scanmscoff.d)         \
	$(DMD_SRCS)

ROOT_SRC = $(addprefix $(ROOT)/, array.h ctfloat.h file.h filename.h \
	longdouble.h newdelete.c object.h outbuffer.h port.h \
	rmem.h root.h stringtable.h)

GLUE_SRC = \
	$(addprefix $D/,toir.h irstate.h \
	toelfdebug.d libelf.d scanelf.d libmach.d scanmach.d \
	tk.c gluestub.d objc_glue.d)

BACK_HDRS=$C/bcomplex.d $C/cc.d $C/cdef.d $C/cgcv.d $C/code.d $C/cv4.d $C/dt.d $C/el.d $C/global.d \
	$C/obj.d $C/oper.d $C/outbuf.d $C/rtlsym.d $C/code_x86.d $C/iasm.d \
	$C/ty.d $C/type.d $C/exh.d $C/mach.d $C/md5.d $C/mscoff.d $C/dwarf.d $C/dwarf2.d $C/xmm.d

TK_HDRS= $(TK)/dlist.d

BACK_SRC = \
	$C/cdef.h $C/cc.h $C/oper.h $C/ty.h $C/optabgen.c \
	$C/global.h $C/code.h $C/type.h $C/dt.h $C/cgcv.h \
	$C/el.h $C/iasm.h $C/rtlsym.h \
	$C/bcomplex.c $C/blockopt.c $C/cg.c $C/cg87.c $C/cgxmm.c \
	$C/cgcod.c $C/cgcs.c $C/cgcv.c $C/cgelem.c $C/cgen.c $C/cgobj.c \
	$C/compress.c $C/cgreg.c $C/var.c $C/strtold.c \
	$C/cgsched.c $C/cod1.c $C/cod2.c $C/cod3.c $C/cod4.c $C/cod5.c \
	$C/code.c $C/symbol.c $C/debug.c $C/dt.c $C/ee.c $C/el.c \
	$C/evalu8.c $C/go.c $C/gflow.c $C/gdag.c \
	$C/gother.c $C/glocal.c $C/gloop.c $C/gsroa.c $C/newman.c \
	$C/nteh.c $C/os.c $C/out.c $C/outbuf.c $C/ptrntab.c $C/rtlsym.c \
	$C/type.c $C/melf.h $C/mach.h $C/mscoff.h $C/bcomplex.h \
	$C/outbuf.h $C/token.h $C/tassert.h \
	$C/elfobj.c $C/cv4.h $C/dwarf2.h $C/exh.h $C/go.h \
	$C/dwarf.c $C/dwarf.h $C/aa.h $C/aa.c $C/tinfo.h $C/ti_achar.c \
	$C/ti_pvoid.c $C/platform_stub.c $C/code_x86.h $C/code_stub.h \
	$C/machobj.c $C/mscoffobj.c \
	$C/xmm.h $C/obj.h $C/pdata.c $C/cv8.c $C/backconfig.c $C/divcoeff.c \
	$C/varstats.c $C/varstats.h \
	$C/md5.c $C/md5.h \
	$C/ph2.c $C/util2.c $C/dwarfeh.c \
	$(TARGET_CH)

TK_SRC = \
	$(TK)/filespec.h $(TK)/mem.h $(TK)/list.h $(TK)/vec.h \
	$(TK)/filespec.c $(TK)/mem.c $(TK)/vec.c $(TK)/list.c

STRING_IMPORT_FILES = $G/verstr.h $G/SYSCONFDIR.imp ../res/default_ddoc_theme.ddoc

DEPS = $(patsubst %.o,%.deps,$(DMD_OBJS) $(GLUE_OBJS) $(BACK_OBJS))

all: dmd

auto-tester-build: dmd checkwhitespace $G/dmd_frontend
.PHONY: auto-tester-build

$G/glue.a: $(G_GLUE_OBJS)
	$(AR) rcs $@ $(G_GLUE_OBJS)

$G/backend.a: $(G_OBJS)
	$(AR) rcs $@ $(G_OBJS)

$G/lexer.a: $(LEXER_SRCS) $(LEXER_ROOT)
	CC=$(HOST_CXX) $(HOST_DMD_RUN) -lib -of$@ $(MODEL_FLAG) -J$G -L-lstdc++ $(DFLAGS) $(LEXER_SRCS) $(LEXER_ROOT)

$G/dmd_frontend: $(FRONT_SRCS) $D/gluelayer.d $(ROOT_SRCS) $G/newdelete.o $G/lexer.a $(STRING_IMPORT_FILES) $(HOST_DMD_PATH)
	CC=$(HOST_CXX) $(HOST_DMD_RUN) -of$@ $(MODEL_FLAG) -vtls -J$G -J../res -L-lstdc++ $(DFLAGS) $(filter-out $(STRING_IMPORT_FILES) $(HOST_DMD_PATH),$^) -version=NoBackend

dmd: $G/dmd $G/dmd.conf
	cp $< .

ifdef ENABLE_LTO
$G/dmd: $(DMD_SRCS) $(ROOT_SRCS) $G/newdelete.o $G/lexer.a $(G_GLUE_OBJS) $(G_OBJS) $(STRING_IMPORT_FILES) $(HOST_DMD_PATH)
	CC=$(HOST_CXX) $(HOST_DMD_RUN) -of$@ $(MODEL_FLAG) -vtls -J$G -J../res -L-lstdc++ $(DFLAGS) $(filter-out $(STRING_IMPORT_FILES) $(HOST_DMD_PATH),$^)
else
$G/dmd: $(DMD_SRCS) $(ROOT_SRCS) $G/newdelete.o $G/backend.a $G/lexer.a $(STRING_IMPORT_FILES) $(HOST_DMD_PATH)
	CC=$(HOST_CXX) $(HOST_DMD_RUN) -of$@ $(MODEL_FLAG) -vtls -J$G -J../res -L-lstdc++ $(DFLAGS) $(filter-out $(STRING_IMPORT_FILES) $(HOST_DMD_PATH),$^)
endif


clean:
	rm -R $(GENERATED)
	rm -f dmd $(idgen_output)
	@[ ! -d ${PGO_DIR} ] || echo You should issue manually: rm -rf ${PGO_DIR}

######## Download and install the last dmd buildable without dmd

ifneq (,$(AUTO_BOOTSTRAP))
$(HOST_DMD_PATH):
	mkdir -p ${HOST_DMD_ROOT}
ifneq (,$(shell which xz 2>/dev/null))
	curl -fsSL ${HOST_DMD_URL}.tar.xz | tar -C ${HOST_DMD_ROOT} -Jxf - || rm -rf ${HOST_DMD_ROOT}
else
	TMPFILE=$$(mktemp deleteme.XXXXXXXX) &&	curl -fsSL ${HOST_DMD_URL}.zip > $${TMPFILE}.zip && \
		unzip -qd ${HOST_DMD_ROOT} $${TMPFILE}.zip && rm $${TMPFILE}.zip;
endif
endif

######## generate a default dmd.conf

define DEFAULT_DMD_CONF
[Environment32]
DFLAGS=-I%@P%/../../../../../druntime/import -I%@P%/../../../../../phobos -L-L%@P%/../../../../../phobos/generated/$(OS)/release/32$(if $(filter $(OS),osx),, -L--export-dynamic)

[Environment64]
DFLAGS=-I%@P%/../../../../../druntime/import -I%@P%/../../../../../phobos -L-L%@P%/../../../../../phobos/generated/$(OS)/release/64$(if $(filter $(OS),osx),, -L--export-dynamic)
endef

export DEFAULT_DMD_CONF

$G/dmd.conf:
	[ -f $@ ] || echo "$$DEFAULT_DMD_CONF" > $@

######## generate a default dmd.conf (for compatibility)
######## REMOVE ME after the ddmd -> dmd transition

define DEFAULT_DMD_CONF_LEGACY
[Environment32]
DFLAGS=-I%@P%/../../druntime/import -I%@P%/../../phobos -L-L%@P%/../../phobos/generated/$(OS)/release/32$(if $(filter $(OS),osx),, -L--export-dynamic)

[Environment64]
DFLAGS=-I%@P%/../../druntime/import -I%@P%/../../phobos -L-L%@P%/../../phobos/generated/$(OS)/release/64$(if $(filter $(OS),osx),, -L--export-dynamic)
endef

export DEFAULT_DMD_CONF_LEGACY

dmd.conf:
	[ -f $@ ] || echo "$$DEFAULT_DMD_CONF_LEGACY" > $@

######## optabgen generates some source
optabgen_output = debtab.c optab.c cdxxx.c elxxx.c fltables.c tytab.c

$G/optabgen: $C/optabgen.c $C/cc.h $C/oper.h
	$(HOST_CXX) $(CXXFLAGS) -I$(TK) $< -o $G/optabgen
	$G/optabgen
	mv $(optabgen_output) $G

optabgen_files = $(addprefix $G/, $(optabgen_output))
$(optabgen_files): optabgen.out
.INTERMEDIATE: optabgen.out
optabgen.out : $G/optabgen

######## idgen generates some source

idgen_output = $D/id.h $D/id.d
$(idgen_output) : $G/idgen

$G/idgen: $D/idgen.d $(HOST_DMD_PATH)
	CC=$(HOST_CXX) $(HOST_DMD_RUN) -of$@ $<
	$G/idgen

#########
# STRING_IMPORT_FILES
#
# Create (or update) the verstr.h file.
# The file is only updated if the VERSION file changes, or, only when RELEASE=1
# is not used, when the full version string changes (i.e. when the git hash or
# the working tree dirty states changes).
# The full version string have the form VERSION-devel-HASH(-dirty).
# The "-dirty" part is only present when the repository had uncommitted changes
# at the moment it was compiled (only files already tracked by git are taken
# into account, untracked files don't affect the dirty state).
VERSION := $(shell cat ../VERSION)
ifneq (1,$(RELEASE))
VERSION_GIT := $(shell printf "`$(GIT) rev-parse --short HEAD`"; \
       test -n "`$(GIT) status --porcelain -uno`" && printf -- -dirty)
VERSION := $(addsuffix -devel$(if $(VERSION_GIT),-$(VERSION_GIT)),$(VERSION))
endif
$(shell test \"$(VERSION)\" != "`cat $G/verstr.h 2> /dev/null`" \
		&& printf \"$(VERSION)\" > $G/verstr.h )
$(shell test $(SYSCONFDIR) != "`cat $G/SYSCONFDIR.imp 2> /dev/null`" \
		&& printf '$(SYSCONFDIR)' > $G/SYSCONFDIR.imp )

#########
# Specific dependencies other than the source file for all objects
########################################################################
# If additional flags are needed for a specific file add a _CXXFLAGS as a
# dependency to the object file and assign the appropriate content.

cg.o: $G/fltables.c

cgcod.o: $G/cdxxx.c

cgelem.o: $G/elxxx.c

debug.o: $G/debtab.c

iasm.o: CXXFLAGS += -fexceptions

var.o: $G/optab.c $G/tytab.c


# Generic rules for all source files
########################################################################
# Search the directory $(C) for .c-files when using implicit pattern
# matching below.
#vpath %.c $(C)

-include $(DEPS)

$(G_OBJS): $G/%.o: $C/%.c posix.mak $(optabgen_files)
	@echo "  (CC)  BACK_OBJS  $<"
	$(CXX) -c -o$@ $(CXXFLAGS) $(BACK_FLAGS) $(MMD) $<

$(G_GLUE_OBJS): $G/%.o: $D/%.c posix.mak $(optabgen_files)
	@echo "  (CC)  GLUE_OBJS  $<"
	$(CXX) -c -o$@ $(CXXFLAGS) $(GLUE_FLAGS) $(MMD) $<

$G/newdelete.o: $G/%.o: $(ROOT)/%.c posix.mak
	@echo "  (CC)  ROOT_OBJS  $<"
	$(CXX) -c -o$@ $(CXXFLAGS) $(ROOT_FLAGS) $(MMD) $<

######################################################

install: all
	$(eval bin_dir=$(if $(filter $(OS),osx), bin, bin$(MODEL)))
	mkdir -p $(INSTALL_DIR)/$(OS)/$(bin_dir)
	cp dmd $(INSTALL_DIR)/$(OS)/$(bin_dir)/dmd
	cp ../ini/$(OS)/$(bin_dir)/dmd.conf $(INSTALL_DIR)/$(OS)/$(bin_dir)/dmd.conf
	cp $D/boostlicense.txt $(INSTALL_DIR)/dmd-boostlicense.txt

######################################################

checkwhitespace: $(HOST_DMD_PATH) $(TOOLS_DIR)/checkwhitespace.d
	CC=$(HOST_CXX) $(HOST_DMD_RUN) -run $(TOOLS_DIR)/checkwhitespace.d $(SRC) $(GLUE_SRC) $(ROOT_SRCS)

$(TOOLS_DIR)/checkwhitespace.d:
	git clone --depth=1 ${GIT_HOME}/tools $(TOOLS_DIR)

######################################################

gcov:
	gcov $(filter %.c,$(SRC) $(GLUE_SRC))

######################################################

zip:
	-rm -f dmdsrc.zip
	zip dmdsrc $(SRC) $(ROOT_SRCS) $(GLUE_SRC) $(BACK_SRC) $(TK_SRC)

######################################################

gitzip:
	git archive --format=zip HEAD > $(ZIPFILE)

######################################################

../changelog.html: ../changelog.dd $(HOST_DMD_PATH)
	CC=$(HOST_CXX) $(HOST_DMD_RUN) -Df$@ $<

################################################################################
# DDoc documentation generation
################################################################################

# BEGIN fallbacks for old variable names
# should be removed after https://github.com/dlang/dlang.org/pull/1581
# has been pulled
DOCSRC=../dlang.org
STDDOC=$(DOCFMT)
DOC_OUTPUT_DIR=$(DOCDIR)
# END fallbacks

# DDoc html generation - this is very similar to the way the documentation for
# Phobos is built
ifneq ($(DOCSRC),)

# list all files for which documentation should be generated
SRC_DOCUMENTABLES = $(ROOT_SRCS) $(DMD_SRCS)

D2HTML=$(foreach p,$1,$(if $(subst package.d,,$(notdir $p)),$(subst /,_,$(subst .d,.html,$p)),$(subst /,_,$(subst /package.d,.html,$p))))
HTMLS=$(addprefix $(DOC_OUTPUT_DIR)/, \
	$(call D2HTML, $(SRC_DOCUMENTABLES)))

# For each module, define a rule e.g.:
# ../web/phobos/ddmd_mars.html : ddmd/mars.d $(STDDOC) ; ...
$(foreach p,$(SRC_DOCUMENTABLES),$(eval \
$(DOC_OUTPUT_DIR)/$(call D2HTML,$p) : $p $(STDDOC) $(HOST_DMD_PATH) ;\
  $(HOST_DMD_RUN) -of- $(MODEL_FLAG) -J$G -J../res -c -Dd$(DOCSRC) -Iddmd\
  $(DFLAGS) project.ddoc $(STDDOC) -Df$$@ $$<))

$(DOC_OUTPUT_DIR) :
	mkdir -p $@

html: $(HTMLS) project.ddoc | $(DOC_OUTPUT_DIR)
endif

######################################################

.DELETE_ON_ERROR: # GNU Make directive (delete output files on error)<|MERGE_RESOLUTION|>--- conflicted
+++ resolved
@@ -222,15 +222,9 @@
 endif
 
 
-<<<<<<< HEAD
-FRONT_SRCS=$(addsuffix .d,access aggregate aliasthis apply argtypes arrayop	\
-	arraytypes attrib builtin						\
-	ctfe/bc ctfe/bc_common ctfe/bc_macro ctfe/bc_printer_backend ctfe/bc_c_backend ctfe/ctfe_bc ctfe/bc_test ctfe/bc_limits	\
-	canthrow clone complex cond constfold					\
-=======
 FRONT_SRCS=$(addsuffix .d, $(addprefix $D/,access aggregate aliasthis apply argtypes arrayop	\
 	arraytypes astcodegen astnull attrib builtin canthrow clone complex cond constfold		\
->>>>>>> 15b3ee16
+	ctfe/bc ctfe/bc_common ctfe/bc_macro ctfe/bc_printer_backend ctfe/bc_c_backend ctfe/ctfe_bc ctfe/bc_test ctfe/bc_limits	\
 	cppmangle ctfeexpr dcast dclass declaration delegatize denum dimport	\
 	dinifile dinterpret dmacro dmangle dmodule doc dscope dstruct dsymbol	\
 	dtemplate dversion escape expression func			\
