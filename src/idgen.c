
// Compiler implementation of the D programming language
// Copyright (c) 1999-2012 by Digital Mars
// All Rights Reserved
// written by Walter Bright
// http://www.digitalmars.com
// License for redistribution is by either the Artistic License
// in artistic.txt, or the GNU General Public License in gnu.txt.
// See the included readme.txt for details.

// Program to generate string files in d data structures.
// Saves much tedious typing, and eliminates typo problems.
// Generates:
//      id.h
//      id.c

#include <stdio.h>
#include <stdlib.h>
#include <string.h>
#include <assert.h>

struct Msgtable
{
        const char *ident;      // name to use in DMD source
        const char *name;       // name in D executable
};

Msgtable msgtable[] =
{
    { "IUnknown" },
    { "Object" },
    { "object" },
    { "max" },
    { "min" },
    { "This", "this" },
    { "super" },
    { "ctor", "__ctor" },
    { "dtor", "__dtor" },
    { "cpctor", "__cpctor" },
    { "_postblit", "__postblit" },
    { "classInvariant", "__invariant" },
    { "unitTest", "__unitTest" },
    { "require", "__require" },
    { "ensure", "__ensure" },
    { "init" },
    { "size" },
    { "__sizeof", "sizeof" },
    { "__xalignof", "alignof" },
    { "mangleof" },
    { "stringof" },
    { "tupleof" },
    { "length" },
    { "remove" },
    { "ptr" },
    { "array" },
    { "funcptr" },
    { "dollar", "__dollar" },
    { "ctfe", "__ctfe" },
    { "offset" },
    { "offsetof" },
    { "ModuleInfo" },
    { "ClassInfo" },
    { "classinfo" },
    { "typeinfo" },
    { "outer" },
    { "Exception" },
    { "AssociativeArray" },
    { "RTInfo" },
    { "Throwable" },
    { "Error" },
    { "withSym", "__withSym" },
    { "result", "__result" },
    { "returnLabel", "__returnLabel" },
    { "delegate" },
    { "line" },
    { "empty", "" },
    { "p" },
    { "q" },
    { "coverage", "__coverage" },
    { "__vptr" },
    { "__monitor" },

    { "TypeInfo" },
    { "TypeInfo_Class" },
    { "TypeInfo_Interface" },
    { "TypeInfo_Struct" },
    { "TypeInfo_Enum" },
    { "TypeInfo_Typedef" },
    { "TypeInfo_Pointer" },
    { "TypeInfo_Vector" },
    { "TypeInfo_Array" },
    { "TypeInfo_StaticArray" },
    { "TypeInfo_AssociativeArray" },
    { "TypeInfo_Function" },
    { "TypeInfo_Delegate" },
    { "TypeInfo_Tuple" },
    { "TypeInfo_Const" },
    { "TypeInfo_Invariant" },
    { "TypeInfo_Shared" },
    { "TypeInfo_Wild", "TypeInfo_Inout" },
    { "elements" },
    { "_arguments_typeinfo" },
    { "_arguments" },
    { "_argptr" },
    { "_match" },
    { "destroy" },
    { "postblit" },
    // DMD_OBJC
    { "_cmd" },
    { "Class" },
    { "Protocol" },
    { "protocolof" },
    { "ObjcThrowable" },

    { "LINE", "__LINE__" },
    { "FILE", "__FILE__" },
    { "MODULE", "__MODULE__" },
    { "FUNCTION", "__FUNCTION__" },
    { "PRETTY_FUNCTION", "__PRETTY_FUNCTION__" },
    { "DATE", "__DATE__" },
    { "TIME", "__TIME__" },
    { "TIMESTAMP", "__TIMESTAMP__" },
    { "VENDOR", "__VENDOR__" },
    { "VERSIONX", "__VERSION__" },
    { "EOFX", "__EOF__" },

    { "nan" },
    { "infinity" },
    { "dig" },
    { "epsilon" },
    { "mant_dig" },
    { "max_10_exp" },
    { "max_exp" },
    { "min_10_exp" },
    { "min_exp" },
    { "min_normal" },
    { "re" },
    { "im" },

    { "C" },
    { "D" },
    { "Windows" },
    { "Pascal" },
    { "System" },
    { "Objective" },

    { "exit" },
    { "success" },
    { "failure" },

    { "keys" },
    { "values" },
    { "rehash" },

    { "sort" },
    { "reverse" },
    { "dup" },
    { "idup" },

    { "property" },
    { "safe" },
    { "trusted" },
    { "system" },
    { "disable" },

    // For inline assembler
    { "___out", "out" },
    { "___in", "in" },
    { "__int", "int" },
    { "__dollar", "$" },
    { "__LOCAL_SIZE" },

    // For operator overloads
    { "uadd",    "opPos" },
    { "neg",     "opNeg" },
    { "com",     "opCom" },
    { "add",     "opAdd" },
    { "add_r",   "opAdd_r" },
    { "sub",     "opSub" },
    { "sub_r",   "opSub_r" },
    { "mul",     "opMul" },
    { "mul_r",   "opMul_r" },
    { "div",     "opDiv" },
    { "div_r",   "opDiv_r" },
    { "mod",     "opMod" },
    { "mod_r",   "opMod_r" },
    { "eq",      "opEquals" },
    { "cmp",     "opCmp" },
    { "iand",    "opAnd" },
    { "iand_r",  "opAnd_r" },
    { "ior",     "opOr" },
    { "ior_r",   "opOr_r" },
    { "ixor",    "opXor" },
    { "ixor_r",  "opXor_r" },
    { "shl",     "opShl" },
    { "shl_r",   "opShl_r" },
    { "shr",     "opShr" },
    { "shr_r",   "opShr_r" },
    { "ushr",    "opUShr" },
    { "ushr_r",  "opUShr_r" },
    { "cat",     "opCat" },
    { "cat_r",   "opCat_r" },
    { "assign",  "opAssign" },
    { "addass",  "opAddAssign" },
    { "subass",  "opSubAssign" },
    { "mulass",  "opMulAssign" },
    { "divass",  "opDivAssign" },
    { "modass",  "opModAssign" },
    { "andass",  "opAndAssign" },
    { "orass",   "opOrAssign" },
    { "xorass",  "opXorAssign" },
    { "shlass",  "opShlAssign" },
    { "shrass",  "opShrAssign" },
    { "ushrass", "opUShrAssign" },
    { "catass",  "opCatAssign" },
    { "postinc", "opPostInc" },
    { "postdec", "opPostDec" },
    { "index",   "opIndex" },
    { "indexass", "opIndexAssign" },
    { "slice",   "opSlice" },
    { "sliceass", "opSliceAssign" },
    { "call",    "opCall" },
    { "cast",    "opCast" },
    { "match",   "opMatch" },
    { "next",    "opNext" },
    { "opIn" },
    { "opIn_r" },
    { "opStar" },
    { "opDot" },
    { "opDispatch" },
    { "opDollar" },
    { "opUnary" },
    { "opIndexUnary" },
    { "opSliceUnary" },
    { "opBinary" },
    { "opBinaryRight" },
    { "opOpAssign" },
    { "opIndexOpAssign" },
    { "opSliceOpAssign" },
    { "pow", "opPow" },
    { "pow_r", "opPow_r" },
    { "powass", "opPowAssign" },

    { "classNew", "new" },
    { "classDelete", "delete" },

    // For foreach
    { "apply", "opApply" },
    { "applyReverse", "opApplyReverse" },

    // Ranges
    { "Fempty", "empty" },
    { "Ffront", "front" },
    { "Fback", "back" },
    { "FpopFront", "popFront" },
    { "FpopBack", "popBack" },

    { "adDup", "_adDupT" },
    { "adReverse", "_adReverse" },

    // For internal functions
    { "aaLen", "_aaLen" },
    { "aaKeys", "_aaKeys" },
    { "aaValues", "_aaValues" },
    { "aaRehash", "_aaRehash" },
    { "monitorenter", "_d_monitorenter" },
    { "monitorexit", "_d_monitorexit" },
    { "criticalenter", "_d_criticalenter" },
    { "criticalexit", "_d_criticalexit" },
    { "_ArrayEq" },
    // DMD_OBJC
    { "_dobjc_preinit" },
    { "_dobjc_invariant" },
    { "objc_sync_enter" },
    { "objc_sync_exit" },

    // For pragma's
    { "lib" },
    { "msg" },
    { "startaddress" },
<<<<<<< HEAD
    // DMD_OBJC
    { "objc_takestringliteral" },
    { "objc_nameoverride" },
	{ "objc_selectortarget" },
	{ "objc_isselector" },
=======
    { "mangle" }, 
>>>>>>> 384d8332

    // For special functions
    { "tohash", "toHash" },
    { "tostring", "toString" },
    { "getmembers", "getMembers" },

    // Special functions
    { "__alloca", "alloca" }, // has to be mapped because alloca is #defined if _MSC_VER
    { "main" },
    { "WinMain" },
    { "DllMain" },
    { "tls_get_addr", "___tls_get_addr" },

    // varargs implementation
    { "va_argsave_t", "__va_argsave_t" },
    { "va_argsave", "__va_argsave" },

    // Builtin functions
    { "std" },
    { "core" },
    { "math" },
    { "sin" },
    { "cos" },
    { "tan" },
    { "_sqrt", "sqrt" },
    { "_pow", "pow" },
    { "atan2" },
    { "rndtol" },
    { "expm1" },
    { "exp2" },
    { "yl2x" },
    { "yl2xp1" },
    { "fabs" },
    { "bitop" },
    { "bsf" },
    { "bsr" },
    { "bswap" },

    // Builtin Objective-C selectors
    { "alloc" },

    // Traits
    { "isAbstractClass" },
    { "isArithmetic" },
    { "isAssociativeArray" },
    { "isFinalClass" },
    { "isPOD" },
    { "isNested" },
    { "isFloating" },
    { "isIntegral" },
    { "isScalar" },
    { "isStaticArray" },
    { "isUnsigned" },
    { "isVirtualFunction" },
    { "isVirtualMethod" },
    { "isAbstractFunction" },
    { "isFinalFunction" },
    { "isStaticFunction" },
    { "isRef" },
    { "isOut" },
    { "isLazy" },
    { "hasMember" },
    { "identifier" },
    { "getProtection" },
    { "parent" },
    { "getMember" },
    { "getOverloads" },
    { "getVirtualFunctions" },
    { "getVirtualMethods" },
    { "classInstanceSize" },
    { "allMembers" },
    { "derivedMembers" },
    { "isSame" },
    { "compiles" },
    { "parameters" },
    { "getAttributes" },
};


int main()
{
    FILE *fp;
    unsigned i;

    {
        fp = fopen("id.h","w");
        if (!fp)
        {   printf("can't open id.h\n");
            exit(EXIT_FAILURE);
        }

        fprintf(fp, "// File generated by idgen.c\n");
#if __DMC__
        fprintf(fp, "#pragma once\n");
#endif
        fprintf(fp, "#ifndef DMD_ID_H\n");
        fprintf(fp, "#define DMD_ID_H 1\n");
        fprintf(fp, "class Identifier;\n");
        fprintf(fp, "struct Id\n");
        fprintf(fp, "{\n");

        for (i = 0; i < sizeof(msgtable) / sizeof(msgtable[0]); i++)
        {   const char *id = msgtable[i].ident;

            fprintf(fp,"    static Identifier *%s;\n", id);
        }

        fprintf(fp, "    static void initialize();\n");
        fprintf(fp, "};\n");
        fprintf(fp, "#endif\n");

        fclose(fp);
    }

    {
        fp = fopen("id.c","w");
        if (!fp)
        {   printf("can't open id.c\n");
            exit(EXIT_FAILURE);
        }

        fprintf(fp, "// File generated by idgen.c\n");
        fprintf(fp, "#include \"id.h\"\n");
        fprintf(fp, "#include \"identifier.h\"\n");
        fprintf(fp, "#include \"lexer.h\"\n");

        for (i = 0; i < sizeof(msgtable) / sizeof(msgtable[0]); i++)
        {   const char *id = msgtable[i].ident;
            const char *p = msgtable[i].name;

            if (!p)
                p = id;
            fprintf(fp,"Identifier *Id::%s;\n", id);
        }

        fprintf(fp, "void Id::initialize()\n");
        fprintf(fp, "{\n");

        for (i = 0; i < sizeof(msgtable) / sizeof(msgtable[0]); i++)
        {   const char *id = msgtable[i].ident;
            const char *p = msgtable[i].name;

            if (!p)
                p = id;
            fprintf(fp,"    %s = Lexer::idPool(\"%s\");\n", id, p);
        }

        fprintf(fp, "}\n");

        fclose(fp);
    }

    return EXIT_SUCCESS;
}<|MERGE_RESOLUTION|>--- conflicted
+++ resolved
@@ -278,15 +278,12 @@
     { "lib" },
     { "msg" },
     { "startaddress" },
-<<<<<<< HEAD
+	{ "mangle" },
     // DMD_OBJC
     { "objc_takestringliteral" },
     { "objc_nameoverride" },
 	{ "objc_selectortarget" },
 	{ "objc_isselector" },
-=======
-    { "mangle" }, 
->>>>>>> 384d8332
 
     // For special functions
     { "tohash", "toHash" },
