--- conflicted
+++ resolved
@@ -223,7 +223,7 @@
 #if DMD_OBJC
 TypeInfoDeclaration *TypeObjcSelector::getTypeInfoDeclaration()
 {
-    return new TypeInfoObjcSelectorDeclaration(this);
+    return TypeInfoObjcSelectorDeclaration::create(this);
 }
 #endif
 
@@ -520,65 +520,10 @@
         dtabytes(pdt, 0, namelen + 1, name);
     }
 
-<<<<<<< HEAD
-#if DMD_OBJC
-void TypeInfoObjcSelectorDeclaration::toDt(dt_t **pdt)
-{
-    //printf("TypeInfoObjcSelectorDeclaration::toDt()\n");
-    dtxoff(pdt, Type::typeinfodelegate->toVtblSymbol(), 0); // vtbl for TypeInfo_ObjcSelector
-    dtsize_t(pdt, 0);                        // monitor
-
-    assert(tinfo->ty == Tobjcselector);
-
-    TypeObjcSelector *tc = (TypeObjcSelector *)tinfo;
-
-    tc->next->nextOf()->getTypeInfo(NULL);
-    dtxoff(pdt, tc->next->nextOf()->vtinfo->toSymbol(), 0); // TypeInfo for selector return value
-}
-#endif
-
-void TypeInfoStructDeclaration::toDt(dt_t **pdt)
-{
-    //printf("TypeInfoStructDeclaration::toDt() '%s'\n", toChars());
-    if (global.params.is64bit)
-        verifyStructSize(Type::typeinfostruct, 17 * Target::ptrsize);
-    else
-        verifyStructSize(Type::typeinfostruct, 15 * Target::ptrsize);
-
-    dtxoff(pdt, Type::typeinfostruct->toVtblSymbol(), 0); // vtbl for TypeInfo_Struct
-    dtsize_t(pdt, 0);                        // monitor
-
-    assert(tinfo->ty == Tstruct);
-
-    TypeStruct *tc = (TypeStruct *)tinfo;
-    StructDeclaration *sd = tc->sym;
-
-    if (!sd->members)
-        return;
-
-    /* Put out:
-     *  char[] name;
-     *  void[] init;
-     *  hash_t function(in void*) xtoHash;
-     *  bool function(in void*, in void*) xopEquals;
-     *  int function(in void*, in void*) xopCmp;
-     *  string function(const(void)*) xtoString;
-     *  StructFlags m_flags;
-     *  //xgetMembers;
-     *  xdtor;
-     *  xpostblit;
-     *  uint m_align;
-     *  version (X86_64)
-     *      TypeInfo m_arg1;
-     *      TypeInfo m_arg2;
-     *  xgetRTInfo
-     */
-=======
     void visit(TypeInfoDelegateDeclaration *d)
     {
         //printf("TypeInfoDelegateDeclaration::toDt()\n");
         verifyStructSize(Type::typeinfodelegate, 5 * Target::ptrsize);
->>>>>>> 4fbe9f4e
 
         dtxoff(pdt, Type::typeinfodelegate->toVtblSymbol(), 0); // vtbl for TypeInfo_Delegate
         dtsize_t(pdt, 0);                        // monitor
@@ -596,6 +541,22 @@
         dtsize_t(pdt, namelen);
         dtabytes(pdt, 0, namelen + 1, name);
     }
+
+#if DMD_OBJC
+    void visit(TypeInfoObjcSelectorDeclaration *d)
+    {
+        //printf("TypeInfoObjcSelectorDeclaration::toDt()\n");
+        dtxoff(pdt, Type::typeinfodelegate->toVtblSymbol(), 0); // vtbl for TypeInfo_ObjcSelector
+        dtsize_t(pdt, 0);                        // monitor
+
+        assert(d->tinfo->ty == Tobjcselector);
+
+        TypeObjcSelector *tc = (TypeObjcSelector *)d->tinfo;
+
+        tc->next->nextOf()->getTypeInfo(NULL);
+        dtxoff(pdt, toSymbol(tc->next->nextOf()->vtinfo), 0); // TypeInfo for selector return value
+    }
+#endif
 
     void visit(TypeInfoStructDeclaration *d)
     {
