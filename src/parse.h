
// Compiler implementation of the D programming language
// Copyright (c) 1999-2011 by Digital Mars
// All Rights Reserved
// written by Walter Bright
// http://www.digitalmars.com
// License for redistribution is by either the Artistic License
// in artistic.txt, or the GNU General Public License in gnu.txt.
// See the included readme.txt for details.

#ifndef DMD_PARSE_H
#define DMD_PARSE_H

#ifdef __DMC__
#pragma once
#endif /* __DMC__ */

#include "arraytypes.h"
#include "lexer.h"
#include "enum.h"
#if DMD_OBJC
#include "objc.h"
#endif

class Type;
class TypeQualified;
class Expression;
class Declaration;
class Statement;
class Import;
class Initializer;
class FuncDeclaration;
class CtorDeclaration;
class PostBlitDeclaration;
class DtorDeclaration;
class StaticCtorDeclaration;
class StaticDtorDeclaration;
class SharedStaticCtorDeclaration;
class SharedStaticDtorDeclaration;
class ConditionalDeclaration;
class InvariantDeclaration;
class UnitTestDeclaration;
class NewDeclaration;
class DeleteDeclaration;
class Condition;
class Module;
struct ModuleDeclaration;
class TemplateDeclaration;
class TemplateInstance;
class StaticAssert;

/************************************
 * These control how parseStatement() works.
 */

enum ParseStatementFlags
{
    PSsemi = 1,         // empty ';' statements are allowed, but deprecated
    PSscope = 2,        // start a new scope
    PScurly = 4,        // { } statement is required
    PScurlyscope = 8,   // { } starts a new scope
    PSsemi_ok = 0x10,   // empty ';' are really ok
};


class Parser : public Lexer
{
public:
    ModuleDeclaration *md;
    LINK linkage;
    Loc endloc;                 // set to location of last right curly
    int inBrackets;             // inside [] of array index or slice
    Loc lookingForElse;         // location of lonely if looking for an else

    Parser(Loc loc, Module *module, const utf8_t *base, size_t length, int doDocComment);
    Parser(Module *module, const utf8_t *base, size_t length, int doDocComment);

    Dsymbols *parseModule();
    Dsymbols *parseDeclDefs(int once, Dsymbol **pLastDecl = NULL);
    Dsymbols *parseAutoDeclarations(StorageClass storageClass, const utf8_t *comment);
    Dsymbols *parseBlock(Dsymbol **pLastDecl);
    void composeStorageClass(StorageClass stc);
    StorageClass parseAttribute(Expressions **pexps);
    StorageClass parsePostfix();
    StorageClass parseTypeCtor();
    Expression *parseConstraint();
    TemplateDeclaration *parseTemplateDeclaration(bool ismixin = false);
    TemplateParameters *parseTemplateParameterList(int flag = 0);
    Dsymbol *parseMixin();
    Objects *parseTemplateArgumentList();
    Objects *parseTemplateArgumentList2();
    Objects *parseTemplateArgument();
    StaticAssert *parseStaticAssert();
    TypeQualified *parseTypeof();
    Type *parseVector();
    LINK parseLinkage();
    Condition *parseDebugCondition();
    Condition *parseVersionCondition();
    Condition *parseStaticIfCondition();
    Dsymbol *parseCtor();
    DtorDeclaration *parseDtor();
    StaticCtorDeclaration *parseStaticCtor();
    StaticDtorDeclaration *parseStaticDtor();
    SharedStaticCtorDeclaration *parseSharedStaticCtor();
    SharedStaticDtorDeclaration *parseSharedStaticDtor();
    InvariantDeclaration *parseInvariant();
    UnitTestDeclaration *parseUnitTest();
    NewDeclaration *parseNew();
    DeleteDeclaration *parseDelete();
    Parameters *parseParameters(int *pvarargs, TemplateParameters **tpl = NULL);
    EnumDeclaration *parseEnum();
    Dsymbol *parseAggregate();
    BaseClasses *parseBaseClasses();
    Import *parseImport(Dsymbols *decldefs, int isstatic);
    Type *parseType(Identifier **pident = NULL, TemplateParameters **tpl = NULL);
    Type *parseBasicType();
    Type *parseBasicType2(Type *t);
    Type *parseDeclarator(Type *t, Identifier **pident, TemplateParameters **tpl = NULL, StorageClass storage_class = 0, int* pdisable = NULL);
<<<<<<< HEAD
    Dsymbols *parseDeclarations(StorageClass storage_class, unsigned char *comment);
#if DMD_OBJC
    ObjcSelector *parseObjCSelector();
#endif
=======
    Dsymbols *parseDeclarations(StorageClass storage_class, const utf8_t *comment);
>>>>>>> b1aa0cb1
    void parseContracts(FuncDeclaration *f);
    void checkDanglingElse(Loc elseloc);
    /** endPtr used for documented unittests */
    Statement *parseStatement(int flags, const utf8_t** endPtr = NULL);
    Initializer *parseInitializer();
    Expression *parseDefaultInitExp();
    void check(Loc loc, TOK value);
    void check(TOK value);
    void check(TOK value, const char *string);
    void checkParens(TOK value, Expression *e);
    int isDeclaration(Token *t, int needId, TOK endtok, Token **pt);
    int isBasicType(Token **pt);
    int isDeclarator(Token **pt, int *haveId, int *haveTpl, TOK endtok);
    int isParameters(Token **pt);
    int isExpression(Token **pt);
    int skipParens(Token *t, Token **pt);
    int skipParensIf(Token *t, Token **pt);
    int skipAttributes(Token *t, Token **pt);

    Expression *parseExpression();
    Expression *parsePrimaryExp();
    Expression *parseUnaryExp();
    Expression *parsePostExp(Expression *e);
    Expression *parseMulExp();
    Expression *parseAddExp();
    Expression *parseShiftExp();
    Expression *parseCmpExp();
    Expression *parseAndExp();
    Expression *parseXorExp();
    Expression *parseOrExp();
    Expression *parseAndAndExp();
    Expression *parseOrOrExp();
    Expression *parseCondExp();
    Expression *parseAssignExp();

    Expressions *parseArguments();

    Expression *parseNewExp(Expression *thisexp);

    void addComment(Dsymbol *s, const utf8_t *blockComment);
};

// Operator precedence - greater values are higher precedence

enum PREC
{
    PREC_zero,
    PREC_expr,
    PREC_assign,
    PREC_cond,
    PREC_oror,
    PREC_andand,
    PREC_or,
    PREC_xor,
    PREC_and,
    PREC_equal,
    PREC_rel,
    PREC_shift,
    PREC_add,
    PREC_mul,
    PREC_pow,
    PREC_unary,
    PREC_primary,
};

extern PREC precedence[TOKMAX];

void initPrecedence();

#endif /* DMD_PARSE_H */<|MERGE_RESOLUTION|>--- conflicted
+++ resolved
@@ -116,14 +116,10 @@
     Type *parseBasicType();
     Type *parseBasicType2(Type *t);
     Type *parseDeclarator(Type *t, Identifier **pident, TemplateParameters **tpl = NULL, StorageClass storage_class = 0, int* pdisable = NULL);
-<<<<<<< HEAD
-    Dsymbols *parseDeclarations(StorageClass storage_class, unsigned char *comment);
+    Dsymbols *parseDeclarations(StorageClass storage_class, const utf8_t *comment);
 #if DMD_OBJC
     ObjcSelector *parseObjCSelector();
 #endif
-=======
-    Dsymbols *parseDeclarations(StorageClass storage_class, const utf8_t *comment);
->>>>>>> b1aa0cb1
     void parseContracts(FuncDeclaration *f);
     void checkDanglingElse(Loc elseloc);
     /** endPtr used for documented unittests */
