
// Compiler implementation of the D programming language
// Copyright (c) 1999-2013 by Digital Mars
// All Rights Reserved
// written by Walter Bright
// http://www.digitalmars.com

#include <stdio.h>
#include <stddef.h>
#include <time.h>
#include <assert.h>

#include "mars.h"
#include "module.h"
#include "mtype.h"
#include "declaration.h"
#include "statement.h"
#include "enum.h"
#include "aggregate.h"
#include "init.h"
#include "attrib.h"
#include "id.h"
#include "import.h"
#include "template.h"
#include "lib.h"
#include "target.h"

#include "rmem.h"
#include "cc.h"
#include "global.h"
#include "oper.h"
#include "code.h"
#include "type.h"
#include "dt.h"
#include "cgcv.h"
#include "outbuf.h"
#include "irstate.h"

void slist_add(Symbol *s);
void slist_reset();
void clearStringTab();

elem *addressElem(elem *e, Type *t, bool alwaysCopy = false);

#define STATICCTOR      0

typedef ArrayBase<symbol> symbols;

elem *eictor;
symbol *ictorlocalgot;
symbols sctors;
StaticDtorDeclarations ectorgates;
symbols sdtors;
symbols stests;

symbols ssharedctors;
SharedStaticDtorDeclarations esharedctorgates;
symbols sshareddtors;

int dtorcount;
int shareddtorcount;

char *lastmname;

bool onlyOneMain(Loc loc);

/**************************************
 * Append s to list of object files to generate later.
 */

Dsymbols obj_symbols_towrite;

void obj_append(Dsymbol *s)
{
    //printf("deferred: %s\n", s->toChars());
    obj_symbols_towrite.push(s);
}

void obj_write_deferred(Library *library)
{
    for (size_t i = 0; i < obj_symbols_towrite.dim; i++)
    {   Dsymbol *s = obj_symbols_towrite[i];
        Module *m = s->getModule();

        char *mname;
        if (m)
        {   mname = m->srcfile->toChars();
            lastmname = mname;
        }
        else
        {
            //mname = s->ident->toChars();
            mname = lastmname;
            assert(mname);
        }

        obj_start(mname);

        static int count;
        count++;                // sequence for generating names

        /* Create a module that's a doppelganger of m, with just
         * enough to be able to create the moduleinfo.
         */
        OutBuffer idbuf;
        idbuf.printf("%s.%d", m ? m->ident->toChars() : mname, count);
        char *idstr = idbuf.toChars();
        idbuf.data = NULL;
        Identifier *id = new Identifier(idstr, TOKidentifier);

        Module *md = new Module(mname, id, 0, 0);
        md->members = new Dsymbols();
        md->members->push(s);   // its only 'member' is s
        if (m)
        {
            md->doppelganger = 1;       // identify this module as doppelganger
            md->md = m->md;
            md->aimports.push(m);       // it only 'imports' m
            md->massert = m->massert;
            md->munittest = m->munittest;
            md->marray = m->marray;
        }

        md->genobjfile(0);

        /* Set object file name to be source name with sequence number,
         * as mangled symbol names get way too long.
         */
        const char *fname = FileName::removeExt(mname);
        OutBuffer namebuf;
        unsigned hash = 0;
        for (char *p = s->toChars(); *p; p++)
            hash += *p;
        namebuf.printf("%s_%x_%x.%s", fname, count, hash, global.obj_ext);
        namebuf.writeByte(0);
        FileName::free((char *)fname);
        fname = (char *)namebuf.extractData();

        //printf("writing '%s'\n", fname);
        File *objfile = new File(fname);
        obj_end(library, objfile);
    }
    obj_symbols_towrite.dim = 0;
}

/***********************************************
 * Generate function that calls array of functions and gates.
 */

symbol *callFuncsAndGates(Module *m, symbols *sctors, StaticDtorDeclarations *ectorgates,
        const char *id)
{
    symbol *sctor = NULL;

    if ((sctors && sctors->dim) ||
        (ectorgates && ectorgates->dim))
    {
        static type *t;
        if (!t)
        {
            /* t will be the type of the functions generated:
             *      extern (C) void func();
             */
            t = type_function(TYnfunc, NULL, 0, false, tsvoid);
            t->Tmangle = mTYman_c;
        }

        localgot = NULL;
        sctor = m->toSymbolX(id, SCglobal, t, "FZv");
        cstate.CSpsymtab = &sctor->Sfunc->Flocsym;
        elem *ector = NULL;

        if (ectorgates)
        {
            for (size_t i = 0; i < ectorgates->dim; i++)
            {   StaticDtorDeclaration *f = (*ectorgates)[i];

                Symbol *s = f->vgate->toSymbol();
                elem *e = el_var(s);
                e = el_bin(OPaddass, TYint, e, el_long(TYint, 1));
                ector = el_combine(ector, e);
            }
        }

        if (sctors)
        {
            for (size_t i = 0; i < sctors->dim; i++)
            {   symbol *s = (*sctors)[i];
                elem *e = el_una(OPucall, TYvoid, el_var(s));
                ector = el_combine(ector, e);
            }
        }

        block *b = block_calloc();
        b->BC = BCret;
        b->Belem = ector;
        sctor->Sfunc->Fstartline.Sfilename = m->arg;
        sctor->Sfunc->Fstartblock = b;
        writefunc(sctor);
    }
    return sctor;
}

/**************************************
 * Prepare for generating obj file.
 */

Outbuffer objbuf;

void obj_start(char *srcfile)
{
    //printf("obj_start()\n");

    rtlsym_reset();
    slist_reset();
    clearStringTab();

#if TARGET_WINDOS
    // Produce Ms COFF files for 64 bit code, OMF for 32 bit code
    assert(objbuf.size() == 0);
    objmod = global.params.is64bit == 1 ? MsCoffObj::init(&objbuf, srcfile, NULL)
                                        :       Obj::init(&objbuf, srcfile, NULL);
#else
    objmod = Obj::init(&objbuf, srcfile, NULL);
#endif

    el_reset();
#if TX86
    cg87_reset();
#endif
    out_reset();
}

void obj_end(Library *library, File *objfile)
{
    const char *objfilename = objfile->name->toChars();
    objmod->term(objfilename);
    delete objmod;
    objmod = NULL;

    if (library)
    {
        // Transfer image to library
        library->addObject(objfilename, objbuf.buf, objbuf.p - objbuf.buf);
        objbuf.buf = NULL;
    }
    else
    {
        // Transfer image to file
        objfile->setbuffer(objbuf.buf, objbuf.p - objbuf.buf);
        objbuf.buf = NULL;

        FileName::ensurePathToNameExists(objfilename);

        //printf("write obj %s\n", objfilename);
        objfile->writev();
    }
    objbuf.pend = NULL;
    objbuf.p = NULL;
    objbuf.len = 0;
    objbuf.inc = 0;
}

bool obj_includelib(const char *name)
{
    return objmod->includelib(name);
}

void obj_startaddress(Symbol *s)
{
    return objmod->startaddress(s);
}


/**************************************
 * Generate .obj file for Module.
 */

void Module::genobjfile(int multiobj)
{
    //EEcontext *ee = env->getEEcontext();

    //printf("Module::genobjfile(multiobj = %d) %s\n", multiobj, toChars());

    lastmname = srcfile->toChars();

<<<<<<< HEAD
    objmod->initfile(lastmname, NULL, toPrettyChars());
=======
    obj_initfile(lastmname, NULL, toPrettyChars());
#if DMD_OBJC
    ObjcSymbols::init();
#endif
>>>>>>> ae6aa7e3

    eictor = NULL;
    ictorlocalgot = NULL;
    sctors.setDim(0);
    ectorgates.setDim(0);
    sdtors.setDim(0);
    ssharedctors.setDim(0);
    esharedctorgates.setDim(0);
    sshareddtors.setDim(0);
    stests.setDim(0);
    dtorcount = 0;
    shareddtorcount = 0;

    if (doppelganger)
    {
        /* Generate a reference to the moduleinfo, so the module constructors
         * and destructors get linked in.
         */
        Module *m = aimports[0];
        assert(m);
        if (m->sictor || m->sctor || m->sdtor || m->ssharedctor || m->sshareddtor)
        {
            Symbol *s = m->toSymbol();
            //objextern(s);
            //if (!s->Sxtrnnum) objextdef(s->Sident);
            if (!s->Sxtrnnum)
            {
                //printf("%s\n", s->Sident);
#if 0 /* This should work, but causes optlink to fail in common/newlib.asm */
                objextdef(s->Sident);
#else
                Symbol *sref = symbol_generate(SCstatic, type_fake(TYnptr));
                sref->Sfl = FLdata;
                dtxoff(&sref->Sdt, s, 0, TYnptr);
                outdata(sref);
#endif
            }
        }
    }

    if (global.params.cov)
    {
        /* Create coverage identifier:
         *  private uint[numlines] __coverage;
         */
        cov = symbol_calloc("__coverage");
        cov->Stype = type_fake(TYint);
        cov->Stype->Tmangle = mTYman_c;
        cov->Stype->Tcount++;
        cov->Sclass = SCstatic;
        cov->Sfl = FLdata;
        dtnzeros(&cov->Sdt, 4 * numlines);
        outdata(cov);
        slist_add(cov);

        covb = (unsigned *)calloc((numlines + 32) / 32, sizeof(*covb));
    }

    for (size_t i = 0; i < members->dim; i++)
    {
        Dsymbol *member = (*members)[i];
        //printf("toObjFile %s %s\n", member->kind(), member->toChars());
        member->toObjFile(multiobj);
    }

    if (global.params.cov)
    {
        /* Generate
         *      bit[numlines] __bcoverage;
         */
        Symbol *bcov = symbol_calloc("__bcoverage");
        bcov->Stype = type_fake(TYuint);
        bcov->Stype->Tcount++;
        bcov->Sclass = SCstatic;
        bcov->Sfl = FLdata;
        dtnbytes(&bcov->Sdt, (numlines + 32) / 32 * sizeof(*covb), (char *)covb);
        outdata(bcov);

        free(covb);
        covb = NULL;

        /* Generate:
         *  _d_cover_register(uint[] __coverage, BitArray __bcoverage, string filename);
         * and prepend it to the static constructor.
         */

        /* t will be the type of the functions generated:
         *      extern (C) void func();
         */
        type *t = type_function(TYnfunc, NULL, 0, false, tsvoid);
        t->Tmangle = mTYman_c;

        sictor = toSymbolX("__modictor", SCglobal, t, "FZv");
        cstate.CSpsymtab = &sictor->Sfunc->Flocsym;
        localgot = ictorlocalgot;

        elem *ecov  = el_pair(TYdarray, el_long(TYsize_t, numlines), el_ptr(cov));
        elem *ebcov = el_pair(TYdarray, el_long(TYsize_t, numlines), el_ptr(bcov));

        if (config.exe == EX_WIN64)
        {
            ecov  = addressElem(ecov,  Type::tvoid->arrayOf(), false);
            ebcov = addressElem(ebcov, Type::tvoid->arrayOf(), false);
        }

        elem *e = el_params(
                      el_long(TYuchar, global.params.covPercent),
                      ecov,
                      ebcov,
                      toEfilename(),
                      NULL);
        e = el_bin(OPcall, TYvoid, el_var(rtlsym[RTLSYM_DCOVER2]), e);
        eictor = el_combine(e, eictor);
        ictorlocalgot = localgot;
    }

    // If coverage / static constructor / destructor / unittest calls
    if (eictor || sctors.dim || ectorgates.dim || sdtors.dim ||
        ssharedctors.dim || esharedctorgates.dim || sshareddtors.dim || stests.dim)
    {
        if (eictor)
        {
            localgot = ictorlocalgot;

            block *b = block_calloc();
            b->BC = BCret;
            b->Belem = eictor;
            sictor->Sfunc->Fstartline.Sfilename = arg;
            sictor->Sfunc->Fstartblock = b;
            writefunc(sictor);
        }

        sctor = callFuncsAndGates(this, &sctors, &ectorgates, "__modctor");
        sdtor = callFuncsAndGates(this, &sdtors, NULL, "__moddtor");

#if DMDV2
        ssharedctor = callFuncsAndGates(this, &ssharedctors, (StaticDtorDeclarations *)&esharedctorgates, "__modsharedctor");
        sshareddtor = callFuncsAndGates(this, &sshareddtors, NULL, "__modshareddtor");
#endif
        stest = callFuncsAndGates(this, &stests, NULL, "__modtest");

        if (doppelganger)
            genmoduleinfo();
    }

    if (doppelganger)
    {
        objmod->termfile();
        return;
    }

    if (global.params.multiobj)
    {   /* This is necessary because the main .obj for this module is written
         * first, but determining whether marray or massert or munittest are needed is done
         * possibly later in the doppelganger modules.
         * Another way to fix it is do the main one last.
         */
        toModuleAssert();
        toModuleUnittest();
        toModuleArray();
    }

    /* Always generate module info, because of templates and -cov.
     * But module info needs the runtime library, so disable it for betterC.
     */
    if (!global.params.betterC /*|| needModuleInfo()*/)
        genmoduleinfo();

    // If module assert
    for (int i = 0; i < 3; i++)
    {
        Symbol *ma;
        unsigned rt;
        unsigned bc;
        switch (i)
        {
            case 0:     ma = marray;    rt = RTLSYM_DARRAY;     bc = BCexit; break;
            case 1:     ma = massert;   rt = RTLSYM_DASSERTM;   bc = BCexit; break;
            case 2:     ma = munittest; rt = RTLSYM_DUNITTESTM; bc = BCret;  break;
            default:    assert(0);
        }

        if (ma)
        {
            elem *elinnum;

            localgot = NULL;

            // Call dassert(filename, line)
            // Get sole parameter, linnum
            {
                Symbol *sp = symbol_calloc("linnum");
                sp->Stype = type_fake(TYint);
                sp->Stype->Tcount++;
                sp->Sclass = (config.exe == EX_WIN64) ? SCshadowreg : SCfastpar;

                FuncParamRegs fpr(TYjfunc);
                fpr.alloc(sp->Stype, sp->Stype->Tty, &sp->Spreg, &sp->Spreg2);

                sp->Sflags &= ~SFLspill;
                sp->Sfl = (sp->Sclass == SCshadowreg) ? FLpara : FLfast;
                cstate.CSpsymtab = &ma->Sfunc->Flocsym;
                symbol_add(sp);

                elinnum = el_var(sp);
            }

            elem *efilename = el_ptr(toSymbol());

            elem *e = el_var(rtlsym[rt]);
            e = el_bin(OPcall, TYvoid, e, el_param(elinnum, efilename));

            block *b = block_calloc();
            b->BC = bc;
            b->Belem = e;
            ma->Sfunc->Fstartline.Sfilename = arg;
            ma->Sfunc->Fstartblock = b;
            ma->Sclass = SCglobal;
            ma->Sfl = 0;
            ma->Sflags |= rtlsym[rt]->Sflags & SFLexit;
            writefunc(ma);
        }
    }

    objmod->termfile();
}


/* ================================================================== */

void FuncDeclaration::toObjFile(int multiobj)
{
    FuncDeclaration *func = this;
    ClassDeclaration *cd = func->parent->isClassDeclaration();
    int reverse;
    int has_arguments;

    //printf("FuncDeclaration::toObjFile(%p, %s.%s)\n", func, parent->toChars(), func->toChars());
    //if (type) printf("type = %s\n", func->type->toChars());
#if 0
    //printf("line = %d\n",func->getWhere() / LINEINC);
    EEcontext *ee = env->getEEcontext();
    if (ee->EEcompile == 2)
    {
        if (ee->EElinnum < (func->getWhere() / LINEINC) ||
            ee->EElinnum > (func->endwhere / LINEINC)
           )
            return;             // don't compile this function
        ee->EEfunc = func->toSymbol();
    }
#endif

    if (semanticRun >= PASSobj) // if toObjFile() already run
        return;

    // If errors occurred compiling it, such as bugzilla 6118
    if (type && type->ty == Tfunction && ((TypeFunction *)type)->next->ty == Terror)
        return;

    if (!func->fbody)
    {
        return;
    }
    if (func->isUnitTestDeclaration() && !global.params.useUnitTests)
        return;

    if (multiobj && !isStaticDtorDeclaration() && !isStaticCtorDeclaration())
    {   obj_append(this);
        return;
    }

    if (semanticRun == PASSsemanticdone)
    {
        /* What happened is this function failed semantic3() with errors,
         * but the errors were gagged.
         * Try to reproduce those errors, and then fail.
         */
        error("errors compiling the function");
        return;
    }
    assert(semanticRun == PASSsemantic3done);
    semanticRun = PASSobj;

    if (global.params.verbose)
        printf("function  %s\n",func->toPrettyChars());

    Symbol *s = func->toSymbol();
    func_t *f = s->Sfunc;

    // tunnel type of "this" to debug info generation
    if (AggregateDeclaration* ad = func->parent->isAggregateDeclaration())
    {
        ::type* t = ad->getType()->toCtype();
        if(cd)
            t = t->Tnext; // skip reference
        f->Fclass = (Classsym *)t;
    }

#if TARGET_WINDOS
    /* This is done so that the 'this' pointer on the stack is the same
     * distance away from the function parameters, so that an overriding
     * function can call the nested fdensure or fdrequire of its overridden function
     * and the stack offsets are the same.
     */
    if (isVirtual() && (fensure || frequire))
        f->Fflags3 |= Ffakeeh;
#endif

#if TARGET_OSX
    s->Sclass = SCcomdat;
#else
    s->Sclass = SCglobal;
#endif
    for (Dsymbol *p = parent; p; p = p->parent)
    {
        if (p->isTemplateInstance())
        {
            s->Sclass = SCcomdat;
            break;
        }
    }

    /* Vector operations should be comdat's
     */
    if (isArrayOp)
        s->Sclass = SCcomdat;

    if (isNested())
    {
//      if (!(config.flags3 & CFG3pic))
//          s->Sclass = SCstatic;
        f->Fflags3 |= Fnested;

        /* The enclosing function must have its code generated first,
         * so we know things like where its local symbols are stored.
         */
        FuncDeclaration *fdp = toAliasFunc()->toParent2()->isFuncDeclaration();
        // Bug 8016 - only include the function if it is a template instance
        Dsymbol * owner = NULL;
        if (fdp)
        {   owner =  fdp->toParent();
            while (owner && !owner->isTemplateInstance())
                owner = owner->toParent();
        }

        if (owner && fdp && fdp->semanticRun == PASSsemantic3done &&
            !fdp->isUnitTestDeclaration())
        {
            /* Can't do unittest's out of order, they are order dependent in that their
             * execution is done in lexical order, and some modules (std.datetime *cough*
             * *cough*) rely on this.
             */
            fdp->toObjFile(multiobj);
        }
    }
    else
    {
        const char *libname = (global.params.symdebug)
                                ? global.params.debuglibname
                                : global.params.defaultlibname;

        // Pull in RTL startup code (but only once)
        if (func->isMain() && onlyOneMain(loc))
        {
#if TARGET_LINUX || TARGET_OSX || TARGET_FREEBSD || TARGET_OPENBSD || TARGET_SOLARIS
            objmod->external_def("_main");
            objmod->ehsections();   // initialize exception handling sections
#endif
#if TARGET_WINDOS
            if (I64)
            {
                objmod->external_def("main");
                objmod->ehsections();   // initialize exception handling sections
            }
            else
            {
                objmod->external_def("_main");
                objmod->external_def("__acrtused_con");
            }
#endif
            objmod->includelib(libname);
            s->Sclass = SCglobal;
        }
        else if (strcmp(s->Sident, "main") == 0 && linkage == LINKc)
        {
#if TARGET_WINDOS
            if (I64)
            {
                objmod->includelib("LIBCMT");
                objmod->includelib("OLDNAMES");
            }
            else
            {
                objmod->external_def("__acrtused_con");        // bring in C startup code
                objmod->includelib("snn.lib");          // bring in C runtime library
            }
#endif
            s->Sclass = SCglobal;
        }
#if TARGET_WINDOS
        else if (func->isWinMain() && onlyOneMain(loc))
        {
            if (I64)
            {
                objmod->includelib("uuid");
                objmod->includelib("LIBCMT");
                objmod->includelib("OLDNAMES");
                objmod->ehsections();   // initialize exception handling sections
            }
            else
            {
                objmod->external_def("__acrtused");
            }
            objmod->includelib(libname);
            s->Sclass = SCglobal;
        }

        // Pull in RTL startup code
        else if (func->isDllMain() && onlyOneMain(loc))
        {
            if (I64)
            {
                objmod->includelib("uuid");
                objmod->includelib("LIBCMT");
                objmod->includelib("OLDNAMES");
                objmod->ehsections();   // initialize exception handling sections
            }
            else
            {
                objmod->external_def("__acrtused_dll");
            }
            objmod->includelib(libname);
            s->Sclass = SCglobal;
        }
#endif
    }

    cstate.CSpsymtab = &f->Flocsym;

    // Find module m for this function
    Module *m = NULL;
    for (Dsymbol *p = parent; p; p = p->parent)
    {
        m = p->isModule();
        if (m)
            break;
    }

    IRState irs(m, func);
    Dsymbols deferToObj;                   // write these to OBJ file later
    irs.deferToObj = &deferToObj;

    TypeFunction *tf;
    enum RET retmethod;
    symbol *shidden = NULL;
    Symbol *sthis = NULL;
    tym_t tyf;

    tyf = tybasic(s->Stype->Tty);
    //printf("linkage = %d, tyf = x%x\n", linkage, tyf);
    reverse = tyrevfunc(s->Stype->Tty);

    assert(func->type->ty == Tfunction);
    tf = (TypeFunction *)(func->type);
    has_arguments = (tf->linkage == LINKd) && (tf->varargs == 1);
    retmethod = tf->retStyle();
    if (retmethod == RETstack)
    {
        // If function returns a struct, put a pointer to that
        // as the first argument
        ::type *thidden = tf->next->pointerTo()->toCtype();
        char hiddenparam[5+4+1];
        static int hiddenparami;    // how many we've generated so far

        sprintf(hiddenparam,"__HID%d",++hiddenparami);
        shidden = symbol_name(hiddenparam,SCparameter,thidden);
        shidden->Sflags |= SFLtrue | SFLfree;
#if DMDV1
        if (func->nrvo_can && func->nrvo_var && func->nrvo_var->nestedref)
#else
        if (func->nrvo_can && func->nrvo_var && func->nrvo_var->nestedrefs.dim)
#endif
            type_setcv(&shidden->Stype, shidden->Stype->Tty | mTYvolatile);
        irs.shidden = shidden;
        this->shidden = shidden;
    }
    else
    {   // Register return style cannot make nrvo.
        // Auto functions keep the nrvo_can flag up to here,
        // so we should eliminate it before entering backend.
        nrvo_can = 0;
    }

    if (vthis)
    {
        assert(!vthis->csym);
        sthis = vthis->toSymbol();
        irs.sthis = sthis;
        if (!(f->Fflags3 & Fnested))
            f->Fflags3 |= Fmember;
    }

    // Estimate number of parameters, pi
    size_t pi = (v_arguments != NULL);
    if (parameters)
        pi += parameters->dim;
<<<<<<< HEAD

    // Create a temporary buffer, params[], to hold function parameters
    Symbol *paramsbuf[10];
    Symbol **params = paramsbuf;    // allocate on stack if possible
    if (pi + 2 > 10)                // allow extra 2 for sthis and shidden
    {   params = (Symbol **)malloc((pi + 2) * sizeof(Symbol *));
        assert(params);
    }
=======
#if DMD_OBJC
    if (objcSelector)
        pi += 1; // Extra arument for Objective-C selector
#endif
    // Allow extra 2 for sthis and shidden
    params = (Symbol **)alloca((pi + 2) * sizeof(Symbol *));
>>>>>>> ae6aa7e3

    // Get the actual number of parameters, pi, and fill in the params[]
    pi = 0;
    if (v_arguments)
    {
        params[pi] = v_arguments->toSymbol();
        pi += 1;
    }
    if (parameters)
    {
        for (size_t i = 0; i < parameters->dim; i++)
        {   VarDeclaration *v = (*parameters)[i];
            if (v->csym)
            {
                error("compiler error, parameter '%s', bugzilla 2962?", v->toChars());
                assert(0);
            }
            params[pi + i] = v->toSymbol();
        }
        pi += parameters->dim;
    }

    if (reverse)
    {   // Reverse params[] entries
        for (size_t i = 0; i < pi/2; i++)
        {
            Symbol *sptmp = params[i];
            params[i] = params[pi - 1 - i];
            params[pi - 1 - i] = sptmp;
        }
    }

    if (shidden)
    {
#if 0
        // shidden becomes last parameter
        params[pi] = shidden;
#else
        // shidden becomes first parameter
        memmove(params + 1, params, pi * sizeof(params[0]));
        params[0] = shidden;
#endif
        pi++;
    }
    
#if DMD_OBJC
    if (objcSelector)
    {
        // Need to add Objective-C self and _cmd arguments as last/first parameters
        //        error("Objective-C method ABI not implemented yet.");
        assert(vobjccmd);
        Symbol *sobjccmd = vobjccmd->toSymbol();
#if 0
        // sthis becomes last parameter
        params[pi] = sobjccmd;
#else
        // sthis becomes first parameter
        memmove(params + 1, params, pi * sizeof(params[0]));
        params[0] = sobjccmd;
#endif
        pi += 1;
    }
#endif

    if (sthis)
    {
#if 0
        // sthis becomes last parameter
        params[pi] = sthis;
#else
        // sthis becomes first parameter
        memmove(params + 1, params, pi * sizeof(params[0]));
        params[0] = sthis;
#endif
        pi++;
    }

    if ((global.params.isLinux || global.params.isOSX || global.params.isFreeBSD || global.params.isSolaris) &&
         linkage != LINKd && shidden && sthis)
    {
        /* swap shidden and sthis
         */
        Symbol *sp = params[0];
        params[0] = params[1];
        params[1] = sp;
    }

    for (size_t i = 0; i < pi; i++)
    {   Symbol *sp = params[i];
        sp->Sclass = SCparameter;
        sp->Sflags &= ~SFLspill;
        sp->Sfl = FLpara;
        symbol_add(sp);
    }

    // Determine register assignments
    if (pi)
    {
        FuncParamRegs fpr(tyf);

        for (size_t i = 0; i < pi; i++)
        {   Symbol *sp = params[i];
            if (fpr.alloc(sp->Stype, sp->Stype->Tty, &sp->Spreg, &sp->Spreg2))
            {
                sp->Sclass = (config.exe == EX_WIN64) ? SCshadowreg : SCfastpar;
                sp->Sfl = (sp->Sclass == SCshadowreg) ? FLpara : FLfast;
            }
        }
    }

    // Done with params
    if (params != paramsbuf)
        free(params);
    params = NULL;

    if (func->fbody)
    {
        localgot = NULL;

        Statement *sbody = func->fbody;

        Blockx bx;
        memset(&bx,0,sizeof(bx));
        bx.startblock = block_calloc();
        bx.curblock = bx.startblock;
        bx.funcsym = s;
        bx.scope_index = -1;
        bx.classdec = cd;
        bx.member = func;
        bx.module = getModule();
        irs.blx = &bx;

        /* Doing this in semantic3() caused all kinds of problems:
         * 1. couldn't reliably get the final mangling of the function name due to fwd refs
         * 2. impact on function inlining
         * 3. what to do when writing out .di files, or other pretty printing
         */
        if (global.params.trace)
        {   /* Wrap the entire function body in:
             *   trace_pro("funcname");
             *   try
             *     body;
             *   finally
             *     _c_trace_epi();
             */
            StringExp *se = new StringExp(0, s->Sident);
            se->type = new TypeDArray(Type::tchar->invariantOf());
            se->type = se->type->semantic(0, NULL);
            Expressions *exps = new Expressions();
            exps->push(se);
            FuncDeclaration *fdpro = FuncDeclaration::genCfunc(Type::tvoid, "trace_pro");
            Expression *ec = new VarExp(0, fdpro);
            Expression *e = new CallExp(0, ec, exps);
            e->type = Type::tvoid;
            Statement *sp = new ExpStatement(loc, e);

            FuncDeclaration *fdepi = FuncDeclaration::genCfunc(Type::tvoid, "_c_trace_epi");
            ec = new VarExp(0, fdepi);
            e = new CallExp(0, ec);
            e->type = Type::tvoid;
            Statement *sf = new ExpStatement(loc, e);

            Statement *stf;
            if (sbody->blockExit(tf->isnothrow) == BEfallthru)
                stf = new CompoundStatement(0, sbody, sf);
            else
                stf = new TryFinallyStatement(0, sbody, sf);
            sbody = new CompoundStatement(0, sp, stf);
        }

#if DMDV2
        buildClosure(&irs);
#endif

#if TARGET_WINDOS
        if (func->isSynchronized() && cd && config.flags2 & CFG2seh &&
            !func->isStatic() && !sbody->usesEH() && !global.params.trace)
        {
            /* The "jmonitor" hack uses an optimized exception handling frame
             * which is a little shorter than the more general EH frame.
             */
            s->Sfunc->Fflags3 |= Fjmonitor;
        }
#endif

        sbody->toIR(&irs);
        bx.curblock->BC = BCret;

        f->Fstartblock = bx.startblock;
//      einit = el_combine(einit,bx.init);

        if (isCtorDeclaration())
        {
            assert(sthis);
            for (block *b = f->Fstartblock; b; b = b->Bnext)
            {
                if (b->BC == BCret)
                {
                    b->BC = BCretexp;
                    b->Belem = el_combine(b->Belem, el_var(sthis));
                }
            }
        }
    }

    // If static constructor
#if DMDV2
    if (isSharedStaticCtorDeclaration())        // must come first because it derives from StaticCtorDeclaration
    {
        ssharedctors.push(s);
    }
    else
#endif
    if (isStaticCtorDeclaration())
    {
        sctors.push(s);
    }

    // If static destructor
#if DMDV2
    if (isSharedStaticDtorDeclaration())        // must come first because it derives from StaticDtorDeclaration
    {
        SharedStaticDtorDeclaration *f = isSharedStaticDtorDeclaration();
        assert(f);
        if (f->vgate)
        {   /* Increment destructor's vgate at construction time
             */
            esharedctorgates.push(f);
        }

        sshareddtors.shift(s);
    }
    else
#endif
    if (isStaticDtorDeclaration())
    {
        StaticDtorDeclaration *f = isStaticDtorDeclaration();
        assert(f);
        if (f->vgate)
        {   /* Increment destructor's vgate at construction time
             */
            ectorgates.push(f);
        }

        sdtors.shift(s);
    }

    // If unit test
    if (isUnitTestDeclaration())
    {
        stests.push(s);
    }

    if (global.errors)
        return;

    writefunc(s);
    if (isExport())
        objmod->export_symbol(s, Para.offset);

    for (size_t i = 0; i < irs.deferToObj->dim; i++)
    {
        Dsymbol *s = (*irs.deferToObj)[i];

        FuncDeclaration *fd = s->isFuncDeclaration();
        if (fd)
        {   FuncDeclaration *fdp = fd->toParent2()->isFuncDeclaration();
            if (fdp && fdp->semanticRun < PASSobj)
            {   /* Bugzilla 7595
                 * FuncDeclaration::buildClosure() relies on nested functions
                 * being toObjFile'd after the outer function. Otherwise, the
                 * v->offset's for the closure variables are wrong.
                 * So, defer fd until after fdp is done.
                 */
                fdp->deferred.push(fd);
                continue;
            }
        }

        s->toObjFile(0);
    }

    for (size_t i = 0; i < deferred.dim; i++)
    {
        FuncDeclaration *fd = deferred[i];
        fd->toObjFile(0);
    }

#if TARGET_LINUX || TARGET_OSX || TARGET_FREEBSD || TARGET_OPENBSD || TARGET_SOLARIS
    // A hack to get a pointer to this function put in the .dtors segment
    if (ident && memcmp(ident->toChars(), "_STD", 4) == 0)
        objmod->staticdtor(s);
#endif
#if DMDV2
    if (irs.startaddress)
    {
        //printf("Setting start address\n");
        objmod->startaddress(irs.startaddress);
    }
#endif
}

bool onlyOneMain(Loc loc)
{
    static Loc lastLoc;
    static bool hasMain = false;
    if (hasMain)
    {
        const char *msg = NULL;
        if (global.params.addMain)
            msg = ", -main switch added another main()";
#if TARGET_WINDOS
        error(lastLoc, "only one main/WinMain/DllMain allowed%s", msg ? msg : "");
#else
        error(lastLoc, "only one main allowed%s", msg ? msg : "");
#endif
        return false;
    }
    lastLoc = loc;
    hasMain = true;
    return true;
}

/* ================================================================== */

/*****************************
 * Return back end type corresponding to D front end type.
 */

unsigned Type::totym()
{   unsigned t;

    switch (ty)
    {
        case Tvoid:     t = TYvoid;     break;
        case Tint8:     t = TYschar;    break;
        case Tuns8:     t = TYuchar;    break;
        case Tint16:    t = TYshort;    break;
        case Tuns16:    t = TYushort;   break;
        case Tint32:    t = TYint;      break;
        case Tuns32:    t = TYuint;     break;
        case Tint64:    t = TYllong;    break;
        case Tuns64:    t = TYullong;   break;
        case Tfloat32:  t = TYfloat;    break;
        case Tfloat64:  t = TYdouble;   break;
        case Tfloat80:  t = TYldouble;  break;
        case Timaginary32: t = TYifloat; break;
        case Timaginary64: t = TYidouble; break;
        case Timaginary80: t = TYildouble; break;
        case Tcomplex32: t = TYcfloat;  break;
        case Tcomplex64: t = TYcdouble; break;
        case Tcomplex80: t = TYcldouble; break;
        case Tbool:     t = TYbool;     break;
        case Tchar:     t = TYchar;     break;
        case Twchar:    t = TYwchar_t;  break;
#if TARGET_LINUX || TARGET_OSX || TARGET_FREEBSD || TARGET_OPENBSD || TARGET_SOLARIS
        case Tdchar:    t = TYdchar;    break;
#else
        case Tdchar:
                t = (global.params.symdebug == 1) ? TYdchar : TYulong;
                break;
#endif

        case Taarray:   t = TYaarray;   break;
        case Tclass:
        case Treference:
        case Tpointer:  t = TYnptr;     break;
        case Tdelegate: t = TYdelegate; break;
        case Tarray:    t = TYdarray;   break;
        case Tsarray:   t = TYstruct;   break;
        case Tstruct:   t = TYstruct;   break;
#if DMD_OBJC
        case Tobjcselector: t = TYnptr; break;
#endif

        case Tenum:
        case Ttypedef:
             t = toBasetype()->totym();
             break;

        case Tident:
        case Ttypeof:
#ifdef DEBUG
            printf("ty = %d, '%s'\n", ty, toChars());
#endif
            error(0, "forward reference of %s", toChars());
            t = TYint;
            break;

        case Tnull:
            t = TYnptr;
            break;

        case Tvector:
        {   TypeVector *tv = (TypeVector *)this;
            TypeBasic *tb = tv->elementType();
            switch (tb->ty)
            {   case Tvoid:
                case Tint8:     t = TYschar16;  break;
                case Tuns8:     t = TYuchar16;  break;
                case Tint16:    t = TYshort8;   break;
                case Tuns16:    t = TYushort8;  break;
                case Tint32:    t = TYlong4;    break;
                case Tuns32:    t = TYulong4;   break;
                case Tint64:    t = TYllong2;   break;
                case Tuns64:    t = TYullong2;  break;
                case Tfloat32:  t = TYfloat4;   break;
                case Tfloat64:  t = TYdouble2;  break;
                default:
                    assert(0);
                    break;
            }
            static bool once = false;
            if (!once)
            {
                if (global.params.is64bit || global.params.isOSX)
                    ;
                else
                {   error(0, "SIMD vector types not supported on this platform");
                    once = true;
                }
                if (tv->size(0) == 32)
                {   error(0, "AVX vector types not supported");
                    once = true;
                }
            }
            break;
        }

        default:
#ifdef DEBUG
            printf("ty = %d, '%s'\n", ty, toChars());
            halt();
#endif
            assert(0);
    }

#if DMDV2
    // Add modifiers
    switch (mod)
    {
        case 0:
            break;
        case MODconst:
        case MODwild:
            t |= mTYconst;
            break;
        case MODimmutable:
            t |= mTYimmutable;
            break;
        case MODshared:
            t |= mTYshared;
            break;
        case MODshared | MODwild:
        case MODshared | MODconst:
            t |= mTYshared | mTYconst;
            break;
        default:
            assert(0);
    }
#endif

    return t;
}

unsigned TypeFunction::totym()
{
    tym_t tyf;

    //printf("TypeFunction::totym(), linkage = %d\n", linkage);
    switch (linkage)
    {
        case LINKwindows:
            tyf = (varargs == 1) ? TYnfunc : TYnsfunc;
            break;

        case LINKpascal:
            tyf = (varargs == 1) ? TYnfunc : TYnpfunc;
            break;

        case LINKc:
<<<<<<< HEAD
        case LINKcpp:
=======
        case LINKobjc:
>>>>>>> ae6aa7e3
            tyf = TYnfunc;
#if TARGET_LINUX || TARGET_OSX || TARGET_FREEBSD || TARGET_OPENBSD || TARGET_SOLARIS
            if (I32 && retStyle() == RETstack)
                tyf = TYhfunc;
#endif
            break;

        case LINKd:
            tyf = (varargs == 1) ? TYnfunc : TYjfunc;
            break;

        default:
            printf("linkage = %d\n", linkage);
            assert(0);
    }
#if DMDV2
    if (isnothrow)
        tyf |= mTYnothrow;
#endif
    return tyf;
}

/**************************************
 */

Symbol *Type::toSymbol()
{
    assert(0);
    return NULL;
}

Symbol *TypeClass::toSymbol()
{
    return sym->toSymbol();
}

/*************************************
 * Generate symbol in data segment for critical section.
 */

Symbol *Module::gencritsec()
{
    Symbol *s;
    type *t;

    t = Type::tint32->toCtype();
    s = symbol_name("critsec", SCstatic, t);
    s->Sfl = FLdata;
    /* Must match D_CRITICAL_SECTION in phobos/internal/critical.c
     */
    dtnzeros(&s->Sdt, Target::ptrsize + (I64 ? os_critsecsize64() : os_critsecsize32()));
    outdata(s);
    return s;
}

/**************************************
 * Generate elem that is a pointer to the module file name.
 */

elem *Module::toEfilename()
{   elem *efilename;

    if (!sfilename)
    {
        dt_t *dt = NULL;
        char *id = srcfile->toChars();
        size_t len = strlen(id);
        dtsize_t(&dt, len);
        dtabytes(&dt,TYnptr, 0, len + 1, id);

        sfilename = symbol_generate(SCstatic,type_fake(TYdarray));
        sfilename->Sdt = dt;
        sfilename->Sfl = FLdata;
        out_readonly(sfilename);
        outdata(sfilename);
    }

    efilename = (config.exe == EX_WIN64) ? el_ptr(sfilename) : el_var(sfilename);
    return efilename;
}

<|MERGE_RESOLUTION|>--- conflicted
+++ resolved
@@ -284,14 +284,10 @@
 
     lastmname = srcfile->toChars();
 
-<<<<<<< HEAD
     objmod->initfile(lastmname, NULL, toPrettyChars());
-=======
-    obj_initfile(lastmname, NULL, toPrettyChars());
 #if DMD_OBJC
     ObjcSymbols::init();
 #endif
->>>>>>> ae6aa7e3
 
     eictor = NULL;
     ictorlocalgot = NULL;
@@ -798,8 +794,10 @@
     size_t pi = (v_arguments != NULL);
     if (parameters)
         pi += parameters->dim;
-<<<<<<< HEAD
-
+#if DMD_OBJC
+    if (objcSelector)
+        pi += 1; // Extra arument for Objective-C selector
+#endif
     // Create a temporary buffer, params[], to hold function parameters
     Symbol *paramsbuf[10];
     Symbol **params = paramsbuf;    // allocate on stack if possible
@@ -807,14 +805,6 @@
     {   params = (Symbol **)malloc((pi + 2) * sizeof(Symbol *));
         assert(params);
     }
-=======
-#if DMD_OBJC
-    if (objcSelector)
-        pi += 1; // Extra arument for Objective-C selector
-#endif
-    // Allow extra 2 for sthis and shidden
-    params = (Symbol **)alloca((pi + 2) * sizeof(Symbol *));
->>>>>>> ae6aa7e3
 
     // Get the actual number of parameters, pi, and fill in the params[]
     pi = 0;
@@ -859,7 +849,7 @@
 #endif
         pi++;
     }
-    
+
 #if DMD_OBJC
     if (objcSelector)
     {
@@ -1296,11 +1286,8 @@
             break;
 
         case LINKc:
-<<<<<<< HEAD
         case LINKcpp:
-=======
         case LINKobjc:
->>>>>>> ae6aa7e3
             tyf = TYnfunc;
 #if TARGET_LINUX || TARGET_OSX || TARGET_FREEBSD || TARGET_OPENBSD || TARGET_SOLARIS
             if (I32 && retStyle() == RETstack)
