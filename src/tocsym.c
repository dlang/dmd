
// Compiler implementation of the D programming language
// Copyright (c) 1999-2013 by Digital Mars
// All Rights Reserved
// written by Walter Bright
// http://www.digitalmars.com
// License for redistribution is by either the Artistic License
// in artistic.txt, or the GNU General Public License in gnu.txt.
// See the included readme.txt for details.

#include <stdio.h>
#include <stddef.h>
#include <time.h>
#include <assert.h>

#if __sun
#include <alloca.h>
#endif

#include "mars.h"
#include "module.h"
#include "mtype.h"
#include "declaration.h"
#include "statement.h"
#include "enum.h"
#include "aggregate.h"
#include "init.h"
#include "attrib.h"
#include "lexer.h"
#include "dsymbol.h"
#include "id.h"
#include "ctfe.h"
#include "rmem.h"

// Back end
#include "cc.h"
#include "global.h"
#include "oper.h"
#include "code.h"
#include "type.h"
#include "dt.h"
#include "cgcv.h"
#include "outbuf.h"
#include "irstate.h"

void slist_add(Symbol *s);
void slist_reset();

Classsym *fake_classsym(Identifier *id);
Symbols *Symbols_create();
type *Type_toCtype(Type *t);
dt_t **ClassReferenceExp_toInstanceDt(ClassReferenceExp *ce, dt_t **pdt);

/*************************************
 * Helper
 */

Symbol *Dsymbol::toSymbolX(const char *prefix, int sclass, type *t, const char *suffix)
{
    //printf("Dsymbol::toSymbolX('%s')\n", prefix);
    const char *n = mangle(this);
    assert(n);
    size_t nlen = strlen(n);
    size_t prefixlen = strlen(prefix);

    size_t idlen = 2 + nlen + sizeof(size_t) * 3 + prefixlen + strlen(suffix) + 1;

    char idbuf[20];
    char *id = idbuf;
    if (idlen > sizeof(idbuf))
    {   id = (char *)malloc(idlen);
        assert(id);
    }

    int nwritten = sprintf(id,"_D%s%llu%s%s", n, (unsigned long long)prefixlen, prefix, suffix);
    assert((unsigned)nwritten < idlen);         // nwritten does not include the terminating 0 char

    Symbol *s = symbol_name(id, sclass, t);

    if (id != idbuf)
        free(id);

    //printf("-Dsymbol::toSymbolX() %s\n", id);
    return s;
}

static Classsym *scc;

/*************************************
 */

Symbol *toSymbol(Dsymbol *s)
{
    class ToSymbol : public Visitor
    {
    public:
        Symbol *result;

        ToSymbol()
        {
            result = NULL;
        }

        void visit(Dsymbol *s)
        {
            printf("Dsymbol::toSymbol() '%s', kind = '%s'\n", s->toChars(), s->kind());
            assert(0);          // BUG: implement
        }

        void visit(SymbolDeclaration *sd)
        {
            result = sd->dsym->toInitializer();
        }

        void visit(VarDeclaration *vd)
        {
            //printf("VarDeclaration::toSymbol(%s)\n", vd->toChars());
            assert(!vd->needThis());
            if (!vd->csym)
            {
                const char *id;
                if (vd->isDataseg())
                    id = mangle(vd);
                else
                    id = vd->ident->toChars();
                Symbol *s = symbol_calloc(id);
                s->Salignment = vd->alignment;
                if (vd->storage_class & STCtemp)
                    s->Sflags |= SFLartifical;

                TYPE *t;
                if (vd->storage_class & (STCout | STCref))
                {
                    // should be TYref, but problems in back end
                    t = type_pointer(Type_toCtype(vd->type));
                }
                else if (vd->storage_class & STClazy)
                {
                    if (config.exe == EX_WIN64 && vd->isParameter())
                        t = type_fake(TYnptr);
                    else
                        t = type_fake(TYdelegate);          // Tdelegate as C type
                    t->Tcount++;
                }
                else if (vd->isParameter())
                {
                    if (config.exe == EX_WIN64 && vd->type->size(Loc()) > REGSIZE)
                    {
                        // should be TYref, but problems in back end
                        t = type_pointer(Type_toCtype(vd->type));
                    }
                    else
                    {
                        t = Type_toCtype(vd->type);
                        t->Tcount++;
                    }
                }
                else
                {
                    t = Type_toCtype(vd->type);
                    t->Tcount++;
                }

                if (vd->isDataseg())
                {
                    if (vd->isThreadlocal())
                    {
                        /* Thread local storage
                         */
                        TYPE *ts = t;
                        ts->Tcount++;   // make sure a different t is allocated
                        type_setty(&t, t->Tty | mTYthread);
                        ts->Tcount--;

                        if (global.params.vtls)
                        {
                            char *p = vd->loc.toChars();
                            fprintf(global.stdmsg, "%s: %s is thread local\n", p ? p : "", vd->toChars());
                            if (p)
                                mem.free(p);
                        }
                    }
                    s->Sclass = SCextern;
                    s->Sfl = FLextern;
                    slist_add(s);
                    /* if it's global or static, then it needs to have a qualified but unmangled name.
                     * This gives some explanation of the separation in treating name mangling.
                     * It applies to PDB format, but should apply to CV as PDB derives from CV.
                     *    http://msdn.microsoft.com/en-us/library/ff553493(VS.85).aspx
                     */
                    s->prettyIdent = vd->toPrettyChars();
                }
                else
                {
                    s->Sclass = SCauto;
                    s->Sfl = FLauto;

                    if (vd->nestedrefs.dim)
                    {
                        /* Symbol is accessed by a nested function. Make sure
                         * it is not put in a register, and that the optimizer
                         * assumes it is modified across function calls and pointer
                         * dereferences.
                         */
                        //printf("\tnested ref, not register\n");
                        type_setcv(&t, t->Tty | mTYvolatile);
                    }
                }

                if (vd->ident == Id::va_argsave)
                {
                    /* __va_argsave is set outside of the realm of the optimizer,
                     * so we tell the optimizer to leave it alone
                     */
                    type_setcv(&t, t->Tty | mTYvolatile);
                }

                mangle_t m = 0;
                switch (vd->linkage)
                {
                    case LINKwindows:
                        m = mTYman_std;
                        break;

                    case LINKpascal:
                        m = mTYman_pas;
                        break;

                    case LINKc:
                        m = mTYman_c;
                        break;

                    case LINKd:
                        m = mTYman_d;
                        break;
                    case LINKcpp:
                        s->Sflags |= SFLpublic;
                        m = mTYman_d;
                        break;
                    default:
                        printf("linkage = %d\n", vd->linkage);
                        assert(0);
                }

                type_setmangle(&t, m);
                s->Stype = t;

                vd->csym = s;
            }
            result = vd->csym;
        }

        void visit(ClassInfoDeclaration *cid)
        {
            cid->cd->accept(this);
        }

        void visit(TypeInfoDeclaration *tid)
        {
            //printf("TypeInfoDeclaration::toSymbol(%s), linkage = %d\n", tid->toChars(), tid->linkage);
            visit((VarDeclaration *)tid);
        }

        void visit(TypeInfoClassDeclaration *ticd)
        {
            //printf("TypeInfoClassDeclaration::toSymbol(%s), linkage = %d\n", ticd->toChars(), ticd->linkage);
            assert(ticd->tinfo->ty == Tclass);
            TypeClass *tc = (TypeClass *)ticd->tinfo;
            tc->sym->accept(this);
        }

        void visit(FuncAliasDeclaration *fad)
        {
            fad->funcalias->accept(this);
        }

        void visit(FuncDeclaration *fd)
        {
            if (!fd->csym)
            {
                const char *id = mangleExact(fd);

                //printf("FuncDeclaration::toSymbol(%s %s)\n", fd->kind(), fd->toChars());
                //printf("\tid = '%s'\n", id);
                //printf("\ttype = %s\n", fd->type->toChars());
                Symbol *s = symbol_calloc(id);
                slist_add(s);

                s->prettyIdent = fd->toPrettyChars();
                s->Sclass = SCglobal;
                symbol_func(s);
                func_t *f = s->Sfunc;
                if (fd->isVirtual() && fd->vtblIndex != -1)
                    f->Fflags |= Fvirtual;
                else if (fd->isMember2() && fd->isStatic())
                    f->Fflags |= Fstatic;
                f->Fstartline.Slinnum = fd->loc.linnum;
                f->Fstartline.Scharnum = fd->loc.charnum;
                f->Fstartline.Sfilename = (char *)fd->loc.filename;
                if (fd->endloc.linnum)
                {
                    f->Fendline.Slinnum = fd->endloc.linnum;
                    f->Fendline.Scharnum = fd->endloc.charnum;
                    f->Fendline.Sfilename = (char *)fd->endloc.filename;
                }
                else
                {
                    f->Fendline.Slinnum = fd->loc.linnum;
                    f->Fendline.Scharnum = fd->loc.charnum;
                    f->Fendline.Sfilename = (char *)fd->loc.filename;
                }
                TYPE *t = Type_toCtype(fd->type);

                mangle_t msave = t->Tmangle;
                if (fd->isMain())
                {
                    t->Tty = TYnfunc;
                    t->Tmangle = mTYman_c;
                }
                else
                {
                    switch (fd->linkage)
                    {
                        case LINKwindows:
                            t->Tmangle = mTYman_std;
                            break;

                        case LINKpascal:
                            t->Tty = TYnpfunc;
                            t->Tmangle = mTYman_pas;
                            break;

                        case LINKc:
                            t->Tmangle = mTYman_c;
                            break;

                        case LINKd:
                            t->Tmangle = mTYman_d;
                            break;
                        case LINKcpp:
                            s->Sflags |= SFLpublic;
                            if (fd->isThis() && !global.params.is64bit && global.params.isWindows)
                            {
                                if (((TypeFunction *)fd->type)->varargs == 1)
                                {
                                    t->Tty = TYnfunc;
                                }
                                else
                                {
                                    t->Tty = TYmfunc;
                                }
                            }
                            t->Tmangle = mTYman_d;
                            break;
                        default:
                            printf("linkage = %d\n", fd->linkage);
                            assert(0);
                    }
                }

                if (msave)
                    assert(msave == t->Tmangle);
                //printf("Tty = %x, mangle = x%x\n", t->Tty, t->Tmangle);
                t->Tcount++;
                s->Stype = t;
                //s->Sfielddef = this;

                fd->csym = s;
            }
            result = fd->csym;
        }

        /*************************************
         * Create the "ClassInfo" symbol
         */

        void visit(ClassDeclaration *cd)
        {
            if (!cd->csym)
            {

                if (!scc)
                    scc = fake_classsym(Id::ClassInfo);

                Symbol *s = cd->toSymbolX("__Class", SCextern, scc->Stype, "Z");
                s->Sfl = FLextern;
                s->Sflags |= SFLnodebug;
                cd->csym = s;
                slist_add(s);
            }
            result = cd->csym;
        }

        /*************************************
         * Create the "InterfaceInfo" symbol
         */

        void visit(InterfaceDeclaration *id)
        {
            if (!id->csym)
            {

                if (!scc)
                    scc = fake_classsym(Id::ClassInfo);

                Symbol *s = id->toSymbolX("__Interface", SCextern, scc->Stype, "Z");
                s->Sfl = FLextern;
                s->Sflags |= SFLnodebug;
                id->csym = s;
                slist_add(s);
            }
            result = id->csym;
        }

        /*************************************
         * Create the "ModuleInfo" symbol
         */

        void visit(Module *m)
        {
            if (!m->csym)
            {
                if (!scc)
                    scc = fake_classsym(Id::ClassInfo);

                Symbol *s = m->toSymbolX("__ModuleInfo", SCextern, scc->Stype, "Z");
                s->Sfl = FLextern;
                s->Sflags |= SFLnodebug;
                m->csym = s;
                slist_add(s);
            }
            result = m->csym;
        }
    };

    ToSymbol v;
    s->accept(&v);
    return v.result;
}

/*********************************
 * Generate import symbol from symbol.
 */

Symbol *Dsymbol::toImport()
{
    if (!isym)
    {
        if (!csym)
            csym = toSymbol(this);
        isym = toImport(csym);
    }
    return isym;
}

/*************************************
 */

Symbol *Dsymbol::toImport(Symbol *sym)
{
    char *id;
    char *n;
    Symbol *s;
    type *t;

    //printf("Dsymbol::toImport('%s')\n", sym->Sident);
    n = sym->Sident;
    id = (char *) alloca(6 + strlen(n) + 1 + sizeof(type_paramsize(sym->Stype))*3 + 1);
    if (sym->Stype->Tmangle == mTYman_std && tyfunc(sym->Stype->Tty))
    {
        if (config.exe == EX_WIN64)
            sprintf(id,"__imp_%s",n);
        else
            sprintf(id,"_imp__%s@%lu",n,(unsigned long)type_paramsize(sym->Stype));
    }
    else if (sym->Stype->Tmangle == mTYman_d)
    {
        sprintf(id,(config.exe == EX_WIN64) ? "__imp_%s" : "_imp_%s",n);
    }
    else
    {
        sprintf(id,(config.exe == EX_WIN64) ? "__imp__%s" : "_imp__%s",n);
    }
    t = type_alloc(TYnptr | mTYconst);
    t->Tnext = sym->Stype;
    t->Tnext->Tcount++;
    t->Tmangle = mTYman_c;
    t->Tcount++;
    s = symbol_calloc(id);
    s->Stype = t;
    s->Sclass = SCextern;
    s->Sfl = FLextern;
    slist_add(s);
    return s;
}

/*************************************
 */

<<<<<<< HEAD
Symbol *VarDeclaration::toSymbol()
{
    //printf("VarDeclaration::toSymbol(%s)\n", toChars());
    //if (needThis()) *(char*)0=0;
    assert(!needThis());
    if (!csym)
    {
        TYPE *t;
        const char *id;

        if (isDataseg())
            id = mangle();
        else
            id = ident->toChars();
        Symbol *s = symbol_calloc(id);
        s->Salignment = alignment;
        if (storage_class & STCtemp)
            s->Sflags |= SFLartifical;

        if (storage_class & (STCout | STCref))
        {
            // should be TYref, but problems in back end
            t = type_pointer(type->toCtype());
        }
        else if (storage_class & STClazy)
        {
            if (config.exe == EX_WIN64 && isParameter())
                t = type_fake(TYnptr);
            else
                t = type_fake(TYdelegate);          // Tdelegate as C type
            t->Tcount++;
        }
        else if (isParameter())
        {
            if (config.exe == EX_WIN64 && type->size(Loc()) > REGSIZE)
            {
                // should be TYref, but problems in back end
                t = type_pointer(type->toCtype());
            }
            else
            {
                t = type->toCParamtype();
                t->Tcount++;
            }
        }
        else
        {
            t = type->toCtype();
            t->Tcount++;
        }

        if (isDataseg())
        {
            if (isThreadlocal())
            {   /* Thread local storage
                 */
                TYPE *ts = t;
                ts->Tcount++;   // make sure a different t is allocated
                type_setty(&t, t->Tty | mTYthread);
                ts->Tcount--;

                if (global.params.vtls)
                {
                    char *p = loc.toChars();
                    fprintf(global.stdmsg, "%s: %s is thread local\n", p ? p : "", toChars());
                    if (p)
                        mem.free(p);
                }
            }
            s->Sclass = SCextern;
            s->Sfl = FLextern;
            slist_add(s);
            /* if it's global or static, then it needs to have a qualified but unmangled name.
             * This gives some explanation of the separation in treating name mangling.
             * It applies to PDB format, but should apply to CV as PDB derives from CV.
             *    http://msdn.microsoft.com/en-us/library/ff553493(VS.85).aspx
             */
            s->prettyIdent = toPrettyChars();
        }
        else
        {
            s->Sclass = SCauto;
            s->Sfl = FLauto;

            if (nestedrefs.dim)
            {
                /* Symbol is accessed by a nested function. Make sure
                 * it is not put in a register, and that the optimizer
                 * assumes it is modified across function calls and pointer
                 * dereferences.
                 */
                //printf("\tnested ref, not register\n");
                type_setcv(&t, t->Tty | mTYvolatile);
            }
        }

        if (ident == Id::va_argsave)
            /* __va_argsave is set outside of the realm of the optimizer,
             * so we tell the optimizer to leave it alone
             */
            type_setcv(&t, t->Tty | mTYvolatile);

        mangle_t m = 0;
        switch (linkage)
        {
            case LINKwindows:
                m = mTYman_std;
                break;

            case LINKpascal:
                m = mTYman_pas;
                break;

            case LINKc:
            case LINKobjc:
                m = mTYman_c;
                break;

            case LINKd:
                m = mTYman_d;
                break;

            case LINKcpp:
            {
                m = mTYman_cpp;

                s->Sflags |= SFLpublic;
                Dsymbol *parent = toParent();
                ClassDeclaration *cd = parent->isClassDeclaration();
                if (cd)
                {
                    ::type *tc = cd->type->toCtype();
                    s->Sscope = tc->Tnext->Ttag;
                }
                StructDeclaration *sd = parent->isStructDeclaration();
                if (sd)
                {
                    ::type *ts = sd->type->toCtype();
                    s->Sscope = ts->Ttag;
                }
                break;
            }
            default:
                printf("linkage = %d\n", linkage);
                assert(0);
        }
        type_setmangle(&t, m);
        s->Stype = t;

        csym = s;
    }
    return csym;
}

/*************************************
 */

Symbol *ClassInfoDeclaration::toSymbol()
{
    return cd->toSymbol();
}

/*************************************
 */

Symbol *TypeInfoDeclaration::toSymbol()
{
    //printf("TypeInfoDeclaration::toSymbol(%s), linkage = %d\n", toChars(), linkage);
    return VarDeclaration::toSymbol();
}

/*************************************
 */

Symbol *TypeInfoClassDeclaration::toSymbol()
{
    //printf("TypeInfoClassDeclaration::toSymbol(%s), linkage = %d\n", toChars(), linkage);
    assert(tinfo->ty == Tclass);
    TypeClass *tc = (TypeClass *)tinfo;
    return tc->sym->toSymbol();
}

/*************************************
 */

Symbol *FuncAliasDeclaration::toSymbol()
{
    return funcalias->toSymbol();
}

/*************************************
 */

Symbol *FuncDeclaration::toSymbol()
{
    if (!csym)
    {   Symbol *s;
        TYPE *t;
        const char *id;

        id = mangleExact();

        //printf("FuncDeclaration::toSymbol(%s %s)\n", kind(), toChars());
        //printf("\tid = '%s'\n", id);
        //printf("\ttype = %s\n", type->toChars());
        s = symbol_calloc(id);
        slist_add(s);

        {
            s->prettyIdent = toPrettyChars();
            s->Sclass = SCglobal;
            symbol_func(s);
            func_t *f = s->Sfunc;
            if (isVirtual() && vtblIndex != -1)
                f->Fflags |= Fvirtual;
            else if (isMember2() && isStatic())
                f->Fflags |= Fstatic;
            f->Fstartline.Slinnum = loc.linnum;
            f->Fstartline.Sfilename = (char *)loc.filename;
            if (endloc.linnum)
            {   f->Fendline.Slinnum = endloc.linnum;
                f->Fendline.Sfilename = (char *)endloc.filename;
            }
            else
            {   f->Fendline.Slinnum = loc.linnum;
                f->Fendline.Sfilename = (char *)loc.filename;
            }
            t = type->toCtype();
        }

        mangle_t msave = t->Tmangle;
        if (isMain())
        {
            t->Tty = TYnfunc;
            t->Tmangle = mTYman_c;
        }
        else
        {
            switch (linkage)
            {
                case LINKwindows:
                    t->Tmangle = mTYman_std;
                    break;

                case LINKpascal:
                    t->Tty = TYnpfunc;
                    t->Tmangle = mTYman_pas;
                    break;

                case LINKc:
                    t->Tmangle = mTYman_c;
                    break;

                case LINKd:
                    t->Tmangle = mTYman_d;
                    break;

                case LINKobjc:
                    // using C mangling only for global functions
                    t->Tmangle = isMember2() ? mTYman_d : mTYman_c;
                    break;

                case LINKcpp:
                {   t->Tmangle = mTYman_cpp;
                    if (isThis() && !global.params.is64bit && global.params.isWindows)
                    {
                        if (((TypeFunction *)type)->varargs == 1)
                            t->Tty = TYnfunc;
                        else
                            t->Tty = TYmfunc;
                    }
                    s->Sflags |= SFLpublic;
                    Dsymbol *parent = toParent();
                    ClassDeclaration *cd = parent->isClassDeclaration();
                    if (cd)
                    {
                        ::type *tc = cd->type->toCtype();
                        s->Sscope = tc->Tnext->Ttag;
                    }
                    StructDeclaration *sd = parent->isStructDeclaration();
                    if (sd)
                    {
                        ::type *ts = sd->type->toCtype();
                        s->Sscope = ts->Ttag;
                    }
                    if (isCtorDeclaration())
                        s->Sfunc->Fflags |= Fctor;
                    if (isDtorDeclaration())
                        s->Sfunc->Fflags |= Fdtor;
                    break;
                }
                default:
                    printf("linkage = %d\n", linkage);
                    assert(0);
            }
        }
        if (msave)
            assert(msave == t->Tmangle);
        //printf("Tty = %x, mangle = x%x\n", t->Tty, t->Tmangle);
        t->Tcount++;
        s->Stype = t;
        //s->Sfielddef = this;

        csym = s;
    }
    return csym;
}

/*************************************
 */

=======
>>>>>>> 4fbe9f4e
Symbol *FuncDeclaration::toThunkSymbol(int offset)
{
    toSymbol(this);

    Symbol *sthunk = symbol_generate(SCstatic, csym->Stype);
    sthunk->Sflags |= SFLimplem;
    cod3_thunk(sthunk, csym, 0, TYnptr, -offset, -1, 0);
    return sthunk;
}


/**************************************
 * Fake a struct symbol.
 */

Classsym *fake_classsym(Identifier *id)
{
    TYPE *t = type_struct_class(id->toChars(),8,0,
        NULL,NULL,
        false, false, true);

    t->Ttag->Sstruct->Sflags = STRglobal;
    t->Tflags |= TFsizeunknown | TFforward;
    assert(t->Tmangle == 0);
    t->Tmangle = mTYman_d;
    return t->Ttag;
}

/*************************************
 * This is accessible via the ClassData, but since it is frequently
 * needed directly (like for rtti comparisons), make it directly accessible.
 */

Symbol *ClassDeclaration::toVtblSymbol()
{
    if (!vtblsym)
    {
        Symbol *s;
        TYPE *t;

        if (!csym)
            toSymbol(this);

        t = type_allocn(TYnptr | mTYconst, tsvoid);
        t->Tmangle = mTYman_d;
        s = toSymbolX("__vtbl", SCextern, t, "Z");
        s->Sflags |= SFLnodebug;
        s->Sfl = FLextern;
        vtblsym = s;
        slist_add(s);
    }
    return vtblsym;
}

/**********************************
 * Create the static initializer for the struct/class.
 */

Symbol *AggregateDeclaration::toInitializer()
{
    if (!sinit)
    {
        Classsym *stag = fake_classsym(Id::ClassInfo);
        Symbol *s = toSymbolX("__init", SCextern, stag->Stype, "Z");
        s->Sfl = FLextern;
        s->Sflags |= SFLnodebug;
        StructDeclaration *sd = isStructDeclaration();
        if (sd)
            s->Salignment = sd->alignment;
        slist_add(s);
        sinit = s;
    }
    return sinit;
}

Symbol *TypedefDeclaration::toInitializer()
{
    if (!sinit)
    {
        Classsym *stag = fake_classsym(Id::ClassInfo);
        Symbol *s = toSymbolX("__init", SCextern, stag->Stype, "Z");
        s->Sfl = FLextern;
        s->Sflags |= SFLnodebug;
        slist_add(s);
        sinit = s;
    }
    return sinit;
}

Symbol *EnumDeclaration::toInitializer()
{
    if (!sinit)
    {
        Classsym *stag = fake_classsym(Id::ClassInfo);
        Identifier *ident_save = ident;
        if (!ident)
            ident = Lexer::uniqueId("__enum");
        Symbol *s = toSymbolX("__init", SCextern, stag->Stype, "Z");
        ident = ident_save;
        s->Sfl = FLextern;
        s->Sflags |= SFLnodebug;
        slist_add(s);
        sinit = s;
    }
    return sinit;
}


/******************************************
 */

Symbol *Module::toModuleAssert()
{
    if (!massert)
    {
        type *t = type_function(TYjfunc, NULL, 0, false, tsvoid);
        t->Tmangle = mTYman_d;

        massert = toSymbolX("__assert", SCextern, t, "FiZv");
        massert->Sfl = FLextern;
        massert->Sflags |= SFLnodebug;
        slist_add(massert);
    }
    return massert;
}

Symbol *Module::toModuleUnittest()
{
    if (!munittest)
    {
        type *t = type_function(TYjfunc, NULL, 0, false, tsvoid);
        t->Tmangle = mTYman_d;

        munittest = toSymbolX("__unittest_fail", SCextern, t, "FiZv");
        munittest->Sfl = FLextern;
        munittest->Sflags |= SFLnodebug;
        slist_add(munittest);
    }
    return munittest;
}

/******************************************
 */

Symbol *Module::toModuleArray()
{
    if (!marray)
    {
        type *t = type_function(TYjfunc, NULL, 0, false, tsvoid);
        t->Tmangle = mTYman_d;

        marray = toSymbolX("__array", SCextern, t, "Z");
        marray->Sfl = FLextern;
        marray->Sflags |= SFLnodebug;
        slist_add(marray);
    }
    return marray;
}

/********************************************
 * Determine the right symbol to look up
 * an associative array element.
 * Input:
 *      flags   0       don't add value signature
 *              1       add value signature
 */

Symbol *TypeAArray::aaGetSymbol(const char *func, int flags)
{
#ifdef DEBUG
        assert((flags & ~1) == 0);
#endif

        // Dumb linear symbol table - should use associative array!
        static Symbols *sarray = NULL;

        //printf("aaGetSymbol(func = '%s', flags = %d, key = %p)\n", func, flags, key);
        char *id = (char *)alloca(3 + strlen(func) + 1);
        sprintf(id, "_aa%s", func);
        if (!sarray)
            sarray = Symbols_create();

        // See if symbol is already in sarray
        for (size_t i = 0; i < sarray->dim; i++)
        {   Symbol *s = (*sarray)[i];
            if (strcmp(id, s->Sident) == 0)
            {
#ifdef DEBUG
                assert(s);
#endif
                return s;                       // use existing Symbol
            }
        }

        // Create new Symbol

        Symbol *s = symbol_calloc(id);
        slist_add(s);
        s->Sclass = SCextern;
        s->Ssymnum = -1;
        symbol_func(s);

        type *t = type_function(TYnfunc, NULL, 0, false, Type_toCtype(next));
        t->Tmangle = mTYman_c;
        s->Stype = t;

        sarray->push(s);                        // remember it
        return s;
}

/*****************************************************/
/*                   CTFE stuff                      */
/*****************************************************/

Symbol* StructLiteralExp::toSymbol()
{
    if (sym) return sym;
    TYPE *t = type_alloc(TYint);
    t->Tcount++;
    Symbol *s = symbol_calloc("internal");
    s->Sclass = SCstatic;
    s->Sfl = FLextern;
    s->Sflags |= SFLnodebug;
    s->Stype = t;
    sym = s;
    dt_t *d = NULL;
    toDt(&d);
    s->Sdt = d;
    slist_add(s);
    outdata(s);
    return sym;
}

Symbol* ClassReferenceExp::toSymbol()
{
    if (value->sym) return value->sym;
    TYPE *t = type_alloc(TYint);
    t->Tcount++;
    Symbol *s = symbol_calloc("internal");
    s->Sclass = SCstatic;
    s->Sfl = FLextern;
    s->Sflags |= SFLnodebug;
    s->Stype = t;
    value->sym = s;
    dt_t *d = NULL;
    ClassReferenceExp_toInstanceDt(this, &d);
    s->Sdt = d;
    slist_add(s);
    outdata(s);
    return value->sym;
}<|MERGE_RESOLUTION|>--- conflicted
+++ resolved
@@ -497,320 +497,6 @@
 /*************************************
  */
 
-<<<<<<< HEAD
-Symbol *VarDeclaration::toSymbol()
-{
-    //printf("VarDeclaration::toSymbol(%s)\n", toChars());
-    //if (needThis()) *(char*)0=0;
-    assert(!needThis());
-    if (!csym)
-    {
-        TYPE *t;
-        const char *id;
-
-        if (isDataseg())
-            id = mangle();
-        else
-            id = ident->toChars();
-        Symbol *s = symbol_calloc(id);
-        s->Salignment = alignment;
-        if (storage_class & STCtemp)
-            s->Sflags |= SFLartifical;
-
-        if (storage_class & (STCout | STCref))
-        {
-            // should be TYref, but problems in back end
-            t = type_pointer(type->toCtype());
-        }
-        else if (storage_class & STClazy)
-        {
-            if (config.exe == EX_WIN64 && isParameter())
-                t = type_fake(TYnptr);
-            else
-                t = type_fake(TYdelegate);          // Tdelegate as C type
-            t->Tcount++;
-        }
-        else if (isParameter())
-        {
-            if (config.exe == EX_WIN64 && type->size(Loc()) > REGSIZE)
-            {
-                // should be TYref, but problems in back end
-                t = type_pointer(type->toCtype());
-            }
-            else
-            {
-                t = type->toCParamtype();
-                t->Tcount++;
-            }
-        }
-        else
-        {
-            t = type->toCtype();
-            t->Tcount++;
-        }
-
-        if (isDataseg())
-        {
-            if (isThreadlocal())
-            {   /* Thread local storage
-                 */
-                TYPE *ts = t;
-                ts->Tcount++;   // make sure a different t is allocated
-                type_setty(&t, t->Tty | mTYthread);
-                ts->Tcount--;
-
-                if (global.params.vtls)
-                {
-                    char *p = loc.toChars();
-                    fprintf(global.stdmsg, "%s: %s is thread local\n", p ? p : "", toChars());
-                    if (p)
-                        mem.free(p);
-                }
-            }
-            s->Sclass = SCextern;
-            s->Sfl = FLextern;
-            slist_add(s);
-            /* if it's global or static, then it needs to have a qualified but unmangled name.
-             * This gives some explanation of the separation in treating name mangling.
-             * It applies to PDB format, but should apply to CV as PDB derives from CV.
-             *    http://msdn.microsoft.com/en-us/library/ff553493(VS.85).aspx
-             */
-            s->prettyIdent = toPrettyChars();
-        }
-        else
-        {
-            s->Sclass = SCauto;
-            s->Sfl = FLauto;
-
-            if (nestedrefs.dim)
-            {
-                /* Symbol is accessed by a nested function. Make sure
-                 * it is not put in a register, and that the optimizer
-                 * assumes it is modified across function calls and pointer
-                 * dereferences.
-                 */
-                //printf("\tnested ref, not register\n");
-                type_setcv(&t, t->Tty | mTYvolatile);
-            }
-        }
-
-        if (ident == Id::va_argsave)
-            /* __va_argsave is set outside of the realm of the optimizer,
-             * so we tell the optimizer to leave it alone
-             */
-            type_setcv(&t, t->Tty | mTYvolatile);
-
-        mangle_t m = 0;
-        switch (linkage)
-        {
-            case LINKwindows:
-                m = mTYman_std;
-                break;
-
-            case LINKpascal:
-                m = mTYman_pas;
-                break;
-
-            case LINKc:
-            case LINKobjc:
-                m = mTYman_c;
-                break;
-
-            case LINKd:
-                m = mTYman_d;
-                break;
-
-            case LINKcpp:
-            {
-                m = mTYman_cpp;
-
-                s->Sflags |= SFLpublic;
-                Dsymbol *parent = toParent();
-                ClassDeclaration *cd = parent->isClassDeclaration();
-                if (cd)
-                {
-                    ::type *tc = cd->type->toCtype();
-                    s->Sscope = tc->Tnext->Ttag;
-                }
-                StructDeclaration *sd = parent->isStructDeclaration();
-                if (sd)
-                {
-                    ::type *ts = sd->type->toCtype();
-                    s->Sscope = ts->Ttag;
-                }
-                break;
-            }
-            default:
-                printf("linkage = %d\n", linkage);
-                assert(0);
-        }
-        type_setmangle(&t, m);
-        s->Stype = t;
-
-        csym = s;
-    }
-    return csym;
-}
-
-/*************************************
- */
-
-Symbol *ClassInfoDeclaration::toSymbol()
-{
-    return cd->toSymbol();
-}
-
-/*************************************
- */
-
-Symbol *TypeInfoDeclaration::toSymbol()
-{
-    //printf("TypeInfoDeclaration::toSymbol(%s), linkage = %d\n", toChars(), linkage);
-    return VarDeclaration::toSymbol();
-}
-
-/*************************************
- */
-
-Symbol *TypeInfoClassDeclaration::toSymbol()
-{
-    //printf("TypeInfoClassDeclaration::toSymbol(%s), linkage = %d\n", toChars(), linkage);
-    assert(tinfo->ty == Tclass);
-    TypeClass *tc = (TypeClass *)tinfo;
-    return tc->sym->toSymbol();
-}
-
-/*************************************
- */
-
-Symbol *FuncAliasDeclaration::toSymbol()
-{
-    return funcalias->toSymbol();
-}
-
-/*************************************
- */
-
-Symbol *FuncDeclaration::toSymbol()
-{
-    if (!csym)
-    {   Symbol *s;
-        TYPE *t;
-        const char *id;
-
-        id = mangleExact();
-
-        //printf("FuncDeclaration::toSymbol(%s %s)\n", kind(), toChars());
-        //printf("\tid = '%s'\n", id);
-        //printf("\ttype = %s\n", type->toChars());
-        s = symbol_calloc(id);
-        slist_add(s);
-
-        {
-            s->prettyIdent = toPrettyChars();
-            s->Sclass = SCglobal;
-            symbol_func(s);
-            func_t *f = s->Sfunc;
-            if (isVirtual() && vtblIndex != -1)
-                f->Fflags |= Fvirtual;
-            else if (isMember2() && isStatic())
-                f->Fflags |= Fstatic;
-            f->Fstartline.Slinnum = loc.linnum;
-            f->Fstartline.Sfilename = (char *)loc.filename;
-            if (endloc.linnum)
-            {   f->Fendline.Slinnum = endloc.linnum;
-                f->Fendline.Sfilename = (char *)endloc.filename;
-            }
-            else
-            {   f->Fendline.Slinnum = loc.linnum;
-                f->Fendline.Sfilename = (char *)loc.filename;
-            }
-            t = type->toCtype();
-        }
-
-        mangle_t msave = t->Tmangle;
-        if (isMain())
-        {
-            t->Tty = TYnfunc;
-            t->Tmangle = mTYman_c;
-        }
-        else
-        {
-            switch (linkage)
-            {
-                case LINKwindows:
-                    t->Tmangle = mTYman_std;
-                    break;
-
-                case LINKpascal:
-                    t->Tty = TYnpfunc;
-                    t->Tmangle = mTYman_pas;
-                    break;
-
-                case LINKc:
-                    t->Tmangle = mTYman_c;
-                    break;
-
-                case LINKd:
-                    t->Tmangle = mTYman_d;
-                    break;
-
-                case LINKobjc:
-                    // using C mangling only for global functions
-                    t->Tmangle = isMember2() ? mTYman_d : mTYman_c;
-                    break;
-
-                case LINKcpp:
-                {   t->Tmangle = mTYman_cpp;
-                    if (isThis() && !global.params.is64bit && global.params.isWindows)
-                    {
-                        if (((TypeFunction *)type)->varargs == 1)
-                            t->Tty = TYnfunc;
-                        else
-                            t->Tty = TYmfunc;
-                    }
-                    s->Sflags |= SFLpublic;
-                    Dsymbol *parent = toParent();
-                    ClassDeclaration *cd = parent->isClassDeclaration();
-                    if (cd)
-                    {
-                        ::type *tc = cd->type->toCtype();
-                        s->Sscope = tc->Tnext->Ttag;
-                    }
-                    StructDeclaration *sd = parent->isStructDeclaration();
-                    if (sd)
-                    {
-                        ::type *ts = sd->type->toCtype();
-                        s->Sscope = ts->Ttag;
-                    }
-                    if (isCtorDeclaration())
-                        s->Sfunc->Fflags |= Fctor;
-                    if (isDtorDeclaration())
-                        s->Sfunc->Fflags |= Fdtor;
-                    break;
-                }
-                default:
-                    printf("linkage = %d\n", linkage);
-                    assert(0);
-            }
-        }
-        if (msave)
-            assert(msave == t->Tmangle);
-        //printf("Tty = %x, mangle = x%x\n", t->Tty, t->Tmangle);
-        t->Tcount++;
-        s->Stype = t;
-        //s->Sfielddef = this;
-
-        csym = s;
-    }
-    return csym;
-}
-
-/*************************************
- */
-
-=======
->>>>>>> 4fbe9f4e
 Symbol *FuncDeclaration::toThunkSymbol(int offset)
 {
     toSymbol(this);
