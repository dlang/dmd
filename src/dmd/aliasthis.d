--- conflicted
+++ resolved
@@ -78,19 +78,12 @@
  *      sc = context
  *      e = expression forming the `this`
  *      gag = if true do not print errors, return null instead
-<<<<<<< HEAD
- * Returns:
- *      Expression that is `e.aliasthis`
- */
-Expression resolveAliasThis(Scope* sc, Expression e, bool gag = false)
-=======
  *      findOnly = don't do further processing like resolving properties,
  *                 i.e. just return plain dotExp() result.
  * Returns:
  *      Expression that is `e.aliasthis`
  */
 Expression resolveAliasThis(Scope* sc, Expression e, bool gag = false, bool findOnly = false)
->>>>>>> 46b71ce4
 {
     import dmd.typesem : dotExp;
     for (AggregateDeclaration ad = isAggregate(e.type); ad;)
