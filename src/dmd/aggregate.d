/**
 * Defines a `Dsymbol` representing an aggregate, which is a `struct`, `union` or `class`.
 *
 * Specification: $(LINK2 https://dlang.org/spec/struct.html, Structs, Unions),
 *                $(LINK2 https://dlang.org/spec/class.html, Class).
 *
 * Copyright:   Copyright (C) 1999-2022 by The D Language Foundation, All Rights Reserved
 * Authors:     $(LINK2 https://www.digitalmars.com, Walter Bright)
 * License:     $(LINK2 https://www.boost.org/LICENSE_1_0.txt, Boost License 1.0)
 * Source:      $(LINK2 https://github.com/dlang/dmd/blob/master/src/dmd/aggregate.d, _aggregate.d)
 * Documentation:  https://dlang.org/phobos/dmd_aggregate.html
 * Coverage:    https://codecov.io/gh/dlang/dmd/src/master/src/dmd/aggregate.d
 */

module dmd.aggregate;

import core.stdc.stdio;
import core.checkedint;

import dmd.aliasthis;
import dmd.apply;
import dmd.arraytypes;
import dmd.astenums;
import dmd.attrib;
import dmd.declaration;
import dmd.dscope;
import dmd.dstruct;
import dmd.dsymbol;
import dmd.dsymbolsem;
import dmd.dtemplate;
import dmd.errors;
import dmd.expression;
import dmd.func;
import dmd.globals;
import dmd.id;
import dmd.identifier;
import dmd.mtype;
import dmd.tokens;
import dmd.typesem : defaultInit;
import dmd.visitor;

/**
 * The ClassKind enum is used in AggregateDeclaration AST nodes to
 * specify the linkage type of the struct/class/interface or if it
 * is an anonymous class. If the class is anonymous it is also
 * considered to be a D class.
 */
enum ClassKind : ubyte
{
    /// the aggregate is a d(efault) class
    d,
    /// the aggregate is a C++ struct/class/interface
    cpp,
    /// the aggregate is an Objective-C class/interface
    objc,
    /// the aggregate is a C struct
    c,
}

/**
 * Give a nice string for a class kind for error messages
 * Params:
 *     c = class kind
 * Returns:
 *     0-terminated string for `c`
 */
const(char)* toChars(ClassKind c)
{
    final switch (c)
    {
        case ClassKind.d:
            return "D";
        case ClassKind.cpp:
            return "C++";
        case ClassKind.objc:
            return "Objective-C";
        case ClassKind.c:
            return "C";
    }
}

/**
 * If an aggregate has a pargma(mangle, ...) this holds the information
 * to mangle.
 */
struct MangleOverride
{
    Dsymbol agg;   // The symbol to copy template parameters from (if any)
    Identifier id; // the name to override the aggregate's with, defaults to agg.ident
}

/***********************************************************
 * Abstract aggregate as a common ancestor for Class- and StructDeclaration.
 */
extern (C++) abstract class AggregateDeclaration : ScopeDsymbol
{
    Type type;                  ///
    StorageClass storage_class; ///
    uint structsize;            /// size of struct
    uint alignsize;             /// size of struct for alignment purposes
    VarDeclarations fields;     /// VarDeclaration fields
    Dsymbol deferred;           /// any deferred semantic2() or semantic3() symbol

    /// specifies whether this is a D, C++, Objective-C or anonymous struct/class/interface
    ClassKind classKind;
    /// Specify whether to mangle the aggregate as a `class` or a `struct`
    /// This information is used by the MSVC mangler
    /// Only valid for class and struct. TODO: Merge with ClassKind ?
    CPPMANGLE cppmangle;

    /// overridden symbol with pragma(mangle, "...") if not null
    MangleOverride* mangleOverride;

    /**
     * !=null if is nested
     * pointing to the dsymbol that directly enclosing it.
     * 1. The function that enclosing it (nested struct and class)
     * 2. The class that enclosing it (nested class only)
     * 3. If enclosing aggregate is template, its enclosing dsymbol.
     *
     * See AggregateDeclaraton::makeNested for the details.
     */
    Dsymbol enclosing;

    VarDeclaration vthis;   /// 'this' parameter if this aggregate is nested
    VarDeclaration vthis2;  /// 'this' parameter if this aggregate is a template and is nested

    // Special member functions
    FuncDeclarations invs;  /// Array of invariants
    FuncDeclaration inv;    /// Merged invariant calling all members of invs

    /// CtorDeclaration or TemplateDeclaration
    Dsymbol ctor;

    /// default constructor - should have no arguments, because
    /// it would be stored in TypeInfo_Class.defaultConstructor
    CtorDeclaration defaultCtor;

    AliasThis aliasthis;    /// forward unresolved lookups to aliasthis

    DtorDeclarations userDtors; /// user-defined destructors (`~this()`) - mixins can yield multiple ones
    DtorDeclaration aggrDtor;   /// aggregate destructor calling userDtors and fieldDtor (and base class aggregate dtor for C++ classes)
    DtorDeclaration dtor;       /// the aggregate destructor exposed as `__xdtor` alias
                                /// (same as aggrDtor, except for C++ classes with virtual dtor on Windows)
    DtorDeclaration tidtor;     /// aggregate destructor used in TypeInfo (must have extern(D) ABI)
    DtorDeclaration fieldDtor;  /// function destructing (non-inherited) fields

    Expression getRTInfo;   /// pointer to GC info generated by object.RTInfo(this)

    ///
    Visibility visibility;
    bool noDefaultCtor;             /// no default construction
    bool disableNew;                /// disallow allocations using `new`
    Sizeok sizeok = Sizeok.none;    /// set when structsize contains valid data

    final extern (D) this(const ref Loc loc, Identifier id)
    {
        super(loc, id);
        visibility = Visibility(Visibility.Kind.public_);
    }

    /***************************************
     * Create a new scope from sc.
     * semantic, semantic2 and semantic3 will use this for aggregate members.
     */
    Scope* newScope(Scope* sc)
    {
        auto sc2 = sc.push(this);
        sc2.stc &= STC.flowThruAggregate;
        sc2.parent = this;
        sc2.inunion = isUnionDeclaration();
        sc2.visibility = Visibility(Visibility.Kind.public_);
        sc2.explicitVisibility = 0;
        sc2.aligndecl = null;
        sc2.userAttribDecl = null;
        sc2.namespace = null;
        return sc2;
    }

    override final void setScope(Scope* sc)
    {
        // Might need a scope to resolve forward references. The check for
        // semanticRun prevents unnecessary setting of _scope during deferred
        // setScope phases for aggregates which already finished semantic().
        // See https://issues.dlang.org/show_bug.cgi?id=16607
        if (semanticRun < PASS.semanticdone)
            ScopeDsymbol.setScope(sc);
    }

    /***************************************
     * Returns:
     *      The total number of fields minus the number of hidden fields.
     */
    final size_t nonHiddenFields()
    {
        return fields.dim - isNested() - (vthis2 !is null);
    }

    /***************************************
     * Collect all instance fields, then determine instance size.
     * Returns:
     *      false if failed to determine the size.
     */
    final bool determineSize(const ref Loc loc)
    {
        //printf("AggregateDeclaration::determineSize() %s, sizeok = %d\n", toChars(), sizeok);

        // The previous instance size finalizing had:
        if (type.ty == Terror)
            return false;   // failed already
        if (sizeok == Sizeok.done)
            return true;    // succeeded

        if (!members)
        {
            error(loc, "unknown size");
            return false;
        }

        if (_scope)
            dsymbolSemantic(this, null);

        // Determine the instance size of base class first.
        if (auto cd = isClassDeclaration())
        {
            cd = cd.baseClass;
            if (cd && !cd.determineSize(loc))
                goto Lfail;
        }

        // Determine instance fields when sizeok == Sizeok.none
        if (!this.determineFields())
            goto Lfail;
        if (sizeok != Sizeok.done)
            finalizeSize();

        // this aggregate type has:
        if (type.ty == Terror)
            return false;   // marked as invalid during the finalizing.
        if (sizeok == Sizeok.done)
            return true;    // succeeded to calculate instance size.

    Lfail:
        // There's unresolvable forward reference.
        if (type != Type.terror)
            error(loc, "no size because of forward reference");
        // Don't cache errors from speculative semantic, might be resolvable later.
        // https://issues.dlang.org/show_bug.cgi?id=16574
        if (!global.gag)
        {
            type = Type.terror;
            errors = true;
        }
        return false;
    }

    abstract void finalizeSize();

    override final uinteger_t size(const ref Loc loc)
    {
        //printf("+AggregateDeclaration::size() %s, scope = %p, sizeok = %d\n", toChars(), _scope, sizeok);
        bool ok = determineSize(loc);
        //printf("-AggregateDeclaration::size() %s, scope = %p, sizeok = %d\n", toChars(), _scope, sizeok);
        return ok ? structsize : SIZE_INVALID;
    }

    /***************************************
     * Calculate field[i].overlapped and overlapUnsafe, and check that all of explicit
     * field initializers have unique memory space on instance.
     * Returns:
     *      true if any errors happen.
     */
    extern (D) final bool checkOverlappedFields()
    {
        //printf("AggregateDeclaration::checkOverlappedFields() %s\n", toChars());
        assert(sizeok == Sizeok.done);
        size_t nfields = fields.dim;
        if (isNested())
        {
            auto cd = isClassDeclaration();
            if (!cd || !cd.baseClass || !cd.baseClass.isNested())
                nfields--;
            if (vthis2 && !(cd && cd.baseClass && cd.baseClass.vthis2))
                nfields--;
        }
        bool errors = false;

        // Fill in missing any elements with default initializers
        foreach (i; 0 .. nfields)
        {
            auto vd = fields[i];
            if (vd.errors)
            {
                errors = true;
                continue;
            }

            const vdIsVoidInit = vd._init && vd._init.isVoidInitializer();

            // Find overlapped fields with the hole [vd.offset .. vd.offset.size()].
            foreach (j; 0 .. nfields)
            {
                if (i == j)
                    continue;
                auto v2 = fields[j];
                if (v2.errors)
                {
                    errors = true;
                    continue;
                }
                if (!vd.isOverlappedWith(v2))
                    continue;

                // vd and v2 are overlapping.
                vd.overlapped = true;
                v2.overlapped = true;

                if (!MODimplicitConv(vd.type.mod, v2.type.mod))
                    v2.overlapUnsafe = true;
                if (!MODimplicitConv(v2.type.mod, vd.type.mod))
                    vd.overlapUnsafe = true;

                if (i > j)
                    continue;

                if (!v2._init)
                    continue;

                if (v2._init.isVoidInitializer())
                    continue;

                if (vd._init && !vdIsVoidInit && v2._init)
                {
                    .error(loc, "overlapping default initialization for field `%s` and `%s`", v2.toChars(), vd.toChars());
                    errors = true;
                }
                else if (v2._init && i < j)
                {
                    .error(v2.loc, "union field `%s` with default initialization `%s` must be before field `%s`",
                        v2.toChars(), v2._init.toChars(), vd.toChars());
                    errors = true;
                }
            }
        }
        return errors;
    }

    /***************************************
     * Fill out remainder of elements[] with default initializers for fields[].
     * Params:
     *      loc         = location
     *      elements    = explicit arguments which given to construct object.
     *      ctorinit    = true if the elements will be used for default initialization.
     * Returns:
     *      false if any errors occur.
     *      Otherwise, returns true and the missing arguments will be pushed in elements[].
     */
    final bool fill(const ref Loc loc, Expressions* elements, bool ctorinit)
    {
        //printf("AggregateDeclaration::fill() %s\n", toChars());
        assert(sizeok == Sizeok.done);
        assert(elements);
        const nfields = nonHiddenFields();
        bool errors = false;

        size_t dim = elements.dim;
        elements.setDim(nfields);
        foreach (size_t i; dim .. nfields)
            (*elements)[i] = null;

        // Fill in missing any elements with default initializers
        foreach (i; 0 .. nfields)
        {
            if ((*elements)[i])
                continue;

            auto vd = fields[i];
            auto vx = vd;
            if (vd._init && vd._init.isVoidInitializer())
                vx = null;

            // Find overlapped fields with the hole [vd.offset .. vd.offset.size()].
            size_t fieldi = i;
            foreach (j; 0 .. nfields)
            {
                if (i == j)
                    continue;
                auto v2 = fields[j];
                if (!vd.isOverlappedWith(v2))
                    continue;

                if ((*elements)[j])
                {
                    vx = null;
                    break;
                }
                if (v2._init && v2._init.isVoidInitializer())
                    continue;

                version (all)
                {
                    /* Prefer first found non-void-initialized field
                     * union U { int a; int b = 2; }
                     * U u;    // Error: overlapping initialization for field a and b
                     */
                    if (!vx)
                    {
                        vx = v2;
                        fieldi = j;
                    }
                    else if (v2._init)
                    {
                        .error(loc, "overlapping initialization for field `%s` and `%s`", v2.toChars(), vd.toChars());
                        errors = true;
                    }
                }
                else
                {
                    // fixes https://issues.dlang.org/show_bug.cgi?id=1432 by enabling this path always

                    /* Prefer explicitly initialized field
                     * union U { int a; int b = 2; }
                     * U u;    // OK (u.b == 2)
                     */
                    if (!vx || !vx._init && v2._init)
                    {
                        vx = v2;
                        fieldi = j;
                    }
                    else if (vx != vd && !vx.isOverlappedWith(v2))
                    {
                        // Both vx and v2 fills vd, but vx and v2 does not overlap
                    }
                    else if (vx._init && v2._init)
                    {
                        .error(loc, "overlapping default initialization for field `%s` and `%s`",
                            v2.toChars(), vd.toChars());
                        errors = true;
                    }
                    else
                        assert(vx._init || !vx._init && !v2._init);
                }
            }
            if (vx)
            {
                Expression e;
                if (vx.type.size() == 0)
                {
                    e = null;
                }
                else if (vx._init)
                {
                    assert(!vx._init.isVoidInitializer());
                    if (vx.inuse)   // https://issues.dlang.org/show_bug.cgi?id=18057
                    {
                        vx.error(loc, "recursive initialization of field");
                        errors = true;
                    }
                    else
                        e = vx.getConstInitializer(false);
                }
                else
                {
                    if ((vx.storage_class & STC.nodefaultctor) && !ctorinit)
                    {
                        .error(loc, "field `%s.%s` must be initialized because it has no default constructor",
                            type.toChars(), vx.toChars());
                        errors = true;
                    }
                    /* https://issues.dlang.org/show_bug.cgi?id=12509
                     * Get the element of static array type.
                     */
                    Type telem = vx.type;
                    if (telem.ty == Tsarray)
                    {
                        /* We cannot use Type::baseElemOf() here.
                         * If the bottom of the Tsarray is an enum type, baseElemOf()
                         * will return the base of the enum, and its default initializer
                         * would be different from the enum's.
                         */
                        TypeSArray tsa;
                        while ((tsa = telem.toBasetype().isTypeSArray()) !is null)
                            telem = tsa.next;
                        if (telem.ty == Tvoid)
                            telem = Type.tuns8.addMod(telem.mod);
                    }
                    if (telem.needsNested() && ctorinit)
                        e = telem.defaultInit(loc);
                    else
                        e = telem.defaultInitLiteral(loc);
                }
                (*elements)[fieldi] = e;
            }
        }
        foreach (e; *elements)
        {
            if (e && e.op == EXP.error)
                return false;
        }

        return !errors;
    }

    /****************************
     * Do byte or word alignment as necessary.
     * Align sizes of 0, as we may not know array sizes yet.
     * Params:
     *   alignment = struct alignment that is in effect
     *   memalignsize = natural alignment of field
     *   poffset = pointer to offset to be aligned
     */
    extern (D) static void alignmember(structalign_t alignment, uint memalignsize, uint* poffset) pure nothrow @safe
    {
        //debug printf("alignment = %u %d, size = %u, offset = %u\n", alignment.get(), alignment.isPack(), memalignsize, *poffset);
        uint alignvalue;

        if (alignment.isDefault())
        {
            // Alignment in Target::fieldalignsize must match what the
            // corresponding C compiler's default alignment behavior is.
            alignvalue = memalignsize;
        }
        else if (alignment.isPack())    // #pragma pack semantics
        {
            alignvalue = alignment.get();
            if (memalignsize < alignvalue)
                alignvalue = memalignsize;      // align to min(memalignsize, alignment)
        }
        else if (alignment.get() > 1)
        {
            // Align on alignment boundary, which must be a positive power of 2
            alignvalue = alignment.get();
        }
        else
            return;

        assert(alignvalue > 0 && !(alignvalue & (alignvalue - 1)));
        *poffset = (*poffset + alignvalue - 1) & ~(alignvalue - 1);
    }

    /****************************************
     * Place a field (mem) into an aggregate (agg), which can be a struct, union or class
     * Params:
     *    nextoffset    = location just past the end of the previous field in the aggregate.
     *                    Updated to be just past the end of this field to be placed, i.e. the future nextoffset
     *    memsize       = size of field
     *    memalignsize  = natural alignment of field
     *    alignment     = alignment in effect for this field
     *    paggsize      = size of aggregate (updated)
     *    paggalignsize = alignment of aggregate (updated)
     *    isunion       = the aggregate is a union
     * Returns:
     *    aligned offset to place field at
     *
     */
    extern (D) static uint placeField(Dsymbol ds, uint* nextoffset, uint memsize, uint memalignsize,
        structalign_t alignment, uint* paggsize, uint* paggalignsize, bool isunion)
    {
        uint ofs = *nextoffset;

        const uint actualAlignment =
            alignment.isDefault() || alignment.isPack() && memalignsize < alignment.get()
                        ? memalignsize : alignment.get();

        // Ensure no overflow
        bool overflow;
        const sz = addu(memsize, actualAlignment, overflow);
        addu(ofs, sz, overflow);
        if (overflow) assert(0);

        // Skip no-op for noreturn without custom aligment
<<<<<<< HEAD
        if (memsize != 0 || !alignment.isDefault())
        {
            const pofs = ofs;
=======
        if (memalignsize != 0 || !alignment.isDefault())
>>>>>>> 821ed393
            alignmember(alignment, memalignsize, &ofs);
            if (global.params.vpadding)
                if (pofs != ofs)
                {
                    const pad = ofs - pofs;
                    // TOOD: warn about field padding at end of `isStructDeclaration`
                    ds.loc.message("vpadding: Aligning field `%s.%s` to offset %u bytes wastes %u byte%s",
                                   ds.parent.toChars(), ds.toChars(), ofs, pad, (pad >= 2 ? "s" : "").ptr);
                }
        }

        uint memoffset = ofs;
        ofs += memsize;
        if (ofs > *paggsize)
            *paggsize = ofs;
        if (!isunion)
            *nextoffset = ofs;

        if (*paggalignsize < actualAlignment)
            *paggalignsize = actualAlignment;

        return memoffset;
    }

    override final Type getType()
    {
        /* Apply storage classes to forward references. (Issue 22254)
         * Note: Avoid interfaces for now. Implementing qualifiers on interface
         * definitions exposed some issues in their TypeInfo generation in DMD.
         * Related PR: https://github.com/dlang/dmd/pull/13312
         */
        if (semanticRun == PASS.initial && !isInterfaceDeclaration())
        {
            auto stc = storage_class;
            if (_scope)
                stc |= _scope.stc;
            type = type.addSTC(stc);
        }
        return type;
    }

    // is aggregate deprecated?
    override final bool isDeprecated() const
    {
        return !!(this.storage_class & STC.deprecated_);
    }

    /// Flag this aggregate as deprecated
    final void setDeprecated()
    {
        this.storage_class |= STC.deprecated_;
    }

    /****************************************
     * Returns true if there's an extra member which is the 'this'
     * pointer to the enclosing context (enclosing aggregate or function)
     */
    final bool isNested() const
    {
        return enclosing !is null;
    }

    /* Append vthis field (this.tupleof[$-1]) to make this aggregate type nested.
     */
    extern (D) final void makeNested()
    {
        if (enclosing) // if already nested
            return;
        if (sizeok == Sizeok.done)
            return;
        if (isUnionDeclaration() || isInterfaceDeclaration())
            return;
        if (storage_class & STC.static_)
            return;

        // If nested struct, add in hidden 'this' pointer to outer scope
        auto s = toParentLocal();
        if (!s)
            s = toParent2();
        if (!s)
            return;
        Type t = null;
        if (auto fd = s.isFuncDeclaration())
        {
            enclosing = fd;

            /* https://issues.dlang.org/show_bug.cgi?id=14422
             * If a nested class parent is a function, its
             * context pointer (== `outer`) should be void* always.
             */
            t = Type.tvoidptr;
        }
        else if (auto ad = s.isAggregateDeclaration())
        {
            if (isClassDeclaration() && ad.isClassDeclaration())
            {
                enclosing = ad;
            }
            else if (isStructDeclaration())
            {
                if (auto ti = ad.parent.isTemplateInstance())
                {
                    enclosing = ti.enclosing;
                }
            }
            t = ad.handleType();
        }
        if (enclosing)
        {
            //printf("makeNested %s, enclosing = %s\n", toChars(), enclosing.toChars());
            assert(t);
            if (t.ty == Tstruct)
                t = Type.tvoidptr; // t should not be a ref type

            assert(!vthis);
            vthis = new ThisDeclaration(loc, t);
            //vthis.storage_class |= STC.ref_;

            // Emulate vthis.addMember()
            members.push(vthis);

            // Emulate vthis.dsymbolSemantic()
            vthis.storage_class |= STC.field;
            vthis.parent = this;
            vthis.visibility = Visibility(Visibility.Kind.public_);
            vthis.alignment = t.alignment();
            vthis.semanticRun = PASS.semanticdone;

            if (sizeok == Sizeok.fwd)
                fields.push(vthis);

            makeNested2();
        }
    }

    /* Append vthis2 field (this.tupleof[$-1]) to add a second context pointer.
     */
    extern (D) final void makeNested2()
    {
        if (vthis2)
            return;
        if (!vthis)
            makeNested();   // can't add second before first
        if (!vthis)
            return;
        if (sizeok == Sizeok.done)
            return;
        if (isUnionDeclaration() || isInterfaceDeclaration())
            return;
        if (storage_class & STC.static_)
            return;

        auto s0 = toParentLocal();
        auto s = toParent2();
        if (!s || !s0 || s == s0)
            return;
        auto cd = s.isClassDeclaration();
        Type t = cd ? cd.type : Type.tvoidptr;

        vthis2 = new ThisDeclaration(loc, t);
        //vthis2.storage_class |= STC.ref_;

        // Emulate vthis2.addMember()
        members.push(vthis2);

        // Emulate vthis2.dsymbolSemantic()
        vthis2.storage_class |= STC.field;
        vthis2.parent = this;
        vthis2.visibility = Visibility(Visibility.Kind.public_);
        vthis2.alignment = t.alignment();
        vthis2.semanticRun = PASS.semanticdone;

        if (sizeok == Sizeok.fwd)
            fields.push(vthis2);
    }

    override final bool isExport() const
    {
        return visibility.kind == Visibility.Kind.export_;
    }

    /*******************************************
     * Look for constructor declaration.
     */
    final Dsymbol searchCtor()
    {
        auto s = search(Loc.initial, Id.ctor);
        if (s)
        {
            if (!(s.isCtorDeclaration() ||
                  s.isTemplateDeclaration() ||
                  s.isOverloadSet()))
            {
                s.error("is not a constructor; identifiers starting with `__` are reserved for the implementation");
                errors = true;
                s = null;
            }
        }
        if (s && s.toParent() != this)
            s = null; // search() looks through ancestor classes
        if (s)
        {
            // Finish all constructors semantics to determine this.noDefaultCtor.
            struct SearchCtor
            {
                extern (C++) static int fp(Dsymbol s, void* ctxt)
                {
                    auto f = s.isCtorDeclaration();
                    if (f && f.semanticRun == PASS.initial)
                        f.dsymbolSemantic(null);
                    return 0;
                }
            }

            for (size_t i = 0; i < members.dim; i++)
            {
                auto sm = (*members)[i];
                sm.apply(&SearchCtor.fp, null);
            }
        }
        return s;
    }

    override final Visibility visible() pure nothrow @nogc @safe
    {
        return visibility;
    }

    // 'this' type
    final Type handleType()
    {
        return type;
    }

    // Does this class have an invariant function?
    final bool hasInvariant()
    {
        return invs.length != 0;
    }

    // Back end
    void* sinit;  /// initializer symbol

    override final inout(AggregateDeclaration) isAggregateDeclaration() inout
    {
        return this;
    }

    override void accept(Visitor v)
    {
        v.visit(this);
    }
}<|MERGE_RESOLUTION|>--- conflicted
+++ resolved
@@ -569,13 +569,9 @@
         if (overflow) assert(0);
 
         // Skip no-op for noreturn without custom aligment
-<<<<<<< HEAD
-        if (memsize != 0 || !alignment.isDefault())
+        if (memalignsize != 0 || !alignment.isDefault())
         {
             const pofs = ofs;
-=======
-        if (memalignsize != 0 || !alignment.isDefault())
->>>>>>> 821ed393
             alignmember(alignment, memalignsize, &ofs);
             if (global.params.vpadding)
                 if (pofs != ofs)
