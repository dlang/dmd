--- conflicted
+++ resolved
@@ -30,12 +30,8 @@
 {
     SIZEOKnone,         // size of aggregate is not yet able to compute
     SIZEOKfwd,          // size of aggregate is ready to compute
-<<<<<<< HEAD
     SIZEOKinProcess,    // in the midst of computing the size
     SIZEOKdone,         // size of aggregate is set correctly
-=======
-    SIZEOKdone          // size of aggregate is set correctly
->>>>>>> b191ad41
 };
 
 enum Baseok
