/**
 * Generate debug info in the CV4 debug format.
 *
 * Copyright:   Copyright (C) 1999-2022 by The D Language Foundation, All Rights Reserved
 * Authors:     $(LINK2 https://www.digitalmars.com, Walter Bright)
 * License:     $(LINK2 https://www.boost.org/LICENSE_1_0.txt, Boost License 1.0)
 * Source:      $(LINK2 https://github.com/dlang/dmd/blob/master/src/tocsym.d, _tocvdebug.d)
 * Documentation:  https://dlang.org/phobos/dmd_tocvdebug.html
 * Coverage:    https://codecov.io/gh/dlang/dmd/src/master/src/dmd/tocvdebug.d
 */

module dmd.tocvdebug;

import core.stdc.stdio;
import core.stdc.string;
import core.stdc.stddef;
import core.stdc.stdlib;
import core.stdc.time;

import dmd.root.array;
import dmd.root.rmem;

import dmd.aggregate;
import dmd.apply;
import dmd.astenums;
import dmd.dclass;
import dmd.declaration;
import dmd.denum;
import dmd.dmodule;
import dmd.dsymbol;
import dmd.dstruct;
import dmd.dtemplate;
import dmd.func;
import dmd.globals;
import dmd.id;
import dmd.mtype;
import dmd.target;
import dmd.toctype;
import dmd.visitor;

import dmd.backend.cc;
import dmd.backend.cdef;
import dmd.backend.cgcv;
import dmd.backend.code;
import dmd.backend.cv4;
import dmd.backend.dlist;
import dmd.backend.dt;
import dmd.backend.global;
import dmd.backend.obj;
import dmd.backend.oper;
import dmd.backend.ty;
import dmd.backend.type;

/* The CV4 debug format is defined in:
 *      "CV4 Symbolic Debug Information Specification"
 *      rev 3.1 March 5, 1993
 *      Languages Business Unit
 *      Microsoft
 */

/******************************
 * CV4 pg. 25
 * Convert D visibility attribute to cv attribute.
 */

uint visibilityToCVAttr(Visibility.Kind vis) pure nothrow @safe @nogc
{
    uint attribute;

    final switch (vis)
    {
        case Visibility.Kind.private_:       attribute = 1;  break;
        case Visibility.Kind.package_:       attribute = 2;  break;
        case Visibility.Kind.protected_:     attribute = 2;  break;
        case Visibility.Kind.public_:        attribute = 3;  break;
        case Visibility.Kind.export_:        attribute = 3;  break;

        case Visibility.Kind.undefined:
        case Visibility.Kind.none:
            //printf("vis = %d\n", vis);
            assert(0);
    }
    return attribute;
}

uint cv4_memfunctypidx(FuncDeclaration fd)
{
    //printf("cv4_memfunctypidx(fd = '%s')\n", fd.toChars());

    type *t = Type_toCtype(fd.type);
    AggregateDeclaration ad = fd.isMemberLocal();
    if (!ad)
        return cv4_typidx(t);
    
    // It's a member function, which gets a special type record

    const idx_t thisidx = fd.isStatic()
                ? dttab4[TYvoid]
                : (ad.handleType() ? cv4_typidx(Type_toCtype(ad.handleType())) : 0);
    assert(thisidx);

    uint nparam;
    const idx_t paramidx = cv4_arglist(t,&nparam);

    const ubyte call = cv4_callconv(t);

    switch (config.fulltypes)
    {
        case CV4:
        {
            debtyp_t* d = debtyp_alloc(18);
            ubyte *p = &d.data[0];
            TOWORD(p,LF_MFUNCTION);
            TOWORD(p + 2,cv4_typidx(t.Tnext));
            TOWORD(p + 4,cv4_typidx(Type_toCtype(ad.type)));
            TOWORD(p + 6,thisidx);
            p[8] = call;
            p[9] = 0;                               // reserved
            TOWORD(p + 10,nparam);
            TOWORD(p + 12,paramidx);
            TOLONG(p + 14,0);                       // thisadjust
            return cv_debtyp(d);
        }
        case CV8:
        {
            debtyp_t* d = debtyp_alloc(26);
            ubyte *p = &d.data[0];
            TOWORD(p,0x1009);
            TOLONG(p + 2,cv4_typidx(t.Tnext));
            TOLONG(p + 6,cv4_typidx(Type_toCtype(ad.type)));
            TOLONG(p + 10,thisidx);
            p[14] = call;
            p[15] = 0;                               // reserved
            TOWORD(p + 16,nparam);
            TOLONG(p + 18,paramidx);
            TOLONG(p + 22,0);                       // thisadjust
            return cv_debtyp(d);
        }
        default:
            assert(0);
    }
}

enum CV4_NAMELENMAX = 0x3b9f;                   // found by trial and error
enum CV8_NAMELENMAX = 0xffff;                   // length record is 16-bit only

uint cv4_Denum(EnumDeclaration e)
{
    //dbg_printf("cv4_Denum(%s)\n", e.toChars());
    const uint property = (!e.members || !e.memtype || !e.memtype.isintegral())
        ? 0x80               // enum is forward referenced or non-integer
        : 0;

    // Compute the number of fields, and the length of the fieldlist record
    CvFieldList mc = CvFieldList(0, 0);
    if (!property)
    {
        for (size_t i = 0; i < e.members.dim; i++)
        {
            EnumMember sf = (*e.members)[i].isEnumMember();
            if (!sf)
                continue;

            const value = sf.value().toInteger();

            // store only member's simple name
            uint len = 4 + cv4_numericbytes(cast(uint)value) + cv_stringbytes(sf.toChars());

            len = cv_align(null, len);
            mc.count(len);
        }
    }

    const id = e.toPrettyChars();
    uint len;
    debtyp_t *d;
    const uint memtype = e.memtype ? cv4_typidx(Type_toCtype(e.memtype)) : 0;
    switch (config.fulltypes)
    {
        case CV8:
            len = 14;
            d = debtyp_alloc(len + cv_stringbytes(id));
            TOWORD(d.data.ptr,LF_ENUM_V3);
            TOLONG(d.data.ptr + 6,memtype);
            TOWORD(d.data.ptr + 4,property);
            len += cv_namestring(d.data.ptr + len,id);
            break;

        case CV4:
            len = 10;
            d = debtyp_alloc(len + cv_stringbytes(id));
            TOWORD(d.data.ptr,LF_ENUM);
            TOWORD(d.data.ptr + 4,memtype);
            TOWORD(d.data.ptr + 8,property);
            len += cv_namestring(d.data.ptr + len,id);
            break;

        default:
            assert(0);
    }
    const length_save = d.length;
    d.length = 0;                      // so cv_debtyp() will allocate new
    const idx_t typidx = cv_debtyp(d);
    d.length = length_save;            // restore length

    TOWORD(d.data.ptr + 2, mc.nfields);

    uint fieldlist = 0;
    if (!property)                      // if forward reference, then fieldlist is 0
    {
        // Generate fieldlist type record
        mc.alloc();

        // And fill it in
        for (size_t i = 0; i < e.members.dim; i++)
        {
            EnumMember sf = (*e.members)[i].isEnumMember();
            if (!sf)
                continue;
            ubyte* p = mc.writePtr();
            dinteger_t value = sf.value().toInteger();
            TOWORD(p, (config.fulltypes == CV8) ? LF_ENUMERATE_V3 : LF_ENUMERATE);
            uint attribute = 0;
            TOWORD(p + 2, attribute);
            cv4_storenumeric(p + 4,cast(uint)value);
            uint j = 4 + cv4_numericbytes(cast(uint)value);
            // store only member's simple name
            j += cv_namestring(p + j, sf.toChars());
            j = cv_align(p + j, j);
            mc.written(j);
            // If enum is not a member of a class, output enum members as constants
    //      if (!isclassmember(s))
    //      {
    //          cv4_outsym(sf);
    //      }
        }
        fieldlist = mc.debtyp();
    }

    if (config.fulltypes == CV8)
        TOLONG(d.data.ptr + 10,fieldlist);
    else
        TOWORD(d.data.ptr + 6,fieldlist);

//    cv4_outsym(s);
    return typidx;
}

/*************************************
 * Align and pad.
 * Returns:
 *      aligned count
 */
uint cv_align(ubyte *p, uint n)
{
    if (config.fulltypes == CV8)
    {
        if (p)
        {
            uint npad = -n & 3;
            while (npad)
            {
                *p = cast(ubyte)(0xF0 + npad);
                ++p;
                --npad;
            }
        }
        n = (n + 3) & ~3;
    }
    return n;
}

/*************************************
 * write a UDT record to the object file
 * Params:
 *      id = name of user defined type
 *      typidx = type index
 */
void cv_udt(const char* id, uint typidx)
{
    if (config.fulltypes == CV8)
        return cv8_udt(id, typidx);

    const len = strlen(id);
    ubyte *debsym = cast(ubyte *) alloca(39 + IDOHD + len);

    // Output a 'user-defined type' for the tag name
    TOWORD(debsym + 2,S_UDT);
    TOIDX(debsym + 4,typidx);
    uint length = 2 + 2 + cgcv.sz_idx;
    length += cv_namestring(debsym + length,id);
    TOWORD(debsym,length - 2);

    assert(length <= 40 + len);
    objmod.write_bytes(SegData[DEBSYM],length,debsym);
}

/* ==================================================================== */

/****************************
 * Emit symbolic debug info in CV format.
 */

void toDebug(EnumDeclaration ed)
{
    //printf("EnumDeclaration::toDebug('%s')\n", ed.toChars());

    assert(config.fulltypes >= CV4);

    // If it is a member, it is handled by cvMember()
    if (!ed.isMember())
    {
        const id = ed.toPrettyChars(true);
        const idx_t typidx = cv4_Denum(ed);
        cv_udt(id, typidx);
    }
}

/****************************
 * Helper struct for field list records LF_FIELDLIST/LF_FIELDLIST_V2
 *
 * if the size exceeds the maximum length of a record, the last entry
 * is an LF_INDEX entry with the type index pointing to the next field list record
 *
 * Processing is done in two phases:
 *
 * Phase 1: computing the size of the field list and distributing it over multiple records
 *  - construct CvFieldList with some precalculated field count/length
 *  - for each field, call count(length of field)
 *
 * Phase 2: write the actual data
 *  - call alloc() to allocate debtyp's
 *  - for each field,
 *    - call writePtr() to get a pointer into the current debtyp
 *    - fill memory with field data
 *    - call written(length of field)
 *  - call debtyp() to create type records and return the index of the first one
 */
struct CvFieldList
{
    // one LF_FIELDLIST record
    static struct FLChunk
    {
        uint length;    // accumulated during "count" phase

        debtyp_t *dt;
        uint writepos;  // write position in dt
    }

    uint nfields;
    uint writeIndex;
    Array!FLChunk fieldLists;

    const uint fieldLenMax;
    const uint fieldIndexLen;

    const bool canSplitList;

    this(uint fields, uint len)
    {
        canSplitList = config.fulltypes == CV8; // optlink bails out with LF_INDEX
        fieldIndexLen = canSplitList ? (config.fulltypes == CV8 ? 2 + 2 + 4 : 2 + 2) : 0;
        fieldLenMax = (config.fulltypes == CV8 ? CV8_NAMELENMAX : CV4_NAMELENMAX) - fieldIndexLen;

        assert(len < fieldLenMax);
        nfields = fields;
        fieldLists.push(FLChunk(2 + len));
    }

    void count(uint n)
    {
        if (n)
        {
            nfields++;
            assert(n < fieldLenMax);
            if (fieldLists[$-1].length + n > fieldLenMax)
                fieldLists.push(FLChunk(2 + n));
            else
                fieldLists[$-1].length += n;
        }
    }

    void alloc()
    {
        foreach (i, ref fld; fieldLists)
        {
            fld.dt = debtyp_alloc(fld.length + (i < fieldLists.length - 1 ? fieldIndexLen : 0));
            TOWORD(fld.dt.data.ptr, config.fulltypes == CV8 ? LF_FIELDLIST_V2 : LF_FIELDLIST);
            fld.writepos = 2;
        }
    }

    ubyte* writePtr()
    {
        assert(writeIndex < fieldLists.length);
        auto fld = &fieldLists[writeIndex];
        if (fld.writepos >= fld.length)
        {
            assert(fld.writepos == fld.length);
            if (writeIndex < fieldLists.length - 1) // if false, all further attempts must not actually write any data
            {
                writeIndex++;
                fld++;
            }
        }
        return fld.dt.data.ptr + fld.writepos;
    }

    void written(uint n)
    {
        assert(fieldLists[writeIndex].writepos + n <= fieldLists[writeIndex].length);
        fieldLists[writeIndex].writepos += n;
    }

    idx_t debtyp()
    {
        idx_t typidx;
        auto numCreate = canSplitList ? fieldLists.length : 1;
        for(auto i = numCreate; i > 0; --i)
        {
            auto fld = &fieldLists[i - 1];
            if (typidx)
            {
                ubyte* p = fld.dt.data.ptr + fld.writepos;
                if (config.fulltypes == CV8)
                {
                    TOWORD (p, LF_INDEX_V2);
                    TOWORD (p + 2, 0); // padding
                    TOLONG (p + 4, typidx);
                }
                else
                {
                    TOWORD (p, LF_INDEX);
                    TOWORD (p + 2, typidx);
                }
            }
            typidx = cv_debtyp(fld.dt);
        }
        return typidx;
    }
}

// Lambda function
int cv_mem_count(Dsymbol s, CvFieldList *pmc)
{
    int nwritten = cvMember(s, null);
    pmc.count(nwritten);
    return 0;
}

// Lambda function
int cv_mem_p(Dsymbol s, CvFieldList *pmc)
{
    ubyte *p = pmc.writePtr();
    uint len = cvMember(s, p);
    pmc.written(len);
    return 0;
}

void toDebug(StructDeclaration sd)
{
    idx_t typidx1 = 0;

    //printf("StructDeclaration::toDebug('%s')\n", sd.toChars());

    assert(config.fulltypes >= CV4);
    if (sd.isAnonymous())
        return /*0*/;

    if (typidx1)                 // if reference already generated
        return /*typidx1*/;      // use already existing reference

    targ_size_t size;
    uint property = 0;
    if (!sd.members)
    {
        size = 0;
        property |= 0x80;               // forward reference
    }
    else
        size = sd.structsize;

    if (sd.parent.isAggregateDeclaration()) // if class is nested
        property |= 8;
//    if (st.Sctor || st.Sdtor)
//      property |= 2;          // class has ctors and/or dtors
//    if (st.Sopoverload)
//      property |= 4;          // class has overloaded operators
//    if (st.Scastoverload)
//      property |= 0x40;               // class has casting methods
//    if (st.Sopeq && !(st.Sopeq.Sfunc.Fflags & Fnodebug))
//      property |= 0x20;               // class has overloaded assignment

    const char *id = sd.toPrettyChars(true);

    uint leaf = sd.isUnionDeclaration() ? LF_UNION : LF_STRUCTURE;
    if (config.fulltypes == CV8)
        leaf = leaf == LF_UNION ? LF_UNION_V3 : LF_STRUCTURE_V3;

    uint numidx;
    final switch (leaf)
    {
        case LF_UNION:        numidx = 8;       break;
        case LF_UNION_V3:     numidx = 10;      break;
        case LF_STRUCTURE:    numidx = 12;      break;
        case LF_STRUCTURE_V3: numidx = 18;      break;
    }

    const len1 = numidx + cv4_numericbytes(cast(uint)size);
    debtyp_t *d = debtyp_alloc(len1 + cv_stringbytes(id));
    cv4_storenumeric(d.data.ptr + numidx, cast(uint)size);
    cv_namestring(d.data.ptr + len1, id);

    if (leaf == LF_STRUCTURE)
    {
        TOWORD(d.data.ptr + 8,0);          // dList
        TOWORD(d.data.ptr + 10,0);         // vshape is 0 (no virtual functions)
    }
    else if (leaf == LF_STRUCTURE_V3)
    {
        TOLONG(d.data.ptr + 10,0);         // dList
        TOLONG(d.data.ptr + 14,0);         // vshape is 0 (no virtual functions)
    }
    TOWORD(d.data.ptr,leaf);

    // Assign a number to prevent infinite recursion if a struct member
    // references the same struct.
    const length_save = d.length;
    d.length = 0;                      // so cv_debtyp() will allocate new
    const idx_t typidx = cv_debtyp(d);
    d.length = length_save;            // restore length

    if (!sd.members)                       // if reference only
    {
        if (config.fulltypes == CV8)
        {
            TOWORD(d.data.ptr + 2,0);          // count: number of fields is 0
            TOLONG(d.data.ptr + 6,0);          // field list is 0
            TOWORD(d.data.ptr + 4,property);
        }
        else
        {
            TOWORD(d.data.ptr + 2,0);          // count: number of fields is 0
            TOWORD(d.data.ptr + 4,0);          // field list is 0
            TOWORD(d.data.ptr + 6,property);
        }
        return /*typidx*/;
    }

    // Compute the number of fields and the length of the fieldlist record
    CvFieldList mc = CvFieldList(0, 0);
    for (size_t i = 0; i < sd.members.dim; i++)
    {
        Dsymbol s = (*sd.members)[i];
        s.apply(&cv_mem_count, &mc);
    }
    const uint nfields = mc.nfields;

    // Generate fieldlist type record
    mc.alloc();
    if (nfields)
    {
        for (size_t i = 0; i < sd.members.dim; i++)
        {
            Dsymbol s = (*sd.members)[i];
            s.apply(&cv_mem_p, &mc);
        }
    }

    //dbg_printf("fnamelen = %d, p-dt.data.ptr = %d\n",fnamelen,p-dt.data.ptr);
    const idx_t fieldlist = mc.debtyp();

    TOWORD(d.data.ptr + 2, nfields);
    if (config.fulltypes == CV8)
    {
        TOWORD(d.data.ptr + 4,property);
        TOLONG(d.data.ptr + 6,fieldlist);
    }
    else
    {
        TOWORD(d.data.ptr + 4,fieldlist);
        TOWORD(d.data.ptr + 6,property);
    }

//    cv4_outsym(s);

    cv_udt(id, typidx);

//    return typidx;
}


void toDebug(ClassDeclaration cd)
{
    idx_t typidx1 = 0;

    //printf("ClassDeclaration::toDebug('%s')\n", cd.toChars());

    assert(config.fulltypes >= CV4);
    if (cd.isAnonymous())
        return /*0*/;

    if (typidx1)                 // if reference already generated
        return /*typidx1*/;      // use already existing reference

    targ_size_t size;
    uint property = 0;
    if (!cd.members)
    {
        size = 0;
        property |= 0x80;               // forward reference
    }
    else
        size = cd.structsize;

    if (cd.parent.isAggregateDeclaration()) // if class is nested
        property |= 8;
    if (cd.ctor || cd.dtor)
        property |= 2;          // class has ctors and/or dtors
//    if (st.Sopoverload)
//      property |= 4;          // class has overloaded operators
//    if (st.Scastoverload)
//      property |= 0x40;               // class has casting methods
//    if (st.Sopeq && !(st.Sopeq.Sfunc.Fflags & Fnodebug))
//      property |= 0x20;               // class has overloaded assignment

    const id = cd.isCPPinterface() ? cd.ident.toChars() : cd.toPrettyChars(true);
    const uint leaf = config.fulltypes == CV8 ? LF_CLASS_V3 : LF_CLASS;

    const uint numidx = (leaf == LF_CLASS_V3) ? 18 : 12;
    const uint len1 = numidx + cv4_numericbytes(cast(uint)size);
    debtyp_t *d = debtyp_alloc(len1 + cv_stringbytes(id));
    cv4_storenumeric(d.data.ptr + numidx, cast(uint)size);
    cv_namestring(d.data.ptr + len1, id);

    idx_t vshapeidx = 0;
    if (1)
    {
        const size_t dim = cd.vtbl.dim;              // number of virtual functions
        if (dim)
        {   // 4 bits per descriptor
            debtyp_t *vshape = debtyp_alloc(cast(uint)(4 + (dim + 1) / 2));
            TOWORD(vshape.data.ptr,LF_VTSHAPE);
            TOWORD(vshape.data.ptr + 2, cast(uint)dim);

            size_t n = 0;
            ubyte descriptor = 0;
            for (size_t i = 0; i < cd.vtbl.dim; i++)
            {
                //if (intsize == 4)
                    descriptor |= 5;
                vshape.data.ptr[4 + n / 2] = descriptor;
                descriptor <<= 4;
                n++;
            }
            vshapeidx = cv_debtyp(vshape);
        }
    }
    if (leaf == LF_CLASS)
    {
        TOWORD(d.data.ptr + 8,0);          // dList
        TOWORD(d.data.ptr + 10,vshapeidx);
    }
    else if (leaf == LF_CLASS_V3)
    {
        TOLONG(d.data.ptr + 10,0);         // dList
        TOLONG(d.data.ptr + 14,vshapeidx);
    }
    TOWORD(d.data.ptr,leaf);

    // Assign a number to prevent infinite recursion if a struct member
    // references the same struct.
    const length_save = d.length;
    d.length = 0;                      // so cv_debtyp() will allocate new
    const idx_t typidx = cv_debtyp(d);
    d.length = length_save;            // restore length

    if (!cd.members)                       // if reference only
    {
        if (leaf == LF_CLASS_V3)
        {
            TOWORD(d.data.ptr + 2,0);          // count: number of fields is 0
            TOLONG(d.data.ptr + 6,0);          // field list is 0
            TOWORD(d.data.ptr + 4,property);
        }
        else
        {
            TOWORD(d.data.ptr + 2,0);          // count: number of fields is 0
            TOWORD(d.data.ptr + 4,0);          // field list is 0
            TOWORD(d.data.ptr + 6,property);
        }
        return /*typidx*/;
    }

    // Compute the number of fields and the length of the fieldlist record
    CvFieldList mc = CvFieldList(0, 0);

    /* Adding in the base classes causes VS 2010 debugger to refuse to display any
     * of the fields. I have not been able to determine why.
     * (Could it be because the base class is "forward referenced"?)
     * It does work with VS 2012.
     */
    bool addInBaseClasses = true;
    if (addInBaseClasses)
    {
        // Add in base classes
        for (size_t i = 0; i < cd.baseclasses.dim; i++)
        {
            const bc = (*cd.baseclasses)[i];
            const uint elementlen = 4 + cgcv.sz_idx + cv4_numericbytes(bc.offset);
            mc.count(cv_align(null, elementlen));
        }
    }

    for (size_t i = 0; i < cd.members.dim; i++)
    {
        Dsymbol s = (*cd.members)[i];
        s.apply(&cv_mem_count, &mc);
    }
    const uint nfields = mc.nfields;

    TOWORD(d.data.ptr + 2, nfields);

    // Generate fieldlist type record
    mc.alloc();

    if (nfields)        // if we didn't overflow
    {
        if (addInBaseClasses)
        {
            ubyte* base = mc.writePtr();
            ubyte* p = base;

            // Add in base classes
            for (size_t i = 0; i < cd.baseclasses.dim; i++)
            {
                BaseClass *bc = (*cd.baseclasses)[i];
                const idx_t typidx2 = cv4_typidx(Type_toCtype(bc.sym.type).Tnext);
                const uint attribute = visibilityToCVAttr(Visibility.Kind.public_);

                uint elementlen;
                final switch (config.fulltypes)
                {
                    case CV8:
                        TOWORD(p, LF_BCLASS_V2);
                        TOWORD(p + 2,attribute);
                        TOLONG(p + 4,typidx2);
                        elementlen = 8;
                        break;

                    case CV4:
                        TOWORD(p, LF_BCLASS);
                        TOWORD(p + 2,typidx2);
                        TOWORD(p + 4,attribute);
                        elementlen = 6;
                        break;
                }

                cv4_storenumeric(p + elementlen, bc.offset);
                elementlen += cv4_numericbytes(bc.offset);
                p += cv_align(p + elementlen, elementlen);
            }
            mc.written(cast(uint)(p - base));
        }

        foreach(s; (*cd.members)[])
        {
            s.apply(&cv_mem_p, &mc);
        }
    }

    const idx_t fieldlist = mc.debtyp();

    if (config.fulltypes == CV8)
    {
        TOWORD(d.data.ptr + 4,property);
        TOLONG(d.data.ptr + 6,fieldlist);
    }
    else
    {
        TOWORD(d.data.ptr + 4,fieldlist);
        TOWORD(d.data.ptr + 6,property);
    }

//    cv4_outsym(s);

    cv_udt(id, typidx);

//    return typidx;
}

private uint writeField(ubyte* p, const char* id, uint attr, uint typidx, uint offset)
{
    if (config.fulltypes == CV8)
    {
        TOWORD(p,LF_MEMBER_V3);
        TOWORD(p + 2,attr);
        TOLONG(p + 4,typidx);
        cv4_storesignednumeric(p + 8, offset);
        uint len = 8 + cv4_signednumericbytes(offset);
        len += cv_namestring(p + len, id);
        return cv_align(p + len, len);
    }
    else
    {
        TOWORD(p,LF_MEMBER);
        TOWORD(p + 2,typidx);
        TOWORD(p + 4,attr);
        cv4_storesignednumeric(p + 6, offset);
        uint len = 6 + cv4_signednumericbytes(offset);
        return len + cv_namestring(p + len, id);
    }
}

void toDebugClosure(Symbol* closstru)
{
    //printf("toDebugClosure('%s')\n", fd.toChars());

    assert(config.fulltypes >= CV4);

    uint leaf = config.fulltypes == CV8 ? LF_STRUCTURE_V3 : LF_STRUCTURE;
    uint numidx = leaf == LF_STRUCTURE ? 12 : 18;
    uint structsize = cast(uint)(closstru.Sstruct.Sstructsize);
    const char* closname = closstru.Sident.ptr;

    const len1 = numidx + cv4_numericbytes(structsize);
    debtyp_t *d = debtyp_alloc(len1 + cv_stringbytes(closname));
    cv4_storenumeric(d.data.ptr + numidx, structsize);
    cv_namestring(d.data.ptr + len1, closname);

    if (leaf == LF_STRUCTURE)
    {
        TOWORD(d.data.ptr + 8,0);          // dList
        TOWORD(d.data.ptr + 10,0);         // vshape is 0 (no virtual functions)
    }
    else // LF_STRUCTURE_V3
    {
        TOLONG(d.data.ptr + 10,0);         // dList
        TOLONG(d.data.ptr + 14,0);         // vshape is 0 (no virtual functions)
    }
    TOWORD(d.data.ptr,leaf);

    // Assign a number to prevent infinite recursion if a struct member
    // references the same struct.
    const length_save = d.length;
    d.length = 0;                      // so cv_debtyp() will allocate new
    const idx_t typidx = cv_debtyp(d);
    d.length = length_save;            // restore length

    // Compute the number of fields (nfields), and the length of the fieldlist record (flistlen)
    uint nfields = 0;
    uint flistlen = 2;
    for (auto sl = closstru.Sstruct.Sfldlst; sl; sl = list_next(sl))
    {
        Symbol *sf = list_symbol(sl);
        uint thislen = (config.fulltypes == CV8 ? 8 : 6);
        thislen += cv4_signednumericbytes(cast(uint)sf.Smemoff);
        thislen += cv_stringbytes(sf.Sident.ptr);
        thislen = cv_align(null, thislen);

        if (config.fulltypes != CV8 && flistlen + thislen > CV4_NAMELENMAX)
            break; // Too long, fail gracefully

        flistlen += thislen;
        nfields++;
    }

    // Generate fieldlist type record
    debtyp_t *dt = debtyp_alloc(flistlen);
    ubyte *p = dt.data.ptr;

    // And fill it in
    TOWORD(p, config.fulltypes == CV8 ? LF_FIELDLIST_V2 : LF_FIELDLIST);
    uint flistoff = 2;
    for (auto sl = closstru.Sstruct.Sfldlst; sl && flistoff < flistlen; sl = list_next(sl))
    {
        Symbol *sf = list_symbol(sl);
        idx_t vtypidx = cv_typidx(sf.Stype);
        flistoff += writeField(p + flistoff, sf.Sident.ptr, 3 /*public*/, vtypidx, cast(uint)sf.Smemoff);
    }

    //dbg_printf("fnamelen = %d, p-dt.data.ptr = %d\n",fnamelen,p-dt.data.ptr);
    assert(flistoff == flistlen);
    const idx_t fieldlist = cv_debtyp(dt);

    uint property = 0;
    TOWORD(d.data.ptr + 2, nfields);
    if (config.fulltypes == CV8)
    {
        TOWORD(d.data.ptr + 4,property);
        TOLONG(d.data.ptr + 6,fieldlist);
    }
    else
    {
        TOWORD(d.data.ptr + 4,fieldlist);
        TOWORD(d.data.ptr + 6,property);
    }

    cv_udt(closname, typidx);
}

/* ===================================================================== */

/*****************************************
 * Insert CV info into *p.
 * Returns:
 *      number of bytes written, or that would be written if p==null
 */

int cvMember(Dsymbol s, ubyte *p)
{
    scope v = new CVMember(p);
    s.accept(v);
    return v.result;
}

private extern (C++) class CVMember : Visitor
{
    ubyte *p;
    int result;

    this(ubyte *p)
    {
        this.p = p;
        result = 0;
    }

    alias visit = Visitor.visit;

    override void visit(Dsymbol s)
    {
    }

    void cvMemberCommon(Dsymbol s, const(char)* id, idx_t typidx)
    {
        if (!p)
            result = cv_stringbytes(id);

        switch (config.fulltypes)
        {
            case CV8:
                if (!p)
                {
                    result += 8;
                    result = cv_align(null, result);
                }
                else
                {
                    TOWORD(p,LF_NESTTYPE_V3);
                    TOWORD(p + 2,0);
                    TOLONG(p + 4,typidx);
                    result = 8 + cv_namestring(p + 8, id);
                    result = cv_align(p + result, result);
                }
                break;

            case CV4:
                if (!p)
                {
                    result += 4;
                }
                else
                {
                    TOWORD(p,LF_NESTTYPE);
                    TOWORD(p + 2,typidx);
                    result = 4 + cv_namestring(p + 4, id);
                }
                break;

            default:
                assert(0);
        }
        debug
        {
            if (p)
            {
                int save = result;
                p = null;
                cvMemberCommon(s, id, typidx);
                assert(result == save);
            }
        }
    }

    override void visit(EnumDeclaration ed)
    {
        //printf("EnumDeclaration.cvMember() '%s'\n", d.toChars());

        cvMemberCommon(ed, ed.toChars(), cv4_Denum(ed));
    }

    override void visit(FuncDeclaration fd)
    {
        //printf("FuncDeclaration.cvMember() '%s'\n", fd.toChars());

        if (!fd.type)               // if not compiled in,
            return;                 // skip it
        if (!fd.type.nextOf())      // if not fully analyzed (e.g. auto return type)
            return;                 // skip it

        const id = fd.toChars();

        if (!p)
        {
            result = 2 + 2 + cgcv.sz_idx + cv_stringbytes(id);
            result = cv_align(null, result);
            return;
        }

        int count = 0;
        int mlen = 2;
        {
            if (fd.introducing)
                mlen += 4;
            mlen += cgcv.sz_idx * 2;
            count++;
        }

        // Allocate and fill it in
        debtyp_t *d = debtyp_alloc(mlen);
        ubyte *q = d.data.ptr;
        TOWORD(q,config.fulltypes == CV8 ? LF_METHODLIST_V2 : LF_METHODLIST);
        q += 2;
    //  for (s = sf; s; s = s.Sfunc.Foversym)
        {
            uint attribute = visibilityToCVAttr(fd.visible().kind);

            /* 0*4 vanilla method
             * 1*4 virtual method
             * 2*4 static method
             * 3*4 friend method
             * 4*4 introducing virtual method
             * 5*4 pure virtual method
             * 6*4 pure introducing virtual method
             * 7*4 reserved
             */

            if (fd.isStatic())
                attribute |= 2*4;
            else if (fd.isVirtual())
            {
                if (fd.introducing)
                {
                    if (fd.isAbstract())
                        attribute |= 6*4;
                    else
                        attribute |= 4*4;
                }
                else
                {
                    if (fd.isAbstract())
                        attribute |= 5*4;
                    else
                        attribute |= 1*4;
                }
            }
            else
                attribute |= 0*4;

            TOIDX(q,attribute);
            q += cgcv.sz_idx;
            TOIDX(q, cv4_memfunctypidx(fd));
            q += cgcv.sz_idx;
            if (fd.introducing)
            {
                TOLONG(q, fd.vtblIndex * target.ptrsize);
                q += 4;
            }
        }
        assert(q - d.data.ptr == mlen);

        idx_t typidx = cv_debtyp(d);
        if (typidx)
        {
            switch (config.fulltypes)
            {
                case CV8:
                    TOWORD(p,LF_METHOD_V3);
                    goto Lmethod;
                case CV4:
                    TOWORD(p,LF_METHOD);
                Lmethod:
                    TOWORD(p + 2,count);
                    result = 4;
                    TOIDX(p + result, typidx);
                    result += cgcv.sz_idx;
                    result += cv_namestring(p + result, id);
                    break;

                default:
                    assert(0);
            }
        }
        result = cv_align(p + result, result);
        debug
        {
            int save = result;
            result = 0;
            p = null;
            visit(fd);
            assert(result == save);
        }
    }

    override void visit(VarDeclaration vd)
    {
        //printf("VarDeclaration.cvMember(p = %p) '%s'\n", p, vd.toChars());

        if (vd.type.toBasetype().ty == Ttuple)
            return;

        const id = vd.toChars();

        if (!p)
        {
            if (vd.isField())
            {
                if (config.fulltypes == CV8)
                    result += 2;
                result += 6 + cv_stringbytes(id);
                result += cv4_numericbytes(vd.offset);
            }
            else if (vd.isStatic())
            {
<<<<<<< HEAD
                if (config.fulltypes == CV8)
                    result += 2;
                result += 6 + cv_stringbytes(id);
=======
                int count = 0;
                int mlen = 2;
                {
                    if (fd.isIntroducing())
                        mlen += 4;
                    mlen += cgcv.sz_idx * 2;
                    count++;
                }

                // Allocate and fill it in
                debtyp_t *d = debtyp_alloc(mlen);
                ubyte *q = d.data.ptr;
                TOWORD(q,config.fulltypes == CV8 ? LF_METHODLIST_V2 : LF_METHODLIST);
                q += 2;
        //      for (s = sf; s; s = s.Sfunc.Foversym)
                {
                    uint attribute = visibilityToCVAttr(fd.visible().kind);

                    /* 0*4 vanilla method
                     * 1*4 virtual method
                     * 2*4 static method
                     * 3*4 friend method
                     * 4*4 introducing virtual method
                     * 5*4 pure virtual method
                     * 6*4 pure introducing virtual method
                     * 7*4 reserved
                     */

                    if (fd.isStatic())
                        attribute |= 2*4;
                    else if (fd.isVirtual())
                    {
                        if (fd.isIntroducing())
                        {
                            if (fd.isAbstract())
                                attribute |= 6*4;
                            else
                                attribute |= 4*4;
                        }
                        else
                        {
                            if (fd.isAbstract())
                                attribute |= 5*4;
                            else
                                attribute |= 1*4;
                        }
                    }
                    else
                        attribute |= 0*4;

                    TOIDX(q,attribute);
                    q += cgcv.sz_idx;
                    TOIDX(q, cv4_memfunctypidx(fd));
                    q += cgcv.sz_idx;
                    if (fd.isIntroducing())
                    {
                        TOLONG(q, fd.vtblIndex * target.ptrsize);
                        q += 4;
                    }
                }
                assert(q - d.data.ptr == mlen);

                idx_t typidx = cv_debtyp(d);
                if (typidx)
                {
                    switch (config.fulltypes)
                    {
                        case CV8:
                            TOWORD(p,LF_METHOD_V3);
                            goto Lmethod;
                        case CV4:
                            TOWORD(p,LF_METHOD);
                        Lmethod:
                            TOWORD(p + 2,count);
                            result = 4;
                            TOIDX(p + result, typidx);
                            result += cgcv.sz_idx;
                            result += cv_namestring(p + result, id);
                            break;

                        default:
                            assert(0);
                    }
                }
                result = cv_align(p + result, result);
                debug
                {
                    int save = result;
                    result = 0;
                    p = null;
                    visit(fd);
                    assert(result == save);
                }
>>>>>>> 20a7b636
            }
            result = cv_align(null, result);
            return;
        }

        idx_t typidx = cv_typidx(Type_toCtype(vd.type));
        uint attribute = visibilityToCVAttr(vd.visible().kind);
        assert((attribute & ~3) == 0);
        switch (config.fulltypes)
        {
            case CV8:
                if (vd.isField())
                {
                    TOWORD(p,LF_MEMBER_V3);
                    TOWORD(p + 2,attribute);
                    TOLONG(p + 4,typidx);
                    cv4_storenumeric(p + 8, vd.offset);
                    result = 8 + cv4_numericbytes(vd.offset);
                    result += cv_namestring(p + result, id);
                }
                else if (vd.isStatic())
                {
                    TOWORD(p,LF_STMEMBER_V3);
                    TOWORD(p + 2,attribute);
                    TOLONG(p + 4,typidx);
                    result = 8;
                    result += cv_namestring(p + result, id);
                }
                break;

            case CV4:
                if (vd.isField())
                {
                    TOWORD(p,LF_MEMBER);
                    TOWORD(p + 2,typidx);
                    TOWORD(p + 4,attribute);
                    cv4_storenumeric(p + 6, vd.offset);
                    result = 6 + cv4_numericbytes(vd.offset);
                    result += cv_namestring(p + result, id);
                }
                else if (vd.isStatic())
                {
                    TOWORD(p,LF_STMEMBER);
                    TOWORD(p + 2,typidx);
                    TOWORD(p + 4,attribute);
                    result = 6;
                    result += cv_namestring(p + result, id);
                }
                break;

             default:
                assert(0);
        }

        result = cv_align(p + result, result);
        debug
        {
            int save = result;
            result = 0;
            p = null;
            visit(vd);
            assert(result == save);
        }
    }
}<|MERGE_RESOLUTION|>--- conflicted
+++ resolved
@@ -1122,11 +1122,6 @@
             }
             else if (vd.isStatic())
             {
-<<<<<<< HEAD
-                if (config.fulltypes == CV8)
-                    result += 2;
-                result += 6 + cv_stringbytes(id);
-=======
                 int count = 0;
                 int mlen = 2;
                 {
@@ -1220,7 +1215,6 @@
                     visit(fd);
                     assert(result == save);
                 }
->>>>>>> 20a7b636
             }
             result = cv_align(null, result);
             return;
