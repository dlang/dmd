--- conflicted
+++ resolved
@@ -42,11 +42,7 @@
 
 const(char)* toCppMangleMSVC(Dsymbol s)
 {
-<<<<<<< HEAD
-    scope VisualCPPMangler v = new VisualCPPMangler(target.omfobj, s.loc);
-=======
     scope VisualCPPMangler v = new VisualCPPMangler(false, s.loc);
->>>>>>> d07aa0b4
     return v.mangleOf(s);
 }
 
