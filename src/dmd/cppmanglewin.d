/**
 * Do mangling for C++ linkage for Digital Mars C++ and Microsoft Visual C++.
 *
 * Copyright: Copyright (C) 1999-2022 by The D Language Foundation, All Rights Reserved
 * Authors: Walter Bright, https://www.digitalmars.com
 * License:   $(LINK2 https://www.boost.org/LICENSE_1_0.txt, Boost License 1.0)
 * Source:    $(LINK2 https://github.com/dlang/dmd/blob/master/src/dmd/cppmanglewin.d, _cppmanglewin.d)
 * Documentation:  https://dlang.org/phobos/dmd_cppmanglewin.html
 * Coverage:    https://codecov.io/gh/dlang/dmd/src/master/src/dmd/cppmanglewin.d
 */

module dmd.cppmanglewin;

import core.stdc.string;
import core.stdc.stdio;

import dmd.arraytypes;
import dmd.astenums;
import dmd.cppmangle : isAggregateDtor, isCppOperator, CppOperator;
import dmd.dclass;
import dmd.declaration;
import dmd.denum : isSpecialEnumIdent;
import dmd.dstruct;
import dmd.dsymbol;
import dmd.dtemplate;
import dmd.errors;
import dmd.expression;
import dmd.func;
import dmd.globals;
import dmd.id;
import dmd.identifier;
import dmd.mtype;
import dmd.common.outbuffer;
import dmd.root.rootobject;
import dmd.target;
import dmd.tokens;
import dmd.typesem;
import dmd.visitor;

extern (C++):


const(char)* toCppMangleMSVC(Dsymbol s)
{
<<<<<<< HEAD
    scope v = new VisualCPPMangler(target.objectFormat() == Target.ObjectFormat.omf, s.loc);
=======
    scope VisualCPPMangler v = new VisualCPPMangler(false, s.loc);
>>>>>>> 2a78210c
    return v.mangleOf(s);
}

const(char)* cppTypeInfoMangleMSVC(Dsymbol s)
{
    //printf("cppTypeInfoMangle(%s)\n", s.toChars());
    assert(0);
}

const(char)* toCppMangleDMC(Dsymbol s)
{
    scope VisualCPPMangler v = new VisualCPPMangler(true, s.loc);
    return v.mangleOf(s);
}

const(char)* cppTypeInfoMangleDMC(Dsymbol s)
{
    //printf("cppTypeInfoMangle(%s)\n", s.toChars());
    assert(0);
}

/**
 * Issues an ICE and returns true if `type` is shared or immutable
 *
 * Params:
 *      type = type to check
 *
 * Returns:
 *      true if type is shared or immutable
 *      false otherwise
 */
private extern (D) bool checkImmutableShared(Type type, Loc loc)
{
    if (type.isImmutable() || type.isShared())
    {
        error(loc, "Internal Compiler Error: `shared` or `immutable` types cannot be mapped to C++ (%s)", type.toChars());
        fatal();
        return true;
    }
    return false;
}

private final class VisualCPPMangler : Visitor
{
    enum VC_SAVED_TYPE_CNT = 10u;
    enum VC_SAVED_IDENT_CNT = 10u;

    alias visit = Visitor.visit;
    Identifier[VC_SAVED_IDENT_CNT] saved_idents;
    Type[VC_SAVED_TYPE_CNT] saved_types;
    Loc loc; /// location for use in error messages

    // IS_NOT_TOP_TYPE: when we mangling one argument, we can call visit several times (for base types of arg type)
    // but we must save only arg type:
    // For example: if we have an int** argument, we should save "int**" but visit will be called for "int**", "int*", "int"
    // This flag is set up by the visit(NextType, ) function  and should be reset when the arg type output is finished.
    // MANGLE_RETURN_TYPE: return type shouldn't be saved and substituted in arguments
    // IGNORE_CONST: in some cases we should ignore CV-modifiers.
    // ESCAPE: toplevel const non-pointer types need a '$$C' escape in addition to a cv qualifier.

    enum Flags : int
    {
        IS_NOT_TOP_TYPE = 0x1,
        MANGLE_RETURN_TYPE = 0x2,
        IGNORE_CONST = 0x4,
        IS_DMC = 0x8,
        ESCAPE = 0x10,
    }

    alias IS_NOT_TOP_TYPE = Flags.IS_NOT_TOP_TYPE;
    alias MANGLE_RETURN_TYPE = Flags.MANGLE_RETURN_TYPE;
    alias IGNORE_CONST = Flags.IGNORE_CONST;
    alias IS_DMC = Flags.IS_DMC;
    alias ESCAPE = Flags.ESCAPE;

    int flags;
    OutBuffer buf;

    extern (D) this(VisualCPPMangler rvl)
    {
        flags |= (rvl.flags & IS_DMC);
        saved_idents[] = rvl.saved_idents[];
        saved_types[] = rvl.saved_types[];
        loc = rvl.loc;
    }

public:
    extern (D) this(bool isdmc, Loc loc)
    {
        if (isdmc)
        {
            flags |= IS_DMC;
        }
        saved_idents[] = null;
        saved_types[] = null;
        this.loc = loc;
    }

    override void visit(Type type)
    {
        if (checkImmutableShared(type, loc))
            return;

        error(loc, "Internal Compiler Error: type `%s` cannot be mapped to C++\n", type.toChars());
        fatal(); //Fatal, because this error should be handled in frontend
    }

    override void visit(TypeNull type)
    {
        if (checkImmutableShared(type, loc))
            return;
        if (checkTypeSaved(type))
            return;

        buf.writestring("$$T");
        flags &= ~IS_NOT_TOP_TYPE;
        flags &= ~IGNORE_CONST;
    }

    override void visit(TypeNoreturn type)
    {
        if (checkImmutableShared(type, loc))
            return;
        if (checkTypeSaved(type))
            return;

        buf.writeByte('X');             // yes, mangle it like `void`
        flags &= ~IS_NOT_TOP_TYPE;
        flags &= ~IGNORE_CONST;
    }

    override void visit(TypeBasic type)
    {
        //printf("visit(TypeBasic); is_not_top_type = %d\n", (int)(flags & IS_NOT_TOP_TYPE));
        if (checkImmutableShared(type, loc))
            return;

        if (type.isConst() && ((flags & IS_NOT_TOP_TYPE) || (flags & IS_DMC)))
        {
            if (checkTypeSaved(type))
                return;
        }
        if ((type.ty == Tbool) && checkTypeSaved(type)) // try to replace long name with number
        {
            return;
        }
        if (!(flags & IS_DMC))
        {
            switch (type.ty)
            {
            case Tint64:
            case Tuns64:
            case Tint128:
            case Tuns128:
            case Tfloat80:
            case Twchar:
                if (checkTypeSaved(type))
                    return;
                break;

            default:
                break;
            }
        }
        mangleModifier(type);
        switch (type.ty)
        {
        case Tvoid:
            buf.writeByte('X');
            break;
        case Tint8:
            buf.writeByte('C');
            break;
        case Tuns8:
            buf.writeByte('E');
            break;
        case Tint16:
            buf.writeByte('F');
            break;
        case Tuns16:
            buf.writeByte('G');
            break;
        case Tint32:
            buf.writeByte('H');
            break;
        case Tuns32:
            buf.writeByte('I');
            break;
        case Tfloat32:
            buf.writeByte('M');
            break;
        case Tint64:
            buf.writestring("_J");
            break;
        case Tuns64:
            buf.writestring("_K");
            break;
        case Tint128:
            buf.writestring("_L");
            break;
        case Tuns128:
            buf.writestring("_M");
            break;
        case Tfloat64:
            buf.writeByte('N');
            break;
        case Tfloat80:
            if (flags & IS_DMC)
                buf.writestring("_Z"); // DigitalMars long double
            else
                buf.writestring("_T"); // Intel long double
            break;
        case Tbool:
            buf.writestring("_N");
            break;
        case Tchar:
            buf.writeByte('D');
            break;
        case Twchar:
            buf.writestring("_S"); // Visual C++ char16_t (since C++11)
            break;
        case Tdchar:
            buf.writestring("_U"); // Visual C++ char32_t (since C++11)
            break;
        default:
            visit(cast(Type)type);
            return;
        }
        flags &= ~IS_NOT_TOP_TYPE;
        flags &= ~IGNORE_CONST;
    }

    override void visit(TypeVector type)
    {
        //printf("visit(TypeVector); is_not_top_type = %d\n", (int)(flags & IS_NOT_TOP_TYPE));
        if (checkTypeSaved(type))
            return;
        mangleModifier(type);
        buf.writestring("T__m128@@"); // may be better as __m128i or __m128d?
        flags &= ~IS_NOT_TOP_TYPE;
        flags &= ~IGNORE_CONST;
    }

    override void visit(TypeSArray type)
    {
        // This method can be called only for static variable type mangling.
        //printf("visit(TypeSArray); is_not_top_type = %d\n", (int)(flags & IS_NOT_TOP_TYPE));
        if (checkTypeSaved(type))
            return;
        // first dimension always mangled as const pointer
        if (flags & IS_DMC)
            buf.writeByte('Q');
        else
            buf.writeByte('P');
        flags |= IS_NOT_TOP_TYPE;
        assert(type.next);
        if (type.next.ty == Tsarray)
        {
            mangleArray(cast(TypeSArray)type.next);
        }
        else
        {
            type.next.accept(this);
        }
    }

    // attention: D int[1][2]* arr mapped to C++ int arr[][2][1]; (because it's more typical situation)
    // There is not way to map int C++ (*arr)[2][1] to D
    override void visit(TypePointer type)
    {
        //printf("visit(TypePointer); is_not_top_type = %d\n", (int)(flags & IS_NOT_TOP_TYPE));
        if (checkImmutableShared(type, loc))
            return;

        assert(type.next);
        if (type.next.ty == Tfunction)
        {
            const(char)* arg = mangleFunctionType(cast(TypeFunction)type.next); // compute args before checking to save; args should be saved before function type
            // If we've mangled this function early, previous call is meaningless.
            // However we should do it before checking to save types of function arguments before function type saving.
            // If this function was already mangled, types of all it arguments are save too, thus previous can't save
            // anything if function is saved.
            if (checkTypeSaved(type))
                return;
            if (type.isConst())
                buf.writeByte('Q'); // const
            else
                buf.writeByte('P'); // mutable
            buf.writeByte('6'); // pointer to a function
            buf.writestring(arg);
            flags &= ~IS_NOT_TOP_TYPE;
            flags &= ~IGNORE_CONST;
            return;
        }
        else if (type.next.ty == Tsarray)
        {
            if (checkTypeSaved(type))
                return;
            mangleModifier(type);
            if (type.isConst() || !(flags & IS_DMC))
                buf.writeByte('Q'); // const
            else
                buf.writeByte('P'); // mutable
            if (target.isLP64)
                buf.writeByte('E');
            flags |= IS_NOT_TOP_TYPE;
            mangleArray(cast(TypeSArray)type.next);
            return;
        }
        else
        {
            if (checkTypeSaved(type))
                return;
            mangleModifier(type);
            if (type.isConst())
            {
                buf.writeByte('Q'); // const
            }
            else
            {
                buf.writeByte('P'); // mutable
            }
            if (target.isLP64)
                buf.writeByte('E');
            flags |= IS_NOT_TOP_TYPE;
            type.next.accept(this);
        }
    }

    override void visit(TypeReference type)
    {
        //printf("visit(TypeReference); type = %s\n", type.toChars());
        if (checkTypeSaved(type))
            return;

        if (checkImmutableShared(type, loc))
            return;

        buf.writeByte('A'); // mutable
        if (target.isLP64)
            buf.writeByte('E');
        flags |= IS_NOT_TOP_TYPE;
        assert(type.next);
        if (type.next.ty == Tsarray)
        {
            mangleArray(cast(TypeSArray)type.next);
        }
        else
        {
            type.next.accept(this);
        }
    }

    override void visit(TypeFunction type)
    {
        const(char)* arg = mangleFunctionType(type);
        if ((flags & IS_DMC))
        {
            if (checkTypeSaved(type))
                return;
        }
        else
        {
            buf.writestring("$$A6");
        }
        buf.writestring(arg);
        flags &= ~(IS_NOT_TOP_TYPE | IGNORE_CONST);
    }

    override void visit(TypeStruct type)
    {
        if (checkTypeSaved(type))
            return;
        //printf("visit(TypeStruct); is_not_top_type = %d\n", (int)(flags & IS_NOT_TOP_TYPE));
        mangleModifier(type);
        const agg = type.sym.isStructDeclaration();
        if (type.sym.isUnionDeclaration())
            buf.writeByte('T');
        else
            buf.writeByte(agg.cppmangle == CPPMANGLE.asClass ? 'V' : 'U');
        mangleIdent(type.sym);
        flags &= ~IS_NOT_TOP_TYPE;
        flags &= ~IGNORE_CONST;
    }

    override void visit(TypeEnum type)
    {
        //printf("visit(TypeEnum); is_not_top_type = %d\n", (int)(flags & IS_NOT_TOP_TYPE));
        const id = type.sym.ident;
        string c;
        if (id == Id.__c_long_double)
            c = "O"; // VC++ long double
        else if (id == Id.__c_long)
            c = "J"; // VC++ long
        else if (id == Id.__c_ulong)
            c = "K"; // VC++ unsigned long
        else if (id == Id.__c_longlong)
            c = "_J"; // VC++ long long
        else if (id == Id.__c_ulonglong)
            c = "_K"; // VC++ unsigned long long
        else if (id == Id.__c_wchar_t)
        {
            c = (flags & IS_DMC) ? "_Y" : "_W";
        }

        if (c.length)
        {
            if (checkImmutableShared(type, loc))
                return;

            if (type.isConst() && ((flags & IS_NOT_TOP_TYPE) || (flags & IS_DMC)))
            {
                if (checkTypeSaved(type))
                    return;
            }
            mangleModifier(type);
            buf.writestring(c);
        }
        else
        {
            if (checkTypeSaved(type))
                return;
            mangleModifier(type);
            buf.writestring("W4");
            mangleIdent(type.sym);
        }
        flags &= ~IS_NOT_TOP_TYPE;
        flags &= ~IGNORE_CONST;
    }

    // D class mangled as pointer to C++ class
    // const(Object) mangled as Object const* const
    override void visit(TypeClass type)
    {
        //printf("visit(TypeClass); is_not_top_type = %d\n", (int)(flags & IS_NOT_TOP_TYPE));
        if (checkTypeSaved(type))
            return;
        if (flags & IS_NOT_TOP_TYPE)
            mangleModifier(type);
        if (type.isConst())
            buf.writeByte('Q');
        else
            buf.writeByte('P');
        if (target.isLP64)
            buf.writeByte('E');
        flags |= IS_NOT_TOP_TYPE;
        mangleModifier(type);
        const cldecl = type.sym.isClassDeclaration();
        buf.writeByte(cldecl.cppmangle == CPPMANGLE.asStruct ? 'U' : 'V');
        mangleIdent(type.sym);
        flags &= ~IS_NOT_TOP_TYPE;
        flags &= ~IGNORE_CONST;
    }

    const(char)* mangleOf(Dsymbol s)
    {
        VarDeclaration vd = s.isVarDeclaration();
        FuncDeclaration fd = s.isFuncDeclaration();
        if (vd)
        {
            mangleVariable(vd);
        }
        else if (fd)
        {
            mangleFunction(fd);
        }
        else
        {
            assert(0);
        }
        return buf.extractChars();
    }

private:
extern(D):

    void mangleVisibility(Declaration d, string privProtDef)
    {
        switch (d.visibility.kind)
        {
            case Visibility.Kind.private_:
                buf.writeByte(privProtDef[0]);
                break;
            case Visibility.Kind.protected_:
                buf.writeByte(privProtDef[1]);
                break;
            default:
                buf.writeByte(privProtDef[2]);
                break;
        }
    }

    void mangleFunction(FuncDeclaration d)
    {
        // <function mangle> ? <qualified name> <flags> <return type> <arg list>
        assert(d);
        buf.writeByte('?');
        mangleIdent(d);
        if (d.needThis()) // <flags> ::= <virtual/protection flag> <const/volatile flag> <calling convention flag>
        {
            // Pivate methods always non-virtual in D and it should be mangled as non-virtual in C++
            //printf("%s: isVirtualMethod = %d, isVirtual = %d, vtblIndex = %d, interfaceVirtual = %p\n",
                //d.toChars(), d.isVirtualMethod(), d.isVirtual(), cast(int)d.vtblIndex, d.interfaceVirtual);
            if ((d.isVirtual() && (d.vtblIndex != -1 || d.interfaceVirtual || d.overrideInterface())) || (d.isDtorDeclaration() && d.parent.isClassDeclaration() && !d.isFinal()))
            {
                mangleVisibility(d, "EMU");
            }
            else
            {
                mangleVisibility(d, "AIQ");
            }
            if (target.isLP64)
                buf.writeByte('E');
            if (d.type.isConst())
            {
                buf.writeByte('B');
            }
            else
            {
                buf.writeByte('A');
            }
        }
        else if (d.isMember2()) // static function
        {
            // <flags> ::= <virtual/protection flag> <calling convention flag>
            mangleVisibility(d, "CKS");
        }
        else // top-level function
        {
            // <flags> ::= Y <calling convention flag>
            buf.writeByte('Y');
        }
        const(char)* args = mangleFunctionType(cast(TypeFunction)d.type, d.needThis(), d.isCtorDeclaration() || isAggregateDtor(d));
        buf.writestring(args);
    }

    void mangleVariable(VarDeclaration d)
    {
        // <static variable mangle> ::= ? <qualified name> <protection flag> <const/volatile flag> <type>
        assert(d);
        // fake mangling for fields to fix https://issues.dlang.org/show_bug.cgi?id=16525
        if (!(d.storage_class & (STC.extern_ | STC.field | STC.gshared)))
        {
            d.error("Internal Compiler Error: C++ static non-__gshared non-extern variables not supported");
            fatal();
        }
        buf.writeByte('?');
        mangleIdent(d);
        assert((d.storage_class & STC.field) || !d.needThis());
        Dsymbol parent = d.toParent();
        while (parent && parent.isNspace())
        {
            parent = parent.toParent();
        }
        if (parent && parent.isModule()) // static member
        {
            buf.writeByte('3');
        }
        else
        {
            mangleVisibility(d, "012");
        }
        Type t = d.type;

        if (checkImmutableShared(t, loc))
            return;

        const cv_mod = t.isConst() ? 'B' : 'A';
        if (t.ty != Tpointer)
            t = t.mutableOf();
        t.accept(this);
        if ((t.ty == Tpointer || t.ty == Treference || t.ty == Tclass) && target.isLP64)
        {
            buf.writeByte('E');
        }
        buf.writeByte(cv_mod);
    }

    /**
     * Computes mangling for symbols with special mangling.
     * Params:
     *      sym = symbol to mangle
     * Returns:
     *      mangling for special symbols,
     *      null if not a special symbol
     */
    static string mangleSpecialName(Dsymbol sym)
    {
        string mangle;
        if (sym.isCtorDeclaration())
            mangle = "?0";
        else if (sym.isAggregateDtor())
            mangle = "?1";
        else if (!sym.ident)
            return null;
        else if (sym.ident == Id.assign)
            mangle = "?4";
        else if (sym.ident == Id.eq)
            mangle = "?8";
        else if (sym.ident == Id.index)
            mangle = "?A";
        else if (sym.ident == Id.call)
            mangle = "?R";
        else if (sym.ident == Id.cppdtor)
            mangle = "?_G";
        else
            return null;

        return mangle;
    }

    /**
     * Mangles an operator, if any
     *
     * Params:
     *      ti                  = associated template instance of the operator
     *      symName             = symbol name
     *      firstTemplateArg    = index if the first argument of the template (because the corresponding c++ operator is not a template)
     * Returns:
     *      true if sym has no further mangling needed
     *      false otherwise
     */
    bool mangleOperator(TemplateInstance ti, ref const(char)[] symName, ref int firstTemplateArg)
    {
        auto whichOp = isCppOperator(ti.name);
        final switch (whichOp)
        {
        case CppOperator.Unknown:
            return false;
        case CppOperator.Cast:
            buf.writestring("?B");
            return true;
        case CppOperator.Assign:
            symName = "?4";
            return false;
        case CppOperator.Eq:
            symName = "?8";
            return false;
        case CppOperator.Index:
            symName = "?A";
            return false;
        case CppOperator.Call:
            symName = "?R";
            return false;

        case CppOperator.Unary:
        case CppOperator.Binary:
        case CppOperator.OpAssign:
            TemplateDeclaration td = ti.tempdecl.isTemplateDeclaration();
            assert(td);
            assert(ti.tiargs.dim >= 1);
            TemplateParameter tp = (*td.parameters)[0];
            TemplateValueParameter tv = tp.isTemplateValueParameter();
            if (!tv || !tv.valType.isString())
                return false; // expecting a string argument to operators!
            Expression exp = (*ti.tiargs)[0].isExpression();
            StringExp str = exp.toStringExp();
            switch (whichOp)
            {
            case CppOperator.Unary:
                switch (str.peekString())
                {
                    case "*":   symName = "?D";     goto continue_template;
                    case "++":  symName = "?E";     goto continue_template;
                    case "--":  symName = "?F";     goto continue_template;
                    case "-":   symName = "?G";     goto continue_template;
                    case "+":   symName = "?H";     goto continue_template;
                    case "~":   symName = "?S";     goto continue_template;
                    default:    return false;
                }
            case CppOperator.Binary:
                switch (str.peekString())
                {
                    case ">>":  symName = "?5";     goto continue_template;
                    case "<<":  symName = "?6";     goto continue_template;
                    case "*":   symName = "?D";     goto continue_template;
                    case "-":   symName = "?G";     goto continue_template;
                    case "+":   symName = "?H";     goto continue_template;
                    case "&":   symName = "?I";     goto continue_template;
                    case "/":   symName = "?K";     goto continue_template;
                    case "%":   symName = "?L";     goto continue_template;
                    case "^":   symName = "?T";     goto continue_template;
                    case "|":   symName = "?U";     goto continue_template;
                    default:    return false;
                    }
            case CppOperator.OpAssign:
                switch (str.peekString())
                {
                    case "*":   symName = "?X";     goto continue_template;
                    case "+":   symName = "?Y";     goto continue_template;
                    case "-":   symName = "?Z";     goto continue_template;
                    case "/":   symName = "?_0";    goto continue_template;
                    case "%":   symName = "?_1";    goto continue_template;
                    case ">>":  symName = "?_2";    goto continue_template;
                    case "<<":  symName = "?_3";    goto continue_template;
                    case "&":   symName = "?_4";    goto continue_template;
                    case "|":   symName = "?_5";    goto continue_template;
                    case "^":   symName = "?_6";    goto continue_template;
                    default:    return false;
                }
            default: assert(0);
            }
        }
        continue_template:
        if (ti.tiargs.dim == 1)
        {
            buf.writestring(symName);
            return true;
        }
        firstTemplateArg = 1;
        return false;
    }

    /**
     * Mangles a template value
     *
     * Params:
     *      o               = expression that represents the value
     *      tv              = template value
     *      is_dmc_template = use DMC mangling
     */
    void mangleTemplateValue(RootObject o, TemplateValueParameter tv, Dsymbol sym, bool is_dmc_template)
    {
        if (!tv.valType.isintegral())
        {
            sym.error("Internal Compiler Error: C++ %s template value parameter is not supported", tv.valType.toChars());
            fatal();
            return;
        }
        buf.writeByte('$');
        buf.writeByte('0');
        Expression e = isExpression(o);
        assert(e);
        if (tv.valType.isunsigned())
        {
            mangleNumber(e.toUInteger());
        }
        else if (is_dmc_template)
        {
            // NOTE: DMC mangles everything based on
            // unsigned int
            mangleNumber(e.toInteger());
        }
        else
        {
            sinteger_t val = e.toInteger();
            if (val < 0)
            {
                val = -val;
                buf.writeByte('?');
            }
            mangleNumber(val);
        }
    }

    /**
     * Mangles a template alias parameter
     *
     * Params:
     *      o   = the alias value, a symbol or expression
     */
    void mangleTemplateAlias(RootObject o, Dsymbol sym)
    {
        Dsymbol d = isDsymbol(o);
        Expression e = isExpression(o);

        if (d && d.isFuncDeclaration())
        {
            buf.writeByte('$');
            buf.writeByte('1');
            mangleFunction(d.isFuncDeclaration());
        }
        else if (e && e.op == EXP.variable && (cast(VarExp)e).var.isVarDeclaration())
        {
            buf.writeByte('$');
            if (flags & IS_DMC)
                buf.writeByte('1');
            else
                buf.writeByte('E');
            mangleVariable((cast(VarExp)e).var.isVarDeclaration());
        }
        else if (d && d.isTemplateDeclaration() && d.isTemplateDeclaration().onemember)
        {
            Dsymbol ds = d.isTemplateDeclaration().onemember;
            if (flags & IS_DMC)
            {
                buf.writeByte('V');
            }
            else
            {
                if (ds.isUnionDeclaration())
                {
                    buf.writeByte('T');
                }
                else if (ds.isStructDeclaration())
                {
                    buf.writeByte('U');
                }
                else if (ds.isClassDeclaration())
                {
                    buf.writeByte('V');
                }
                else
                {
                    sym.error("Internal Compiler Error: C++ templates support only integral value, type parameters, alias templates and alias function parameters");
                    fatal();
                }
            }
            mangleIdent(d);
        }
        else
        {
            sym.error("Internal Compiler Error: `%s` is unsupported parameter for C++ template", o.toChars());
            fatal();
        }
    }

    /**
     * Mangles a template alias parameter
     *
     * Params:
     *      o   = type
     */
    void mangleTemplateType(RootObject o)
    {
        flags |= ESCAPE;
        Type t = isType(o);
        assert(t);
        t.accept(this);
        flags &= ~ESCAPE;
    }

    /**
     * Mangles the name of a symbol
     *
     * Params:
     *      sym   = symbol to mangle
     *      dont_use_back_reference = dont use back referencing
     */
    void mangleName(Dsymbol sym, bool dont_use_back_reference)
    {
        //printf("mangleName('%s')\n", sym.toChars());
        bool is_dmc_template = false;

        if (string s = mangleSpecialName(sym))
        {
            buf.writestring(s);
            return;
        }

        void writeName(Identifier name)
        {
            assert(name);
            if (!is_dmc_template && dont_use_back_reference)
                saveIdent(name);
            else if (checkAndSaveIdent(name))
                return;

            buf.writestring(name.toString());
            buf.writeByte('@');
        }
        auto ti = sym.isTemplateInstance();
        if (!ti)
        {
            if (auto ag = sym.isAggregateDeclaration())
            {
                if (ag.mangleOverride)
                {
                    writeName(ag.mangleOverride.id);
                    return;
                }
            }
            writeName(sym.ident);
            return;
        }
        auto id = ti.tempdecl.ident;
        auto symName = id.toString();

        int firstTemplateArg = 0;

        // test for special symbols
        if (mangleOperator(ti,symName,firstTemplateArg))
            return;
        TemplateInstance actualti = ti;
        bool needNamespaces;
        if (auto ag = ti.aliasdecl ? ti.aliasdecl.isAggregateDeclaration() : null)
        {
            if (ag.mangleOverride)
            {
                if (ag.mangleOverride.agg)
                {
                    if (auto aggti = ag.mangleOverride.agg.isInstantiated())
                        actualti = aggti;
                    else
                    {
                        writeName(ag.mangleOverride.id);
                        if (sym.parent && !sym.parent.needThis())
                            for (auto ns = ag.mangleOverride.agg.toAlias().cppnamespace; ns !is null && ns.ident !is null; ns = ns.cppnamespace)
                                writeName(ns.ident);
                        return;
                    }
                    id = ag.mangleOverride.id;
                    symName = id.toString();
                    needNamespaces = true;
                }
                else
                {
                    writeName(ag.mangleOverride.id);
                    for (auto ns = ti.toAlias().cppnamespace; ns !is null && ns.ident !is null; ns = ns.cppnamespace)
                        writeName(ns.ident);
                    return;
                }
            }
        }

        scope VisualCPPMangler tmp = new VisualCPPMangler((flags & IS_DMC) ? true : false, loc);
        tmp.buf.writeByte('?');
        tmp.buf.writeByte('$');
        tmp.buf.writestring(symName);
        tmp.saved_idents[0] = id;
        if (symName == id.toString())
            tmp.buf.writeByte('@');
        if (flags & IS_DMC)
        {
            tmp.mangleIdent(sym.parent, true);
            is_dmc_template = true;
        }
        bool is_var_arg = false;
        for (size_t i = firstTemplateArg; i < actualti.tiargs.dim; i++)
        {
            RootObject o = (*actualti.tiargs)[i];
            TemplateParameter tp = null;
            TemplateValueParameter tv = null;
            TemplateTupleParameter tt = null;
            if (!is_var_arg)
            {
                TemplateDeclaration td = actualti.tempdecl.isTemplateDeclaration();
                assert(td);
                tp = (*td.parameters)[i];
                tv = tp.isTemplateValueParameter();
                tt = tp.isTemplateTupleParameter();
            }
            if (tt)
            {
                is_var_arg = true;
                tp = null;
            }
            if (tv)
            {
                tmp.mangleTemplateValue(o, tv, actualti, is_dmc_template);
            }
            else
            if (!tp || tp.isTemplateTypeParameter())
            {
                tmp.mangleTemplateType(o);
            }
            else if (tp.isTemplateAliasParameter())
            {
                tmp.mangleTemplateAlias(o, actualti);
            }
            else
            {
                sym.error("Internal Compiler Error: C++ templates support only integral value, type parameters, alias templates and alias function parameters");
                fatal();
            }
        }

        writeName(Identifier.idPool(tmp.buf.extractSlice()));
        if (needNamespaces && actualti != ti)
        {
            for (auto ns = ti.toAlias().cppnamespace; ns !is null && ns.ident !is null; ns = ns.cppnamespace)
                writeName(ns.ident);
        }
    }

    // returns true if name already saved
    bool checkAndSaveIdent(Identifier name)
    {
        foreach (i; 0 .. VC_SAVED_IDENT_CNT)
        {
            if (!saved_idents[i]) // no saved same name
            {
                saved_idents[i] = name;
                break;
            }
            if (saved_idents[i] == name) // ok, we've found same name. use index instead of name
            {
                buf.writeByte(i + '0');
                return true;
            }
        }
        return false;
    }

    void saveIdent(Identifier name)
    {
        foreach (i; 0 .. VC_SAVED_IDENT_CNT)
        {
            if (!saved_idents[i]) // no saved same name
            {
                saved_idents[i] = name;
                break;
            }
            if (saved_idents[i] == name) // ok, we've found same name. use index instead of name
            {
                return;
            }
        }
    }

    void mangleIdent(Dsymbol sym, bool dont_use_back_reference = false)
    {
        // <qualified name> ::= <sub-name list> @
        // <sub-name list>  ::= <sub-name> <name parts>
        //                  ::= <sub-name>
        // <sub-name> ::= <identifier> @
        //            ::= ?$ <identifier> @ <template args> @
        //            :: <back reference>
        // <back reference> ::= 0-9
        // <template args> ::= <template arg> <template args>
        //                ::= <template arg>
        // <template arg>  ::= <type>
        //                ::= $0<encoded integral number>
        //printf("mangleIdent('%s')\n", sym.toChars());
        Dsymbol p = sym;
        if (p.toParent() && p.toParent().isTemplateInstance())
        {
            p = p.toParent();
        }
        while (p && !p.isModule())
        {
            mangleName(p, dont_use_back_reference);
            // Mangle our string namespaces as well
            for (auto ns = p.cppnamespace; ns !is null && ns.ident !is null; ns = ns.cppnamespace)
                mangleName(ns, dont_use_back_reference);

            p = p.toParent();
            if (p.toParent() && p.toParent().isTemplateInstance())
            {
                p = p.toParent();
            }
        }
        if (!dont_use_back_reference)
            buf.writeByte('@');
    }

    void mangleNumber(dinteger_t num)
    {
        if (!num) // 0 encoded as "A@"
        {
            buf.writeByte('A');
            buf.writeByte('@');
            return;
        }
        if (num <= 10) // 5 encoded as "4"
        {
            buf.writeByte(cast(char)(num - 1 + '0'));
            return;
        }
        char[17] buff;
        buff[16] = 0;
        size_t i = 16;
        while (num)
        {
            --i;
            buff[i] = num % 16 + 'A';
            num /= 16;
        }
        buf.writestring(&buff[i]);
        buf.writeByte('@');
    }

    bool checkTypeSaved(Type type)
    {
        if (flags & IS_NOT_TOP_TYPE)
            return false;
        if (flags & MANGLE_RETURN_TYPE)
            return false;
        for (uint i = 0; i < VC_SAVED_TYPE_CNT; i++)
        {
            if (!saved_types[i]) // no saved same type
            {
                saved_types[i] = type;
                return false;
            }
            if (saved_types[i].equals(type)) // ok, we've found same type. use index instead of type
            {
                buf.writeByte(i + '0');
                flags &= ~IS_NOT_TOP_TYPE;
                flags &= ~IGNORE_CONST;
                return true;
            }
        }
        return false;
    }

    void mangleModifier(Type type)
    {
        if (flags & IGNORE_CONST)
            return;
        if (checkImmutableShared(type, loc))
            return;

        if (type.isConst())
        {
            // Template parameters that are not pointers and are const need an $$C escape
            // in addition to 'B' (const).
            if ((flags & ESCAPE) && type.ty != Tpointer)
                buf.writestring("$$CB");
            else if (flags & IS_NOT_TOP_TYPE)
                buf.writeByte('B'); // const
            else if ((flags & IS_DMC) && type.ty != Tpointer)
                buf.writestring("_O");
        }
        else if (flags & IS_NOT_TOP_TYPE)
            buf.writeByte('A'); // mutable

        flags &= ~ESCAPE;
    }

    void mangleArray(TypeSArray type)
    {
        mangleModifier(type);
        size_t i = 0;
        Type cur = type;
        while (cur && cur.ty == Tsarray)
        {
            i++;
            cur = cur.nextOf();
        }
        buf.writeByte('Y');
        mangleNumber(i); // count of dimensions
        cur = type;
        while (cur && cur.ty == Tsarray) // sizes of dimensions
        {
            TypeSArray sa = cast(TypeSArray)cur;
            mangleNumber(sa.dim ? sa.dim.toInteger() : 0);
            cur = cur.nextOf();
        }
        flags |= IGNORE_CONST;
        cur.accept(this);
    }

    const(char)* mangleFunctionType(TypeFunction type, bool needthis = false, bool noreturn = false)
    {
        scope VisualCPPMangler tmp = new VisualCPPMangler(this);
        // Calling convention
        if (target.isLP64) // always Microsoft x64 calling convention
        {
            tmp.buf.writeByte('A');
        }
        else
        {
            final switch (type.linkage)
            {
            case LINK.c:
                tmp.buf.writeByte('A');
                break;
            case LINK.cpp:
                if (needthis && type.parameterList.varargs != VarArg.variadic)
                    tmp.buf.writeByte('E'); // thiscall
                else
                    tmp.buf.writeByte('A'); // cdecl
                break;
            case LINK.windows:
                tmp.buf.writeByte('G'); // stdcall
                break;
            case LINK.d:
            case LINK.default_:
            case LINK.system:
            case LINK.objc:
                tmp.visit(cast(Type)type);
                break;
            }
        }
        tmp.flags &= ~IS_NOT_TOP_TYPE;
        if (noreturn)
        {
            tmp.buf.writeByte('@');
        }
        else
        {
            Type rettype = type.next;
            if (type.isref)
                rettype = rettype.referenceTo();
            flags &= ~IGNORE_CONST;
            if (rettype.ty == Tstruct)
            {
                tmp.buf.writeByte('?');
                tmp.buf.writeByte('A');
            }
            else if (rettype.ty == Tenum)
            {
                const id = rettype.toDsymbol(null).ident;
                if (!isSpecialEnumIdent(id))
                {
                    tmp.buf.writeByte('?');
                    tmp.buf.writeByte('A');
                }
            }
            tmp.flags |= MANGLE_RETURN_TYPE;
            rettype.accept(tmp);
            tmp.flags &= ~MANGLE_RETURN_TYPE;
        }
        if (!type.parameterList.parameters || !type.parameterList.parameters.dim)
        {
            if (type.parameterList.varargs == VarArg.variadic)
                tmp.buf.writeByte('Z');
            else
                tmp.buf.writeByte('X');
        }
        else
        {
            foreach (n, p; type.parameterList)
            {
                Type t = p.type.merge2();
                if (p.isReference())
                    t = t.referenceTo();
                else if (p.storageClass & STC.lazy_)
                {
                    // Mangle as delegate
                    auto tf = new TypeFunction(ParameterList(), t, LINK.d);
                    auto td = new TypeDelegate(tf);
                    t = td.merge();
                }
                else if (Type cpptype = target.cpp.parameterType(t))
                    t = cpptype;
                if (t.ty == Tsarray)
                {
                    error(loc, "Internal Compiler Error: unable to pass static array to `extern(C++)` function.");
                    errorSupplemental(loc, "Use pointer instead.");
                    assert(0);
                }
                tmp.flags &= ~IS_NOT_TOP_TYPE;
                tmp.flags &= ~IGNORE_CONST;
                t.accept(tmp);
            }

            if (type.parameterList.varargs == VarArg.variadic)
            {
                tmp.buf.writeByte('Z');
            }
            else
            {
                tmp.buf.writeByte('@');
            }
        }
        tmp.buf.writeByte('Z');
        const(char)* ret = tmp.buf.extractChars();
        saved_idents[] = tmp.saved_idents[];
        saved_types[] = tmp.saved_types[];
        return ret;
    }
}<|MERGE_RESOLUTION|>--- conflicted
+++ resolved
@@ -42,11 +42,8 @@
 
 const(char)* toCppMangleMSVC(Dsymbol s)
 {
-<<<<<<< HEAD
-    scope v = new VisualCPPMangler(target.objectFormat() == Target.ObjectFormat.omf, s.loc);
-=======
     scope VisualCPPMangler v = new VisualCPPMangler(false, s.loc);
->>>>>>> 2a78210c
+
     return v.mangleOf(s);
 }
 
