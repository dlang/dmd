--- conflicted
+++ resolved
@@ -2784,7 +2784,6 @@
         }
     }
 
-<<<<<<< HEAD
     if (params.makeDeps && !params.oneobj)
         error(Loc.initial, "-makedeps switch is not compatible with multiple objects mode");
 }
@@ -2799,10 +2798,6 @@
 private static void setFlagFor(string name)(ref FeatureState s)
 {
     s = name != "revert" ? FeatureState.enabled : FeatureState.disabled;
-=======
-    if (params.noDIP25)
-        params.useDIP25 = false;
->>>>>>> 5ae36c3b
 }
 
 /**
