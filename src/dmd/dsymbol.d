/**
 * The base class for a D symbol, which can be a module, variable, function, enum, etc.
 *
 * Copyright:   Copyright (C) 1999-2021 by The D Language Foundation, All Rights Reserved
 * Authors:     $(LINK2 http://www.digitalmars.com, Walter Bright)
 * License:     $(LINK2 http://www.boost.org/LICENSE_1_0.txt, Boost License 1.0)
 * Source:      $(LINK2 https://github.com/dlang/dmd/blob/master/src/dmd/dsymbol.d, _dsymbol.d)
 * Documentation:  https://dlang.org/phobos/dmd_dsymbol.html
 * Coverage:    https://codecov.io/gh/dlang/dmd/src/master/src/dmd/dsymbol.d
 */

module dmd.dsymbol;

import core.stdc.stdarg;
import core.stdc.stdio;
import core.stdc.string;
import core.stdc.stdlib;

import dmd.aggregate;
import dmd.aliasthis;
import dmd.arraytypes;
import dmd.attrib;
import dmd.astenums;
import dmd.ast_node;
import dmd.gluelayer;
import dmd.dclass;
import dmd.declaration;
import dmd.denum;
import dmd.dimport;
import dmd.dmodule;
import dmd.dversion;
import dmd.dscope;
import dmd.dstruct;
import dmd.dsymbolsem;
import dmd.dtemplate;
import dmd.errors;
import dmd.expression;
import dmd.expressionsem;
import dmd.func;
import dmd.globals;
import dmd.id;
import dmd.identifier;
import dmd.init;
import dmd.lexer;
import dmd.mtype;
import dmd.nspace;
import dmd.opover;
import dmd.root.aav;
import dmd.root.rmem;
import dmd.root.rootobject;
import dmd.root.speller;
import dmd.root.string;
import dmd.statement;
import dmd.tokens;
import dmd.visitor;

/***************************************
 * Calls dg(Dsymbol *sym) for each Dsymbol.
 * If dg returns !=0, stops and returns that value else returns 0.
 * Params:
 *    symbols = Dsymbols
 *    dg = delegate to call for each Dsymbol
 * Returns:
 *    last value returned by dg()
 *
 * See_Also: $(REF each, dmd, root, array)
 */
int foreachDsymbol(Dsymbols* symbols, scope int delegate(Dsymbol) dg)
{
    assert(dg);
    if (symbols)
    {
        /* Do not use foreach, as the size of the array may expand during iteration
         */
        for (size_t i = 0; i < symbols.dim; ++i)
        {
            Dsymbol s = (*symbols)[i];
            const result = dg(s);
            if (result)
                return result;
        }
    }
    return 0;
}

/***************************************
 * Calls dg(Dsymbol *sym) for each Dsymbol.
 * Params:
 *    symbols = Dsymbols
 *    dg = delegate to call for each Dsymbol
 *
 * See_Also: $(REF each, dmd, root, array)
 */
void foreachDsymbol(Dsymbols* symbols, scope void delegate(Dsymbol) dg)
{
    assert(dg);
    if (symbols)
    {
        /* Do not use foreach, as the size of the array may expand during iteration
         */
        for (size_t i = 0; i < symbols.dim; ++i)
        {
            Dsymbol s = (*symbols)[i];
            dg(s);
        }
    }
}


struct Ungag
{
    uint oldgag;

    extern (D) this(uint old)
    {
        this.oldgag = old;
    }

    extern (C++) ~this()
    {
        global.gag = oldgag;
    }
}

struct Visibility
{
    ///
    enum Kind : ubyte
    {
        undefined,
        none,           // no access
        private_,
        package_,
        protected_,
        public_,
        export_,
    }

    Kind kind;
    Package pkg;

    extern (D):

    this(Visibility.Kind kind) pure nothrow @nogc @safe
    {
        this.kind = kind;
    }

    /**
     * Checks if `this` is less or more visible than `other`
     *
     * Params:
     *   other = Visibility to compare `this` to.
     *
     * Returns:
     *   A value `< 0` if `this` is less visible than `other`,
     *   a value `> 0` if `this` is more visible than `other`,
     *   and `0` if they are at the same level.
     *   Note that `package` visibility with different packages
     *   will also return `0`.
     */
    int opCmp(const Visibility other) const pure nothrow @nogc @safe
    {
        return this.kind - other.kind;
    }

    ///
    unittest
    {
        assert(Visibility(Visibility.Kind.public_) > Visibility(Visibility.Kind.private_));
        assert(Visibility(Visibility.Kind.private_) < Visibility(Visibility.Kind.protected_));
        assert(Visibility(Visibility.Kind.package_) >= Visibility(Visibility.Kind.package_));
    }

    /**
     * Checks if `this` is absolutely identical visibility attribute to `other`
     */
    bool opEquals(ref const Visibility other) const
    {
        if (this.kind == other.kind)
        {
            if (this.kind == Visibility.Kind.package_)
                return this.pkg == other.pkg;
            return true;
        }
        return false;
    }
}

enum PASS : ubyte
{
    init,           // initial state
    semantic,       // semantic() started
    semanticdone,   // semantic() done
    semantic2,      // semantic2() started
    semantic2done,  // semantic2() done
    semantic3,      // semantic3() started
    semantic3done,  // semantic3() done
    inline,         // inline started
    inlinedone,     // inline done
    obj,            // toObjFile() run
}

// Search options
enum : int
{
    IgnoreNone              = 0x00, // default
    IgnorePrivateImports    = 0x01, // don't search private imports
    IgnoreErrors            = 0x02, // don't give error messages
    IgnoreAmbiguous         = 0x04, // return NULL if ambiguous
    SearchLocalsOnly        = 0x08, // only look at locals (don't search imports)
    SearchImportsOnly       = 0x10, // only look in imports
    SearchUnqualifiedModule = 0x20, // the module scope search is unqualified,
                                    // meaning don't search imports in that scope,
                                    // because qualified module searches search
                                    // their imports
    IgnoreSymbolVisibility  = 0x80, // also find private and package protected symbols
    TagNameSpace            = 0x100, // search ImportC tag symbol table
}

/***********************************************************
 * Struct/Class/Union field state.
 * Used for transitory information when setting field offsets, such
 * as bit fields.
 */
struct FieldState
{
    uint offset;        /// byte offset for next field

    uint fieldOffset;   /// byte offset for the start of the bit field
    uint fieldSize;     /// byte size of field
    uint fieldAlign;    /// byte alignment of field
    uint bitOffset;     /// bit offset for field

    bool inFlight;      /// bit field is in flight
}

/***********************************************************
 */
extern (C++) class Dsymbol : ASTNode
{
    Identifier ident;
    Dsymbol parent;
    /// C++ namespace this symbol belongs to
    CPPNamespaceDeclaration cppnamespace;
    Symbol* csym;           // symbol for code generator
    Symbol* isym;           // import version of csym
    const(char)* comment;   // documentation comment for this Dsymbol
    const Loc loc;          // where defined
    Scope* _scope;          // !=null means context to use for semantic()
    const(char)* prettystring;  // cached value of toPrettyChars()
    bool errors;            // this symbol failed to pass semantic()
    PASS semanticRun = PASS.init;
    ushort localNum;        /// perturb mangled name to avoid collisions with those in FuncDeclaration.localsymtab

    DeprecatedDeclaration depdecl;           // customized deprecation message
    UserAttributeDeclaration userAttribDecl;    // user defined attributes

    // !=null means there's a ddoc unittest associated with this symbol
    // (only use this with ddoc)
    UnitTestDeclaration ddocUnittest;

    final extern (D) this()
    {
        //printf("Dsymbol::Dsymbol(%p)\n", this);
        loc = Loc(null, 0, 0);
    }

    final extern (D) this(Identifier ident)
    {
        //printf("Dsymbol::Dsymbol(%p, ident)\n", this);
        this.loc = Loc(null, 0, 0);
        this.ident = ident;
    }

    final extern (D) this(const ref Loc loc, Identifier ident)
    {
        //printf("Dsymbol::Dsymbol(%p, ident)\n", this);
        this.loc = loc;
        this.ident = ident;
    }

    static Dsymbol create(Identifier ident)
    {
        return new Dsymbol(ident);
    }

    override const(char)* toChars() const
    {
        return ident ? ident.toChars() : "__anonymous";
    }

    // helper to print fully qualified (template) arguments
    const(char)* toPrettyCharsHelper()
    {
        return toChars();
    }

    final const(Loc) getLoc()
    {
        if (!loc.isValid()) // avoid bug 5861.
            if (const m = getModule())
                return Loc(m.srcfile.toChars(), 0, 0);
        return loc;
    }

    final const(char)* locToChars()
    {
        return getLoc().toChars();
    }

    override bool equals(const RootObject o) const
    {
        if (this == o)
            return true;
        if (o.dyncast() != DYNCAST.dsymbol)
            return false;
        auto s = cast(Dsymbol)o;
        // Overload sets don't have an ident
        // Function-local declarations may have identical names
        // if they are declared in different scopes
        if (s && ident && s.ident && ident.equals(s.ident) && localNum == s.localNum)
            return true;
        return false;
    }

    final bool isAnonymous() const
    {
        return ident is null || ident.isAnonymous;
    }

    extern(D) private const(char)[] prettyFormatHelper()
    {
        const cstr = toPrettyChars();
        return '`' ~ cstr.toDString() ~ "`\0";
    }

    static if (__VERSION__ < 2092)
    {
        final void error(const ref Loc loc, const(char)* format, ...)
        {
            va_list ap;
            va_start(ap, format);
            .verror(loc, format, ap, kind(), prettyFormatHelper().ptr);
            va_end(ap);
        }

        final void error(const(char)* format, ...)
        {
            va_list ap;
            va_start(ap, format);
            const loc = getLoc();
            .verror(loc, format, ap, kind(), prettyFormatHelper().ptr);
            va_end(ap);
        }

        final void deprecation(const ref Loc loc, const(char)* format, ...)
        {
            va_list ap;
            va_start(ap, format);
            .vdeprecation(loc, format, ap, kind(), prettyFormatHelper().ptr);
            va_end(ap);
        }

        final void deprecation(const(char)* format, ...)
        {
            va_list ap;
            va_start(ap, format);
            const loc = getLoc();
            .vdeprecation(loc, format, ap, kind(), prettyFormatHelper().ptr);
            va_end(ap);
        }
    }
    else
    {
        pragma(printf) final void error(const ref Loc loc, const(char)* format, ...)
        {
            va_list ap;
            va_start(ap, format);
            .verror(loc, format, ap, kind(), prettyFormatHelper().ptr);
            va_end(ap);
        }

        pragma(printf) final void error(const(char)* format, ...)
        {
            va_list ap;
            va_start(ap, format);
            const loc = getLoc();
            .verror(loc, format, ap, kind(), prettyFormatHelper().ptr);
            va_end(ap);
        }

        pragma(printf) final void deprecation(const ref Loc loc, const(char)* format, ...)
        {
            va_list ap;
            va_start(ap, format);
            .vdeprecation(loc, format, ap, kind(), prettyFormatHelper().ptr);
            va_end(ap);
        }

        pragma(printf) final void deprecation(const(char)* format, ...)
        {
            va_list ap;
            va_start(ap, format);
            const loc = getLoc();
            .vdeprecation(loc, format, ap, kind(), prettyFormatHelper().ptr);
            va_end(ap);
        }
    }

    final bool checkDeprecated(const ref Loc loc, Scope* sc)
    {
        if (global.params.useDeprecated == DiagnosticReporting.off)
            return false;
        if (!this.isDeprecated())
            return false;
        // Don't complain if we're inside a deprecated symbol's scope
        if (sc.isDeprecated())
            return false;
        // Don't complain if we're inside a template constraint
        // https://issues.dlang.org/show_bug.cgi?id=21831
        if (sc.flags & SCOPE.constraint)
            return false;

        const(char)* message = null;
        for (Dsymbol p = this; p; p = p.parent)
        {
            message = p.depdecl ? p.depdecl.getMessage() : null;
            if (message)
                break;
        }
        if (message)
            deprecation(loc, "is deprecated - %s", message);
        else
            deprecation(loc, "is deprecated");

        if (auto ti = sc.parent ? sc.parent.isInstantiated() : null)
            ti.printInstantiationTrace(Classification.deprecation);
        else if (auto ti = sc.parent ? sc.parent.isTemplateInstance() : null)
            ti.printInstantiationTrace(Classification.deprecation);

        return true;
    }

    /**********************************
     * Determine which Module a Dsymbol is in.
     */
    final Module getModule()
    {
        //printf("Dsymbol::getModule()\n");
        if (TemplateInstance ti = isInstantiated())
            return ti.tempdecl.getModule();
        Dsymbol s = this;
        while (s)
        {
            //printf("\ts = %s '%s'\n", s.kind(), s.toPrettyChars());
            Module m = s.isModule();
            if (m)
                return m;
            s = s.parent;
        }
        return null;
    }

    /**************************************
     * Does this Dsymbol come from a C file?
     * Returns:
     *  true if it does
     */
     final bool isCsymbol()
     {
        if (Module m = getModule())
        {
            if (m.isCFile)
                return true;
        }
        return false;
    }

    /**********************************
     * Determine which Module a Dsymbol is in, as far as access rights go.
     */
    final Module getAccessModule()
    {
        //printf("Dsymbol::getAccessModule()\n");
        if (TemplateInstance ti = isInstantiated())
            return ti.tempdecl.getAccessModule();
        Dsymbol s = this;
        while (s)
        {
            //printf("\ts = %s '%s'\n", s.kind(), s.toPrettyChars());
            Module m = s.isModule();
            if (m)
                return m;
            TemplateInstance ti = s.isTemplateInstance();
            if (ti && ti.enclosing)
            {
                /* Because of local template instantiation, the parent isn't where the access
                 * rights come from - it's the template declaration
                 */
                s = ti.tempdecl;
            }
            else
                s = s.parent;
        }
        return null;
    }

    /**
     * `pastMixin` returns the enclosing symbol if this is a template mixin.
     *
     * `pastMixinAndNspace` does likewise, additionally skipping over Nspaces that
     * are mangleOnly.
     *
     * See also `parent`, `toParent` and `toParent2`.
     */
    final inout(Dsymbol) pastMixin() inout
    {
        //printf("Dsymbol::pastMixin() %s\n", toChars());
        if (!isTemplateMixin() && !isForwardingAttribDeclaration() && !isForwardingScopeDsymbol())
            return this;
        if (!parent)
            return null;
        return parent.pastMixin();
    }

    /**********************************
     * `parent` field returns a lexically enclosing scope symbol this is a member of.
     *
     * `toParent()` returns a logically enclosing scope symbol this is a member of.
     * It skips over TemplateMixin's.
     *
     * `toParent2()` returns an enclosing scope symbol this is living at runtime.
     * It skips over both TemplateInstance's and TemplateMixin's.
     * It's used when looking for the 'this' pointer of the enclosing function/class.
     *
     * `toParentDecl()` similar to `toParent2()` but always follows the template declaration scope
     * instead of the instantiation scope.
     *
     * `toParentLocal()` similar to `toParentDecl()` but follows the instantiation scope
     * if a template declaration is non-local i.e. global or static.
     *
     * Examples:
     * ---
     *  module mod;
     *  template Foo(alias a) { mixin Bar!(); }
     *  mixin template Bar() {
     *    public {  // VisibilityDeclaration
     *      void baz() { a = 2; }
     *    }
     *  }
     *  void test() {
     *    int v = 1;
     *    alias foo = Foo!(v);
     *    foo.baz();
     *    assert(v == 2);
     *  }
     *
     *  // s == FuncDeclaration('mod.test.Foo!().Bar!().baz()')
     *  // s.parent == TemplateMixin('mod.test.Foo!().Bar!()')
     *  // s.toParent() == TemplateInstance('mod.test.Foo!()')
     *  // s.toParent2() == FuncDeclaration('mod.test')
     *  // s.toParentDecl() == Module('mod')
     *  // s.toParentLocal() == FuncDeclaration('mod.test')
     * ---
     */
    final inout(Dsymbol) toParent() inout
    {
        return parent ? parent.pastMixin() : null;
    }

    /// ditto
    final inout(Dsymbol) toParent2() inout
    {
        if (!parent || !parent.isTemplateInstance && !parent.isForwardingAttribDeclaration() && !parent.isForwardingScopeDsymbol())
            return parent;
        return parent.toParent2;
    }

    /// ditto
    final inout(Dsymbol) toParentDecl() inout
    {
        return toParentDeclImpl(false);
    }

    /// ditto
    final inout(Dsymbol) toParentLocal() inout
    {
        return toParentDeclImpl(true);
    }

    private inout(Dsymbol) toParentDeclImpl(bool localOnly) inout
    {
        auto p = toParent();
        if (!p || !p.isTemplateInstance())
            return p;
        auto ti = p.isTemplateInstance();
        if (ti.tempdecl && (!localOnly || !(cast(TemplateDeclaration)ti.tempdecl).isstatic))
            return ti.tempdecl.toParentDeclImpl(localOnly);
        return parent.toParentDeclImpl(localOnly);
    }

    /**
     * Returns the declaration scope scope of `this` unless any of the symbols
     * `p1` or `p2` resides in its enclosing instantiation scope then the
     * latter is returned.
     */
    final Dsymbol toParentP(Dsymbol p1, Dsymbol p2 = null)
    {
        return followInstantiationContext(p1, p2) ? toParent2() : toParentLocal();
    }

    final inout(TemplateInstance) isInstantiated() inout
    {
        if (!parent)
            return null;
        auto ti = parent.isTemplateInstance();
        if (ti && !ti.isTemplateMixin())
            return ti;
        return parent.isInstantiated();
    }

    /***
     * Returns true if any of the symbols `p1` or `p2` resides in the enclosing
     * instantiation scope of `this`.
     */
    final bool followInstantiationContext(Dsymbol p1, Dsymbol p2 = null)
    {
        static bool has2This(Dsymbol s)
        {
            if (auto f = s.isFuncDeclaration())
                return f.isThis2;
            if (auto ad = s.isAggregateDeclaration())
                return ad.vthis2 !is null;
            return false;
        }

        if (has2This(this))
        {
            assert(p1);
            auto outer = toParent();
            while (outer)
            {
                auto ti = outer.isTemplateInstance();
                if (!ti)
                    break;
                foreach (oarg; *ti.tiargs)
                {
                    auto sa = getDsymbol(oarg);
                    if (!sa)
                        continue;
                    sa = sa.toAlias().toParent2();
                    if (!sa)
                        continue;
                    if (sa == p1)
                        return true;
                    else if (p2 && sa == p2)
                        return true;
                }
                outer = ti.tempdecl.toParent();
            }
            return false;
        }
        return false;
    }

    // Check if this function is a member of a template which has only been
    // instantiated speculatively, eg from inside is(typeof()).
    // Return the speculative template instance it is part of,
    // or NULL if not speculative.
    final inout(TemplateInstance) isSpeculative() inout
    {
        if (!parent)
            return null;
        auto ti = parent.isTemplateInstance();
        if (ti && ti.gagged)
            return ti;
        if (!parent.toParent())
            return null;
        return parent.isSpeculative();
    }

    final Ungag ungagSpeculative() const
    {
        uint oldgag = global.gag;
        if (global.gag && !isSpeculative() && !toParent2().isFuncDeclaration())
            global.gag = 0;
        return Ungag(oldgag);
    }

    // kludge for template.isSymbol()
    override final DYNCAST dyncast() const
    {
        return DYNCAST.dsymbol;
    }

    /*************************************
     * Do syntax copy of an array of Dsymbol's.
     */
    extern (D) static Dsymbols* arraySyntaxCopy(Dsymbols* a)
    {
        Dsymbols* b = null;
        if (a)
        {
            b = a.copy();
            for (size_t i = 0; i < b.dim; i++)
            {
                (*b)[i] = (*b)[i].syntaxCopy(null);
            }
        }
        return b;
    }

    Identifier getIdent()
    {
        return ident;
    }

    const(char)* toPrettyChars(bool QualifyTypes = false)
    {
        if (prettystring && !QualifyTypes)
            return prettystring;

        //printf("Dsymbol::toPrettyChars() '%s'\n", toChars());
        if (!parent)
        {
            auto s = toChars();
            if (!QualifyTypes)
                prettystring = s;
            return s;
        }

        // Computer number of components
        size_t complength = 0;
        for (Dsymbol p = this; p; p = p.parent)
            ++complength;

        // Allocate temporary array comp[]
        alias T = const(char)[];
        auto compptr = cast(T*)Mem.check(malloc(complength * T.sizeof));
        auto comp = compptr[0 .. complength];

        // Fill in comp[] and compute length of final result
        size_t length = 0;
        int i;
        for (Dsymbol p = this; p; p = p.parent)
        {
            const s = QualifyTypes ? p.toPrettyCharsHelper() : p.toChars();
            const len = strlen(s);
            comp[i] = s[0 .. len];
            ++i;
            length += len + 1;
        }

        auto s = cast(char*)mem.xmalloc_noscan(length);
        auto q = s + length - 1;
        *q = 0;
        foreach (j; 0 .. complength)
        {
            const t = comp[j].ptr;
            const len = comp[j].length;
            q -= len;
            memcpy(q, t, len);
            if (q == s)
                break;
            *--q = '.';
        }
        free(comp.ptr);
        if (!QualifyTypes)
            prettystring = s;
        return s;
    }

    const(char)* kind() const pure nothrow @nogc @safe
    {
        return "symbol";
    }

    /*********************************
     * If this symbol is really an alias for another,
     * return that other.
     * If needed, semantic() is invoked due to resolve forward reference.
     */
    Dsymbol toAlias()
    {
        return this;
    }

    /*********************************
     * Resolve recursive tuple expansion in eponymous template.
     */
    Dsymbol toAlias2()
    {
        return toAlias();
    }

    void addMember(Scope* sc, ScopeDsymbol sds)
    {
        //printf("Dsymbol::addMember('%s')\n", toChars());
        //printf("Dsymbol::addMember(this = %p, '%s' scopesym = '%s')\n", this, toChars(), sds.toChars());
        //printf("Dsymbol::addMember(this = %p, '%s' sds = %p, sds.symtab = %p)\n", this, toChars(), sds, sds.symtab);
        parent = sds;
        if (isAnonymous()) // no name, so can't add it to symbol table
            return;

        if (!sds.symtabInsert(this)) // if name is already defined
        {
            if (isAliasDeclaration() && !_scope)
                setScope(sc);
            Dsymbol s2 = sds.symtabLookup(this,ident);

            // If using C tag/prototype/forward declaration rules
            if (sc.flags & SCOPE.Cfile)
            {
                if (handleTagSymbols(*sc, this, s2, sds))
                    return;
                if (handleSymbolRedeclarations(*sc, this, s2, sds))
                    return;

                sds.multiplyDefined(Loc.initial, this, s2);  // ImportC doesn't allow overloading
                errors = true;
                return;
            }

            if (!s2.overloadInsert(this))
            {
                sds.multiplyDefined(Loc.initial, this, s2);
                errors = true;
            }
        }
        if (sds.isAggregateDeclaration() || sds.isEnumDeclaration())
        {
            if (ident == Id.__sizeof || ident == Id.__xalignof || ident == Id._mangleof)
            {
                error("`.%s` property cannot be redefined", ident.toChars());
                errors = true;
            }
        }
    }

    /*************************************
     * Set scope for future semantic analysis so we can
     * deal better with forward references.
     */
    void setScope(Scope* sc)
    {
        //printf("Dsymbol::setScope() %p %s, %p stc = %llx\n", this, toChars(), sc, sc.stc);
        if (!sc.nofree)
            sc.setNoFree(); // may need it even after semantic() finishes
        _scope = sc;
        if (sc.depdecl)
            depdecl = sc.depdecl;
        if (!userAttribDecl)
            userAttribDecl = sc.userAttribDecl;
    }

    void importAll(Scope* sc)
    {
    }

    /*********************************************
     * Search for ident as member of s.
     * Params:
     *  loc = location to print for error messages
     *  ident = identifier to search for
     *  flags = IgnoreXXXX
     * Returns:
     *  null if not found
     */
    Dsymbol search(const ref Loc loc, Identifier ident, int flags = IgnoreNone)
    {
        //printf("Dsymbol::search(this=%p,%s, ident='%s')\n", this, toChars(), ident.toChars());
        return null;
    }

    extern (D) final Dsymbol search_correct(Identifier ident)
    {
        /***************************************************
         * Search for symbol with correct spelling.
         */
        extern (D) Dsymbol symbol_search_fp(const(char)[] seed, out int cost)
        {
            /* If not in the lexer's string table, it certainly isn't in the symbol table.
             * Doing this first is a lot faster.
             */
            if (!seed.length)
                return null;
            Identifier id = Identifier.lookup(seed);
            if (!id)
                return null;
            cost = 0;   // all the same cost
            Dsymbol s = this;
            Module.clearCache();
            return s.search(Loc.initial, id, IgnoreErrors);
        }

        if (global.gag)
            return null; // don't do it for speculative compiles; too time consuming
        // search for exact name first
        if (auto s = search(Loc.initial, ident, IgnoreErrors))
            return s;
        return speller!symbol_search_fp(ident.toString());
    }

    /***************************************
     * Search for identifier id as a member of `this`.
     * `id` may be a template instance.
     *
     * Params:
     *  loc = location to print the error messages
     *  sc = the scope where the symbol is located
     *  id = the id of the symbol
     *  flags = the search flags which can be `SearchLocalsOnly` or `IgnorePrivateImports`
     *
     * Returns:
     *      symbol found, NULL if not
     */
    extern (D) final Dsymbol searchX(const ref Loc loc, Scope* sc, RootObject id, int flags)
    {
        //printf("Dsymbol::searchX(this=%p,%s, ident='%s')\n", this, toChars(), ident.toChars());
        Dsymbol s = toAlias();
        Dsymbol sm;
        if (Declaration d = s.isDeclaration())
        {
            if (d.inuse)
            {
                .error(loc, "circular reference to `%s`", d.toPrettyChars());
                return null;
            }
        }
        switch (id.dyncast())
        {
        case DYNCAST.identifier:
            sm = s.search(loc, cast(Identifier)id, flags);
            break;
        case DYNCAST.dsymbol:
            {
                // It's a template instance
                //printf("\ttemplate instance id\n");
                Dsymbol st = cast(Dsymbol)id;
                TemplateInstance ti = st.isTemplateInstance();
                sm = s.search(loc, ti.name);
                if (!sm)
                {
                    sm = s.search_correct(ti.name);
                    if (sm)
                        .error(loc, "template identifier `%s` is not a member of %s `%s`, did you mean %s `%s`?", ti.name.toChars(), s.kind(), s.toPrettyChars(), sm.kind(), sm.toChars());
                    else
                        .error(loc, "template identifier `%s` is not a member of %s `%s`", ti.name.toChars(), s.kind(), s.toPrettyChars());
                    return null;
                }
                sm = sm.toAlias();
                TemplateDeclaration td = sm.isTemplateDeclaration();
                if (!td)
                {
                    .error(loc, "`%s.%s` is not a template, it is a %s", s.toPrettyChars(), ti.name.toChars(), sm.kind());
                    return null;
                }
                ti.tempdecl = td;
                if (!ti.semanticRun)
                    ti.dsymbolSemantic(sc);
                sm = ti.toAlias();
                break;
            }
        case DYNCAST.type:
        case DYNCAST.expression:
        default:
            assert(0);
        }
        return sm;
    }

    bool overloadInsert(Dsymbol s)
    {
        //printf("Dsymbol::overloadInsert('%s')\n", s.toChars());
        return false;
    }

    /*********************************
     * Returns:
     *  SIZE_INVALID when the size cannot be determined
     */
    d_uns64 size(const ref Loc loc)
    {
        error("Dsymbol `%s` has no size", toChars());
        return SIZE_INVALID;
    }

    bool isforwardRef()
    {
        return false;
    }

    // is a 'this' required to access the member
    inout(AggregateDeclaration) isThis() inout
    {
        return null;
    }

    // is Dsymbol exported?
    bool isExport() const
    {
        return false;
    }

    // is Dsymbol imported?
    bool isImportedSymbol() const
    {
        return false;
    }

    // is Dsymbol deprecated?
    bool isDeprecated() @safe @nogc pure nothrow const
    {
        return false;
    }

    bool isOverloadable() const
    {
        return false;
    }

    // is this a LabelDsymbol()?
    LabelDsymbol isLabel()
    {
        return null;
    }

    /// Returns an AggregateDeclaration when toParent() is that.
    final inout(AggregateDeclaration) isMember() inout
    {
        //printf("Dsymbol::isMember() %s\n", toChars());
        auto p = toParent();
        //printf("parent is %s %s\n", p.kind(), p.toChars());
        return p ? p.isAggregateDeclaration() : null;
    }

    /// Returns an AggregateDeclaration when toParent2() is that.
    final inout(AggregateDeclaration) isMember2() inout
    {
        //printf("Dsymbol::isMember2() '%s'\n", toChars());
        auto p = toParent2();
        //printf("parent is %s %s\n", p.kind(), p.toChars());
        return p ? p.isAggregateDeclaration() : null;
    }

    /// Returns an AggregateDeclaration when toParentDecl() is that.
    final inout(AggregateDeclaration) isMemberDecl() inout
    {
        //printf("Dsymbol::isMemberDecl() '%s'\n", toChars());
        auto p = toParentDecl();
        //printf("parent is %s %s\n", p.kind(), p.toChars());
        return p ? p.isAggregateDeclaration() : null;
    }

    /// Returns an AggregateDeclaration when toParentLocal() is that.
    final inout(AggregateDeclaration) isMemberLocal() inout
    {
        //printf("Dsymbol::isMemberLocal() '%s'\n", toChars());
        auto p = toParentLocal();
        //printf("parent is %s %s\n", p.kind(), p.toChars());
        return p ? p.isAggregateDeclaration() : null;
    }

    // is this a member of a ClassDeclaration?
    final ClassDeclaration isClassMember()
    {
        auto ad = isMember();
        return ad ? ad.isClassDeclaration() : null;
    }

    // is this a type?
    Type getType()
    {
        return null;
    }

    // need a 'this' pointer?
    bool needThis()
    {
        return false;
    }

    /*************************************
     */
    Visibility visible() pure nothrow @nogc @safe
    {
        return Visibility(Visibility.Kind.public_);
    }

    /**************************************
     * Copy the syntax.
     * Used for template instantiations.
     * If s is NULL, allocate the new object, otherwise fill it in.
     */
    Dsymbol syntaxCopy(Dsymbol s)
    {
        printf("%s %s\n", kind(), toChars());
        assert(0);
    }

    /**************************************
     * Determine if this symbol is only one.
     * Returns:
     *      false, *ps = NULL: There are 2 or more symbols
     *      true,  *ps = NULL: There are zero symbols
     *      true,  *ps = symbol: The one and only one symbol
     */
    bool oneMember(Dsymbol* ps, Identifier ident)
    {
        //printf("Dsymbol::oneMember()\n");
        *ps = this;
        return true;
    }

    /*****************************************
     * Same as Dsymbol::oneMember(), but look at an array of Dsymbols.
     */
    extern (D) static bool oneMembers(Dsymbols* members, Dsymbol* ps, Identifier ident)
    {
        //printf("Dsymbol::oneMembers() %d\n", members ? members.dim : 0);
        Dsymbol s = null;
        if (!members)
        {
            *ps = null;
            return true;
        }

        for (size_t i = 0; i < members.dim; i++)
        {
            Dsymbol sx = (*members)[i];
            bool x = sx.oneMember(ps, ident);
            //printf("\t[%d] kind %s = %d, s = %p\n", i, sx.kind(), x, *ps);
            if (!x)
            {
                //printf("\tfalse 1\n");
                assert(*ps is null);
                return false;
            }
            if (*ps)
            {
                assert(ident);
                if (!(*ps).ident || !(*ps).ident.equals(ident))
                    continue;
                if (!s)
                    s = *ps;
                else if (s.isOverloadable() && (*ps).isOverloadable())
                {
                    // keep head of overload set
                    FuncDeclaration f1 = s.isFuncDeclaration();
                    FuncDeclaration f2 = (*ps).isFuncDeclaration();
                    if (f1 && f2)
                    {
                        assert(!f1.isFuncAliasDeclaration());
                        assert(!f2.isFuncAliasDeclaration());
                        for (; f1 != f2; f1 = f1.overnext0)
                        {
                            if (f1.overnext0 is null)
                            {
                                f1.overnext0 = f2;
                                break;
                            }
                        }
                    }
                }
                else // more than one symbol
                {
                    *ps = null;
                    //printf("\tfalse 2\n");
                    return false;
                }
            }
        }
        *ps = s; // s is the one symbol, null if none
        //printf("\ttrue\n");
        return true;
    }

    void setFieldOffset(AggregateDeclaration ad, ref FieldState fieldState, bool isunion)
    {
    }

    /*****************************************
     * Is Dsymbol a variable that contains pointers?
     */
    bool hasPointers()
    {
        //printf("Dsymbol::hasPointers() %s\n", toChars());
        return false;
    }

    bool hasStaticCtorOrDtor()
    {
        //printf("Dsymbol::hasStaticCtorOrDtor() %s\n", toChars());
        return false;
    }

    void addLocalClass(ClassDeclarations*)
    {
    }

    void addObjcSymbols(ClassDeclarations* classes, ClassDeclarations* categories)
    {
    }

    void checkCtorConstInit()
    {
    }

    /****************************************
     * Add documentation comment to Dsymbol.
     * Ignore NULL comments.
     */
    void addComment(const(char)* comment)
    {
        //if (comment)
        //    printf("adding comment '%s' to symbol %p '%s'\n", comment, this, toChars());
        if (!this.comment)
            this.comment = comment;
        else if (comment && strcmp(cast(char*)comment, cast(char*)this.comment) != 0)
        {
            // Concatenate the two
            this.comment = Lexer.combineComments(this.comment.toDString(), comment.toDString(), true);
        }
    }

    /****************************************
     * Returns true if this symbol is defined in a non-root module without instantiation.
     */
    final bool inNonRoot()
    {
        Dsymbol s = parent;
        for (; s; s = s.toParent())
        {
            if (auto ti = s.isTemplateInstance())
            {
                return false;
            }
            if (auto m = s.isModule())
            {
                if (!m.isRoot())
                    return true;
                break;
            }
        }
        return false;
    }

    /************
     */
    override void accept(Visitor v)
    {
        v.visit(this);
    }

  pure nothrow @safe @nogc:

    // Eliminate need for dynamic_cast
    inout(Package)                     isPackage()                     inout { return null; }
    inout(Module)                      isModule()                      inout { return null; }
    inout(EnumMember)                  isEnumMember()                  inout { return null; }
    inout(TemplateDeclaration)         isTemplateDeclaration()         inout { return null; }
    inout(TemplateInstance)            isTemplateInstance()            inout { return null; }
    inout(TemplateMixin)               isTemplateMixin()               inout { return null; }
    inout(ForwardingAttribDeclaration) isForwardingAttribDeclaration() inout { return null; }
    inout(Nspace)                      isNspace()                      inout { return null; }
    inout(Declaration)                 isDeclaration()                 inout { return null; }
    inout(StorageClassDeclaration)     isStorageClassDeclaration()     inout { return null; }
    inout(ExpressionDsymbol)           isExpressionDsymbol()           inout { return null; }
    inout(AliasAssign)                 isAliasAssign()                 inout { return null; }
    inout(ThisDeclaration)             isThisDeclaration()             inout { return null; }
    inout(BitFieldDeclaration)         isBitFieldDeclaration()         inout { return null; }
    inout(TypeInfoDeclaration)         isTypeInfoDeclaration()         inout { return null; }
    inout(TupleDeclaration)            isTupleDeclaration()            inout { return null; }
    inout(AliasDeclaration)            isAliasDeclaration()            inout { return null; }
    inout(AggregateDeclaration)        isAggregateDeclaration()        inout { return null; }
    inout(FuncDeclaration)             isFuncDeclaration()             inout { return null; }
    inout(FuncAliasDeclaration)        isFuncAliasDeclaration()        inout { return null; }
    inout(OverDeclaration)             isOverDeclaration()             inout { return null; }
    inout(FuncLiteralDeclaration)      isFuncLiteralDeclaration()      inout { return null; }
    inout(CtorDeclaration)             isCtorDeclaration()             inout { return null; }
    inout(PostBlitDeclaration)         isPostBlitDeclaration()         inout { return null; }
    inout(DtorDeclaration)             isDtorDeclaration()             inout { return null; }
    inout(StaticCtorDeclaration)       isStaticCtorDeclaration()       inout { return null; }
    inout(StaticDtorDeclaration)       isStaticDtorDeclaration()       inout { return null; }
    inout(SharedStaticCtorDeclaration) isSharedStaticCtorDeclaration() inout { return null; }
    inout(SharedStaticDtorDeclaration) isSharedStaticDtorDeclaration() inout { return null; }
    inout(InvariantDeclaration)        isInvariantDeclaration()        inout { return null; }
    inout(UnitTestDeclaration)         isUnitTestDeclaration()         inout { return null; }
    inout(NewDeclaration)              isNewDeclaration()              inout { return null; }
    inout(VarDeclaration)              isVarDeclaration()              inout { return null; }
    inout(VersionSymbol)               isVersionSymbol()               inout { return null; }
    inout(DebugSymbol)                 isDebugSymbol()                 inout { return null; }
    inout(ClassDeclaration)            isClassDeclaration()            inout { return null; }
    inout(StructDeclaration)           isStructDeclaration()           inout { return null; }
    inout(UnionDeclaration)            isUnionDeclaration()            inout { return null; }
    inout(InterfaceDeclaration)        isInterfaceDeclaration()        inout { return null; }
    inout(ScopeDsymbol)                isScopeDsymbol()                inout { return null; }
    inout(ForwardingScopeDsymbol)      isForwardingScopeDsymbol()      inout { return null; }
    inout(WithScopeSymbol)             isWithScopeSymbol()             inout { return null; }
    inout(ArrayScopeSymbol)            isArrayScopeSymbol()            inout { return null; }
    inout(Import)                      isImport()                      inout { return null; }
    inout(EnumDeclaration)             isEnumDeclaration()             inout { return null; }
    inout(SymbolDeclaration)           isSymbolDeclaration()           inout { return null; }
    inout(AttribDeclaration)           isAttribDeclaration()           inout { return null; }
    inout(AnonDeclaration)             isAnonDeclaration()             inout { return null; }
    inout(CPPNamespaceDeclaration)     isCPPNamespaceDeclaration()     inout { return null; }
    inout(VisibilityDeclaration)             isVisibilityDeclaration()             inout { return null; }
    inout(OverloadSet)                 isOverloadSet()                 inout { return null; }
    inout(CompileDeclaration)          isCompileDeclaration()          inout { return null; }
}

/***********************************************************
 * Dsymbol that generates a scope
 */
extern (C++) class ScopeDsymbol : Dsymbol
{
    Dsymbols* members;          // all Dsymbol's in this scope
    DsymbolTable symtab;        // members[] sorted into table
    uint endlinnum;             // the linnumber of the statement after the scope (0 if unknown)

private:
    /// symbols whose members have been imported, i.e. imported modules and template mixins
    Dsymbols* importedScopes;
    Visibility.Kind* visibilities; // array of Visibility.Kind, one for each import

    import dmd.root.bitarray;
    BitArray accessiblePackages, privateAccessiblePackages;// whitelists of accessible (imported) packages

public:
    final extern (D) this()
    {
    }

    final extern (D) this(Identifier ident)
    {
        super(ident);
    }

    final extern (D) this(const ref Loc loc, Identifier ident)
    {
        super(loc, ident);
    }

    override ScopeDsymbol syntaxCopy(Dsymbol s)
    {
        //printf("ScopeDsymbol::syntaxCopy('%s')\n", toChars());
        ScopeDsymbol sds = s ? cast(ScopeDsymbol)s : new ScopeDsymbol(ident);
        sds.comment = comment;
        sds.members = arraySyntaxCopy(members);
        sds.endlinnum = endlinnum;
        return sds;
    }

    /*****************************************
     * This function is #1 on the list of functions that eat cpu time.
     * Be very, very careful about slowing it down.
     */
    override Dsymbol search(const ref Loc loc, Identifier ident, int flags = SearchLocalsOnly)
    {
        //printf("%s.ScopeDsymbol::search(ident='%s', flags=x%x)\n", toChars(), ident.toChars(), flags);
        //if (strcmp(ident.toChars(),"c") == 0) *(char*)0=0;

        // Look in symbols declared in this module
        if (symtab && !(flags & SearchImportsOnly))
        {
            //printf(" look in locals\n");
            auto s1 = symtab.lookup(ident);
            if (s1)
            {
                //printf("\tfound in locals = '%s.%s'\n",toChars(),s1.toChars());
                return s1;
            }
        }
        //printf(" not found in locals\n");

        // Look in imported scopes
        if (!importedScopes)
            return null;

        //printf(" look in imports\n");
        Dsymbol s = null;
        OverloadSet a = null;
        // Look in imported modules
        for (size_t i = 0; i < importedScopes.dim; i++)
        {
            // If private import, don't search it
            if ((flags & IgnorePrivateImports) && visibilities[i] == Visibility.Kind.private_)
                continue;
            int sflags = flags & (IgnoreErrors | IgnoreAmbiguous); // remember these in recursive searches
            Dsymbol ss = (*importedScopes)[i];
            //printf("\tscanning import '%s', visibilities = %d, isModule = %p, isImport = %p\n", ss.toChars(), visibilities[i], ss.isModule(), ss.isImport());

            if (ss.isModule())
            {
                if (flags & SearchLocalsOnly)
                    continue;
            }
            else // mixin template
            {
                if (flags & SearchImportsOnly)
                    continue;

                sflags |= SearchLocalsOnly;
            }

            /* Don't find private members if ss is a module
             */
            Dsymbol s2 = ss.search(loc, ident, sflags | (ss.isModule() ? IgnorePrivateImports : IgnoreNone));
            import dmd.access : symbolIsVisible;
            if (!s2 || !(flags & IgnoreSymbolVisibility) && !symbolIsVisible(this, s2))
                continue;
            if (!s)
            {
                s = s2;
                if (s && s.isOverloadSet())
                    a = mergeOverloadSet(ident, a, s);
            }
            else if (s2 && s != s2)
            {
                if (s.toAlias() == s2.toAlias() || s.getType() == s2.getType() && s.getType())
                {
                    /* After following aliases, we found the same
                     * symbol, so it's not an ambiguity.  But if one
                     * alias is deprecated or less accessible, prefer
                     * the other.
                     */
                    if (s.isDeprecated() || s.visible() < s2.visible() && s2.visible().kind != Visibility.Kind.none)
                        s = s2;
                }
                else
                {
                    /* Two imports of the same module should be regarded as
                     * the same.
                     */
                    Import i1 = s.isImport();
                    Import i2 = s2.isImport();
                    if (!(i1 && i2 && (i1.mod == i2.mod || (!i1.parent.isImport() && !i2.parent.isImport() && i1.ident.equals(i2.ident)))))
                    {
                        /* https://issues.dlang.org/show_bug.cgi?id=8668
                         * Public selective import adds AliasDeclaration in module.
                         * To make an overload set, resolve aliases in here and
                         * get actual overload roots which accessible via s and s2.
                         */
                        s = s.toAlias();
                        s2 = s2.toAlias();
                        /* If both s2 and s are overloadable (though we only
                         * need to check s once)
                         */

                        auto so2 = s2.isOverloadSet();
                        if ((so2 || s2.isOverloadable()) && (a || s.isOverloadable()))
                        {
                            if (symbolIsVisible(this, s2))
                            {
                                a = mergeOverloadSet(ident, a, s2);
                            }
                            if (!symbolIsVisible(this, s))
                                s = s2;
                            continue;
                        }

                        /* Two different overflow sets can have the same members
                         * https://issues.dlang.org/show_bug.cgi?id=16709
                         */
                        auto so = s.isOverloadSet();
                        if (so && so2)
                        {
                            if (so.a.length == so2.a.length)
                            {
                                foreach (j; 0 .. so.a.length)
                                {
                                    if (so.a[j] !is so2.a[j])
                                        goto L1;
                                }
                                continue;  // the same
                              L1:
                                {   } // different
                            }
                        }

                        if (flags & IgnoreAmbiguous) // if return NULL on ambiguity
                            return null;
                        if (!(flags & IgnoreErrors))
                            ScopeDsymbol.multiplyDefined(loc, s, s2);
                        break;
                    }
                }
            }
        }
        if (s)
        {
            /* Build special symbol if we had multiple finds
             */
            if (a)
            {
                if (!s.isOverloadSet())
                    a = mergeOverloadSet(ident, a, s);
                s = a;
            }
            //printf("\tfound in imports %s.%s\n", toChars(), s.toChars());
            return s;
        }
        //printf(" not found in imports\n");
        return null;
    }

    extern (D) private OverloadSet mergeOverloadSet(Identifier ident, OverloadSet os, Dsymbol s)
    {
        if (!os)
        {
            os = new OverloadSet(ident);
            os.parent = this;
        }
        if (OverloadSet os2 = s.isOverloadSet())
        {
            // Merge the cross-module overload set 'os2' into 'os'
            if (os.a.dim == 0)
            {
                os.a.setDim(os2.a.dim);
                memcpy(os.a.tdata(), os2.a.tdata(), (os.a[0]).sizeof * os2.a.dim);
            }
            else
            {
                for (size_t i = 0; i < os2.a.dim; i++)
                {
                    os = mergeOverloadSet(ident, os, os2.a[i]);
                }
            }
        }
        else
        {
            assert(s.isOverloadable());
            /* Don't add to os[] if s is alias of previous sym
             */
            for (size_t j = 0; j < os.a.dim; j++)
            {
                Dsymbol s2 = os.a[j];
                if (s.toAlias() == s2.toAlias())
                {
                    if (s2.isDeprecated() || (s2.visible() < s.visible() && s.visible().kind != Visibility.Kind.none))
                    {
                        os.a[j] = s;
                    }
                    goto Lcontinue;
                }
            }
            os.push(s);
        Lcontinue:
        }
        return os;
    }

    void importScope(Dsymbol s, Visibility visibility)
    {
        //printf("%s.ScopeDsymbol::importScope(%s, %d)\n", toChars(), s.toChars(), visibility);
        // No circular or redundant import's
        if (s != this)
        {
            if (!importedScopes)
                importedScopes = new Dsymbols();
            else
            {
                for (size_t i = 0; i < importedScopes.dim; i++)
                {
                    Dsymbol ss = (*importedScopes)[i];
                    if (ss == s) // if already imported
                    {
                        if (visibility.kind > visibilities[i])
                            visibilities[i] = visibility.kind; // upgrade access
                        return;
                    }
                }
            }
            importedScopes.push(s);
            visibilities = cast(Visibility.Kind*)mem.xrealloc(visibilities, importedScopes.dim * (visibilities[0]).sizeof);
            visibilities[importedScopes.dim - 1] = visibility.kind;
        }
    }

    extern (D) final void addAccessiblePackage(Package p, Visibility visibility)
    {
        auto pary = visibility.kind == Visibility.Kind.private_ ? &privateAccessiblePackages : &accessiblePackages;
        if (pary.length <= p.tag)
            pary.length = p.tag + 1;
        (*pary)[p.tag] = true;
    }

    bool isPackageAccessible(Package p, Visibility visibility, int flags = 0)
    {
        if (p.tag < accessiblePackages.length && accessiblePackages[p.tag] ||
            visibility.kind == Visibility.Kind.private_ && p.tag < privateAccessiblePackages.length && privateAccessiblePackages[p.tag])
            return true;
        foreach (i, ss; importedScopes ? (*importedScopes)[] : null)
        {
            // only search visible scopes && imported modules should ignore private imports
            if (visibility.kind <= visibilities[i] &&
                ss.isScopeDsymbol.isPackageAccessible(p, visibility, IgnorePrivateImports))
                return true;
        }
        return false;
    }

    override final bool isforwardRef()
    {
        return (members is null);
    }

    static void multiplyDefined(const ref Loc loc, Dsymbol s1, Dsymbol s2)
    {
        version (none)
        {
            printf("ScopeDsymbol::multiplyDefined()\n");
            printf("s1 = %p, '%s' kind = '%s', parent = %s\n", s1, s1.toChars(), s1.kind(), s1.parent ? s1.parent.toChars() : "");
            printf("s2 = %p, '%s' kind = '%s', parent = %s\n", s2, s2.toChars(), s2.kind(), s2.parent ? s2.parent.toChars() : "");
        }
        if (loc.isValid())
        {
            .error(loc, "%s `%s` at %s conflicts with %s `%s` at %s",
                s1.kind(), s1.toPrettyChars(), s1.locToChars(),
                s2.kind(), s2.toPrettyChars(), s2.locToChars());

            static if (0)
            {
                if (auto so = s1.isOverloadSet())
                {
                    printf("first %p:\n", so);
                    foreach (s; so.a[])
                    {
                        printf("  %p %s `%s` at %s\n", s, s.kind(), s.toPrettyChars(), s.locToChars());
                    }
                }
                if (auto so = s2.isOverloadSet())
                {
                    printf("second %p:\n", so);
                    foreach (s; so.a[])
                    {
                        printf("  %p %s `%s` at %s\n", s, s.kind(), s.toPrettyChars(), s.locToChars());
                    }
                }
            }
        }
        else
        {
            s1.error(s1.loc, "conflicts with %s `%s` at %s", s2.kind(), s2.toPrettyChars(), s2.locToChars());
        }
    }

    override const(char)* kind() const
    {
        return "ScopeDsymbol";
    }

    /*******************************************
     * Look for member of the form:
     *      const(MemberInfo)[] getMembers(string);
     * Returns NULL if not found
     */
    final FuncDeclaration findGetMembers()
    {
        Dsymbol s = search_function(this, Id.getmembers);
        FuncDeclaration fdx = s ? s.isFuncDeclaration() : null;
        version (none)
        {
            // Finish
            __gshared TypeFunction tfgetmembers;
            if (!tfgetmembers)
            {
                Scope sc;
                auto parameters = new Parameters();
                Parameters* p = new Parameter(STC.in_, Type.tchar.constOf().arrayOf(), null, null);
                parameters.push(p);
                Type tret = null;
                tfgetmembers = new TypeFunction(parameters, tret, VarArg.none, LINK.d);
                tfgetmembers = cast(TypeFunction)tfgetmembers.dsymbolSemantic(Loc.initial, &sc);
            }
            if (fdx)
                fdx = fdx.overloadExactMatch(tfgetmembers);
        }
        if (fdx && fdx.isVirtual())
            fdx = null;
        return fdx;
    }

    /********************************
     * Insert Dsymbol in table.
     * Params:
     *   s = symbol to add
     * Returns:
     *   null if already in table, `s` if inserted
     */
    Dsymbol symtabInsert(Dsymbol s)
    {
        return symtab.insert(s);
    }

    /****************************************
     * Look up identifier in symbol table.
     * Params:
     *  s = symbol
     *  id = identifier to look up
     * Returns:
     *   Dsymbol if found, null if not
     */
    Dsymbol symtabLookup(Dsymbol s, Identifier id)
    {
        return symtab.lookup(id);
    }

    /****************************************
     * Return true if any of the members are static ctors or static dtors, or if
     * any members have members that are.
     */
    override bool hasStaticCtorOrDtor()
    {
        if (members)
        {
            for (size_t i = 0; i < members.dim; i++)
            {
                Dsymbol member = (*members)[i];
                if (member.hasStaticCtorOrDtor())
                    return true;
            }
        }
        return false;
    }

    extern (D) alias ForeachDg = int delegate(size_t idx, Dsymbol s);

    /***************************************
     * Expands attribute declarations in members in depth first
     * order. Calls dg(size_t symidx, Dsymbol *sym) for each
     * member.
     * If dg returns !=0, stops and returns that value else returns 0.
     * Use this function to avoid the O(N + N^2/2) complexity of
     * calculating dim and calling N times getNth.
     * Returns:
     *  last value returned by dg()
     */
    extern (D) static int _foreach(Scope* sc, Dsymbols* members, scope ForeachDg dg, size_t* pn = null)
    {
        assert(dg);
        if (!members)
            return 0;
        size_t n = pn ? *pn : 0; // take over index
        int result = 0;
        foreach (size_t i; 0 .. members.dim)
        {
            Dsymbol s = (*members)[i];
            if (AttribDeclaration a = s.isAttribDeclaration())
                result = _foreach(sc, a.include(sc), dg, &n);
            else if (TemplateMixin tm = s.isTemplateMixin())
                result = _foreach(sc, tm.members, dg, &n);
            else if (s.isTemplateInstance())
            {
            }
            else if (s.isUnitTestDeclaration())
            {
            }
            else
                result = dg(n++, s);
            if (result)
                break;
        }
        if (pn)
            *pn = n; // update index
        return result;
    }

    override final inout(ScopeDsymbol) isScopeDsymbol() inout
    {
        return this;
    }

    override void accept(Visitor v)
    {
        v.visit(this);
    }
}

/***********************************************************
 * With statement scope
 */
extern (C++) final class WithScopeSymbol : ScopeDsymbol
{
    WithStatement withstate;

    extern (D) this(WithStatement withstate)
    {
        this.withstate = withstate;
    }

    override Dsymbol search(const ref Loc loc, Identifier ident, int flags = SearchLocalsOnly)
    {
        //printf("WithScopeSymbol.search(%s)\n", ident.toChars());
        if (flags & SearchImportsOnly)
            return null;
        // Acts as proxy to the with class declaration
        Dsymbol s = null;
        Expression eold = null;
        for (Expression e = withstate.exp; e && e != eold; e = resolveAliasThis(_scope, e, true))
        {
            if (e.op == EXP.scope_)
            {
                s = (cast(ScopeExp)e).sds;
            }
            else if (e.op == EXP.type)
            {
                s = e.type.toDsymbol(null);
            }
            else
            {
                Type t = e.type.toBasetype();
                s = t.toDsymbol(null);
            }
            if (s)
            {
                s = s.search(loc, ident, flags);
                if (s)
                    return s;
            }
            eold = e;
        }
        return null;
    }

    override inout(WithScopeSymbol) isWithScopeSymbol() inout
    {
        return this;
    }

    override void accept(Visitor v)
    {
        v.visit(this);
    }
}

/***********************************************************
 * Array Index/Slice scope
 */
extern (C++) final class ArrayScopeSymbol : ScopeDsymbol
{
    // either a SliceExp, an IndexExp, an ArrayExp, a TypeTuple or a TupleDeclaration.
    // Discriminated using DYNCAST and, for expressions, also EXP
    private RootObject arrayContent;
    Scope* sc;

    extern (D) this(Scope* sc, Expression exp)
    {
        super(exp.loc, null);
        assert(exp.op == EXP.index || exp.op == EXP.slice || exp.op == EXP.array);
        this.sc = sc;
        this.arrayContent = exp;
    }

    extern (D) this(Scope* sc, TypeTuple type)
    {
        this.sc = sc;
        this.arrayContent = type;
    }

    extern (D) this(Scope* sc, TupleDeclaration td)
    {
        this.sc = sc;
        this.arrayContent = td;
    }

    /// This override is used to solve `$`
    override Dsymbol search(const ref Loc loc, Identifier ident, int flags = IgnoreNone)
    {
        //printf("ArrayScopeSymbol::search('%s', flags = %d)\n", ident.toChars(), flags);
        if (ident != Id.dollar)
            return null;

        VarDeclaration* pvar;
        Expression ce;

        static Dsymbol dollarFromTypeTuple(const ref Loc loc, TypeTuple tt, Scope* sc)
        {

            /* $ gives the number of type entries in the type tuple
             */
            auto v = new VarDeclaration(loc, Type.tsize_t, Id.dollar, null);
            Expression e = new IntegerExp(Loc.initial, tt.arguments.dim, Type.tsize_t);
            v._init = new ExpInitializer(Loc.initial, e);
            v.storage_class |= STC.temp | STC.static_ | STC.const_;
            v.dsymbolSemantic(sc);
            return v;
        }

        const DYNCAST kind = arrayContent.dyncast();
        if (kind == DYNCAST.dsymbol)
        {
            TupleDeclaration td = cast(TupleDeclaration) arrayContent;
            /* $ gives the number of elements in the tuple
             */
            auto v = new VarDeclaration(loc, Type.tsize_t, Id.dollar, null);
            Expression e = new IntegerExp(Loc.initial, td.objects.dim, Type.tsize_t);
            v._init = new ExpInitializer(Loc.initial, e);
            v.storage_class |= STC.temp | STC.static_ | STC.const_;
            v.dsymbolSemantic(sc);
            return v;
        }
        if (kind == DYNCAST.type)
        {
            return dollarFromTypeTuple(loc, cast(TypeTuple) arrayContent, sc);
        }
        Expression exp = cast(Expression) arrayContent;
        if (auto ie = exp.isIndexExp())
        {
            /* array[index] where index is some function of $
             */
            pvar = &ie.lengthVar;
            ce = ie.e1;
        }
        else if (auto se = exp.isSliceExp())
        {
            /* array[lwr .. upr] where lwr or upr is some function of $
             */
            pvar = &se.lengthVar;
            ce = se.e1;
        }
        else if (auto ae = exp.isArrayExp())
        {
            /* array[e0, e1, e2, e3] where e0, e1, e2 are some function of $
             * $ is a opDollar!(dim)() where dim is the dimension(0,1,2,...)
             */
            pvar = &ae.lengthVar;
            ce = ae.e1;
        }
        else
        {
            /* Didn't find $, look in enclosing scope(s).
             */
            return null;
        }
        ce = ce.lastComma();
        /* If we are indexing into an array that is really a type
         * tuple, rewrite this as an index into a type tuple and
         * try again.
         */
        if (auto te = ce.isTypeExp())
        {
            if (auto ttp = te.type.isTypeTuple())
                return dollarFromTypeTuple(loc, ttp, sc);
        }
        /* *pvar is lazily initialized, so if we refer to $
         * multiple times, it gets set only once.
         */
        if (!*pvar) // if not already initialized
        {
            /* Create variable v and set it to the value of $
             */
            VarDeclaration v;
            Type t;
            if (auto tupexp = ce.isTupleExp())
            {
                /* It is for an expression tuple, so the
                 * length will be a const.
                 */
                Expression e = new IntegerExp(Loc.initial, tupexp.exps.dim, Type.tsize_t);
                v = new VarDeclaration(loc, Type.tsize_t, Id.dollar, new ExpInitializer(Loc.initial, e));
                v.storage_class |= STC.temp | STC.static_ | STC.const_;
            }
            else if (ce.type && (t = ce.type.toBasetype()) !is null && (t.ty == Tstruct || t.ty == Tclass))
            {
                // Look for opDollar
                assert(exp.op == EXP.array || exp.op == EXP.slice);
                AggregateDeclaration ad = isAggregate(t);
                assert(ad);
                Dsymbol s = ad.search(loc, Id.opDollar);
                if (!s) // no dollar exists -- search in higher scope
                    return null;
                s = s.toAlias();
                Expression e = null;
                // Check for multi-dimensional opDollar(dim) template.
                if (TemplateDeclaration td = s.isTemplateDeclaration())
                {
                    dinteger_t dim = 0;
                    if (exp.op == EXP.array)
                    {
                        dim = (cast(ArrayExp)exp).currentDimension;
                    }
                    else if (exp.op == EXP.slice)
                    {
                        dim = 0; // slices are currently always one-dimensional
                    }
                    else
                    {
                        assert(0);
                    }
                    auto tiargs = new Objects();
                    Expression edim = new IntegerExp(Loc.initial, dim, Type.tsize_t);
                    edim = edim.expressionSemantic(sc);
                    tiargs.push(edim);
                    e = new DotTemplateInstanceExp(loc, ce, td.ident, tiargs);
                }
                else
                {
                    /* opDollar exists, but it's not a template.
                     * This is acceptable ONLY for single-dimension indexing.
                     * Note that it's impossible to have both template & function opDollar,
                     * because both take no arguments.
                     */
                    if (exp.op == EXP.array && (cast(ArrayExp)exp).arguments.dim != 1)
                    {
                        exp.error("`%s` only defines opDollar for one dimension", ad.toChars());
                        return null;
                    }
                    Declaration d = s.isDeclaration();
                    assert(d);
                    e = new DotVarExp(loc, ce, d);
                }
                e = e.expressionSemantic(sc);
                if (!e.type)
                    exp.error("`%s` has no value", e.toChars());
                t = e.type.toBasetype();
                if (t && t.ty == Tfunction)
                    e = new CallExp(e.loc, e);
                v = new VarDeclaration(loc, null, Id.dollar, new ExpInitializer(Loc.initial, e));
                v.storage_class |= STC.temp | STC.ctfe | STC.rvalue;
            }
            else
            {
                /* For arrays, $ will either be a compile-time constant
                 * (in which case its value in set during constant-folding),
                 * or a variable (in which case an expression is created in
                 * toir.c).
                 */
                auto e = new VoidInitializer(Loc.initial);
                e.type = Type.tsize_t;
                v = new VarDeclaration(loc, Type.tsize_t, Id.dollar, e);
                v.storage_class |= STC.temp | STC.ctfe; // it's never a true static variable
            }
            *pvar = v;
        }
        (*pvar).dsymbolSemantic(sc);
        return (*pvar);
    }

    override inout(ArrayScopeSymbol) isArrayScopeSymbol() inout
    {
        return this;
    }

    override void accept(Visitor v)
    {
        v.visit(this);
    }
}

/***********************************************************
 * Overload Sets
 */
extern (C++) final class OverloadSet : Dsymbol
{
    Dsymbols a;     // array of Dsymbols

    extern (D) this(Identifier ident, OverloadSet os = null)
    {
        super(ident);
        if (os)
        {
            a.pushSlice(os.a[]);
        }
    }

    void push(Dsymbol s)
    {
        a.push(s);
    }

    override inout(OverloadSet) isOverloadSet() inout
    {
        return this;
    }

    override const(char)* kind() const
    {
        return "overloadset";
    }

    override void accept(Visitor v)
    {
        v.visit(this);
    }
}

/***********************************************************
 * Forwarding ScopeDsymbol.  Used by ForwardingAttribDeclaration and
 * ForwardingScopeDeclaration to forward symbol insertions to another
 * scope.  See `dmd.attrib.ForwardingAttribDeclaration` for more
 * details.
 */
extern (C++) final class ForwardingScopeDsymbol : ScopeDsymbol
{
    /*************************
     * Symbol to forward insertions to.
     * Can be `null` before being lazily initialized.
     */
    ScopeDsymbol forward;
    extern (D) this(ScopeDsymbol forward)
    {
        super(null);
        this.forward = forward;
    }
    override Dsymbol symtabInsert(Dsymbol s)
    {
        assert(forward);
        if (auto d = s.isDeclaration())
        {
            if (d.storage_class & STC.local)
            {
                // Symbols with storage class STC.local are not
                // forwarded, but stored in the local symbol
                // table. (Those are the `static foreach` variables.)
                if (!symtab)
                {
                    symtab = new DsymbolTable();
                }
                return super.symtabInsert(s); // insert locally
            }
        }
        if (!forward.symtab)
        {
            forward.symtab = new DsymbolTable();
        }
        // Non-STC.local symbols are forwarded to `forward`.
        return forward.symtabInsert(s);
    }

    /************************
     * This override handles the following two cases:
     *     static foreach (i, i; [0]) { ... }
     * and
     *     static foreach (i; [0]) { enum i = 2; }
     */
    override Dsymbol symtabLookup(Dsymbol s, Identifier id)
    {
        assert(forward);
        // correctly diagnose clashing foreach loop variables.
        if (auto d = s.isDeclaration())
        {
            if (d.storage_class & STC.local)
            {
                if (!symtab)
                {
                    symtab = new DsymbolTable();
                }
                return super.symtabLookup(s,id);
            }
        }
        // Declarations within `static foreach` do not clash with
        // `static foreach` loop variables.
        if (!forward.symtab)
        {
            forward.symtab = new DsymbolTable();
        }
        return forward.symtabLookup(s,id);
    }

    override void importScope(Dsymbol s, Visibility visibility)
    {
        forward.importScope(s, visibility);
    }

    override const(char)* kind()const{ return "local scope"; }

    override inout(ForwardingScopeDsymbol) isForwardingScopeDsymbol() inout
    {
        return this;
    }

}

/**
 * Class that holds an expression in a Dsymbol wrapper.
 * This is not an AST node, but a class used to pass
 * an expression as a function parameter of type Dsymbol.
 */
extern (C++) final class ExpressionDsymbol : Dsymbol
{
    Expression exp;
    this(Expression exp)
    {
        super();
        this.exp = exp;
    }

    override inout(ExpressionDsymbol) isExpressionDsymbol() inout
    {
        return this;
    }
}

/**********************************************
 * Encapsulate assigning to an alias:
 *      `identifier = type;`
 *      `identifier = symbol;`
 * where `identifier` is an AliasDeclaration in scope.
 */
extern (C++) final class AliasAssign : Dsymbol
{
    Identifier ident; /// Dsymbol's ident will be null, as this class is anonymous
    Type type;        /// replace previous RHS of AliasDeclaration with `type`
    Dsymbol aliassym; /// replace previous RHS of AliasDeclaration with `aliassym`
                      /// only one of type and aliassym can be != null

    extern (D) this(const ref Loc loc, Identifier ident, Type type, Dsymbol aliassym)
    {
        super(loc, null);
        this.ident = ident;
        this.type = type;
        this.aliassym = aliassym;
    }

    override AliasAssign syntaxCopy(Dsymbol s)
    {
        assert(!s);
        AliasAssign aa = new AliasAssign(loc, ident,
                type     ? type.syntaxCopy()         : null,
                aliassym ? aliassym.syntaxCopy(null) : null);
        return aa;
    }

    override inout(AliasAssign) isAliasAssign() inout
    {
        return this;
    }

    override const(char)* kind() const
    {
        return "alias assignment";
    }

    override void accept(Visitor v)
    {
        v.visit(this);
    }
}

/***********************************************************
 * Table of Dsymbol's
 */
extern (C++) final class DsymbolTable : RootObject
{
    AssocArray!(Identifier, Dsymbol) tab;

   /***************************
    * Look up Identifier in symbol table
    * Params:
    *   ident = identifer to look up
    * Returns:
    *   Dsymbol if found, null if not
    */
    Dsymbol lookup(const Identifier ident)
    {
        //printf("DsymbolTable::lookup(%s)\n", ident.toChars());
        return tab[ident];
    }

    /**********
     * Replace existing symbol in symbol table with `s`.
     * If it's not there, add it.
     * Params:
     *   s = replacement symbol with same identifier
     */
    void update(Dsymbol s)
    {
        *tab.getLvalue(s.ident) = s;
    }

    /**************************
     * Insert Dsymbol in table.
     * Params:
     *   s = symbol to add
     * Returns:
     *   null if already in table, `s` if inserted
     */
    Dsymbol insert(Dsymbol s)
    {
        return insert(s.ident, s);
    }

    /**************************
     * Insert Dsymbol in table.
     * Params:
     *   ident = identifier to serve as index
     *   s = symbol to add
     * Returns:
     *   null if already in table, `s` if inserted
     */
    Dsymbol insert(const Identifier ident, Dsymbol s)
    {
        //printf("DsymbolTable.insert(this = %p, '%s')\n", this, s.ident.toChars());
        Dsymbol* ps = tab.getLvalue(ident);
        if (*ps)
            return null; // already in table
        *ps = s;
        return s;
    }

    /*****************
     * Returns:
     *  number of symbols in symbol table
     */
    size_t length() const pure
    {
        return tab.length;
    }
}

/**********************************************
 * ImportC tag symbols sit in a parallel symbol table,
 * so that this C code works:
 * ---
 * struct S { a; };
 * int S;
 * struct S s;
 * ---
 * But there are relatively few such tag symbols, so that would be
 * a waste of memory and complexity. An additional problem is we'd like the D side
 * to find the tag symbols with ordinary lookup, not lookup in both
 * tables, if the tag symbol is not conflicting with an ordinary symbol.
 * The solution is to put the tag symbols that conflict into an associative
 * array, indexed by the address of the ordinary symbol that conflicts with it.
 * C has no modules, so this associative array is tagSymTab[] in ModuleDeclaration.
 * A side effect of our approach is that D code cannot access a tag symbol that is
 * hidden by an ordinary symbol. This is more of a theoretical problem, as nobody
 * has mentioned it when importing C headers. If someone wants to do it,
 * too bad so sad. Change the C code.
 * This function fixes up the symbol table when faced with adding a new symbol
 * `s` when there is an existing symbol `s2` with the same name.
 * C also allows forward and prototype declarations of tag symbols,
 * this function merges those.
 * Params:
 *      sc = context
 *      s = symbol to add to symbol table
 *      s2 = existing declaration
 *      sds = symbol table
 * Returns:
 *      if s and s2 are successfully put in symbol table then return the merged symbol,
 *      null if they conflict
 */
Dsymbol handleTagSymbols(ref Scope sc, Dsymbol s, Dsymbol s2, ScopeDsymbol sds)
{
    enum log = false;
    if (log) printf("handleTagSymbols('%s')\n", s.toChars());
    auto sd = s.isScopeDsymbol(); // new declaration
    auto sd2 = s2.isScopeDsymbol(); // existing declaration

    if (!sd2)
    {
        /* Look in tag table
         */
        if (log) printf(" look in tag table\n");
        if (auto p = cast(void*)s2 in sc._module.tagSymTab)
        {
            Dsymbol s2tag = *p;
            sd2 = s2tag.isScopeDsymbol();
            assert(sd2);        // only tags allowed in tag symbol table
        }
    }

    if (sd && sd2) // `s` is a tag, `sd2` is the same tag
    {
        if (log) printf(" tag is already defined\n");

        if (sd.kind() != sd2.kind())  // being enum/struct/union must match
            return null;              // conflict

        /* Not a redeclaration if one is a forward declaration.
         * Move members to the first declared type, which is sd2.
         */
        if (sd2.members)
        {
            if (!sd.members)
                return sd2;  // ignore the sd redeclaration
        }
        else if (sd.members)
        {
            sd2.members = sd.members; // transfer definition to sd2
            sd.members = null;
            return sd2;
        }
        else
            return sd2; // ignore redeclaration
    }
    else if (sd) // `s` is a tag, `s2` is not
    {
        if (log) printf(" s is tag, s2 is not\n");
        /* add `s` as tag indexed by s2
         */
        sc._module.tagSymTab[cast(void*)s2] = s;
        return s;
    }
    else if (s2 is sd2) // `s2` is a tag, `s` is not
    {
        if (log) printf(" s2 is tag, s is not\n");
        /* replace `s2` in symbol table with `s`,
         * then add `s2` as tag indexed by `s`
         */
        sds.symtab.update(s);
        sc._module.tagSymTab[cast(void*)s] = s2;
        return s;
    }
    if (log) printf(" collision\n");
    return null;
}


/**********************************************
 * ImportC allows redeclarations of C variables, functions and typedefs.
 *    extern int x;
 *    int x = 3;
 * and:
 *    extern void f();
 *    void f() { }
 * Attempt to merge them.
 * Params:
 *      sc = context
 *      s = symbol to add to symbol table
 *      s2 = existing declaration
 *      sds = symbol table
 * Returns:
 *      if s and s2 are successfully put in symbol table then return the merged symbol,
 *      null if they conflict
 */
Dsymbol handleSymbolRedeclarations(ref Scope sc, Dsymbol s, Dsymbol s2, ScopeDsymbol sds)
{
    enum log = false;
    if (log) printf("handleSymbolRedeclarations('%s')\n", s.toChars());

    static Dsymbol collision()
    {
        if (log) printf(" collision\n");
        return null;
    }

    auto vd = s.isVarDeclaration(); // new declaration
    auto vd2 = s2.isVarDeclaration(); // existing declaration
    if (vd && vd2)
    {
        /* if one is `static` and the other isn't, the result is undefined
         * behavior, C11 6.2.2.7
         */
        if ((vd.storage_class ^ vd2.storage_class) & STC.static_)
            return collision();

        const i1 =  vd._init && ! vd._init.isVoidInitializer();
        const i2 = vd2._init && !vd2._init.isVoidInitializer();

        if (i1 && i2)
            return collision();         // can't both have initializers

<<<<<<< HEAD
        if (i1)
        {
            vd2._init = vd._init;
            vd._init = null;
=======
        if (i1)                         // vd is the definition
        {
            sds.symtab.update(vd);      // replace vd2 with the definition
            return vd;
>>>>>>> 821f82ef
        }

        /* BUG: the types should match, which needs semantic() to be run on it
         *    extern int x;
         *    int x;  // match
         *    typedef int INT;
         *    INT x;  // match
         *    long x; // collision
         * We incorrectly ignore these collisions
         */
        return vd2;
    }

    auto fd = s.isFuncDeclaration(); // new declaration
    auto fd2 = s2.isFuncDeclaration(); // existing declaration
    if (fd && fd2)
    {
        /* if one is `static` and the other isn't, the result is undefined
         * behavior, C11 6.2.2.7
         * However, match what gcc allows:
         *    static int sun1(); int sun1() { return 0; }
         * and:
         *    static int sun2() { return 0; } int sun2();
         * Both produce a static function.
         *
         * Both of these should fail:
         *    int sun3(); static int sun3() { return 0; }
         * and:
         *    int sun4() { return 0; } static int sun4();
         */
        // if adding `static`
        if (   fd.storage_class & STC.static_ &&
            !(fd2.storage_class & STC.static_))
        {
            return collision();
        }

        if (fd.fbody && fd2.fbody)
            return collision();         // can't both have bodies

<<<<<<< HEAD
        if (fd.fbody)
        {
            fd2.fbody = fd.fbody;       // transfer body to existing declaration
            fd.fbody = null;

            auto tf = fd.type.toTypeFunction();
            auto tf2 = fd2.type.toTypeFunction();
            tf2.parameterList = tf.parameterList;   // transfer parameter list.
=======
        if (fd.fbody)                   // fd is the definition
        {
            sds.symtab.update(fd);      // replace fd2 in symbol table with fd
            return fd;
>>>>>>> 821f82ef
        }

        /* BUG: just like with VarDeclaration, the types should match, which needs semantic() to be run on it.
         * FuncDeclaration::semantic2() can detect this, but it relies overnext being set.
         */
        return fd2;
    }

    auto td  = s.isAliasDeclaration();  // new declaration
    auto td2 = s2.isAliasDeclaration(); // existing declaration
    if (td && td2)
    {
        /* BUG: just like with variables and functions, the types should match, which needs semantic() to be run on it.
         * FuncDeclaration::semantic2() can detect this, but it relies overnext being set.
         */
        return td2;
    }

    return collision();
}<|MERGE_RESOLUTION|>--- conflicted
+++ resolved
@@ -2453,17 +2453,10 @@
         if (i1 && i2)
             return collision();         // can't both have initializers
 
-<<<<<<< HEAD
-        if (i1)
-        {
-            vd2._init = vd._init;
-            vd._init = null;
-=======
         if (i1)                         // vd is the definition
         {
             sds.symtab.update(vd);      // replace vd2 with the definition
             return vd;
->>>>>>> 821f82ef
         }
 
         /* BUG: the types should match, which needs semantic() to be run on it
@@ -2504,21 +2497,10 @@
         if (fd.fbody && fd2.fbody)
             return collision();         // can't both have bodies
 
-<<<<<<< HEAD
-        if (fd.fbody)
-        {
-            fd2.fbody = fd.fbody;       // transfer body to existing declaration
-            fd.fbody = null;
-
-            auto tf = fd.type.toTypeFunction();
-            auto tf2 = fd2.type.toTypeFunction();
-            tf2.parameterList = tf.parameterList;   // transfer parameter list.
-=======
         if (fd.fbody)                   // fd is the definition
         {
             sds.symtab.update(fd);      // replace fd2 in symbol table with fd
             return fd;
->>>>>>> 821f82ef
         }
 
         /* BUG: just like with VarDeclaration, the types should match, which needs semantic() to be run on it.
