--- conflicted
+++ resolved
@@ -13081,11 +13081,7 @@
         e = resolveProperties(sc, e);
         if (i >= nfields)
         {
-<<<<<<< HEAD
-            if (i <= sd.fields.dim && e.op == EXP.null_)
-=======
-            if (i < sd.fields.dim && e.op == TOK.null_)
->>>>>>> 0045f06b
+            if (i < sd.fields.dim && e.op == EXP.null_)
             {
                 // CTFE sometimes creates null as hidden pointer; we'll allow this.
                 continue;
