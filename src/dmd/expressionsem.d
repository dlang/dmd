/**
 * Semantic analysis of expressions.
 *
 * Specification: ($LINK2 https://dlang.org/spec/expression.html, Expressions)
 *
 * Copyright:   Copyright (C) 1999-2022 by The D Language Foundation, All Rights Reserved
 * Authors:     $(LINK2 https://www.digitalmars.com, Walter Bright)
 * License:     $(LINK2 https://www.boost.org/LICENSE_1_0.txt, Boost License 1.0)
 * Source:      $(LINK2 https://github.com/dlang/dmd/blob/master/src/dmd/expressionsem.d, _expressionsem.d)
 * Documentation:  https://dlang.org/phobos/dmd_expressionsem.html
 * Coverage:    https://codecov.io/gh/dlang/dmd/src/master/src/dmd/expressionsem.d
 */

module dmd.expressionsem;

import core.stdc.stdio;

import dmd.access;
import dmd.aggregate;
import dmd.aliasthis;
import dmd.arrayop;
import dmd.arraytypes;
import dmd.attrib;
import dmd.astcodegen;
import dmd.astenums;
import dmd.canthrow;
import dmd.chkformat;
import dmd.ctorflow;
import dmd.dscope;
import dmd.dsymbol;
import dmd.declaration;
import dmd.dclass;
import dmd.dcast;
import dmd.delegatize;
import dmd.denum;
import dmd.dimport;
import dmd.dinterpret;
import dmd.dmangle;
import dmd.dmodule;
import dmd.dstruct;
import dmd.dsymbolsem;
import dmd.dtemplate;
import dmd.errors;
import dmd.escape;
import dmd.expression;
import dmd.file_manager;
import dmd.func;
import dmd.globals;
import dmd.hdrgen;
import dmd.id;
import dmd.identifier;
import dmd.imphint;
import dmd.importc;
import dmd.init;
import dmd.initsem;
import dmd.inline;
import dmd.intrange;
import dmd.mtype;
import dmd.nspace;
import dmd.opover;
import dmd.optimize;
import dmd.parse;
import dmd.printast;
import dmd.root.ctfloat;
import dmd.root.file;
import dmd.root.filename;
import dmd.common.outbuffer;
import dmd.root.rootobject;
import dmd.root.string;
import dmd.root.utf;
import dmd.semantic2;
import dmd.semantic3;
import dmd.sideeffect;
import dmd.safe;
import dmd.target;
import dmd.tokens;
import dmd.traits;
import dmd.typesem;
import dmd.typinf;
import dmd.utils;
import dmd.visitor;

enum LOGSEMANTIC = false;

/********************************************************
 * Perform semantic analysis and CTFE on expressions to produce
 * a string.
 * Params:
 *      buf = append generated string to buffer
 *      sc = context
 *      exps = array of Expressions
 * Returns:
 *      true on error
 */
bool expressionsToString(ref OutBuffer buf, Scope* sc, Expressions* exps)
{
    if (!exps)
        return false;

    foreach (ex; *exps)
    {
        if (!ex)
            continue;
        auto sc2 = sc.startCTFE();
        auto e2 = ex.expressionSemantic(sc2);
        auto e3 = resolveProperties(sc2, e2);
        sc2.endCTFE();

        // allowed to contain types as well as expressions
        auto e4 = ctfeInterpretForPragmaMsg(e3);
        if (!e4 || e4.op == EXP.error)
            return true;

        // expand tuple
        if (auto te = e4.isTupleExp())
        {
            if (expressionsToString(buf, sc, te.exps))
                return true;
            continue;
        }
        // char literals exp `.toStringExp` return `null` but we cant override it
        // because in most contexts we don't want the conversion to succeed.
        IntegerExp ie = e4.isIntegerExp();
        const ty = (ie && ie.type) ? ie.type.ty : Terror;
        if (ty.isSomeChar)
        {
            auto tsa = new TypeSArray(ie.type, IntegerExp.literal!1);
            e4 = new ArrayLiteralExp(ex.loc, tsa, ie);
        }

        if (StringExp se = e4.toStringExp())
            buf.writestring(se.toUTF8(sc).peekString());
        else
            buf.writestring(e4.toString());
    }
    return false;
}


/***********************************************************
 * Resolve `exp` as a compile-time known string.
 * Params:
 *  sc  = scope
 *  exp = Expression which expected as a string
 *  s   = What the string is expected for, will be used in error diagnostic.
 * Returns:
 *  String literal, or `null` if error happens.
 */
StringExp semanticString(Scope *sc, Expression exp, const char* s)
{
    sc = sc.startCTFE();
    exp = exp.expressionSemantic(sc);
    exp = resolveProperties(sc, exp);
    sc = sc.endCTFE();

    if (exp.op == EXP.error)
        return null;

    auto e = exp;
    if (exp.type.isString())
    {
        e = e.ctfeInterpret();
        if (e.op == EXP.error)
            return null;
    }

    auto se = e.toStringExp();
    if (!se)
    {
        exp.error("`string` expected for %s, not `(%s)` of type `%s`",
            s, exp.toChars(), exp.type.toChars());
        return null;
    }
    return se;
}

private Expression extractOpDollarSideEffect(Scope* sc, UnaExp ue)
{
    Expression e0;
    Expression e1 = Expression.extractLast(ue.e1, e0);
    // https://issues.dlang.org/show_bug.cgi?id=12585
    // Extract the side effect part if ue.e1 is comma.

    if ((sc.flags & SCOPE.ctfe) ? hasSideEffect(e1) : !isTrivialExp(e1)) // match logic in extractSideEffect()
    {
        /* Even if opDollar is needed, 'e1' should be evaluate only once. So
         * Rewrite:
         *      e1.opIndex( ... use of $ ... )
         *      e1.opSlice( ... use of $ ... )
         * as:
         *      (ref __dop = e1, __dop).opIndex( ... __dop.opDollar ...)
         *      (ref __dop = e1, __dop).opSlice( ... __dop.opDollar ...)
         */
        e1 = extractSideEffect(sc, "__dop", e0, e1, false);
        assert(e1.isVarExp());
        e1.isVarExp().var.storage_class |= STC.exptemp;     // lifetime limited to expression
    }
    ue.e1 = e1;
    return e0;
}

/**************************************
 * Runs semantic on ae.arguments. Declares temporary variables
 * if '$' was used.
 */
Expression resolveOpDollar(Scope* sc, ArrayExp ae, Expression* pe0)
{
    assert(!ae.lengthVar);
    *pe0 = null;
    AggregateDeclaration ad = isAggregate(ae.e1.type);
    Dsymbol slice = search_function(ad, Id.slice);
    //printf("slice = %s %s\n", slice.kind(), slice.toChars());
    foreach (i, e; *ae.arguments)
    {
        if (i == 0)
            *pe0 = extractOpDollarSideEffect(sc, ae);

        if (e.op == EXP.interval && !(slice && slice.isTemplateDeclaration()))
        {
        Lfallback:
            if (ae.arguments.dim == 1)
                return null;
            ae.error("multi-dimensional slicing requires template `opSlice`");
            return ErrorExp.get();
        }
        //printf("[%d] e = %s\n", i, e.toChars());

        // Create scope for '$' variable for this dimension
        auto sym = new ArrayScopeSymbol(sc, ae);
        sym.parent = sc.scopesym;
        sc = sc.push(sym);
        ae.lengthVar = null; // Create it only if required
        ae.currentDimension = i; // Dimension for $, if required

        e = e.expressionSemantic(sc);
        e = resolveProperties(sc, e);

        if (ae.lengthVar && sc.func)
        {
            // If $ was used, declare it now
            Expression de = new DeclarationExp(ae.loc, ae.lengthVar);
            de = de.expressionSemantic(sc);
            *pe0 = Expression.combine(*pe0, de);
        }
        sc = sc.pop();

        if (auto ie = e.isIntervalExp())
        {
            auto tiargs = new Objects();
            Expression edim = new IntegerExp(ae.loc, i, Type.tsize_t);
            edim = edim.expressionSemantic(sc);
            tiargs.push(edim);

            auto fargs = new Expressions(2);
            (*fargs)[0] = ie.lwr;
            (*fargs)[1] = ie.upr;

            uint xerrors = global.startGagging();
            sc = sc.push();
            FuncDeclaration fslice = resolveFuncCall(ae.loc, sc, slice, tiargs, ae.e1.type, fargs, FuncResolveFlag.quiet);
            sc = sc.pop();
            global.endGagging(xerrors);
            if (!fslice)
                goto Lfallback;

            e = new DotTemplateInstanceExp(ae.loc, ae.e1, slice.ident, tiargs);
            e = new CallExp(ae.loc, e, fargs);
            e = e.expressionSemantic(sc);
        }

        if (!e.type)
        {
            ae.error("`%s` has no value", e.toChars());
            e = ErrorExp.get();
        }
        if (e.op == EXP.error)
            return e;

        (*ae.arguments)[i] = e;
    }
    return ae;
}

/**************************************
 * Runs semantic on se.lwr and se.upr. Declares a temporary variable
 * if '$' was used.
 * Returns:
 *      ae, or ErrorExp if errors occurred
 */
Expression resolveOpDollar(Scope* sc, ArrayExp ae, IntervalExp ie, Expression* pe0)
{
    //assert(!ae.lengthVar);
    if (!ie)
        return ae;

    VarDeclaration lengthVar = ae.lengthVar;
    bool errors = false;

    // create scope for '$'
    auto sym = new ArrayScopeSymbol(sc, ae);
    sym.parent = sc.scopesym;
    sc = sc.push(sym);

    Expression sem(Expression e)
    {
        e = e.expressionSemantic(sc);
        e = resolveProperties(sc, e);
        if (!e.type)
        {
            ae.error("`%s` has no value", e.toChars());
            errors = true;
        }
        return e;
    }

    ie.lwr = sem(ie.lwr);
    ie.upr = sem(ie.upr);

    if (ie.lwr.isErrorExp() || ie.upr.isErrorExp())
        errors = true;

    if (lengthVar != ae.lengthVar && sc.func)
    {
        // If $ was used, declare it now
        Expression de = new DeclarationExp(ae.loc, ae.lengthVar);
        de = de.expressionSemantic(sc);
        *pe0 = Expression.combine(*pe0, de);
    }

    sc = sc.pop();

    return errors ? ErrorExp.get() : ae;
}

/******************************
 * Perform semantic() on an array of Expressions.
 */
bool arrayExpressionSemantic(Expressions* exps, Scope* sc, bool preserveErrors = false)
{
    bool err = false;
    if (exps)
    {
        foreach (ref e; *exps)
        {
            if (e)
            {
                auto e2 = e.expressionSemantic(sc);
                if (e2.op == EXP.error)
                    err = true;
                if (preserveErrors || e2.op != EXP.error)
                    e = e2;
            }
        }
    }
    return err;
}

/******************************
 * Check the tail CallExp is really property function call.
 * Bugs:
 * This doesn't appear to do anything.
 */
private bool checkPropertyCall(Expression e)
{
    e = lastComma(e);

    if (auto ce = e.isCallExp())
    {
        if (ce.f)
        {
            auto tf = ce.f.type.isTypeFunction();
            /* If a forward reference to ce.f, try to resolve it
             */
            if (!tf.deco && ce.f.semanticRun < PASS.semanticdone)
            {
                ce.f.dsymbolSemantic(null);
                tf = ce.f.type.isTypeFunction();
            }
        }
        else if (!ce.e1.type.isFunction_Delegate_PtrToFunction())
            assert(0);
    }
    return false;
}

/******************************
 * Find symbol in accordance with the UFCS name look up rule
 */
private Expression searchUFCS(Scope* sc, UnaExp ue, Identifier ident)
{
    //printf("searchUFCS(ident = %s)\n", ident.toChars());
    Loc loc = ue.loc;

    // TODO: merge with Scope.search.searchScopes()
    Dsymbol searchScopes(int flags)
    {
        Dsymbol s = null;
        for (Scope* scx = sc; scx; scx = scx.enclosing)
        {
            if (!scx.scopesym)
                continue;
            if (scx.scopesym.isModule())
                flags |= SearchUnqualifiedModule;    // tell Module.search() that SearchLocalsOnly is to be obeyed
            s = scx.scopesym.search(loc, ident, flags);
            if (s)
            {
                // overload set contains only module scope symbols.
                if (s.isOverloadSet())
                    break;
                // selective/renamed imports also be picked up
                if (AliasDeclaration ad = s.isAliasDeclaration())
                {
                    if (ad._import)
                        break;
                }
                // See only module scope symbols for UFCS target.
                Dsymbol p = s.toParent2();
                if (p && p.isModule())
                    break;
            }
            s = null;

            // Stop when we hit a module, but keep going if that is not just under the global scope
            if (scx.scopesym.isModule() && !(scx.enclosing && !scx.enclosing.enclosing))
                break;
        }
        return s;
    }

    int flags = 0;
    Dsymbol s;

    if (sc.flags & SCOPE.ignoresymbolvisibility)
        flags |= IgnoreSymbolVisibility;

    // First look in local scopes
    s = searchScopes(flags | SearchLocalsOnly);
    if (!s)
    {
        // Second look in imported modules
        s = searchScopes(flags | SearchImportsOnly);
    }

    if (!s)
        return ue.e1.type.Type.getProperty(sc, loc, ident, 0);

    FuncDeclaration f = s.isFuncDeclaration();
    if (f)
    {
        TemplateDeclaration td = getFuncTemplateDecl(f);
        if (td)
        {
            if (td.overroot)
                td = td.overroot;
            s = td;
        }
    }

    if (auto dti = ue.isDotTemplateInstanceExp())
    {
        auto ti = new TemplateInstance(loc, s.ident, dti.ti.tiargs);
        if (!ti.updateTempDecl(sc, s))
            return ErrorExp.get();
        return new ScopeExp(loc, ti);
    }
    else
    {
        //printf("-searchUFCS() %s\n", s.toChars());
        return new DsymbolExp(loc, s);
    }
}

/******************************
 * Pull out callable entity with UFCS.
 */
private Expression resolveUFCS(Scope* sc, CallExp ce)
{
    Loc loc = ce.loc;
    Expression eleft;
    Expression e;

    if (auto die = ce.e1.isDotIdExp())
    {
        Identifier ident = die.ident;

        Expression ex = die.semanticX(sc);
        if (ex != die)
        {
            ce.e1 = ex;
            return null;
        }
        eleft = die.e1;

        Type t = eleft.type.toBasetype();
        if (t.ty == Tarray || t.ty == Tsarray || t.ty == Tnull || (t.isTypeBasic() && t.ty != Tvoid))
        {
            /* Built-in types and arrays have no callable properties, so do shortcut.
             * It is necessary in: e.init()
             */
        }
        else if (t.ty == Taarray)
        {
            if (ident == Id.remove)
            {
                /* Transform:
                 *  aa.remove(arg) into delete aa[arg]
                 */
                if (!ce.arguments || ce.arguments.dim != 1)
                {
                    ce.error("expected key as argument to `aa.remove()`");
                    return ErrorExp.get();
                }
                if (!eleft.type.isMutable())
                {
                    ce.error("cannot remove key from `%s` associative array `%s`", MODtoChars(t.mod), eleft.toChars());
                    return ErrorExp.get();
                }
                Expression key = (*ce.arguments)[0];
                key = key.expressionSemantic(sc);
                key = resolveProperties(sc, key);

                TypeAArray taa = t.isTypeAArray();
                key = key.implicitCastTo(sc, taa.index);

                if (key.checkValue() || key.checkSharedAccess(sc))
                    return ErrorExp.get();

                semanticTypeInfo(sc, taa.index);

                return new RemoveExp(loc, eleft, key);
            }
        }
        else
        {
            if (Expression ey = die.semanticY(sc, 1))
            {
                if (ey.op == EXP.error)
                    return ey;
                ce.e1 = ey;
                if (isDotOpDispatch(ey))
                {
                    // even opDispatch and UFCS must have valid arguments,
                    // so now that we've seen indication of a problem,
                    // check them for issues.
                    Expressions* originalArguments = Expression.arraySyntaxCopy(ce.arguments);

                    uint errors = global.startGagging();
                    e = ce.expressionSemantic(sc);
                    if (!global.endGagging(errors))
                        return e;

                    if (arrayExpressionSemantic(originalArguments, sc))
                        return ErrorExp.get();

                    /* fall down to UFCS */
                }
                else
                    return null;
            }
        }

        /* https://issues.dlang.org/show_bug.cgi?id=13953
         *
         * If a struct has an alias this to an associative array
         * and remove is used on a struct instance, we have to
         * check first if there is a remove function that can be called
         * on the struct. If not we must check the alias this.
         *
         * struct A
         * {
         *      string[string] a;
         *      alias a this;
         * }
         *
         * void fun()
         * {
         *      A s;
         *      s.remove("foo");
         * }
         */
        const errors = global.startGagging();
        e = searchUFCS(sc, die, ident);
        // if there were any errors and the identifier was remove
        if (global.endGagging(errors))
        {
            if (ident == Id.remove)
            {
                // check alias this
                Expression alias_e = resolveAliasThis(sc, die.e1, 1);
                if (alias_e && alias_e != die.e1)
                {
                    die.e1 = alias_e;
                    CallExp ce2 = ce.syntaxCopy();
                    ce2.e1 = die;
                    e = ce2.isCallExp().trySemantic(sc);
                    if (e)
                        return e;
                }
            }
            // if alias this did not work out, print the initial errors
            searchUFCS(sc, die, ident);
        }
    }
    else if (auto dti = ce.e1.isDotTemplateInstanceExp())
    {
        if (Expression ey = dti.semanticY(sc, 1))
        {
            ce.e1 = ey;
            return null;
        }
        eleft = dti.e1;
        e = searchUFCS(sc, dti, dti.ti.name);
    }
    else
        return null;

    // Rewrite
    ce.e1 = e;
    if (!ce.arguments)
        ce.arguments = new Expressions();
    ce.arguments.shift(eleft);

    return null;
}

/******************************
 * Pull out property with UFCS.
 */
private Expression resolveUFCSProperties(Scope* sc, Expression e1, Expression e2 = null)
{
    Loc loc = e1.loc;
    Expression eleft;
    Expression e;

    if (auto die = e1.isDotIdExp())
    {
        eleft = die.e1;
        e = searchUFCS(sc, die, die.ident);
    }
    else if (auto dti = e1.isDotTemplateInstanceExp())
    {
        eleft = dti.e1;
        e = searchUFCS(sc, dti, dti.ti.name);
    }
    else
        return null;

    if (e is null)
        return null;

    // Rewrite
    if (e2)
    {
        // run semantic without gagging
        e2 = e2.expressionSemantic(sc);

        /* f(e1) = e2
         */
        Expression ex = e.copy();
        auto a1 = new Expressions(1);
        (*a1)[0] = eleft;
        ex = new CallExp(loc, ex, a1);
        auto e1PassSemantic = ex.trySemantic(sc);

        /* f(e1, e2)
         */
        auto a2 = new Expressions(2);
        (*a2)[0] = eleft;
        (*a2)[1] = e2;
        e = new CallExp(loc, e, a2);
        e = e.trySemantic(sc);
        if (!e1PassSemantic && !e)
        {
            /* https://issues.dlang.org/show_bug.cgi?id=20448
             *
             * If both versions have failed to pass semantic,
             * f(e1) = e2 gets priority in error printing
             * because f might be a templated function that
             * failed to instantiate and we have to print
             * the instantiation errors.
             */
            return e1.expressionSemantic(sc);
        }
        else if (ex && !e)
        {
            checkPropertyCall(ex);
            ex = new AssignExp(loc, ex, e2);
            return ex.expressionSemantic(sc);
        }
        else
        {
            // strict setter prints errors if fails
            e = e.expressionSemantic(sc);
        }
        checkPropertyCall(e);
        return e;
    }
    else
    {
        /* f(e1)
         */
        auto arguments = new Expressions(1);
        (*arguments)[0] = eleft;
        e = new CallExp(loc, e, arguments);
        e = e.expressionSemantic(sc);
        checkPropertyCall(e);
        return e.expressionSemantic(sc);
    }
}

/******************************
 * If e1 is a property function (template), resolve it.
 */
Expression resolvePropertiesOnly(Scope* sc, Expression e1)
{
    //printf("e1 = %s %s\n", Token::toChars(e1.op), e1.toChars());

    Expression handleOverloadSet(OverloadSet os)
    {
        assert(os);
        foreach (s; os.a)
        {
            auto fd = s.isFuncDeclaration();
            auto td = s.isTemplateDeclaration();
            if (fd)
            {
                if (fd.type.isTypeFunction().isproperty)
                    return resolveProperties(sc, e1);
            }
            else if (td && td.onemember && (fd = td.onemember.isFuncDeclaration()) !is null)
            {
                if (fd.type.isTypeFunction().isproperty ||
                    (fd.storage_class2 & STC.property) ||
                    (td._scope.stc & STC.property))
                    return resolveProperties(sc, e1);
            }
        }
        return e1;
    }

    Expression handleTemplateDecl(TemplateDeclaration td)
    {
        assert(td);
        if (td.onemember)
        {
            if (auto fd = td.onemember.isFuncDeclaration())
            {
                if (fd.type.isTypeFunction().isproperty ||
                    (fd.storage_class2 & STC.property) ||
                    (td._scope.stc & STC.property))
                    return resolveProperties(sc, e1);
            }
        }
        return e1;
    }

    Expression handleFuncDecl(FuncDeclaration fd)
    {
        assert(fd);
        if (fd.type.isTypeFunction().isproperty)
            return resolveProperties(sc, e1);
        return e1;
    }

    if (auto de = e1.isDotExp())
    {
        if (auto os = de.e2.isOverExp())
            return handleOverloadSet(os.vars);
    }
    else if (auto oe = e1.isOverExp())
        return handleOverloadSet(oe.vars);
    else if (auto dti = e1.isDotTemplateInstanceExp())
    {
        if (dti.ti.tempdecl)
            if (auto td = dti.ti.tempdecl.isTemplateDeclaration())
                return handleTemplateDecl(td);
    }
    else if (auto dte = e1.isDotTemplateExp())
        return handleTemplateDecl(dte.td);
    else if (auto se = e1.isScopeExp())
    {
        Dsymbol s = se.sds;
        TemplateInstance ti = s.isTemplateInstance();
        if (ti && !ti.semanticRun && ti.tempdecl)
            if (auto td = ti.tempdecl.isTemplateDeclaration())
                return handleTemplateDecl(td);
    }
    else if (auto et = e1.isTemplateExp())
        return handleTemplateDecl(et.td);
    else if (e1.isDotVarExp() && e1.type.isTypeFunction())
    {
        DotVarExp dve = e1.isDotVarExp();
        return handleFuncDecl(dve.var.isFuncDeclaration());
    }
    else if (e1.isVarExp() && e1.type && e1.type.isTypeFunction() && (sc.intypeof || !e1.isVarExp().var.needThis()))
        return handleFuncDecl(e1.isVarExp().var.isFuncDeclaration());
    return e1;
}

/****************************************
 * Turn symbol `s` into the expression it represents.
 *
 * Params:
 *      s = symbol to resolve
 *      loc = location of use of `s`
 *      sc = context
 *      hasOverloads = applies if `s` represents a function.
 *          true means it's overloaded and will be resolved later,
 *          false means it's the exact function symbol.
 * Returns:
 *      `s` turned into an expression, `ErrorExp` if an error occurred
 */
Expression symbolToExp(Dsymbol s, const ref Loc loc, Scope *sc, bool hasOverloads)
{
    static if (LOGSEMANTIC)
    {
        printf("DsymbolExp::resolve(%s %s)\n", s.kind(), s.toChars());
    }

Lagain:
    Expression e;

    //printf("DsymbolExp:: %p '%s' is a symbol\n", this, toChars());
    //printf("s = '%s', s.kind = '%s'\n", s.toChars(), s.kind());
    Dsymbol olds = s;
    Declaration d = s.isDeclaration();
    if (d && (d.storage_class & STC.templateparameter))
    {
        s = s.toAlias();
    }
    else
    {
        // functions are checked after overloading
        // templates are checked after matching constraints
        if (!s.isFuncDeclaration() && !s.isTemplateDeclaration())
        {
            s.checkDeprecated(loc, sc);
            if (d)
                d.checkDisabled(loc, sc);
        }

        // https://issues.dlang.org/show_bug.cgi?id=12023
        // if 's' is a tuple variable, the tuple is returned.
        s = s.toAlias();

        //printf("s = '%s', s.kind = '%s', s.needThis() = %p\n", s.toChars(), s.kind(), s.needThis());
        if (s != olds && !s.isFuncDeclaration() && !s.isTemplateDeclaration())
        {
            s.checkDeprecated(loc, sc);
            if (d)
                d.checkDisabled(loc, sc);
        }
    }

    if (auto em = s.isEnumMember())
    {
        return em.getVarExp(loc, sc);
    }
    if (auto v = s.isVarDeclaration())
    {
        //printf("Identifier '%s' is a variable, type '%s'\n", s.toChars(), v.type.toChars());
        if (sc.intypeof == 1 && !v.inuse)
            v.dsymbolSemantic(sc);
        if (!v.type ||                  // during variable type inference
            !v.type.deco && v.inuse)    // during variable type semantic
        {
            if (v.inuse)    // variable type depends on the variable itself
                error(loc, "circular reference to %s `%s`", v.kind(), v.toPrettyChars());
            else            // variable type cannot be determined
                error(loc, "forward reference to %s `%s`", v.kind(), v.toPrettyChars());
            return ErrorExp.get();
        }
        if (v.type.ty == Terror)
            return ErrorExp.get();

        if ((v.storage_class & STC.manifest) && v._init)
        {
            if (v.inuse)
            {
                error(loc, "circular initialization of %s `%s`", v.kind(), v.toPrettyChars());
                return ErrorExp.get();
            }
            e = v.expandInitializer(loc);
            v.inuse++;
            e = e.expressionSemantic(sc);
            v.inuse--;
            return e;
        }

        // We need to run semantics to correctly set 'STC.field' if it is a member variable
        // that could be forward referenced. This is needed for 'v.needThis()' to work
        if (v.isThis())
            v.dsymbolSemantic(sc);

        // Change the ancestor lambdas to delegate before hasThis(sc) call.
        if (v.checkNestedReference(sc, loc))
            return ErrorExp.get();

        if (v.needThis() && hasThis(sc))
            e = new DotVarExp(loc, new ThisExp(loc), v);
        else
            e = new VarExp(loc, v);
        e = e.expressionSemantic(sc);
        return e;
    }
    if (auto fld = s.isFuncLiteralDeclaration())
    {
        //printf("'%s' is a function literal\n", fld.toChars());
        e = new FuncExp(loc, fld);
        return e.expressionSemantic(sc);
    }
    if (auto f = s.isFuncDeclaration())
    {
        f = f.toAliasFunc();
        if (!f.functionSemantic())
            return ErrorExp.get();

        if (!hasOverloads && f.checkForwardRef(loc))
            return ErrorExp.get();

        auto fd = s.isFuncDeclaration();
        fd.type = f.type;
        return new VarExp(loc, fd, hasOverloads);
    }
    if (OverDeclaration od = s.isOverDeclaration())
    {
        e = new VarExp(loc, od, true);
        e.type = Type.tvoid;
        return e;
    }
    if (OverloadSet o = s.isOverloadSet())
    {
        //printf("'%s' is an overload set\n", o.toChars());
        return new OverExp(loc, o);
    }

    if (Import imp = s.isImport())
    {
        if (!imp.pkg)
        {
            .error(loc, "forward reference of import `%s`", imp.toChars());
            return ErrorExp.get();
        }
        auto ie = new ScopeExp(loc, imp.pkg);
        return ie.expressionSemantic(sc);
    }
    if (Package pkg = s.isPackage())
    {
        auto ie = new ScopeExp(loc, pkg);
        return ie.expressionSemantic(sc);
    }
    if (Module mod = s.isModule())
    {
        auto ie = new ScopeExp(loc, mod);
        return ie.expressionSemantic(sc);
    }
    if (Nspace ns = s.isNspace())
    {
        auto ie = new ScopeExp(loc, ns);
        return ie.expressionSemantic(sc);
    }

    if (Type t = s.getType())
    {
        return (new TypeExp(loc, t)).expressionSemantic(sc);
    }

    if (TupleDeclaration tup = s.isTupleDeclaration())
    {
        if (tup.needThis() && hasThis(sc))
            e = new DotVarExp(loc, new ThisExp(loc), tup);
        else
            e = new TupleExp(loc, tup);
        e = e.expressionSemantic(sc);
        return e;
    }

    if (TemplateInstance ti = s.isTemplateInstance())
    {
        ti.dsymbolSemantic(sc);
        if (!ti.inst || ti.errors)
            return ErrorExp.get();
        s = ti.toAlias();
        if (!s.isTemplateInstance())
            goto Lagain;
        e = new ScopeExp(loc, ti);
        e = e.expressionSemantic(sc);
        return e;
    }
    if (TemplateDeclaration td = s.isTemplateDeclaration())
    {
        Dsymbol p = td.toParentLocal();
        FuncDeclaration fdthis = hasThis(sc);
        AggregateDeclaration ad = p ? p.isAggregateDeclaration() : null;
        if (fdthis && ad && fdthis.isMemberLocal() == ad && (td._scope.stc & STC.static_) == 0)
        {
            e = new DotTemplateExp(loc, new ThisExp(loc), td);
        }
        else
            e = new TemplateExp(loc, td);
        e = e.expressionSemantic(sc);
        return e;
    }

    .error(loc, "%s `%s` is not a variable", s.kind(), s.toChars());
    return ErrorExp.get();
}

/*************************************************************
 * Given var, get the
 * right `this` pointer if var is in an outer class, but our
 * existing `this` pointer is in an inner class.
 * Params:
 *      loc = location to use for error messages
 *      sc = context
 *      ad = struct or class we need the correct `this` for
 *      e1 = existing `this`
 *      var = the specific member of ad we're accessing
 *      flag = if true, return `null` instead of throwing an error
 * Returns:
 *      Expression representing the `this` for the var
 */
private Expression getRightThis(const ref Loc loc, Scope* sc, AggregateDeclaration ad, Expression e1, Dsymbol var, int flag = 0)
{
    //printf("\ngetRightThis(e1 = %s, ad = %s, var = %s)\n", e1.toChars(), ad.toChars(), var.toChars());
L1:
    Type t = e1.type.toBasetype();
    //printf("e1.type = %s, var.type = %s\n", e1.type.toChars(), var.type.toChars());

    if (e1.op == EXP.objcClassReference)
    {
        // We already have an Objective-C class reference, just use that as 'this'.
        return e1;
    }
    else if (ad && ad.isClassDeclaration && ad.isClassDeclaration.classKind == ClassKind.objc &&
             var.isFuncDeclaration && var.isFuncDeclaration.isStatic &&
             var.isFuncDeclaration.objc.selector)
    {
        return new ObjcClassReferenceExp(e1.loc, ad.isClassDeclaration());
    }

    /* Access of a member which is a template parameter in dual-scope scenario
     * class A { inc(alias m)() { ++m; } } // `m` needs `this` of `B`
     * class B {int m; inc() { new A().inc!m(); } }
     */
    if (e1.op == EXP.this_)
    {
        FuncDeclaration f = hasThis(sc);
        if (f && f.isThis2)
        {
            if (f.followInstantiationContext(ad))
            {
                e1 = new VarExp(loc, f.vthis);
                e1 = new PtrExp(loc, e1);
                e1 = new IndexExp(loc, e1, IntegerExp.literal!1);
                e1 = getThisSkipNestedFuncs(loc, sc, f.toParent2(), ad, e1, t, var);
                if (e1.op == EXP.error)
                    return e1;
                goto L1;
            }
        }
    }

    /* If e1 is not the 'this' pointer for ad
     */
    if (ad &&
        !(t.isTypePointer() && t.nextOf().isTypeStruct() && t.nextOf().isTypeStruct().sym == ad) &&
        !(t.isTypeStruct() && t.isTypeStruct().sym == ad))
    {
        ClassDeclaration cd = ad.isClassDeclaration();
        ClassDeclaration tcd = t.isClassHandle();

        /* e1 is the right this if ad is a base class of e1
         */
        if (!cd || !tcd || !(tcd == cd || cd.isBaseOf(tcd, null)))
        {
            /* Only classes can be inner classes with an 'outer'
             * member pointing to the enclosing class instance
             */
            if (tcd && tcd.isNested())
            {
                /* e1 is the 'this' pointer for an inner class: tcd.
                 * Rewrite it as the 'this' pointer for the outer class.
                 */
                auto vthis = tcd.followInstantiationContext(ad) ? tcd.vthis2 : tcd.vthis;
                e1 = new DotVarExp(loc, e1, vthis);
                e1.type = vthis.type;
                e1.type = e1.type.addMod(t.mod);
                // Do not call ensureStaticLinkTo()
                //e1 = e1.semantic(sc);

                // Skip up over nested functions, and get the enclosing
                // class type.
                e1 = getThisSkipNestedFuncs(loc, sc, tcd.toParentP(ad), ad, e1, t, var);
                if (e1.op == EXP.error)
                    return e1;
                goto L1;
            }

            /* Can't find a path from e1 to ad
             */
            if (flag)
                return null;
            e1.error("`this` for `%s` needs to be type `%s` not type `%s`", var.toChars(), ad.toChars(), t.toChars());
            return ErrorExp.get();
        }
    }
    return e1;
}

/***************************************
 * Pull out any properties.
 */
private Expression resolvePropertiesX(Scope* sc, Expression e1, Expression e2 = null)
{
    //printf("resolvePropertiesX, e1 = %s %s, e2 = %s\n", EXPtoString(e1.op).ptr, e1.toChars(), e2 ? e2.toChars() : null);
    Loc loc = e1.loc;

    OverloadSet os;
    Dsymbol s;
    Objects* tiargs;
    Type tthis;
    if (auto de = e1.isDotExp())
    {
        if (auto oe = de.e2.isOverExp())
        {
            tiargs = null;
            tthis = de.e1.type;
            os = oe.vars;
            goto Los;
        }
    }
    else if (e1.isOverExp())
    {
        tiargs = null;
        tthis = null;
        os = e1.isOverExp().vars;
    Los:
        assert(os);
        FuncDeclaration fd = null;
        if (e2)
        {
            e2 = e2.expressionSemantic(sc);
            if (e2.op == EXP.error)
                return ErrorExp.get();
            e2 = resolveProperties(sc, e2);

            Expressions a;
            a.push(e2);

            for (size_t i = 0; i < os.a.dim; i++)
            {
                if (FuncDeclaration f = resolveFuncCall(loc, sc, os.a[i], tiargs, tthis, &a, FuncResolveFlag.quiet))
                {
                    if (f.errors)
                        return ErrorExp.get();
                    fd = f;
                    assert(fd.type.ty == Tfunction);
                }
            }
            if (fd)
            {
                Expression e = new CallExp(loc, e1, e2);
                return e.expressionSemantic(sc);
            }
        }
        {
            for (size_t i = 0; i < os.a.dim; i++)
            {
                if (FuncDeclaration f = resolveFuncCall(loc, sc, os.a[i], tiargs, tthis, null, FuncResolveFlag.quiet))
                {
                    if (f.errors)
                        return ErrorExp.get();
                    fd = f;
                    assert(fd.type.ty == Tfunction);
                    auto tf = fd.type.isTypeFunction();
                    if (!tf.isref && e2)
                    {
                        error(loc, "%s is not an lvalue", e1.toChars());
                        return ErrorExp.get();
                    }
                }
            }
            if (fd)
            {
                Expression e = new CallExp(loc, e1);
                if (e2)
                    e = new AssignExp(loc, e, e2);
                return e.expressionSemantic(sc);
            }
        }
        if (e2)
            goto Leprop;
    }
    else if (auto dti = e1.isDotTemplateInstanceExp())
    {
        if (!dti.findTempDecl(sc))
            goto Leprop;
        if (!dti.ti.semanticTiargs(sc))
            goto Leprop;
        tiargs = dti.ti.tiargs;
        tthis = dti.e1.type;
        if ((os = dti.ti.tempdecl.isOverloadSet()) !is null)
            goto Los;
        if ((s = dti.ti.tempdecl) !is null)
            goto Lfd;
    }
    else if (auto dte = e1.isDotTemplateExp())
    {
        s = dte.td;
        tiargs = null;
        tthis = dte.e1.type;
        goto Lfd;
    }
    else if (auto se = e1.isScopeExp())
    {
        s = se.sds;
        TemplateInstance ti = s.isTemplateInstance();
        if (ti && !ti.semanticRun && ti.tempdecl)
        {
            //assert(ti.needsTypeInference(sc));
            if (!ti.semanticTiargs(sc))
                goto Leprop;
            tiargs = ti.tiargs;
            tthis = null;
            if ((os = ti.tempdecl.isOverloadSet()) !is null)
                goto Los;
            if ((s = ti.tempdecl) !is null)
                goto Lfd;
        }
    }
    else if (auto te = e1.isTemplateExp())
    {
        s = te.td;
        tiargs = null;
        tthis = null;
        goto Lfd;
    }
    else if (e1.op == EXP.dotVariable && e1.type && (e1.type.toBasetype().ty == Tfunction || (cast(DotVarExp)e1).var.isOverDeclaration()))
    {
        DotVarExp dve = cast(DotVarExp)e1;
        s = dve.var;
        tiargs = null;
        tthis = dve.e1.type;
        goto Lfd;
    }
    else if (sc && sc.flags & SCOPE.Cfile && e1.op == EXP.variable && !e2)
    {
        // ImportC: do not implicitly call function if no ( ) are present
    }
    else if (e1.op == EXP.variable && e1.type && (e1.type.toBasetype().ty == Tfunction || (cast(VarExp)e1).var.isOverDeclaration()))
    {
        s = (cast(VarExp)e1).var;
        tiargs = null;
        tthis = null;
    Lfd:
        assert(s);
        if (e2)
        {
            e2 = e2.expressionSemantic(sc);
            if (e2.op == EXP.error)
                return ErrorExp.get();
            e2 = resolveProperties(sc, e2);

            Expressions a;
            a.push(e2);

            FuncDeclaration fd = resolveFuncCall(loc, sc, s, tiargs, tthis, &a, FuncResolveFlag.quiet);
            if (fd && fd.type)
            {
                if (fd.errors)
                    return ErrorExp.get();
                if (!checkSymbolAccess(sc, fd))
                {
                    // @@@DEPRECATED_2020-10@@@
                    // When turning into error, uncomment the return statement
                    TypeFunction tf = cast(TypeFunction)fd.type;
                    deprecation(loc, "Function `%s` of type `%s` is not accessible from module `%s`",
                                fd.toPrettyChars(), tf.toChars, sc._module.toChars);
                    //return ErrorExp.get();
                }
                assert(fd.type.ty == Tfunction);
                Expression e = new CallExp(loc, e1, e2);
                return e.expressionSemantic(sc);
            }
        }
        {
            FuncDeclaration fd = resolveFuncCall(loc, sc, s, tiargs, tthis, null, FuncResolveFlag.quiet);
            if (fd && fd.type)
            {
                if (fd.errors)
                    return ErrorExp.get();
                assert(fd.type.ty == Tfunction);
                TypeFunction tf = cast(TypeFunction)fd.type;
                if (!e2 || tf.isref)
                {
                    if (!checkSymbolAccess(sc, fd))
                    {
                        // @@@DEPRECATED_2020-10@@@
                        // When turning into error, uncomment the return statement
                        deprecation(loc, "Function `%s` of type `%s` is not accessible from module `%s`",
                                    fd.toPrettyChars(), tf.toChars, sc._module.toChars);
                        //return ErrorExp.get();
                    }
                    Expression e = new CallExp(loc, e1);
                    if (e2)
                        e = new AssignExp(loc, e, e2);
                    return e.expressionSemantic(sc);
                }
            }
        }
        if (FuncDeclaration fd = s.isFuncDeclaration())
        {
            // Keep better diagnostic message for invalid property usage of functions
            assert(fd.type.ty == Tfunction);
            Expression e = new CallExp(loc, e1, e2);
            return e.expressionSemantic(sc);
        }
        if (e2)
            goto Leprop;
    }
    if (e1.op == EXP.variable)
    {
        VarExp ve = cast(VarExp)e1;
        VarDeclaration v = ve.var.isVarDeclaration();
        if (v && ve.checkPurity(sc, v))
            return ErrorExp.get();
    }
    if (e2)
        return null;

    if (e1.type && e1.op != EXP.type) // function type is not a property
    {
        /* Look for e1 being a lazy parameter; rewrite as delegate call
         * only if the symbol wasn't already treated as a delegate
         */
        auto ve = e1.isVarExp();
        if (ve && ve.var.storage_class & STC.lazy_ && !ve.delegateWasExtracted)
        {
                Expression e = new CallExp(loc, e1);
                return e.expressionSemantic(sc);
        }
        else if (e1.op == EXP.dotVariable)
        {
            // Check for reading overlapped pointer field in @safe code.
            if (checkUnsafeAccess(sc, e1, true, true))
                return ErrorExp.get();
        }
        else if (e1.op == EXP.call)
        {
            CallExp ce = cast(CallExp)e1;
            // Check for reading overlapped pointer field in @safe code.
            if (checkUnsafeAccess(sc, ce.e1, true, true))
                return ErrorExp.get();
        }
    }

    if (!e1.type)
    {
        error(loc, "cannot resolve type for %s", e1.toChars());
        e1 = ErrorExp.get();
    }
    return e1;

Leprop:
    error(loc, "not a property %s", e1.toChars());
    return ErrorExp.get();
}

extern (C++) Expression resolveProperties(Scope* sc, Expression e)
{
    //printf("resolveProperties(%s)\n", e.toChars());
    e = resolvePropertiesX(sc, e);
    if (e.checkRightThis(sc))
        return ErrorExp.get();
    return e;
}

/****************************************
 * The common type is determined by applying ?: to each pair.
 * Output:
 *      exps[]  properties resolved, implicitly cast to common type, rewritten in place
 * Returns:
 *      The common type, or `null` if an error has occured
 */
private Type arrayExpressionToCommonType(Scope* sc, ref Expressions exps)
{
    /* Still have a problem with:
     *  ubyte[][] = [ cast(ubyte[])"hello", [1]];
     * which works if the array literal is initialized top down with the ubyte[][]
     * type, but fails with this function doing bottom up typing.
     */

    //printf("arrayExpressionToCommonType()\n");
    scope IntegerExp integerexp = IntegerExp.literal!0;
    scope CondExp condexp = new CondExp(Loc.initial, integerexp, null, null);

    Type t0 = null;
    Expression e0 = null;
    bool foundType;

    for (size_t i = 0; i < exps.dim; i++)
    {
        Expression e = exps[i];
        if (!e)
            continue;

        e = resolveProperties(sc, e);
        if (!e.type)
        {
            e.error("`%s` has no value", e.toChars());
            t0 = Type.terror;
            continue;
        }
        if (e.op == EXP.type)
        {
            foundType = true; // do not break immediately, there might be more errors
            e.checkValue(); // report an error "type T has no value"
            t0 = Type.terror;
            continue;
        }
        if (e.type.ty == Tvoid)
        {
            // void expressions do not concur to the determination of the common
            // type.
            continue;
        }
        if (checkNonAssignmentArrayOp(e))
        {
            t0 = Type.terror;
            continue;
        }

        e = doCopyOrMove(sc, e);

        if (!foundType && t0 && !t0.equals(e.type))
        {
            /* This applies ?: to merge the types. It's backwards;
             * ?: should call this function to merge types.
             */
            condexp.type = null;
            condexp.e1 = e0;
            condexp.e2 = e;
            condexp.loc = e.loc;
            Expression ex = condexp.expressionSemantic(sc);
            if (ex.op == EXP.error)
                e = ex;
            else if (e.op == EXP.function_ || e.op == EXP.delegate_)
            {
                // https://issues.dlang.org/show_bug.cgi?id=21285
                // Functions and delegates don't convert correctly with castTo below
                exps[i] = condexp.e1;
                e = condexp.e2;
            }
            else
            {
                // Convert to common type
                exps[i] = condexp.e1.castTo(sc, condexp.type);
                e = condexp.e2.castTo(sc, condexp.type);
            }
        }
        e0 = e;
        t0 = e.type;
        if (e.op != EXP.error)
            exps[i] = e;
    }

    // [] is typed as void[]
    if (!t0)
        return Type.tvoid;

    // It's an error, don't do the cast
    if (t0.ty == Terror)
        return null;

    for (size_t i = 0; i < exps.dim; i++)
    {
        Expression e = exps[i];
        if (!e)
            continue;

        e = e.implicitCastTo(sc, t0);
        if (e.op == EXP.error)
        {
            /* https://issues.dlang.org/show_bug.cgi?id=13024
             * a workaround for the bug in typeMerge -
             * it should paint e1 and e2 by deduced common type,
             * but doesn't in this particular case.
             */
            return null;
        }
        exps[i] = e;
    }
    return t0;
}

private Expression opAssignToOp(const ref Loc loc, EXP op, Expression e1, Expression e2)
{
    Expression e;
    switch (op)
    {
    case EXP.addAssign:
        e = new AddExp(loc, e1, e2);
        break;

    case EXP.minAssign:
        e = new MinExp(loc, e1, e2);
        break;

    case EXP.mulAssign:
        e = new MulExp(loc, e1, e2);
        break;

    case EXP.divAssign:
        e = new DivExp(loc, e1, e2);
        break;

    case EXP.modAssign:
        e = new ModExp(loc, e1, e2);
        break;

    case EXP.andAssign:
        e = new AndExp(loc, e1, e2);
        break;

    case EXP.orAssign:
        e = new OrExp(loc, e1, e2);
        break;

    case EXP.xorAssign:
        e = new XorExp(loc, e1, e2);
        break;

    case EXP.leftShiftAssign:
        e = new ShlExp(loc, e1, e2);
        break;

    case EXP.rightShiftAssign:
        e = new ShrExp(loc, e1, e2);
        break;

    case EXP.unsignedRightShiftAssign:
        e = new UshrExp(loc, e1, e2);
        break;

    default:
        assert(0);
    }
    return e;
}

/*********************
 * Rewrite:
 *    array.length op= e2
 * as:
 *    array.length = array.length op e2
 * or:
 *    auto tmp = &array;
 *    (*tmp).length = (*tmp).length op e2
 */
private Expression rewriteOpAssign(BinExp exp)
{
    Expression e;

    assert(exp.e1.op == EXP.arrayLength);
    ArrayLengthExp ale = cast(ArrayLengthExp)exp.e1;
    if (ale.e1.op == EXP.variable)
    {
        e = opAssignToOp(exp.loc, exp.op, ale, exp.e2);
        e = new AssignExp(exp.loc, ale.syntaxCopy(), e);
    }
    else
    {
        /*    auto tmp = &array;
         *    (*tmp).length = (*tmp).length op e2
         */
        auto tmp = copyToTemp(0, "__arraylength", new AddrExp(ale.loc, ale.e1));

        Expression e1 = new ArrayLengthExp(ale.loc, new PtrExp(ale.loc, new VarExp(ale.loc, tmp)));
        Expression elvalue = e1.syntaxCopy();
        e = opAssignToOp(exp.loc, exp.op, e1, exp.e2);
        e = new AssignExp(exp.loc, elvalue, e);
        e = new CommaExp(exp.loc, new DeclarationExp(ale.loc, tmp), e);
    }
    return e;
}

/****************************************
 * Preprocess arguments to function.
 * Input:
 *      reportErrors    whether or not to report errors here.  Some callers are not
 *                      checking actual function params, so they'll do their own error reporting
 * Output:
 *      exps[]  tuples expanded, properties resolved, rewritten in place
 * Returns:
 *      true    a semantic error occurred
 */
private bool preFunctionParameters(Scope* sc, Expressions* exps, const bool reportErrors = true)
{
    bool err = false;
    if (exps)
    {
        expandTuples(exps);

        for (size_t i = 0; i < exps.dim; i++)
        {
            Expression arg = (*exps)[i];
            arg = resolveProperties(sc, arg);
            arg = arg.arrayFuncConv(sc);
            if (arg.op == EXP.type)
            {
                // for static alias this: https://issues.dlang.org/show_bug.cgi?id=17684
                arg = resolveAliasThis(sc, arg);

                if (arg.op == EXP.type)
                {
                    if (reportErrors)
                    {
                        arg.error("cannot pass type `%s` as a function argument", arg.toChars());
                        arg = ErrorExp.get();
                    }
                    err = true;
                }
            }
            else if (arg.type.toBasetype().ty == Tfunction)
            {
                if (reportErrors)
                {
                    arg.error("cannot pass function `%s` as a function argument", arg.toChars());
                    arg = ErrorExp.get();
                }
                err = true;
            }
            else if (checkNonAssignmentArrayOp(arg))
            {
                arg = ErrorExp.get();
                err = true;
            }
            (*exps)[i] = arg;
        }
    }
    return err;
}

/********************************************
 * Issue an error if default construction is disabled for type t.
 * Default construction is required for arrays and 'out' parameters.
 * Returns:
 *      true    an error was issued
 */
private bool checkDefCtor(Loc loc, Type t)
{
    t = t.baseElemOf();
    if (t.ty == Tstruct)
    {
        StructDeclaration sd = (cast(TypeStruct)t).sym;
        if (sd.noDefaultCtor)
        {
            sd.error(loc, "default construction is disabled");
            return true;
        }
    }
    return false;
}

/****************************************
 * Now that we know the exact type of the function we're calling,
 * the arguments[] need to be adjusted:
 *      1. implicitly convert argument to the corresponding parameter type
 *      2. add default arguments for any missing arguments
 *      3. do default promotions on arguments corresponding to ...
 *      4. add hidden _arguments[] argument
 *      5. call copy constructor for struct value arguments
 * Params:
 *      loc       = location of function call
 *      sc        = context
 *      tf        = type of the function
 *      ethis     = `this` argument, `null` if none or not known
 *      tthis     = type of `this` argument, `null` if no `this` argument
 *      arguments = array of actual arguments to function call
 *      fd        = the function being called, `null` if called indirectly
 *      prettype  = set to return type of function
 *      peprefix  = set to expression to execute before `arguments[]` are evaluated, `null` if none
 * Returns:
 *      true    errors happened
 */
private bool functionParameters(const ref Loc loc, Scope* sc,
    TypeFunction tf, Expression ethis, Type tthis, Expressions* arguments, FuncDeclaration fd,
    Type* prettype, Expression* peprefix)
{
    //printf("functionParameters() %s\n", fd ? fd.toChars() : "");
    assert(arguments);
    assert(fd || tf.next);
    size_t nargs = arguments ? arguments.dim : 0;
    const size_t nparams = tf.parameterList.length;
    const olderrors = global.errors;
    bool err = false;
    *prettype = Type.terror;
    Expression eprefix = null;
    *peprefix = null;

    if (nargs > nparams && tf.parameterList.varargs == VarArg.none)
    {
        error(loc, "expected %llu arguments, not %llu for non-variadic function type `%s`", cast(ulong)nparams, cast(ulong)nargs, tf.toChars());
        return true;
    }

    // If inferring return type, and semantic3() needs to be run if not already run
    if (!tf.next && fd.inferRetType)
    {
        fd.functionSemantic();
    }
    else if (fd && fd.parent)
    {
        TemplateInstance ti = fd.parent.isTemplateInstance();
        if (ti && ti.tempdecl)
        {
            fd.functionSemantic3();
        }
    }

    /* If calling a pragma(inline, true) function,
     * set flag to later scan for inlines.
     */
    if (fd && fd.inlining == PINLINE.always)
    {
        if (sc._module)
            sc._module.hasAlwaysInlines = true;
        if (sc.func)
            sc.func.hasAlwaysInlines = true;
    }

    const isCtorCall = fd && fd.needThis() && fd.isCtorDeclaration();

    const size_t n = (nargs > nparams) ? nargs : nparams; // n = max(nargs, nparams)

    /* If the function return type has wildcards in it, we'll need to figure out the actual type
     * based on the actual argument types.
     * Start with the `this` argument, later on merge into wildmatch the mod bits of the rest
     * of the arguments.
     */
    MOD wildmatch = (tthis && !isCtorCall) ? tthis.Type.deduceWild(tf, false) : 0;

    bool done = false;
    foreach (const i; 0 .. n)
    {
        Expression arg = (i < nargs) ? (*arguments)[i] : null;

        if (i < nparams)
        {
            bool errorArgs()
            {
                error(loc, "expected %llu function arguments, not %llu", cast(ulong)nparams, cast(ulong)nargs);
                return true;
            }

            Parameter p = tf.parameterList[i];

            if (!arg)
            {
                if (!p.defaultArg)
                {
                    if (tf.parameterList.varargs == VarArg.typesafe && i + 1 == nparams)
                        goto L2;
                    return errorArgs();
                }
                arg = p.defaultArg;
                arg = inlineCopy(arg, sc);
                // __FILE__, __LINE__, __MODULE__, __FUNCTION__, and __PRETTY_FUNCTION__
                arg = arg.resolveLoc(loc, sc);
                arguments.push(arg);
                nargs++;
            }
            else
            {
                if (isDefaultInitOp(arg.op))
                {
                    arg = arg.resolveLoc(loc, sc);
                    (*arguments)[i] = arg;
                }
            }


            if (tf.parameterList.varargs == VarArg.typesafe && i + 1 == nparams) // https://dlang.org/spec/function.html#variadic
            {
                //printf("\t\tvarargs == 2, p.type = '%s'\n", p.type.toChars());
                {
                    MATCH m;
                    if ((m = arg.implicitConvTo(p.type)) > MATCH.nomatch)
                    {
                        if (p.type.nextOf() && arg.implicitConvTo(p.type.nextOf()) >= m)
                            goto L2;
                        else if (nargs != nparams)
                            return errorArgs();
                        goto L1;
                    }
                }
            L2:
                Type tb = p.type.toBasetype();
                switch (tb.ty)
                {
                case Tsarray:
                case Tarray:
                    {
                        /* Create a static array variable v of type arg.type:
                         *  T[dim] __arrayArg = [ arguments[i], ..., arguments[nargs-1] ];
                         *
                         * The array literal in the initializer of the hidden variable
                         * is now optimized.
                         * https://issues.dlang.org/show_bug.cgi?id=2356
                         */
                        Type tbn = (cast(TypeArray)tb).next;    // array element type
                        Type tret = p.isLazyArray();

                        auto elements = new Expressions(nargs - i);
                        foreach (u; 0 .. elements.dim)
                        {
                            Expression a = (*arguments)[i + u];
                            if (tret && a.implicitConvTo(tret))
                            {
                                // p is a lazy array of delegates, tret is return type of the delegates
                                a = a.implicitCastTo(sc, tret)
                                     .optimize(WANTvalue)
                                     .toDelegate(tret, sc);
                            }
                            else
                                a = a.implicitCastTo(sc, tbn);
                            a = a.addDtorHook(sc);
                            (*elements)[u] = a;
                        }
                        // https://issues.dlang.org/show_bug.cgi?id=14395
                        // Convert to a static array literal, or its slice.
                        arg = new ArrayLiteralExp(loc, tbn.sarrayOf(nargs - i), elements);
                        if (tb.ty == Tarray)
                        {
                            arg = new SliceExp(loc, arg, null, null);
                            arg.type = p.type;
                        }
                        break;
                    }
                case Tclass:
                    {
                        /* Set arg to be:
                         *      new Tclass(arg0, arg1, ..., argn)
                         */
                        auto args = new Expressions(nargs - i);
                        foreach (u; i .. nargs)
                            (*args)[u - i] = (*arguments)[u];
                        arg = new NewExp(loc, null, null, p.type, args);
                        break;
                    }
                default:
                    if (!arg)
                    {
                        error(loc, "not enough arguments");
                        return true;
                    }
                    break;
                }
                arg = arg.expressionSemantic(sc);
                //printf("\targ = '%s'\n", arg.toChars());
                arguments.setDim(i + 1);
                (*arguments)[i] = arg;
                nargs = i + 1;
                done = true;
            }

        L1:
            if (!(p.storageClass & STC.lazy_ && p.type.ty == Tvoid))
            {
                if (ubyte wm = arg.type.deduceWild(p.type, p.isReference()))
                {
                    wildmatch = wildmatch ? MODmerge(wildmatch, wm) : wm;
                    //printf("[%d] p = %s, a = %s, wm = %d, wildmatch = %d\n", i, p.type.toChars(), arg.type.toChars(), wm, wildmatch);
                }
            }
        }
        if (done)
            break;
    }
    if ((wildmatch == MODFlags.mutable || wildmatch == MODFlags.immutable_) &&
        tf.next && tf.next.hasWild() &&
        (tf.isref || !tf.next.implicitConvTo(tf.next.immutableOf())))
    {
        bool errorInout(MOD wildmatch)
        {
            const(char)* s = wildmatch == MODFlags.mutable ? "mutable" : MODtoChars(wildmatch);
            error(loc, "modify `inout` to `%s` is not allowed inside `inout` function", s);
            return true;
        }

        if (fd)
        {
            /* If the called function may return the reference to
             * outer inout data, it should be rejected.
             *
             * void foo(ref inout(int) x) {
             *   ref inout(int) bar(inout(int)) { return x; }
             *   struct S {
             *      ref inout(int) bar() inout { return x; }
             *      ref inout(int) baz(alias a)() inout { return x; }
             *   }
             *   bar(int.init) = 1;  // bad!
             *   S().bar() = 1;      // bad!
             * }
             * void test() {
             *   int a;
             *   auto s = foo(a);
             *   s.baz!a() = 1;      // bad!
             * }
             *
             */
            bool checkEnclosingWild(Dsymbol s)
            {
                bool checkWild(Dsymbol s)
                {
                    if (!s)
                        return false;
                    if (auto ad = s.isAggregateDeclaration())
                    {
                        if (ad.isNested())
                            return checkEnclosingWild(s);
                    }
                    else if (auto ff = s.isFuncDeclaration())
                    {
                        if ((cast(TypeFunction)ff.type).iswild)
                            return errorInout(wildmatch);

                        if (ff.isNested() || ff.isThis())
                            return checkEnclosingWild(s);
                    }
                    return false;
                }

                Dsymbol ctx0 = s.toParent2();
                Dsymbol ctx1 = s.toParentLocal();
                if (checkWild(ctx0))
                    return true;
                if (ctx0 != ctx1)
                    return checkWild(ctx1);
                return false;
            }
            if ((fd.isThis() || fd.isNested()) && checkEnclosingWild(fd))
                return true;
        }
        else if (tf.isWild())
            return errorInout(wildmatch);
    }

    Expression firstArg = ((tf.next && tf.next.ty == Tvoid || isCtorCall) &&
                           tthis &&
                           tthis.isMutable() && tthis.toBasetype().ty == Tstruct &&
                           tthis.hasPointers())
                          ? ethis : null;

    assert(nargs >= nparams);
    foreach (const i, arg; (*arguments)[0 .. nargs])
    {
        assert(arg);
        if (i < nparams)
        {
            Parameter p = tf.parameterList[i];
            Type targ = arg.type;               // keep original type for isCopyable() because alias this
                                                // resolution may hide an uncopyable type

            if (!(p.storageClass & STC.lazy_ && p.type.ty == Tvoid))
            {
                Type tprm = p.type.hasWild()
                    ? p.type.substWildTo(wildmatch)
                    : p.type;

                const hasCopyCtor = (arg.type.ty == Tstruct) && (cast(TypeStruct)arg.type).sym.hasCopyCtor;
                const typesMatch = arg.type.mutableOf().unSharedOf().equals(tprm.mutableOf().unSharedOf());
                if (!((hasCopyCtor && typesMatch) || tprm.equals(arg.type)))
                {
                    //printf("arg.type = %s, p.type = %s\n", arg.type.toChars(), p.type.toChars());
                    arg = arg.implicitCastTo(sc, tprm);
                    arg = arg.optimize(WANTvalue, p.isReference());
                }
            }

            // Support passing rvalue to `in` parameters
            if ((p.storageClass & (STC.in_ | STC.ref_)) == (STC.in_ | STC.ref_))
            {
                if (!arg.isLvalue())
                {
                    auto v = copyToTemp(STC.exptemp, "__rvalue", arg);
                    Expression ev = new DeclarationExp(arg.loc, v);
                    ev = new CommaExp(arg.loc, ev, new VarExp(arg.loc, v));
                    arg = ev.expressionSemantic(sc);
                }
                arg = arg.toLvalue(sc, arg);

                // Look for mutable misaligned pointer, etc., in @safe mode
                err |= checkUnsafeAccess(sc, arg, false, true);
            }
            else if (p.storageClass & STC.ref_)
            {
                if (global.params.rvalueRefParam &&
                    !arg.isLvalue() &&
                    targ.isCopyable())
                {   /* allow rvalues to be passed to ref parameters by copying
                     * them to a temp, then pass the temp as the argument
                     */
                    auto v = copyToTemp(0, "__rvalue", arg);
                    Expression ev = new DeclarationExp(arg.loc, v);
                    ev = new CommaExp(arg.loc, ev, new VarExp(arg.loc, v));
                    arg = ev.expressionSemantic(sc);
                }
                arg = arg.toLvalue(sc, arg);

                // Look for mutable misaligned pointer, etc., in @safe mode
                err |= checkUnsafeAccess(sc, arg, false, true);
            }
            else if (p.storageClass & STC.out_)
            {
                Type t = arg.type;
                if (!t.isMutable() || !t.isAssignable()) // check blit assignable
                {
                    arg.error("cannot modify struct `%s` with immutable members", arg.toChars());
                    err = true;
                }
                else
                {
                    // Look for misaligned pointer, etc., in @safe mode
                    err |= checkUnsafeAccess(sc, arg, false, true);
                    err |= checkDefCtor(arg.loc, t); // t must be default constructible
                }
                arg = arg.toLvalue(sc, arg);
            }
            else if (p.storageClass & STC.lazy_)
            {
                // Convert lazy argument to a delegate
                auto t = (p.type.ty == Tvoid) ? p.type : arg.type;
                arg = toDelegate(arg, t, sc);
            }
            //printf("arg: %s\n", arg.toChars());
            //printf("type: %s\n", arg.type.toChars());
            //printf("param: %s\n", p.toChars());

            if (firstArg && p.storageClass & STC.return_)
            {
                /* Argument value can be assigned to firstArg.
                 * Check arg to see if it matters.
                 */
                if (global.params.useDIP1000 == FeatureState.enabled)
                    err |= checkParamArgumentReturn(sc, firstArg, arg, false);
            }
            else if (tf.parameterEscapes(tthis, p))
            {
                /* Argument value can escape from the called function.
                 * Check arg to see if it matters.
                 */
                if (global.params.useDIP1000 == FeatureState.enabled)
                    err |= checkParamArgumentEscape(sc, fd, p, arg, false, false);
            }
            else if (!(p.storageClass & STC.return_))
            {
                /* Argument value cannot escape from the called function.
                 */
                Expression a = arg;
                if (a.op == EXP.cast_)
                    a = (cast(CastExp)a).e1;

                ArrayLiteralExp ale;
                if (p.type.toBasetype().ty == Tarray &&
                    (ale = a.isArrayLiteralExp()) !is null)
                {
                    // allocate the array literal as temporary static array on the stack
                    ale.type = ale.type.nextOf().sarrayOf(ale.elements ? ale.elements.length : 0);
                    auto tmp = copyToTemp(0, "__arrayliteral_on_stack", ale);
                    auto declareTmp = new DeclarationExp(ale.loc, tmp);
                    auto castToSlice = new CastExp(ale.loc, new VarExp(ale.loc, tmp), p.type);
                    arg = CommaExp.combine(declareTmp, castToSlice);
                    arg = arg.expressionSemantic(sc);
                }
                else if (a.op == EXP.function_)
                {
                    /* Function literals can only appear once, so if this
                     * appearance was scoped, there cannot be any others.
                     */
                    FuncExp fe = cast(FuncExp)a;
                    fe.fd.tookAddressOf = 0;
                }
                else if (a.op == EXP.delegate_)
                {
                    /* For passing a delegate to a scoped parameter,
                     * this doesn't count as taking the address of it.
                     * We only worry about 'escaping' references to the function.
                     */
                    DelegateExp de = cast(DelegateExp)a;
                    if (de.e1.op == EXP.variable)
                    {
                        VarExp ve = cast(VarExp)de.e1;
                        FuncDeclaration f = ve.var.isFuncDeclaration();
                        if (f)
                        {
                            if (f.tookAddressOf)
                                --f.tookAddressOf;
                            //printf("--tookAddressOf = %d\n", f.tookAddressOf);
                        }
                    }
                }
            }
            if (!p.isReference())
                err |= arg.checkSharedAccess(sc);

            arg = arg.optimize(WANTvalue, p.isReference());

            /* Determine if this parameter is the "first reference" parameter through which
             * later "return" arguments can be stored.
             */
            if (i == 0 && !tthis && p.isReference() && p.type &&
                (tf.next && tf.next.ty == Tvoid || isCtorCall))
            {
                Type tb = p.type.baseElemOf();
                if (tb.isMutable() && tb.hasPointers())
                {
                    firstArg = arg;
                }
            }
        }
        else
        {
            // These will be the trailing ... arguments
            // If not D linkage, do promotions
            if (tf.linkage != LINK.d)
            {
                // Promote bytes, words, etc., to ints
                arg = integralPromotions(arg, sc);

                // Promote floats to doubles
                switch (arg.type.ty)
                {
                case Tfloat32:
                    arg = arg.castTo(sc, Type.tfloat64);
                    break;

                case Timaginary32:
                    arg = arg.castTo(sc, Type.timaginary64);
                    break;

                default:
                    break;
                }
                if (tf.parameterList.varargs == VarArg.variadic)
                {
                    const(char)* p = tf.linkage == LINK.c ? "extern(C)" : "extern(C++)";
                    if (arg.type.ty == Tarray)
                    {
                        arg.error("cannot pass dynamic arrays to `%s` vararg functions", p);
                        err = true;
                    }
                    if (arg.type.ty == Tsarray)
                    {
                        arg.error("cannot pass static arrays to `%s` vararg functions", p);
                        err = true;
                    }
                }
            }

            // Do not allow types that need destructors or copy constructors.
            if (arg.type.needsDestruction())
            {
                arg.error("cannot pass types that need destruction as variadic arguments");
                err = true;
            }
            if (arg.type.needsCopyOrPostblit())
            {
                arg.error("cannot pass types with postblits or copy constructors as variadic arguments");
                err = true;
            }

            // Convert static arrays to dynamic arrays
            // BUG: I don't think this is right for D2
            Type tb = arg.type.toBasetype();
            if (tb.ty == Tsarray)
            {
                TypeSArray ts = cast(TypeSArray)tb;
                Type ta = ts.next.arrayOf();
                if (ts.size(arg.loc) == 0)
                    arg = new NullExp(arg.loc, ta);
                else
                    arg = arg.castTo(sc, ta);
            }
            if (tb.ty == Tstruct)
            {
                //arg = callCpCtor(sc, arg);
            }
            // Give error for overloaded function addresses
            if (arg.op == EXP.symbolOffset)
            {
                SymOffExp se = cast(SymOffExp)arg;
                if (se.hasOverloads && !se.var.isFuncDeclaration().isUnique())
                {
                    arg.error("function `%s` is overloaded", arg.toChars());
                    err = true;
                }
            }
            err |= arg.checkValue();
            err |= arg.checkSharedAccess(sc);
            arg = arg.optimize(WANTvalue);
        }
        (*arguments)[i] = arg;
    }

    /* If calling C scanf(), printf(), or any variants, check the format string against the arguments
     */
    const isVa_list = tf.parameterList.varargs == VarArg.none;
    if (fd && fd.flags & FUNCFLAG.printf)
    {
        if (auto se = (*arguments)[nparams - 1 - isVa_list].isStringExp())
        {
            checkPrintfFormat(se.loc, se.peekString(), (*arguments)[nparams .. nargs], isVa_list);
        }
    }
    else if (fd && fd.flags & FUNCFLAG.scanf)
    {
        if (auto se = (*arguments)[nparams - 1 - isVa_list].isStringExp())
        {
            checkScanfFormat(se.loc, se.peekString(), (*arguments)[nparams .. nargs], isVa_list);
        }
    }
    else
    {
        // TODO: not checking the "v" functions yet (for those, check format string only, not args)
    }

    /* Remaining problems:
     * 1. order of evaluation - some function push L-to-R, others R-to-L. Until we resolve what array assignment does (which is
     *    implemented by calling a function) we'll defer this for now.
     * 2. value structs (or static arrays of them) that need to be copy constructed
     * 3. value structs (or static arrays of them) that have destructors, and subsequent arguments that may throw before the
     *    function gets called.
     * 4. value structs need to be destructed after the function call for platforms where the caller destroys the arguments.
     * 2, 3 and 4 are handled by doing the argument construction in 'eprefix' so that if a later argument throws, they are cleaned
     * up properly. Pushing arguments on the stack then cannot fail.
     */
     {
        /* TODO: tackle problem 1)
         */
        const bool leftToRight = true; // TODO: Any cases that need rightToLeft?
        if (!leftToRight)
            assert(nargs == nparams); // no variadics for RTL order, as they would probably be evaluated LTR and so add complexity

        /* Does Problem (4) apply?
         */
        const bool callerDestroysArgs = !target.isCalleeDestroyingArgs(tf);

        const ptrdiff_t start = (leftToRight ? 0 : cast(ptrdiff_t)nargs - 1);
        const ptrdiff_t end   = (leftToRight ? cast(ptrdiff_t)nargs : -1);
        const ptrdiff_t step  = (leftToRight ? 1 : -1);

        /* Compute indices of last throwing argument and first arg needing destruction.
         * Used to not set up destructors unless an arg needs destruction on a throw
         * in a later argument.
         */
        ptrdiff_t lastthrow = -1;   // last argument that may throw
        ptrdiff_t firstdtor = -1;   // first argument that needs destruction
        ptrdiff_t lastdtor  = -1;   // last argument that needs destruction
        for (ptrdiff_t i = start; i != end; i += step)
        {
            Expression arg = (*arguments)[i];
            if (canThrow(arg, sc.func, false))
                lastthrow = i;
            if (arg.type.needsDestruction())
            {
                Parameter p = (i >= nparams ? null : tf.parameterList[i]);
                if (!(p && (p.storageClass & (STC.lazy_ | STC.ref_ | STC.out_))))
                {
                    if (firstdtor == -1)
                        firstdtor = i;
                    lastdtor = i;
                }
            }
        }

        /* Do we need 'eprefix' for problems 3 or 4?
         */
        const bool needsPrefix = callerDestroysArgs
            ? firstdtor >= 0 // true if any argument needs destruction
            : firstdtor >= 0 && lastthrow >= 0 &&
              (lastthrow - firstdtor) * step > 0; // last throw after first destruction
        const ptrdiff_t lastPrefix = callerDestroysArgs
            ? lastdtor   // up to last argument requiring destruction
            : lastthrow; // up to last potentially throwing argument

        /* Problem 3: initialize 'eprefix' by declaring the gate
         */
        VarDeclaration gate;
        if (needsPrefix && !callerDestroysArgs)
        {
            // eprefix => bool __gate [= false]
            Identifier idtmp = Identifier.generateId("__gate");
            gate = new VarDeclaration(loc, Type.tbool, idtmp, null);
            gate.storage_class |= STC.temp | STC.ctfe | STC.volatile_;
            gate.dsymbolSemantic(sc);

            auto ae = new DeclarationExp(loc, gate);
            eprefix = ae.expressionSemantic(sc);
        }

        for (ptrdiff_t i = start; i != end; i += step)
        {
            Expression arg = (*arguments)[i];
            //printf("arg[%d]: %s\n", cast(int)i, arg.toChars());

            Parameter parameter = (i >= nparams ? null : tf.parameterList[i]);
            const bool isRef = parameter && parameter.isReference();
            const bool isLazy = (parameter && (parameter.storageClass & STC.lazy_));

            /* Skip lazy parameters
             */
            if (isLazy)
                continue;

            /* Do we have 'eprefix' and aren't past 'lastPrefix' yet?
             * Then declare a temporary variable for this arg and append that declaration
             * to 'eprefix', which will implicitly take care of potential problem 2) for
             * this arg.
             * 'eprefix' will therefore finally contain all args up to and including 'lastPrefix',
             * excluding all lazy parameters.
             */
            if (needsPrefix && (lastPrefix - i) * step >= 0)
            {
                const bool needsDtor = !isRef && arg.type.needsDestruction() &&
                                       // Problem 3: last throwing arg doesn't require dtor patching
                                       (callerDestroysArgs || i != lastPrefix);

                /* Declare temporary 'auto __pfx = arg' (needsDtor) or 'auto __pfy = arg' (!needsDtor)
                 */
                auto tmp = copyToTemp(
                    (parameter ? parameter.storageClass : tf.parameterList.stc) & (STC.scope_),
                    needsDtor ? "__pfx" : "__pfy",
                    !isRef ? arg : arg.addressOf());
                tmp.dsymbolSemantic(sc);

                if (callerDestroysArgs)
                {
                    /* Problem 4: Normal temporary, destructed after the call
                     */
                    if (needsDtor)
                        tmp.isArgDtorVar = true;   // mark it so that the backend passes it by ref to the function being called
                }
                else
                {
                    /* Problem 3: Modify the destructor so it only runs if gate==false,
                     * i.e., only if there was a throw while constructing the args
                     */
                    if (!needsDtor)
                    {
                        if (tmp.edtor)
                        {
                            assert(i == lastPrefix);
                            tmp.edtor = null;
                        }
                    }
                    else
                    {
                        // edtor => (__gate || edtor)
                        assert(tmp.edtor);
                        Expression e = tmp.edtor;
                        e = new LogicalExp(e.loc, EXP.orOr, new VarExp(e.loc, gate), e);
                        tmp.edtor = e.expressionSemantic(sc);
                        //printf("edtor: %s\n", tmp.edtor.toChars());
                    }
                }

                // eprefix => (eprefix, auto __pfx/y = arg)
                auto ae = new DeclarationExp(loc, tmp);
                eprefix = Expression.combine(eprefix, ae.expressionSemantic(sc));

                // arg => __pfx/y
                arg = new VarExp(loc, tmp);
                arg = arg.expressionSemantic(sc);
                if (isRef)
                {
                    arg = new PtrExp(loc, arg);
                    arg = arg.expressionSemantic(sc);
                }

                /* Problem 3: Last throwing arg?
                 * Then finalize eprefix => (eprefix, gate = true), i.e., disable the
                 * dtors right after constructing the last throwing arg.
                 * From now on, the callee will take care of destructing the args because
                 * the args are implicitly moved into function parameters.
                 */
                if (!callerDestroysArgs && i == lastPrefix)
                {
                    auto e = new AssignExp(gate.loc, new VarExp(gate.loc, gate), IntegerExp.createBool(true));
                    eprefix = Expression.combine(eprefix, e.expressionSemantic(sc));
                }
            }
            else // not part of 'eprefix'
            {
                /* Handle problem 2) by calling the copy constructor for value structs
                 * (or static arrays of them) if appropriate.
                 */
                Type tv = arg.type.baseElemOf();
                if (!isRef && tv.ty == Tstruct)
                    arg = doCopyOrMove(sc, arg, parameter ? parameter.type : null);
            }

            (*arguments)[i] = arg;
        }
    }
    //if (eprefix) printf("eprefix: %s\n", eprefix.toChars());

    /* Test compliance with DIP1021
     */
    if (global.params.useDIP1021 &&
        tf.trust != TRUST.system && tf.trust != TRUST.trusted)
        err |= checkMutableArguments(sc, fd, tf, ethis, arguments, false);

    // If D linkage and variadic, add _arguments[] as first argument
    if (tf.isDstyleVariadic())
    {
        assert(arguments.dim >= nparams);

        auto args = new Parameters(arguments.dim - nparams);
        for (size_t i = 0; i < arguments.dim - nparams; i++)
        {
            auto arg = new Parameter(STC.in_, (*arguments)[nparams + i].type, null, null, null);
            (*args)[i] = arg;
        }
        auto tup = new TypeTuple(args);
        Expression e = (new TypeidExp(loc, tup)).expressionSemantic(sc);
        arguments.insert(0, e);
    }

    /* Determine function return type: tret
     */
    Type tret = tf.next;
    if (isCtorCall)
    {
        //printf("[%s] fd = %s %s, %d %d %d\n", loc.toChars(), fd.toChars(), fd.type.toChars(),
        //    wildmatch, tf.isWild(), fd.isReturnIsolated());
        if (!tthis)
        {
            assert(sc.intypeof || global.errors);
            tthis = fd.isThis().type.addMod(fd.type.mod);
        }
        if (tf.isWild() && !fd.isReturnIsolated())
        {
            if (wildmatch)
                tret = tret.substWildTo(wildmatch);
            int offset;
            if (!tret.implicitConvTo(tthis) && !(MODimplicitConv(tret.mod, tthis.mod) && tret.isBaseOf(tthis, &offset) && offset == 0))
            {
                const(char)* s1 = tret.isNaked() ? " mutable" : tret.modToChars();
                const(char)* s2 = tthis.isNaked() ? " mutable" : tthis.modToChars();
                .error(loc, "`inout` constructor `%s` creates%s object, not%s", fd.toPrettyChars(), s1, s2);
                err = true;
            }
        }
        tret = tthis;
    }
    else if (wildmatch && tret)
    {
        /* Adjust function return type based on wildmatch
         */
        //printf("wildmatch = x%x, tret = %s\n", wildmatch, tret.toChars());
        tret = tret.substWildTo(wildmatch);
    }

    *prettype = tret;
    *peprefix = eprefix;
    return (err || olderrors != global.errors);
}

/**
 * Determines whether a symbol represents a module or package
 * (Used as a helper for is(type == module) and is(type == package))
 *
 * Params:
 *  sym = the symbol to be checked
 *
 * Returns:
 *  the symbol which `sym` represents (or `null` if it doesn't represent a `Package`)
 */
Package resolveIsPackage(Dsymbol sym)
{
    Package pkg;
    if (Import imp = sym.isImport())
    {
        if (imp.pkg is null)
        {
            .error(sym.loc, "Internal Compiler Error: unable to process forward-referenced import `%s`",
                    imp.toChars());
            assert(0);
        }
        pkg = imp.pkg;
    }
    else if (auto mod = sym.isModule())
        pkg = mod.isPackageFile ? mod.pkg : sym.isPackage();
    else
        pkg = sym.isPackage();
    if (pkg)
        pkg.resolvePKGunknown();
    return pkg;
}

private Module loadStdMath()
{
    __gshared Import impStdMath = null;
    __gshared Identifier[1] stdID;
    if (!impStdMath)
    {
        stdID[0] = Id.std;
        auto s = new Import(Loc.initial, stdID[], Id.math, null, false);
        // Module.load will call fatal() if there's no std.math available.
        // Gag the error here, pushing the error handling to the caller.
        uint errors = global.startGagging();
        s.load(null);
        if (s.mod)
        {
            s.mod.importAll(null);
            s.mod.dsymbolSemantic(null);
        }
        global.endGagging(errors);
        impStdMath = s;
    }
    return impStdMath.mod;
}

private extern (C++) final class ExpressionSemanticVisitor : Visitor
{
    alias visit = Visitor.visit;

    Scope* sc;
    Expression result;

    this(Scope* sc)
    {
        this.sc = sc;
    }

    private void setError()
    {
        result = ErrorExp.get();
    }

    /**************************
     * Semantically analyze Expression.
     * Determine types, fold constants, etc.
     */
    override void visit(Expression e)
    {
        static if (LOGSEMANTIC)
        {
            printf("Expression::semantic() %s\n", e.toChars());
        }
        if (e.type)
            e.type = e.type.typeSemantic(e.loc, sc);
        else
            e.type = Type.tvoid;
        result = e;
    }

    override void visit(IntegerExp e)
    {
        assert(e.type);
        if (e.type.ty == Terror)
            return setError();

        assert(e.type.deco);
        e.setInteger(e.getInteger());
        result = e;
    }

    override void visit(RealExp e)
    {
        if (!e.type)
            e.type = Type.tfloat64;
        else
            e.type = e.type.typeSemantic(e.loc, sc);
        result = e;
    }

    override void visit(ComplexExp e)
    {
        if (!e.type)
            e.type = Type.tcomplex80;
        else
            e.type = e.type.typeSemantic(e.loc, sc);
        result = e;
    }

    override void visit(IdentifierExp exp)
    {
        static if (LOGSEMANTIC)
        {
            printf("IdentifierExp::semantic('%s')\n", exp.ident.toChars());
        }
        if (exp.type) // This is used as the dummy expression
        {
            result = exp;
            return;
        }

        Dsymbol scopesym;
        Dsymbol s = sc.search(exp.loc, exp.ident, &scopesym);
        if (s)
        {
            if (s.errors)
                return setError();

            Expression e;

            /* See if the symbol was a member of an enclosing 'with'
             */
            WithScopeSymbol withsym = scopesym.isWithScopeSymbol();
            if (withsym && withsym.withstate.wthis && symbolIsVisible(sc, s))
            {
                /* Disallow shadowing
                 */
                // First find the scope of the with
                Scope* scwith = sc;
                while (scwith.scopesym != scopesym)
                {
                    scwith = scwith.enclosing;
                    assert(scwith);
                }
                // Look at enclosing scopes for symbols with the same name,
                // in the same function
                for (Scope* scx = scwith; scx && scx.func == scwith.func; scx = scx.enclosing)
                {
                    Dsymbol s2;
                    if (scx.scopesym && scx.scopesym.symtab && (s2 = scx.scopesym.symtab.lookup(s.ident)) !is null && s != s2)
                    {
                        exp.error("with symbol `%s` is shadowing local symbol `%s`", s.toPrettyChars(), s2.toPrettyChars());
                        return setError();
                    }
                }
                s = s.toAlias();

                // Same as wthis.ident
                //  TODO: DotIdExp.semantic will find 'ident' from 'wthis' again.
                //  The redudancy should be removed.
                e = new VarExp(exp.loc, withsym.withstate.wthis);
                e = new DotIdExp(exp.loc, e, exp.ident);
                e = e.expressionSemantic(sc);
            }
            else
            {
                if (withsym)
                {
                    if (withsym.withstate.exp.type.ty != Tvoid)
                    {
                        // 'with (exp)' is a type expression
                        // or 's' is not visible there (for error message)
                        e = new TypeExp(exp.loc, withsym.withstate.exp.type);
                    }
                    else
                    {
                        // 'with (exp)' is a Package/Module
                        e = withsym.withstate.exp;
                    }
                    e = new DotIdExp(exp.loc, e, exp.ident);
                    result = e.expressionSemantic(sc);
                    return;
                }

                /* If f is really a function template,
                 * then replace f with the function template declaration.
                 */
                FuncDeclaration f = s.isFuncDeclaration();
                if (f)
                {
                    TemplateDeclaration td = getFuncTemplateDecl(f);
                    if (td)
                    {
                        if (td.overroot) // if not start of overloaded list of TemplateDeclaration's
                            td = td.overroot; // then get the start
                        e = new TemplateExp(exp.loc, td, f);
                        e = e.expressionSemantic(sc);
                        result = e;
                        return;
                    }
                }

                if (global.params.fixAliasThis)
                {
                    ExpressionDsymbol expDsym = scopesym.isExpressionDsymbol();
                    if (expDsym)
                    {
                        //printf("expDsym = %s\n", expDsym.exp.toChars());
                        result = expDsym.exp.expressionSemantic(sc);
                        return;
                    }
                }
                // Haven't done overload resolution yet, so pass 1
                e = symbolToExp(s, exp.loc, sc, true);
            }
            result = e;
            return;
        }

        if (!global.params.fixAliasThis && hasThis(sc))
        {
            for (AggregateDeclaration ad = sc.getStructClassScope(); ad;)
            {
                if (ad.aliasthis)
                {
                    Expression e;
                    e = new ThisExp(exp.loc);
                    e = new DotIdExp(exp.loc, e, ad.aliasthis.ident);
                    e = new DotIdExp(exp.loc, e, exp.ident);
                    e = e.trySemantic(sc);
                    if (e)
                    {
                        result = e;
                        return;
                    }
                }

                auto cd = ad.isClassDeclaration();
                if (cd && cd.baseClass && cd.baseClass != ClassDeclaration.object)
                {
                    ad = cd.baseClass;
                    continue;
                }
                break;
            }
        }

        if (exp.ident == Id.ctfe)
        {
            if (sc.flags & SCOPE.ctfe)
            {
                exp.error("variable `__ctfe` cannot be read at compile time");
                return setError();
            }

            // Create the magic __ctfe bool variable
            auto vd = new VarDeclaration(exp.loc, Type.tbool, Id.ctfe, null);
            vd.storage_class |= STC.temp;
            vd.semanticRun = PASS.semanticdone;
            Expression e = new VarExp(exp.loc, vd);
            e = e.expressionSemantic(sc);
            result = e;
            return;
        }

        // If we've reached this point and are inside a with() scope then we may
        // try one last attempt by checking whether the 'wthis' object supports
        // dynamic dispatching via opDispatch.
        // This is done by rewriting this expression as wthis.ident.
        // The innermost with() scope of the hierarchy to satisfy the condition
        // above wins.
        // https://issues.dlang.org/show_bug.cgi?id=6400
        for (Scope* sc2 = sc; sc2; sc2 = sc2.enclosing)
        {
            if (!sc2.scopesym)
                continue;

            if (auto ss = sc2.scopesym.isWithScopeSymbol())
            {
                if (ss.withstate.wthis)
                {
                    Expression e;
                    e = new VarExp(exp.loc, ss.withstate.wthis);
                    e = new DotIdExp(exp.loc, e, exp.ident);
                    e = e.trySemantic(sc);
                    if (e)
                    {
                        result = e;
                        return;
                    }
                }
                // Try Type.opDispatch (so the static version)
                else if (ss.withstate.exp && ss.withstate.exp.op == EXP.type)
                {
                    if (Type t = ss.withstate.exp.isTypeExp().type)
                    {
                        Expression e;
                        e = new TypeExp(exp.loc, t);
                        e = new DotIdExp(exp.loc, e, exp.ident);
                        e = e.trySemantic(sc);
                        if (e)
                        {
                            result = e;
                            return;
                        }
                    }
                }
            }
        }

        /* Look for what user might have meant
         */
        if (const n = importHint(exp.ident.toString()))
            exp.error("`%s` is not defined, perhaps `import %.*s;` is needed?", exp.ident.toChars(), cast(int)n.length, n.ptr);
        else if (auto s2 = sc.search_correct(exp.ident))
            exp.error("undefined identifier `%s`, did you mean %s `%s`?", exp.ident.toChars(), s2.kind(), s2.toChars());
        else if (const p = Scope.search_correct_C(exp.ident))
            exp.error("undefined identifier `%s`, did you mean `%s`?", exp.ident.toChars(), p);
        else if (exp.ident == Id.dollar)
            exp.error("undefined identifier `$`");
        else
            exp.error("undefined identifier `%s`", exp.ident.toChars());

        result = ErrorExp.get();
    }

    override void visit(DsymbolExp e)
    {
        result = symbolToExp(e.s, e.loc, sc, e.hasOverloads);
    }

    override void visit(ThisExp e)
    {
        static if (LOGSEMANTIC)
        {
            printf("ThisExp::semantic()\n");
        }
        if (e.type)
        {
            result = e;
            return;
        }

        FuncDeclaration fd = hasThis(sc); // fd is the uplevel function with the 'this' variable
        AggregateDeclaration ad;

        /* Special case for typeof(this) and typeof(super) since both
         * should work even if they are not inside a non-static member function
         */
        if (!fd && sc.intypeof == 1)
        {
            // Find enclosing struct or class
            for (Dsymbol s = sc.getStructClassScope(); 1; s = s.parent)
            {
                if (!s)
                {
                    e.error("`%s` is not in a class or struct scope", e.toChars());
                    goto Lerr;
                }
                ClassDeclaration cd = s.isClassDeclaration();
                if (cd)
                {
                    e.type = cd.type;
                    result = e;
                    return;
                }
                StructDeclaration sd = s.isStructDeclaration();
                if (sd)
                {
                    e.type = sd.type;
                    result = e;
                    return;
                }
            }
        }
        if (!fd)
            goto Lerr;

        assert(fd.vthis);
        e.var = fd.vthis;
        assert(e.var.parent);
        ad = fd.isMemberLocal();
        if (!ad)
            ad = fd.isMember2();
        assert(ad);
        e.type = ad.type.addMod(e.var.type.mod);

        if (e.var.checkNestedReference(sc, e.loc))
            return setError();

        result = e;
        return;

    Lerr:
        e.error("`this` is only defined in non-static member functions, not `%s`", sc.parent.toChars());
        result = ErrorExp.get();
    }

    override void visit(SuperExp e)
    {
        static if (LOGSEMANTIC)
        {
            printf("SuperExp::semantic('%s')\n", e.toChars());
        }
        if (e.type)
        {
            result = e;
            return;
        }

        FuncDeclaration fd = hasThis(sc);
        ClassDeclaration cd;
        Dsymbol s;

        /* Special case for typeof(this) and typeof(super) since both
         * should work even if they are not inside a non-static member function
         */
        if (!fd && sc.intypeof == 1)
        {
            // Find enclosing class
            for (s = sc.getStructClassScope(); 1; s = s.parent)
            {
                if (!s)
                {
                    e.error("`%s` is not in a class scope", e.toChars());
                    goto Lerr;
                }
                cd = s.isClassDeclaration();
                if (cd)
                {
                    cd = cd.baseClass;
                    if (!cd)
                    {
                        e.error("class `%s` has no `super`", s.toChars());
                        goto Lerr;
                    }
                    e.type = cd.type;
                    result = e;
                    return;
                }
            }
        }
        if (!fd)
            goto Lerr;

        e.var = fd.vthis;
        assert(e.var && e.var.parent);

        s = fd.toParentDecl();
        if (s.isTemplateDeclaration()) // allow inside template constraint
            s = s.toParent();
        assert(s);
        cd = s.isClassDeclaration();
        //printf("parent is %s %s\n", fd.toParent().kind(), fd.toParent().toChars());
        if (!cd)
            goto Lerr;
        if (!cd.baseClass)
        {
            e.error("no base class for `%s`", cd.toChars());
            e.type = cd.type.addMod(e.var.type.mod);
        }
        else
        {
            e.type = cd.baseClass.type;
            e.type = e.type.castMod(e.var.type.mod);
        }

        if (e.var.checkNestedReference(sc, e.loc))
            return setError();

        result = e;
        return;

    Lerr:
        e.error("`super` is only allowed in non-static class member functions");
        result = ErrorExp.get();
    }

    override void visit(NullExp e)
    {
        static if (LOGSEMANTIC)
        {
            printf("NullExp::semantic('%s')\n", e.toChars());
        }
        // NULL is the same as (void *)0
        if (e.type)
        {
            result = e;
            return;
        }
        e.type = Type.tnull;
        result = e;
    }

    override void visit(StringExp e)
    {
        static if (LOGSEMANTIC)
        {
            printf("StringExp::semantic() %s\n", e.toChars());
        }
        if (e.type)
        {
            result = e;
            return;
        }

        OutBuffer buffer;
        size_t newlen = 0;
        size_t u;
        dchar c;

        switch (e.postfix)
        {
        case 'd':
            for (u = 0; u < e.len;)
            {
                if (const p = utf_decodeChar(e.peekString(), u, c))
                {
                    e.error("%.*s", cast(int)p.length, p.ptr);
                    return setError();
                }
                else
                {
                    buffer.write4(c);
                    newlen++;
                }
            }
            buffer.write4(0);
            e.setData(buffer.extractData(), newlen, 4);
            if (sc && sc.flags & SCOPE.Cfile)
                e.type = Type.tuns32.pointerTo();
            else
                e.type = Type.tdchar.immutableOf().arrayOf();
            e.committed = 1;
            break;

        case 'w':
            for (u = 0; u < e.len;)
            {
                if (const p = utf_decodeChar(e.peekString(), u, c))
                {
                    e.error("%.*s", cast(int)p.length, p.ptr);
                    return setError();
                }
                else
                {
                    buffer.writeUTF16(c);
                    newlen++;
                    if (c >= 0x10000)
                        newlen++;
                }
            }
            buffer.writeUTF16(0);
            e.setData(buffer.extractData(), newlen, 2);
            if (sc && sc.flags & SCOPE.Cfile)
                e.type = Type.tuns16.pointerTo();
            else
                e.type = Type.twchar.immutableOf().arrayOf();
            e.committed = 1;
            break;

        case 'c':
            e.committed = 1;
            goto default;

        default:
            if (sc && sc.flags & SCOPE.Cfile)
                e.type = Type.tchar.pointerTo();
            else
                e.type = Type.tchar.immutableOf().arrayOf();
            break;
        }
        e.type = e.type.typeSemantic(e.loc, sc);
        //type = type.immutableOf();
        //printf("type = %s\n", type.toChars());

        result = e;
    }

    override void visit(TupleExp exp)
    {
        static if (LOGSEMANTIC)
        {
            printf("+TupleExp::semantic(%s)\n", exp.toChars());
        }
        if (exp.type)
        {
            result = exp;
            return;
        }

        if (exp.e0)
            exp.e0 = exp.e0.expressionSemantic(sc);

        // Run semantic() on each argument
        bool err = false;
        for (size_t i = 0; i < exp.exps.dim; i++)
        {
            Expression e = (*exp.exps)[i];
            e = e.expressionSemantic(sc);
            if (!e.type)
            {
                exp.error("`%s` has no value", e.toChars());
                err = true;
            }
            else if (e.op == EXP.error)
                err = true;
            else
                (*exp.exps)[i] = e;
        }
        if (err)
            return setError();

        expandTuples(exp.exps);

        exp.type = new TypeTuple(exp.exps);
        exp.type = exp.type.typeSemantic(exp.loc, sc);
        //printf("-TupleExp::semantic(%s)\n", toChars());
        result = exp;
    }

    override void visit(ArrayLiteralExp e)
    {
        static if (LOGSEMANTIC)
        {
            printf("ArrayLiteralExp::semantic('%s')\n", e.toChars());
        }
        if (e.type)
        {
            result = e;
            return;
        }

        /* Perhaps an empty array literal [ ] should be rewritten as null?
         */

        if (e.basis)
            e.basis = e.basis.expressionSemantic(sc);
        if (arrayExpressionSemantic(e.elements, sc) || (e.basis && e.basis.op == EXP.error))
            return setError();

        expandTuples(e.elements);

        if (e.basis)
            e.elements.push(e.basis);
        Type t0 = arrayExpressionToCommonType(sc, *e.elements);
        if (e.basis)
            e.basis = e.elements.pop();
        if (t0 is null)
            return setError();

        e.type = t0.arrayOf();
        e.type = e.type.typeSemantic(e.loc, sc);

        /* Disallow array literals of type void being used.
         */
        if (e.elements.dim > 0 && t0.ty == Tvoid)
        {
            e.error("`%s` of type `%s` has no value", e.toChars(), e.type.toChars());
            return setError();
        }

        if (global.params.useTypeInfo && Type.dtypeinfo)
            semanticTypeInfo(sc, e.type);

        result = e;
    }

    override void visit(AssocArrayLiteralExp e)
    {
        static if (LOGSEMANTIC)
        {
            printf("AssocArrayLiteralExp::semantic('%s')\n", e.toChars());
        }
        if (e.type)
        {
            result = e;
            return;
        }

        // Run semantic() on each element
        bool err_keys = arrayExpressionSemantic(e.keys, sc);
        bool err_vals = arrayExpressionSemantic(e.values, sc);
        if (err_keys || err_vals)
            return setError();

        expandTuples(e.keys);
        expandTuples(e.values);
        if (e.keys.dim != e.values.dim)
        {
            e.error("number of keys is %llu, must match number of values %llu",
                        cast(ulong) e.keys.dim, cast(ulong) e.values.dim);
            return setError();
        }

        Type tkey = arrayExpressionToCommonType(sc, *e.keys);
        Type tvalue = arrayExpressionToCommonType(sc, *e.values);
        if (tkey is null || tvalue is null)
            return setError();

        e.type = new TypeAArray(tvalue, tkey);
        e.type = e.type.typeSemantic(e.loc, sc);

        semanticTypeInfo(sc, e.type);

        if (global.params.useDIP1000 == FeatureState.enabled)
        {
            if (checkAssocArrayLiteralEscape(sc, e, false))
                return setError();
        }

        result = e;
    }

    override void visit(StructLiteralExp e)
    {
        static if (LOGSEMANTIC)
        {
            printf("StructLiteralExp::semantic('%s')\n", e.toChars());
        }
        if (e.type)
        {
            result = e;
            return;
        }

        e.sd.size(e.loc);
        if (e.sd.sizeok != Sizeok.done)
            return setError();

        // run semantic() on each element
        if (arrayExpressionSemantic(e.elements, sc))
            return setError();

        expandTuples(e.elements);

        /* Fit elements[] to the corresponding type of field[].
         */
        if (!e.sd.fit(e.loc, sc, e.elements, e.stype))
            return setError();

        /* Fill out remainder of elements[] with default initializers for fields[]
         */
        if (!e.sd.fill(e.loc, e.elements, false))
        {
            /* An error in the initializer needs to be recorded as an error
             * in the enclosing function or template, since the initializer
             * will be part of the stuct declaration.
             */
            global.increaseErrorCount();
            return setError();
        }

        if (checkFrameAccess(e.loc, sc, e.sd, e.elements.dim))
            return setError();

        e.type = e.stype ? e.stype : e.sd.type;
        result = e;
    }

    override void visit(CompoundLiteralExp cle)
    {
        static if (LOGSEMANTIC)
        {
            printf("CompoundLiteralExp::semantic('%s')\n", cle.toChars());
        }
        Type t = cle.type.typeSemantic(cle.loc, sc);
        auto init = initializerSemantic(cle.initializer, sc, t, INITnointerpret);
        auto e = initializerToExpression(init, t);
        if (!e)
        {
            error(cle.loc, "cannot convert initializer `%s` to expression", init.toChars());
            return setError();
        }
        result = e;
        return;
    }

    override void visit(TypeExp exp)
    {
        if (exp.type.ty == Terror)
            return setError();

        //printf("TypeExp::semantic(%s)\n", exp.type.toChars());
        Expression e;
        Type t;
        Dsymbol s;

        dmd.typesem.resolve(exp.type, exp.loc, sc, e, t, s, true);
        if (e)
        {
            // `(Type)` is actually `(var)` so if `(var)` is a member requiring `this`
            // then rewrite as `(this.var)` in case it would be followed by a DotVar
            // to fix https://issues.dlang.org/show_bug.cgi?id=9490
            VarExp ve = e.isVarExp();
            if (ve && ve.var && exp.parens && !ve.var.isStatic() && !(sc.stc & STC.static_) &&
                sc.func && sc.func.needThis && ve.var.toParent2().isAggregateDeclaration())
            {
                // printf("apply fix for issue 9490: add `this.` to `%s`...\n", e.toChars());
                e = new DotVarExp(exp.loc, new ThisExp(exp.loc), ve.var, false);
            }
            //printf("e = %s %s\n", Token::toChars(e.op), e.toChars());
            e = e.expressionSemantic(sc);
        }
        else if (t)
        {
            //printf("t = %d %s\n", t.ty, t.toChars());
            exp.type = t.typeSemantic(exp.loc, sc);
            e = exp;
        }
        else if (s)
        {
            //printf("s = %s %s\n", s.kind(), s.toChars());
            e = symbolToExp(s, exp.loc, sc, true);
        }
        else
            assert(0);

        if (global.params.vcomplex)
            exp.type.checkComplexTransition(exp.loc, sc);

        result = e;
    }

    override void visit(ScopeExp exp)
    {
        static if (LOGSEMANTIC)
        {
            printf("+ScopeExp::semantic(%p '%s')\n", exp, exp.toChars());
        }
        if (exp.type)
        {
            result = exp;
            return;
        }

        ScopeDsymbol sds2 = exp.sds;
        TemplateInstance ti = sds2.isTemplateInstance();
        while (ti)
        {
            WithScopeSymbol withsym;
            if (!ti.findTempDecl(sc, &withsym) || !ti.semanticTiargs(sc))
                return setError();
            if (withsym && withsym.withstate.wthis)
            {
                Expression e = new VarExp(exp.loc, withsym.withstate.wthis);
                e = new DotTemplateInstanceExp(exp.loc, e, ti);
                result = e.expressionSemantic(sc);
                return;
            }
            if (ti.needsTypeInference(sc))
            {
                if (TemplateDeclaration td = ti.tempdecl.isTemplateDeclaration())
                {
                    Dsymbol p = td.toParentLocal();
                    FuncDeclaration fdthis = hasThis(sc);
                    AggregateDeclaration ad = p ? p.isAggregateDeclaration() : null;
                    if (fdthis && ad && fdthis.isMemberLocal() == ad && (td._scope.stc & STC.static_) == 0)
                    {
                        Expression e = new DotTemplateInstanceExp(exp.loc, new ThisExp(exp.loc), ti);
                        result = e.expressionSemantic(sc);
                        return;
                    }
                }
                else if (OverloadSet os = ti.tempdecl.isOverloadSet())
                {
                    FuncDeclaration fdthis = hasThis(sc);
                    AggregateDeclaration ad = os.parent.isAggregateDeclaration();
                    if (fdthis && ad && fdthis.isMemberLocal() == ad)
                    {
                        Expression e = new DotTemplateInstanceExp(exp.loc, new ThisExp(exp.loc), ti);
                        result = e.expressionSemantic(sc);
                        return;
                    }
                }
                // ti is an instance which requires IFTI.
                exp.sds = ti;
                exp.type = Type.tvoid;
                result = exp;
                return;
            }
            ti.dsymbolSemantic(sc);
            if (!ti.inst || ti.errors)
                return setError();

            Dsymbol s = ti.toAlias();
            if (s == ti)
            {
                exp.sds = ti;
                exp.type = Type.tvoid;
                result = exp;
                return;
            }
            sds2 = s.isScopeDsymbol();
            if (sds2)
            {
                ti = sds2.isTemplateInstance();
                //printf("+ sds2 = %s, '%s'\n", sds2.kind(), sds2.toChars());
                continue;
            }

            if (auto v = s.isVarDeclaration())
            {
                if (!v.type)
                {
                    exp.error("forward reference of %s `%s`", v.kind(), v.toChars());
                    return setError();
                }
                if ((v.storage_class & STC.manifest) && v._init)
                {
                    /* When an instance that will be converted to a constant exists,
                     * the instance representation "foo!tiargs" is treated like a
                     * variable name, and its recursive appearance check (note that
                     * it's equivalent with a recursive instantiation of foo) is done
                     * separately from the circular initialization check for the
                     * eponymous enum variable declaration.
                     *
                     *  template foo(T) {
                     *    enum bool foo = foo;    // recursive definition check (v.inuse)
                     *  }
                     *  template bar(T) {
                     *    enum bool bar = bar!T;  // recursive instantiation check (ti.inuse)
                     *  }
                     */
                    if (ti.inuse)
                    {
                        exp.error("recursive expansion of %s `%s`", ti.kind(), ti.toPrettyChars());
                        return setError();
                    }
                    v.checkDeprecated(exp.loc, sc);
                    auto e = v.expandInitializer(exp.loc);
                    ti.inuse++;
                    e = e.expressionSemantic(sc);
                    ti.inuse--;
                    result = e;
                    return;
                }
            }

            //printf("s = %s, '%s'\n", s.kind(), s.toChars());
            auto e = symbolToExp(s, exp.loc, sc, true);
            //printf("-1ScopeExp::semantic()\n");
            result = e;
            return;
        }

        //printf("sds2 = %s, '%s'\n", sds2.kind(), sds2.toChars());
        //printf("\tparent = '%s'\n", sds2.parent.toChars());
        sds2.dsymbolSemantic(sc);

        // (Aggregate|Enum)Declaration
        if (auto t = sds2.getType())
        {
            result = (new TypeExp(exp.loc, t)).expressionSemantic(sc);
            return;
        }

        if (auto td = sds2.isTemplateDeclaration())
        {
            result = (new TemplateExp(exp.loc, td)).expressionSemantic(sc);
            return;
        }

        exp.sds = sds2;
        exp.type = Type.tvoid;
        //printf("-2ScopeExp::semantic() %s\n", toChars());
        result = exp;
    }

    override void visit(NewExp exp)
    {
        static if (LOGSEMANTIC)
        {
            printf("NewExp::semantic() %s\n", exp.toChars());
            if (exp.thisexp)
                printf("\tthisexp = %s\n", exp.thisexp.toChars());
            printf("\tnewtype: %s\n", exp.newtype.toChars());
        }
        if (exp.type) // if semantic() already run
        {
            result = exp;
            return;
        }

        //for error messages if the argument in [] is not convertible to size_t
        const originalNewtype = exp.newtype;

        // https://issues.dlang.org/show_bug.cgi?id=11581
        // With the syntax `new T[edim]` or `thisexp.new T[edim]`,
        // T should be analyzed first and edim should go into arguments iff it's
        // not a tuple.
        Expression edim = null;
        if (!exp.arguments && exp.newtype.ty == Tsarray)
        {
            edim = (cast(TypeSArray)exp.newtype).dim;
            exp.newtype = (cast(TypeNext)exp.newtype).next;
        }

        ClassDeclaration cdthis = null;
        if (exp.thisexp)
        {
            exp.thisexp = exp.thisexp.expressionSemantic(sc);
            if (exp.thisexp.op == EXP.error)
                return setError();

            cdthis = exp.thisexp.type.isClassHandle();
            if (!cdthis)
            {
                exp.error("`this` for nested class must be a class type, not `%s`", exp.thisexp.type.toChars());
                return setError();
            }

            sc = sc.push(cdthis);
            exp.type = exp.newtype.typeSemantic(exp.loc, sc);
            sc = sc.pop();
        }
        else
        {
            exp.type = exp.newtype.typeSemantic(exp.loc, sc);
        }
        if (exp.type.ty == Terror)
            return setError();

        if (edim)
        {
            if (exp.type.toBasetype().ty == Ttuple)
            {
                // --> new T[edim]
                exp.type = new TypeSArray(exp.type, edim);
                exp.type = exp.type.typeSemantic(exp.loc, sc);
                if (exp.type.ty == Terror)
                    return setError();
            }
            else
            {
                // --> new T[](edim)
                exp.arguments = new Expressions();
                exp.arguments.push(edim);
                exp.type = exp.type.arrayOf();
            }
        }

        exp.newtype = exp.type; // in case type gets cast to something else
        Type tb = exp.type.toBasetype();
        //printf("tb: %s, deco = %s\n", tb.toChars(), tb.deco);
        if (arrayExpressionSemantic(exp.newargs, sc) ||
            preFunctionParameters(sc, exp.newargs))
        {
            return setError();
        }
        if (arrayExpressionSemantic(exp.arguments, sc))
        {
            return setError();
        }
        //https://issues.dlang.org/show_bug.cgi?id=20547
        //exp.arguments are the "parameters" to [], not to a real function
        //so the errors that come from preFunctionParameters are misleading
        if (originalNewtype.ty == Tsarray)
        {
            if (preFunctionParameters(sc, exp.arguments, false))
            {
                exp.error("cannot create a `%s` with `new`", originalNewtype.toChars());
                return setError();
            }
        }
        else if (preFunctionParameters(sc, exp.arguments))
        {
            return setError();
        }

        if (exp.thisexp && tb.ty != Tclass)
        {
            exp.error("`.new` is only for allocating nested classes, not `%s`", tb.toChars());
            return setError();
        }

        const size_t nargs = exp.arguments ? exp.arguments.dim : 0;
        Expression newprefix = null;

        if (tb.ty == Tclass)
        {
            auto cd = (cast(TypeClass)tb).sym;
            cd.size(exp.loc);
            if (cd.sizeok != Sizeok.done)
                return setError();
            if (!cd.ctor)
                cd.ctor = cd.searchCtor();
            if (cd.noDefaultCtor && !nargs && !cd.defaultCtor)
            {
                exp.error("default construction is disabled for type `%s`", cd.type.toChars());
                return setError();
            }

            if (cd.isInterfaceDeclaration())
            {
                exp.error("cannot create instance of interface `%s`", cd.toChars());
                return setError();
            }

            if (cd.isAbstract())
            {
                exp.error("cannot create instance of abstract class `%s`", cd.toChars());
                for (size_t i = 0; i < cd.vtbl.dim; i++)
                {
                    FuncDeclaration fd = cd.vtbl[i].isFuncDeclaration();
                    if (fd && fd.isAbstract())
                    {
                        errorSupplemental(exp.loc, "function `%s` is not implemented",
                            fd.toFullSignature());
                    }
                }
                return setError();
            }
            // checkDeprecated() is already done in newtype.typeSemantic().

            if (cd.isNested())
            {
                /* We need a 'this' pointer for the nested class.
                 * Ensure we have the right one.
                 */
                Dsymbol s = cd.toParentLocal();

                //printf("cd isNested, parent = %s '%s'\n", s.kind(), s.toPrettyChars());
                if (auto cdn = s.isClassDeclaration())
                {
                    if (!cdthis)
                    {
                        // Supply an implicit 'this' and try again
                        exp.thisexp = new ThisExp(exp.loc);
                        for (Dsymbol sp = sc.parent; 1; sp = sp.toParentLocal())
                        {
                            if (!sp)
                            {
                                exp.error("outer class `%s` `this` needed to `new` nested class `%s`",
                                    cdn.toChars(), cd.toChars());
                                return setError();
                            }
                            ClassDeclaration cdp = sp.isClassDeclaration();
                            if (!cdp)
                                continue;
                            if (cdp == cdn || cdn.isBaseOf(cdp, null))
                                break;
                            // Add a '.outer' and try again
                            exp.thisexp = new DotIdExp(exp.loc, exp.thisexp, Id.outer);
                        }

                        exp.thisexp = exp.thisexp.expressionSemantic(sc);
                        if (exp.thisexp.op == EXP.error)
                            return setError();
                        cdthis = exp.thisexp.type.isClassHandle();
                    }
                    if (cdthis != cdn && !cdn.isBaseOf(cdthis, null))
                    {
                        //printf("cdthis = %s\n", cdthis.toChars());
                        exp.error("`this` for nested class must be of type `%s`, not `%s`",
                            cdn.toChars(), exp.thisexp.type.toChars());
                        return setError();
                    }
                    if (!MODimplicitConv(exp.thisexp.type.mod, exp.newtype.mod))
                    {
                        exp.error("nested type `%s` should have the same or weaker constancy as enclosing type `%s`",
                            exp.newtype.toChars(), exp.thisexp.type.toChars());
                        return setError();
                    }
                }
                else if (exp.thisexp)
                {
                    exp.error("`.new` is only for allocating nested classes");
                    return setError();
                }
                else if (auto fdn = s.isFuncDeclaration())
                {
                    // make sure the parent context fdn of cd is reachable from sc
                    if (!ensureStaticLinkTo(sc.parent, fdn))
                    {
                        exp.error("outer function context of `%s` is needed to `new` nested class `%s`",
                            fdn.toPrettyChars(), cd.toPrettyChars());
                        return setError();
                    }
                }
                else
                    assert(0);
            }
            else if (exp.thisexp)
            {
                exp.error("`.new` is only for allocating nested classes");
                return setError();
            }

            if (cd.vthis2)
            {
                if (AggregateDeclaration ad2 = cd.isMember2())
                {
                    Expression te = new ThisExp(exp.loc).expressionSemantic(sc);
                    if (te.op != EXP.error)
                        te = getRightThis(exp.loc, sc, ad2, te, cd);
                    if (te.op == EXP.error)
                    {
                        exp.error("need `this` of type `%s` needed to `new` nested class `%s`", ad2.toChars(), cd.toChars());
                        return setError();
                    }
                }
            }

            if (cd.disableNew)
            {
                exp.error("cannot allocate `class %s` with `new` because it is annotated with `@disable new()`",
                          originalNewtype.toChars());
                return setError();
            }
            else
            {
                if (exp.newargs && exp.newargs.dim)
                {
                    exp.error("no allocator for `%s`", cd.toChars());
                    return setError();
                }
            }

            if (cd.ctor)
            {
                FuncDeclaration f = resolveFuncCall(exp.loc, sc, cd.ctor, null, tb, exp.arguments, FuncResolveFlag.standard);
                if (!f || f.errors)
                    return setError();

                checkFunctionAttributes(exp, sc, f);
                checkAccess(cd, exp.loc, sc, f);

                TypeFunction tf = cast(TypeFunction)f.type;
                if (!exp.arguments)
                    exp.arguments = new Expressions();
                if (functionParameters(exp.loc, sc, tf, null, exp.type, exp.arguments, f, &exp.type, &exp.argprefix))
                    return setError();

                exp.member = f.isCtorDeclaration();
                assert(exp.member);
            }
            else
            {
                if (nargs)
                {
                    exp.error("no constructor for `%s`", cd.toChars());
                    return setError();
                }

                // https://issues.dlang.org/show_bug.cgi?id=19941
                // Run semantic on all field initializers to resolve any forward
                // references. This is the same as done for structs in sd.fill().
                for (ClassDeclaration c = cd; c; c = c.baseClass)
                {
                    foreach (v; c.fields)
                    {
                        if (v.inuse || v._scope is null || v._init is null ||
                            v._init.isVoidInitializer())
                            continue;
                        v.inuse++;
                        v._init = v._init.initializerSemantic(v._scope, v.type, INITinterpret);
                        v.inuse--;
                    }
                }
            }
        }
        else if (tb.ty == Tstruct)
        {
            auto sd = (cast(TypeStruct)tb).sym;
            sd.size(exp.loc);
            if (sd.sizeok != Sizeok.done)
                return setError();
            if (!sd.ctor)
                sd.ctor = sd.searchCtor();
            if (sd.noDefaultCtor && !nargs)
            {
                exp.error("default construction is disabled for type `%s`", sd.type.toChars());
                return setError();
            }
            // checkDeprecated() is already done in newtype.typeSemantic().

            if (sd.disableNew)
            {
                exp.error("cannot allocate `struct %s` with `new` because it is annotated with `@disable new()`",
                          originalNewtype.toChars());
                return setError();
            }
            else
            {
                if (exp.newargs && exp.newargs.dim)
                {
                    exp.error("no allocator for `%s`", sd.toChars());
                    return setError();
                }
            }

            if (sd.hasRegularCtor() && nargs)
            {
                FuncDeclaration f = resolveFuncCall(exp.loc, sc, sd.ctor, null, tb, exp.arguments, FuncResolveFlag.standard);
                if (!f || f.errors)
                    return setError();

                checkFunctionAttributes(exp, sc, f);
                checkAccess(sd, exp.loc, sc, f);

                TypeFunction tf = cast(TypeFunction)f.type;
                if (!exp.arguments)
                    exp.arguments = new Expressions();
                if (functionParameters(exp.loc, sc, tf, null, exp.type, exp.arguments, f, &exp.type, &exp.argprefix))
                    return setError();

                exp.member = f.isCtorDeclaration();
                assert(exp.member);

                if (checkFrameAccess(exp.loc, sc, sd, sd.fields.dim))
                    return setError();
            }
            else
            {
                if (!exp.arguments)
                    exp.arguments = new Expressions();

                if (!sd.fit(exp.loc, sc, exp.arguments, tb))
                    return setError();

                if (!sd.fill(exp.loc, exp.arguments, false))
                    return setError();

                if (checkFrameAccess(exp.loc, sc, sd, exp.arguments ? exp.arguments.dim : 0))
                    return setError();

                /* Since a `new` allocation may escape, check each of the arguments for escaping
                 */
                if (global.params.useDIP1000 == FeatureState.enabled)
                {
                    foreach (arg; *exp.arguments)
                    {
                        if (arg && checkNewEscape(sc, arg, false))
                            return setError();
                    }
                }
            }

            exp.type = exp.type.pointerTo();
        }
        else if (tb.ty == Tarray)
        {
            if (!nargs)
            {
                // https://issues.dlang.org/show_bug.cgi?id=20422
                // Without this check the compiler would give a misleading error
                exp.error("missing length argument for array");
                return setError();
            }

            Type tn = tb.nextOf().baseElemOf();
            Dsymbol s = tn.toDsymbol(sc);
            AggregateDeclaration ad = s ? s.isAggregateDeclaration() : null;
            if (ad && ad.noDefaultCtor)
            {
                exp.error("default construction is disabled for type `%s`", tb.nextOf().toChars());
                return setError();
            }
            for (size_t i = 0; i < nargs; i++)
            {
                if (tb.ty != Tarray)
                {
                    exp.error("too many arguments for array");
                    return setError();
                }

                Expression arg = (*exp.arguments)[i];
                arg = resolveProperties(sc, arg);
                arg = arg.implicitCastTo(sc, Type.tsize_t);
                if (arg.op == EXP.error)
                    return setError();
                arg = arg.optimize(WANTvalue);
                if (arg.op == EXP.int64 && cast(sinteger_t)arg.toInteger() < 0)
                {
                    exp.error("negative array index `%s`", arg.toChars());
                    return setError();
                }
                (*exp.arguments)[i] = arg;
                tb = (cast(TypeDArray)tb).next.toBasetype();
            }
        }
        else if (tb.isscalar())
        {
            if (!nargs)
            {
            }
            else if (nargs == 1)
            {
                Expression e = (*exp.arguments)[0];
                e = e.implicitCastTo(sc, tb);
                (*exp.arguments)[0] = e;
            }
            else
            {
                exp.error("more than one argument for construction of `%s`", exp.type.toChars());
                return setError();
            }

            exp.type = exp.type.pointerTo();
        }
        else
        {
            exp.error("cannot create a `%s` with `new`", exp.type.toChars());
            return setError();
        }

        //printf("NewExp: '%s'\n", toChars());
        //printf("NewExp:type '%s'\n", type.toChars());
        semanticTypeInfo(sc, exp.type);

        if (newprefix)
        {
            result = Expression.combine(newprefix, exp);
            return;
        }
        result = exp;
    }

    override void visit(NewAnonClassExp e)
    {
        static if (LOGSEMANTIC)
        {
            printf("NewAnonClassExp::semantic() %s\n", e.toChars());
            //printf("thisexp = %p\n", thisexp);
            //printf("type: %s\n", type.toChars());
        }

        Expression d = new DeclarationExp(e.loc, e.cd);
        sc = sc.push(); // just create new scope
        sc.flags &= ~SCOPE.ctfe; // temporary stop CTFE
        d = d.expressionSemantic(sc);
        sc = sc.pop();

        if (!e.cd.errors && sc.intypeof && !sc.parent.inNonRoot())
        {
            ScopeDsymbol sds = sc.tinst ? cast(ScopeDsymbol)sc.tinst : sc._module;
            if (!sds.members)
                sds.members = new Dsymbols();
            sds.members.push(e.cd);
        }

        Expression n = new NewExp(e.loc, e.thisexp, e.newargs, e.cd.type, e.arguments);

        Expression c = new CommaExp(e.loc, d, n);
        result = c.expressionSemantic(sc);
    }

    override void visit(SymOffExp e)
    {
        static if (LOGSEMANTIC)
        {
            printf("SymOffExp::semantic('%s')\n", e.toChars());
        }
        //var.dsymbolSemantic(sc);
        if (!e.type)
            e.type = e.var.type.pointerTo();

        if (auto v = e.var.isVarDeclaration())
        {
            if (v.checkNestedReference(sc, e.loc))
                return setError();
        }
        else if (auto f = e.var.isFuncDeclaration())
        {
            if (f.checkNestedReference(sc, e.loc))
                return setError();
        }

        result = e;
    }

    override void visit(VarExp e)
    {
        static if (LOGSEMANTIC)
        {
            printf("VarExp::semantic(%s)\n", e.toChars());
        }

        auto vd = e.var.isVarDeclaration();
        auto fd = e.var.isFuncDeclaration();

        if (fd)
        {
            //printf("L%d fd = %s\n", __LINE__, f.toChars());
            if (!fd.functionSemantic())
                return setError();
        }

        if (!e.type)
            e.type = e.var.type;
        if (e.type && !e.type.deco)
        {
            auto decl = e.var.isDeclaration();
            if (decl)
                decl.inuse++;
            e.type = e.type.typeSemantic(e.loc, sc);
            if (decl)
                decl.inuse--;
        }

        /* Fix for 1161 doesn't work because it causes visibility
         * problems when instantiating imported templates passing private
         * variables as alias template parameters.
         */
        //checkAccess(loc, sc, NULL, var);

        if (vd)
        {
            if (vd.checkNestedReference(sc, e.loc))
                return setError();

            // https://issues.dlang.org/show_bug.cgi?id=12025
            // If the variable is not actually used in runtime code,
            // the purity violation error is redundant.
            //checkPurity(sc, vd);
        }
        else if (fd)
        {
            // TODO: If fd isn't yet resolved its overload, the checkNestedReference
            // call would cause incorrect validation.
            // Maybe here should be moved in CallExp, or AddrExp for functions.
            if (fd.checkNestedReference(sc, e.loc))
                return setError();
        }
        else if (auto od = e.var.isOverDeclaration())
        {
            e.type = Type.tvoid; // ambiguous type?
        }

        result = e;
    }

    override void visit(FuncExp exp)
    {
        static if (LOGSEMANTIC)
        {
            printf("FuncExp::semantic(%s)\n", exp.toChars());
            if (exp.fd.treq)
                printf("  treq = %s\n", exp.fd.treq.toChars());
        }

        if (exp.type)
        {
            result = exp;
            return;
        }

        Expression e = exp;
        uint olderrors;

        sc = sc.push(); // just create new scope
        sc.flags &= ~SCOPE.ctfe; // temporary stop CTFE
        sc.visibility = Visibility(Visibility.Kind.public_); // https://issues.dlang.org/show_bug.cgi?id=12506

        /* fd.treq might be incomplete type,
            * so should not semantic it.
            * void foo(T)(T delegate(int) dg){}
            * foo(a=>a); // in IFTI, treq == T delegate(int)
            */
        //if (fd.treq)
        //    fd.treq = fd.treq.dsymbolSemantic(loc, sc);

        exp.genIdent(sc);

        // Set target of return type inference
        if (exp.fd.treq && !exp.fd.type.nextOf())
        {
            TypeFunction tfv = null;
            if (exp.fd.treq.ty == Tdelegate || exp.fd.treq.isPtrToFunction())
                tfv = cast(TypeFunction)exp.fd.treq.nextOf();
            if (tfv)
            {
                TypeFunction tfl = cast(TypeFunction)exp.fd.type;
                tfl.next = tfv.nextOf();
            }
        }

        //printf("td = %p, treq = %p\n", td, fd.treq);
        if (exp.td)
        {
            assert(exp.td.parameters && exp.td.parameters.dim);
            exp.td.dsymbolSemantic(sc);
            exp.type = Type.tvoid; // temporary type

            if (exp.fd.treq) // defer type determination
            {
                FuncExp fe;
                if (exp.matchType(exp.fd.treq, sc, &fe) > MATCH.nomatch)
                    e = fe;
                else
                    e = ErrorExp.get();
            }
            goto Ldone;
        }

        olderrors = global.errors;
        exp.fd.dsymbolSemantic(sc);
        if (olderrors == global.errors)
        {
            exp.fd.semantic2(sc);
            if (olderrors == global.errors)
                exp.fd.semantic3(sc);
        }
        if (olderrors != global.errors)
        {
            if (exp.fd.type && exp.fd.type.ty == Tfunction && !exp.fd.type.nextOf())
                (cast(TypeFunction)exp.fd.type).next = Type.terror;
            e = ErrorExp.get();
            goto Ldone;
        }

        // Type is a "delegate to" or "pointer to" the function literal
        if ((exp.fd.isNested() && exp.fd.tok == TOK.delegate_) || (exp.tok == TOK.reserved && exp.fd.treq && exp.fd.treq.ty == Tdelegate))
        {
            exp.type = new TypeDelegate(exp.fd.type.isTypeFunction());
            exp.type = exp.type.typeSemantic(exp.loc, sc);

            exp.fd.tok = TOK.delegate_;
        }
        else
        {
            exp.type = new TypePointer(exp.fd.type);
            exp.type = exp.type.typeSemantic(exp.loc, sc);
            //type = fd.type.pointerTo();

            /* A lambda expression deduced to function pointer might become
                * to a delegate literal implicitly.
                *
                *   auto foo(void function() fp) { return 1; }
                *   assert(foo({}) == 1);
                *
                * So, should keep fd.tok == TOK.reserve if fd.treq == NULL.
                */
            if (exp.fd.treq && exp.fd.treq.ty == Tpointer)
            {
                // change to non-nested
                exp.fd.tok = TOK.function_;
                exp.fd.vthis = null;
            }
        }
        exp.fd.tookAddressOf++;

    Ldone:
        sc = sc.pop();
        result = e;
    }

    /**
     * Perform semantic analysis on function literals
     *
     * Test the following construct:
     * ---
     * (x, y, z) { return x + y + z; }(42, 84, 1992);
     * ---
     */
    Expression callExpSemantic(FuncExp exp, Scope* sc, Expressions* arguments)
    {
        if ((!exp.type || exp.type == Type.tvoid) && exp.td && arguments && arguments.dim)
        {
            for (size_t k = 0; k < arguments.dim; k++)
            {
                Expression checkarg = (*arguments)[k];
                if (checkarg.op == EXP.error)
                    return checkarg;
            }

            exp.genIdent(sc);

            assert(exp.td.parameters && exp.td.parameters.dim);
            exp.td.dsymbolSemantic(sc);

            TypeFunction tfl = cast(TypeFunction)exp.fd.type;
            size_t dim = tfl.parameterList.length;
            if (arguments.dim < dim)
            {
                // Default arguments are always typed, so they don't need inference.
                Parameter p = tfl.parameterList[arguments.dim];
                if (p.defaultArg)
                    dim = arguments.dim;
            }

            if ((tfl.parameterList.varargs == VarArg.none && arguments.dim > dim) ||
                arguments.dim < dim)
            {
                OutBuffer buf;
                foreach (idx, ref arg; *arguments)
                    buf.printf("%s%s", (idx ? ", ".ptr : "".ptr), arg.type.toChars());
                exp.error("function literal `%s%s` is not callable using argument types `(%s)`",
                          exp.fd.toChars(), parametersTypeToChars(tfl.parameterList),
                          buf.peekChars());
                exp.errorSupplemental("too %s arguments, expected `%d`, got `%d`",
                                      arguments.dim < dim ? "few".ptr : "many".ptr,
                                      cast(int)dim, cast(int)arguments.dim);
                return ErrorExp.get();
            }

            auto tiargs = new Objects();
            tiargs.reserve(exp.td.parameters.dim);

            for (size_t i = 0; i < exp.td.parameters.dim; i++)
            {
                TemplateParameter tp = (*exp.td.parameters)[i];
                assert(dim <= tfl.parameterList.length);
                foreach (u, p; tfl.parameterList)
                {
                    if (u == dim)
                        break;

                    if (p.type.ty == Tident && (cast(TypeIdentifier)p.type).ident == tp.ident)
                    {
                        Expression e = (*arguments)[u];
                        tiargs.push(e.type);
                        break;
                    }
                }
            }

            auto ti = new TemplateInstance(exp.loc, exp.td, tiargs);
            return (new ScopeExp(exp.loc, ti)).expressionSemantic(sc);
        }
        return exp.expressionSemantic(sc);
    }

    override void visit(CallExp exp)
    {
        static if (LOGSEMANTIC)
        {
            printf("CallExp::semantic() %s\n", exp.toChars());
        }
        if (exp.type)
        {
            result = exp;
            return; // semantic() already run
        }

        Objects* tiargs = null; // initial list of template arguments
        Expression ethis = null;
        Type tthis = null;
        Expression e1org = exp.e1;

        if (exp.e1.op == EXP.comma)
        {
            /* Rewrite (a,b)(args) as (a,(b(args)))
             */
            auto ce = cast(CommaExp)exp.e1;
            exp.e1 = ce.e2;
            ce.e2 = exp;
            result = ce.expressionSemantic(sc);
            return;
        }
        if (exp.e1.op == EXP.delegate_)
        {
            DelegateExp de = cast(DelegateExp)exp.e1;
            exp.e1 = new DotVarExp(de.loc, de.e1, de.func, de.hasOverloads);
            visit(exp);
            return;
        }
        if (exp.e1.op == EXP.function_)
        {
            if (arrayExpressionSemantic(exp.arguments, sc) || preFunctionParameters(sc, exp.arguments))
                return setError();

            // Run e1 semantic even if arguments have any errors
            FuncExp fe = cast(FuncExp)exp.e1;
            exp.e1 = callExpSemantic(fe, sc, exp.arguments);
            if (exp.e1.op == EXP.error)
            {
                result = exp.e1;
                return;
            }
        }
        if (sc.flags & SCOPE.Cfile)
        {
            /* See if need to rewrite the AST because of cast/call ambiguity
             */
            if (auto e = castCallAmbiguity(exp, sc))
            {
                result = expressionSemantic(e, sc);
                return;
            }
        }

        if (Expression ex = resolveUFCS(sc, exp))
        {
            result = ex;
            return;
        }

        /* This recognizes:
         *  foo!(tiargs)(funcargs)
         */
        if (exp.e1.op == EXP.scope_)
        {
            ScopeExp se = cast(ScopeExp)exp.e1;
            TemplateInstance ti = se.sds.isTemplateInstance();
            if (ti)
            {
                /* Attempt to instantiate ti. If that works, go with it.
                 * If not, go with partial explicit specialization.
                 */
                WithScopeSymbol withsym;
                if (!ti.findTempDecl(sc, &withsym) || !ti.semanticTiargs(sc))
                    return setError();
                if (withsym && withsym.withstate.wthis)
                {
                    exp.e1 = new VarExp(exp.e1.loc, withsym.withstate.wthis);
                    exp.e1 = new DotTemplateInstanceExp(exp.e1.loc, exp.e1, ti);
                    goto Ldotti;
                }
                if (ti.needsTypeInference(sc, 1))
                {
                    /* Go with partial explicit specialization
                     */
                    tiargs = ti.tiargs;
                    assert(ti.tempdecl);
                    if (TemplateDeclaration td = ti.tempdecl.isTemplateDeclaration())
                        exp.e1 = new TemplateExp(exp.loc, td);
                    else if (OverDeclaration od = ti.tempdecl.isOverDeclaration())
                        exp.e1 = new VarExp(exp.loc, od);
                    else
                        exp.e1 = new OverExp(exp.loc, ti.tempdecl.isOverloadSet());
                }
                else
                {
                    Expression e1x = exp.e1.expressionSemantic(sc);
                    if (e1x.op == EXP.error)
                    {
                        result = e1x;
                        return;
                    }
                    exp.e1 = e1x;
                }
            }
        }

        /* This recognizes:
         *  expr.foo!(tiargs)(funcargs)
         */
    Ldotti:
        if (exp.e1.op == EXP.dotTemplateInstance)
        {
            DotTemplateInstanceExp se = cast(DotTemplateInstanceExp)exp.e1;
            TemplateInstance ti = se.ti;
            {
                /* Attempt to instantiate ti. If that works, go with it.
                 * If not, go with partial explicit specialization.
                 */
                if (!se.findTempDecl(sc) || !ti.semanticTiargs(sc))
                    return setError();
                if (ti.needsTypeInference(sc, 1))
                {
                    /* Go with partial explicit specialization
                     */
                    tiargs = ti.tiargs;
                    assert(ti.tempdecl);
                    if (TemplateDeclaration td = ti.tempdecl.isTemplateDeclaration())
                        exp.e1 = new DotTemplateExp(exp.loc, se.e1, td);
                    else if (OverDeclaration od = ti.tempdecl.isOverDeclaration())
                    {
                        exp.e1 = new DotVarExp(exp.loc, se.e1, od, true);
                    }
                    else
                        exp.e1 = new DotExp(exp.loc, se.e1, new OverExp(exp.loc, ti.tempdecl.isOverloadSet()));
                }
                else
                {
                    Expression e1x = exp.e1.expressionSemantic(sc);
                    if (e1x.op == EXP.error)
                    {
                        result = e1x;
                        return;
                    }
                    exp.e1 = e1x;
                }
            }
        }

    Lagain:
        //printf("Lagain: %s\n", toChars());
        exp.f = null;
        if (exp.e1.op == EXP.this_ || exp.e1.op == EXP.super_)
        {
            // semantic() run later for these
        }
        else
        {
            if (exp.e1.op == EXP.dotIdentifier)
            {
                DotIdExp die = cast(DotIdExp)exp.e1;
                exp.e1 = die.expressionSemantic(sc);
                /* Look for e1 having been rewritten to expr.opDispatch!(string)
                 * We handle such earlier, so go back.
                 * Note that in the rewrite, we carefully did not run semantic() on e1
                 */
                if (exp.e1.op == EXP.dotTemplateInstance)
                {
                    goto Ldotti;
                }
            }
            else
            {
                __gshared int nest;
                if (++nest > global.recursionLimit)
                {
                    exp.error("recursive evaluation of `%s`", exp.toChars());
                    --nest;
                    return setError();
                }
                Expression ex = unaSemantic(exp, sc);
                --nest;
                if (ex)
                {
                    result = ex;
                    return;
                }
            }

            /* Look for e1 being a lazy parameter
             */
            if (exp.e1.op == EXP.variable)
            {
                VarExp ve = cast(VarExp)exp.e1;
                if (ve.var.storage_class & STC.lazy_)
                {
                    // lazy parameters can be called without violating purity and safety
                    Type tw = ve.var.type;
                    Type tc = ve.var.type.substWildTo(MODFlags.const_);
                    auto tf = new TypeFunction(ParameterList(), tc, LINK.d, STC.safe | STC.pure_);
                    (tf = cast(TypeFunction)tf.typeSemantic(exp.loc, sc)).next = tw; // hack for bug7757
                    auto t = new TypeDelegate(tf);
                    ve.type = t.typeSemantic(exp.loc, sc);
                }
                VarDeclaration v = ve.var.isVarDeclaration();
                if (v && ve.checkPurity(sc, v))
                    return setError();
            }

            if (exp.e1.op == EXP.symbolOffset && (cast(SymOffExp)exp.e1).hasOverloads)
            {
                SymOffExp se = cast(SymOffExp)exp.e1;
                exp.e1 = new VarExp(se.loc, se.var, true);
                exp.e1 = exp.e1.expressionSemantic(sc);
            }
            else if (exp.e1.op == EXP.dot)
            {
                DotExp de = cast(DotExp)exp.e1;

                if (de.e2.op == EXP.overloadSet)
                {
                    ethis = de.e1;
                    tthis = de.e1.type;
                    exp.e1 = de.e2;
                }
            }
            else if (exp.e1.op == EXP.star && exp.e1.type.ty == Tfunction)
            {
                // Rewrite (*fp)(arguments) to fp(arguments)
                exp.e1 = (cast(PtrExp)exp.e1).e1;
            }
            else if (exp.e1.op == EXP.type && (sc && sc.flags & SCOPE.Cfile))
            {
                const numArgs = exp.arguments ? exp.arguments.length : 0;

                /* Ambiguous cases arise from CParser where there is not enough
                 * information to determine if we have a function call or declaration.
                 *   type-name ( identifier ) ;
                 *   identifier ( identifier ) ;
                 * If exp.e1 is a type-name, then this is a declaration. C11 does not
                 * have type construction syntax, so don't convert this to a cast().
                 */
                if (numArgs == 1)
                {
                    Expression arg = (*exp.arguments)[0];
                    if (auto ie = (*exp.arguments)[0].isIdentifierExp())
                    {
                        TypeExp te = cast(TypeExp)exp.e1;
                        auto initializer = new VoidInitializer(ie.loc);
                        Dsymbol s = new VarDeclaration(ie.loc, te.type, ie.ident, initializer);
                        auto decls = new Dsymbols(1);
                        (*decls)[0] = s;
                        s = new LinkDeclaration(s.loc, LINK.c, decls);
                        result = new DeclarationExp(exp.loc, s);
                        result = result.expressionSemantic(sc);
                    }
                    else
                    {
                        arg.error("identifier or `(` expected");
                        result = ErrorExp.get();
                    }
                    return;
                }
                exp.error("identifier or `(` expected before `)`");
                result = ErrorExp.get();
                return;
            }
        }

        Type t1 = exp.e1.type ? exp.e1.type.toBasetype() : null;

        if (exp.e1.op == EXP.error)
        {
            result = exp.e1;
            return;
        }
        if (arrayExpressionSemantic(exp.arguments, sc) || preFunctionParameters(sc, exp.arguments))
            return setError();

        // Check for call operator overload
        if (t1)
        {
            if (t1.ty == Tstruct)
            {
                auto sd = (cast(TypeStruct)t1).sym;
                sd.size(exp.loc); // Resolve forward references to construct object
                if (sd.sizeok != Sizeok.done)
                    return setError();
                if (!sd.ctor)
                    sd.ctor = sd.searchCtor();
                /* If `sd.ctor` is a generated copy constructor, this means that it
                   is the single constructor that this struct has. In order to not
                   disable default construction, the ctor is nullified. The side effect
                   of this is that the generated copy constructor cannot be called
                   explicitly, but that is ok, because when calling a constructor the
                   default constructor should have priority over the generated copy
                   constructor.
                */
                if (sd.ctor)
                {
                    auto ctor = sd.ctor.isCtorDeclaration();
                    if (ctor && ctor.isCpCtor && ctor.generated)
                        sd.ctor = null;
                }

                // First look for constructor
                if (exp.e1.op == EXP.type && sd.ctor)
                {
                    if (!sd.noDefaultCtor && !(exp.arguments && exp.arguments.dim))
                        goto Lx;

                    /* https://issues.dlang.org/show_bug.cgi?id=20695
                       If all constructors are copy constructors, then
                       try default construction.
                     */
                    if (!sd.hasRegularCtor)
                        goto Lx;

                    auto sle = new StructLiteralExp(exp.loc, sd, null, exp.e1.type);
                    if (!sd.fill(exp.loc, sle.elements, true))
                        return setError();
                    if (checkFrameAccess(exp.loc, sc, sd, sle.elements.dim))
                        return setError();

                    // https://issues.dlang.org/show_bug.cgi?id=14556
                    // Set concrete type to avoid further redundant semantic().
                    sle.type = exp.e1.type;

                    /* Constructor takes a mutable object, so don't use
                     * the immutable initializer symbol.
                     */
                    sle.useStaticInit = false;

                    Expression e = sle;
                    if (auto cf = sd.ctor.isCtorDeclaration())
                    {
                        e = new DotVarExp(exp.loc, e, cf, true);
                    }
                    else if (auto td = sd.ctor.isTemplateDeclaration())
                    {
                        e = new DotIdExp(exp.loc, e, td.ident);
                    }
                    else if (auto os = sd.ctor.isOverloadSet())
                    {
                        e = new DotExp(exp.loc, e, new OverExp(exp.loc, os));
                    }
                    else
                        assert(0);
                    e = new CallExp(exp.loc, e, exp.arguments);
                    e = e.expressionSemantic(sc);
                    result = e;
                    return;
                }
                // No constructor, look for overload of opCall
                if (search_function(sd, Id.call))
                    goto L1;
                // overload of opCall, therefore it's a call
                if (exp.e1.op != EXP.type)
                {
                    if (sd.aliasthis && !isRecursiveAliasThis(exp.att1, exp.e1.type))
                    {
                        exp.e1 = resolveAliasThis(sc, exp.e1);
                        goto Lagain;
                    }
                    exp.error("%s `%s` does not overload ()", sd.kind(), sd.toChars());
                    return setError();
                }

                /* It's a struct literal
                 */
            Lx:
                Expression e = new StructLiteralExp(exp.loc, sd, exp.arguments, exp.e1.type);
                e = e.expressionSemantic(sc);
                result = e;
                return;
            }
            else if (t1.ty == Tclass)
            {
            L1:
                // Rewrite as e1.call(arguments)
                Expression e = new DotIdExp(exp.loc, exp.e1, Id.call);
                e = new CallExp(exp.loc, e, exp.arguments);
                e = e.expressionSemantic(sc);
                result = e;
                return;
            }
            else if (exp.e1.op == EXP.type && t1.isscalar())
            {
                Expression e;

                // Make sure to use the the enum type itself rather than its
                // base type
                // https://issues.dlang.org/show_bug.cgi?id=16346
                if (exp.e1.type.ty == Tenum)
                {
                    t1 = exp.e1.type;
                }

                if (!exp.arguments || exp.arguments.dim == 0)
                {
                    e = t1.defaultInitLiteral(exp.loc);
                }
                else if (exp.arguments.dim == 1)
                {
                    e = (*exp.arguments)[0];
                    e = e.implicitCastTo(sc, t1);
                    e = new CastExp(exp.loc, e, t1);
                }
                else
                {
                    exp.error("more than one argument for construction of `%s`", t1.toChars());
                    return setError();
                }
                e = e.expressionSemantic(sc);
                result = e;
                return;
            }
        }

        static FuncDeclaration resolveOverloadSet(Loc loc, Scope* sc,
            OverloadSet os, Objects* tiargs, Type tthis, Expressions* arguments)
        {
            FuncDeclaration f = null;
            foreach (s; os.a)
            {
                if (tiargs && s.isFuncDeclaration())
                    continue;
                if (auto f2 = resolveFuncCall(loc, sc, s, tiargs, tthis, arguments, FuncResolveFlag.quiet))
                {
                    if (f2.errors)
                        return null;
                    if (f)
                    {
                        /* Error if match in more than one overload set,
                         * even if one is a 'better' match than the other.
                         */
                        ScopeDsymbol.multiplyDefined(loc, f, f2);
                    }
                    else
                        f = f2;
                }
            }
            if (!f)
                .error(loc, "no overload matches for `%s`", os.toChars());
            else if (f.errors)
                f = null;
            return f;
        }

        bool isSuper = false;
        if (exp.e1.op == EXP.dotVariable && t1.ty == Tfunction || exp.e1.op == EXP.dotTemplateDeclaration)
        {
            UnaExp ue = cast(UnaExp)exp.e1;

            Expression ue1old = ue.e1; // need for 'right this' check
            DotVarExp dve;
            DotTemplateExp dte;
            Dsymbol s;
            if (exp.e1.op == EXP.dotVariable)
            {
                dve = cast(DotVarExp)exp.e1;
                dte = null;
                s = dve.var;
                tiargs = null;
            }
            else
            {
                dve = null;
                dte = cast(DotTemplateExp)exp.e1;
                s = dte.td;
            }

            // Do overload resolution
            exp.f = resolveFuncCall(exp.loc, sc, s, tiargs, ue.e1.type, exp.arguments, FuncResolveFlag.standard);
            if (!exp.f || exp.f.errors || exp.f.type.ty == Terror)
                return setError();

            if (exp.f.interfaceVirtual)
            {
                /* Cast 'this' to the type of the interface, and replace f with the interface's equivalent
                 */
                auto b = exp.f.interfaceVirtual;
                auto ad2 = b.sym;
                ue.e1 = ue.e1.castTo(sc, ad2.type.addMod(ue.e1.type.mod));
                ue.e1 = ue.e1.expressionSemantic(sc);
                auto vi = exp.f.findVtblIndex(&ad2.vtbl, cast(int)ad2.vtbl.dim);
                assert(vi >= 0);
                exp.f = ad2.vtbl[vi].isFuncDeclaration();
                assert(exp.f);
            }
            if (exp.f.needThis())
            {
                AggregateDeclaration ad = exp.f.toParentLocal().isAggregateDeclaration();
                ue.e1 = getRightThis(exp.loc, sc, ad, ue.e1, exp.f);
                if (ue.e1.op == EXP.error)
                {
                    result = ue.e1;
                    return;
                }
                ethis = ue.e1;
                tthis = ue.e1.type;
                if (!(exp.f.type.ty == Tfunction && (cast(TypeFunction)exp.f.type).isScopeQual))
                {
                    if (global.params.useDIP1000 == FeatureState.enabled && checkParamArgumentEscape(sc, exp.f, null, ethis, false, false))
                        return setError();
                }
            }

            /* Cannot call public functions from inside invariant
             * (because then the invariant would have infinite recursion)
             */
            if (sc.func && sc.func.isInvariantDeclaration() && ue.e1.op == EXP.this_ && exp.f.addPostInvariant())
            {
                exp.error("cannot call `public`/`export` function `%s` from invariant", exp.f.toChars());
                return setError();
            }

            if (!exp.ignoreAttributes)
                checkFunctionAttributes(exp, sc, exp.f);
            checkAccess(exp.loc, sc, ue.e1, exp.f);
            if (!exp.f.needThis())
            {
                exp.e1 = Expression.combine(ue.e1, new VarExp(exp.loc, exp.f, false));
            }
            else
            {
                if (ue1old.checkRightThis(sc))
                    return setError();
                if (exp.e1.op == EXP.dotVariable)
                {
                    dve.var = exp.f;
                    exp.e1.type = exp.f.type;
                }
                else
                {
                    exp.e1 = new DotVarExp(exp.loc, dte.e1, exp.f, false);
                    exp.e1 = exp.e1.expressionSemantic(sc);
                    if (exp.e1.op == EXP.error)
                        return setError();
                    ue = cast(UnaExp)exp.e1;
                }
                version (none)
                {
                    printf("ue.e1 = %s\n", ue.e1.toChars());
                    printf("f = %s\n", exp.f.toChars());
                    printf("t1 = %s\n", t1.toChars());
                    printf("e1 = %s\n", exp.e1.toChars());
                    printf("e1.type = %s\n", exp.e1.type.toChars());
                }

                // See if we need to adjust the 'this' pointer
                AggregateDeclaration ad = exp.f.isThis();
                ClassDeclaration cd = ue.e1.type.isClassHandle();
                if (ad && cd && ad.isClassDeclaration())
                {
                    if (ue.e1.op == EXP.dotType)
                    {
                        ue.e1 = (cast(DotTypeExp)ue.e1).e1;
                        exp.directcall = true;
                    }
                    else if (ue.e1.op == EXP.super_)
                        exp.directcall = true;
                    else if ((cd.storage_class & STC.final_) != 0) // https://issues.dlang.org/show_bug.cgi?id=14211
                        exp.directcall = true;

                    if (ad != cd)
                    {
                        ue.e1 = ue.e1.castTo(sc, ad.type.addMod(ue.e1.type.mod));
                        ue.e1 = ue.e1.expressionSemantic(sc);
                    }
                }
            }
            // If we've got a pointer to a function then deference it
            // https://issues.dlang.org/show_bug.cgi?id=16483
            if (exp.e1.type.isPtrToFunction())
            {
                Expression e = new PtrExp(exp.loc, exp.e1);
                e.type = exp.e1.type.nextOf();
                exp.e1 = e;
            }
            t1 = exp.e1.type;
        }
        else if (exp.e1.op == EXP.super_ || exp.e1.op == EXP.this_)
        {
            auto ad = sc.func ? sc.func.isThis() : null;
            auto cd = ad ? ad.isClassDeclaration() : null;

            isSuper = exp.e1.op == EXP.super_;
            if (isSuper)
            {
                // Base class constructor call
                if (!cd || !cd.baseClass || !sc.func.isCtorDeclaration())
                {
                    exp.error("super class constructor call must be in a constructor");
                    return setError();
                }
                if (!cd.baseClass.ctor)
                {
                    exp.error("no super class constructor for `%s`", cd.baseClass.toChars());
                    return setError();
                }
            }
            else
            {
                // `this` call expression must be inside a
                // constructor
                if (!ad || !sc.func.isCtorDeclaration())
                {
                    exp.error("constructor call must be in a constructor");
                    return setError();
                }

                // https://issues.dlang.org/show_bug.cgi?id=18719
                // If `exp` is a call expression to another constructor
                // then it means that all struct/class fields will be
                // initialized after this call.
                foreach (ref field; sc.ctorflow.fieldinit)
                {
                    field.csx |= CSX.this_ctor;
                }
            }

            if (!sc.intypeof && !(sc.ctorflow.callSuper & CSX.halt))
            {
                if (sc.inLoop || sc.ctorflow.callSuper & CSX.label)
                    exp.error("constructor calls not allowed in loops or after labels");
                if (sc.ctorflow.callSuper & (CSX.super_ctor | CSX.this_ctor))
                    exp.error("multiple constructor calls");
                if ((sc.ctorflow.callSuper & CSX.return_) && !(sc.ctorflow.callSuper & CSX.any_ctor))
                    exp.error("an earlier `return` statement skips constructor");
                sc.ctorflow.callSuper |= CSX.any_ctor | (isSuper ? CSX.super_ctor : CSX.this_ctor);
            }

            tthis = ad.type.addMod(sc.func.type.mod);
            auto ctor = isSuper ? cd.baseClass.ctor : ad.ctor;
            if (auto os = ctor.isOverloadSet())
                exp.f = resolveOverloadSet(exp.loc, sc, os, null, tthis, exp.arguments);
            else
                exp.f = resolveFuncCall(exp.loc, sc, ctor, null, tthis, exp.arguments, FuncResolveFlag.standard);

            if (!exp.f || exp.f.errors)
                return setError();

            checkFunctionAttributes(exp, sc, exp.f);
            checkAccess(exp.loc, sc, null, exp.f);

            exp.e1 = new DotVarExp(exp.e1.loc, exp.e1, exp.f, false);
            exp.e1 = exp.e1.expressionSemantic(sc);
            // https://issues.dlang.org/show_bug.cgi?id=21095
            if (exp.e1.op == EXP.error)
                return setError();
            t1 = exp.e1.type;

            // BUG: this should really be done by checking the static
            // call graph
            if (exp.f == sc.func)
            {
                exp.error("cyclic constructor call");
                return setError();
            }
        }
        else if (exp.e1.op == EXP.overloadSet)
        {
            auto os = (cast(OverExp)exp.e1).vars;
            exp.f = resolveOverloadSet(exp.loc, sc, os, tiargs, tthis, exp.arguments);
            if (!exp.f)
                return setError();
            if (ethis)
                exp.e1 = new DotVarExp(exp.loc, ethis, exp.f, false);
            else
                exp.e1 = new VarExp(exp.loc, exp.f, false);
            goto Lagain;
        }
        else if (!t1)
        {
            exp.error("function expected before `()`, not `%s`", exp.e1.toChars());
            return setError();
        }
        else if (t1.ty == Terror)
        {
            return setError();
        }
        else if (t1.ty != Tfunction)
        {
            TypeFunction tf;
            const(char)* p;
            Dsymbol s;
            exp.f = null;
            if (exp.e1.op == EXP.function_)
            {
                // function literal that direct called is always inferred.
                assert((cast(FuncExp)exp.e1).fd);
                exp.f = (cast(FuncExp)exp.e1).fd;
                tf = cast(TypeFunction)exp.f.type;
                p = "function literal";
            }
            else if (t1.ty == Tdelegate)
            {
                TypeDelegate td = cast(TypeDelegate)t1;
                assert(td.next.ty == Tfunction);
                tf = cast(TypeFunction)td.next;
                p = "delegate";
            }
            else if (auto tfx = t1.isPtrToFunction())
            {
                tf = tfx;
                p = "function pointer";
            }
            else if (exp.e1.op == EXP.dotVariable && (cast(DotVarExp)exp.e1).var.isOverDeclaration())
            {
                DotVarExp dve = cast(DotVarExp)exp.e1;
                exp.f = resolveFuncCall(exp.loc, sc, dve.var, tiargs, dve.e1.type, exp.arguments, FuncResolveFlag.overloadOnly);
                if (!exp.f)
                    return setError();
                if (exp.f.needThis())
                {
                    dve.var = exp.f;
                    dve.type = exp.f.type;
                    dve.hasOverloads = false;
                    goto Lagain;
                }
                exp.e1 = new VarExp(dve.loc, exp.f, false);
                Expression e = new CommaExp(exp.loc, dve.e1, exp);
                result = e.expressionSemantic(sc);
                return;
            }
            else if (exp.e1.op == EXP.variable && (cast(VarExp)exp.e1).var.isOverDeclaration())
            {
                s = (cast(VarExp)exp.e1).var;
                goto L2;
            }
            else if (exp.e1.op == EXP.template_)
            {
                s = (cast(TemplateExp)exp.e1).td;
            L2:
                exp.f = resolveFuncCall(exp.loc, sc, s, tiargs, null, exp.arguments, FuncResolveFlag.standard);
                if (!exp.f || exp.f.errors)
                    return setError();
                if (exp.f.needThis())
                {
                    if (hasThis(sc))
                    {
                        // Supply an implicit 'this', as in
                        //    this.ident
                        exp.e1 = new DotVarExp(exp.loc, (new ThisExp(exp.loc)).expressionSemantic(sc), exp.f, false);
                        goto Lagain;
                    }
                    else if (isNeedThisScope(sc, exp.f))
                    {
                        exp.error("need `this` for `%s` of type `%s`", exp.f.toChars(), exp.f.type.toChars());
                        return setError();
                    }
                }
                exp.e1 = new VarExp(exp.e1.loc, exp.f, false);
                goto Lagain;
            }
            else
            {
                exp.error("function expected before `()`, not `%s` of type `%s`", exp.e1.toChars(), exp.e1.type.toChars());
                return setError();
            }

            const(char)* failMessage;
            Expression[] fargs = exp.arguments ? (*exp.arguments)[] : null;
            if (!tf.callMatch(null, fargs, 0, &failMessage, sc))
            {
                OutBuffer buf;
                buf.writeByte('(');
                argExpTypesToCBuffer(&buf, exp.arguments);
                buf.writeByte(')');
                if (tthis)
                    tthis.modToBuffer(&buf);

                //printf("tf = %s, args = %s\n", tf.deco, (*arguments)[0].type.deco);
                .error(exp.loc, "%s `%s%s` is not callable using argument types `%s`",
                    p, exp.e1.toChars(), parametersTypeToChars(tf.parameterList), buf.peekChars());
                if (failMessage)
                    errorSupplemental(exp.loc, "%s", failMessage);
                return setError();
            }
            // Purity and safety check should run after testing arguments matching
            if (exp.f)
            {
                exp.checkPurity(sc, exp.f);
                exp.checkSafety(sc, exp.f);
                exp.checkNogc(sc, exp.f);
                if (exp.f.checkNestedReference(sc, exp.loc))
                    return setError();
            }
            else if (sc.func && sc.intypeof != 1 && !(sc.flags & (SCOPE.ctfe | SCOPE.debug_)))
            {
                bool err = false;
                if (!tf.purity && sc.func.setImpure())
                {
                    exp.error("`pure` %s `%s` cannot call impure %s `%s`",
                        sc.func.kind(), sc.func.toPrettyChars(), p, exp.e1.toChars());
                    err = true;
                }
                if (!tf.isnogc && sc.func.setGC())
                {
                    exp.error("`@nogc` %s `%s` cannot call non-@nogc %s `%s`",
                        sc.func.kind(), sc.func.toPrettyChars(), p, exp.e1.toChars());
                    err = true;
                }
                if (tf.trust <= TRUST.system && sc.func.setUnsafe())
                {
                    exp.error("`@safe` %s `%s` cannot call `@system` %s `%s`",
                        sc.func.kind(), sc.func.toPrettyChars(), p, exp.e1.toChars());
                    err = true;
                }
                if (err)
                    return setError();
            }

            if (t1.ty == Tpointer)
            {
                Expression e = new PtrExp(exp.loc, exp.e1);
                e.type = tf;
                exp.e1 = e;
            }
            t1 = tf;
        }
        else if (exp.e1.op == EXP.variable)
        {
            // Do overload resolution
            VarExp ve = cast(VarExp)exp.e1;

            exp.f = ve.var.isFuncDeclaration();
            assert(exp.f);
            tiargs = null;

            if (exp.f.overnext)
                exp.f = resolveFuncCall(exp.loc, sc, exp.f, tiargs, null, exp.arguments, FuncResolveFlag.overloadOnly);
            else
            {
                exp.f = exp.f.toAliasFunc();
                TypeFunction tf = cast(TypeFunction)exp.f.type;
                const(char)* failMessage;
                Expression[] fargs = exp.arguments ? (*exp.arguments)[] : null;
                if (!tf.callMatch(null, fargs, 0, &failMessage, sc))
                {
                    OutBuffer buf;
                    buf.writeByte('(');
                    argExpTypesToCBuffer(&buf, exp.arguments);
                    buf.writeByte(')');

                    //printf("tf = %s, args = %s\n", tf.deco, (*arguments)[0].type.deco);
                    .error(exp.loc, "%s `%s%s` is not callable using argument types `%s`",
                        exp.f.kind(), exp.f.toPrettyChars(), parametersTypeToChars(tf.parameterList), buf.peekChars());
                    if (failMessage)
                        errorSupplemental(exp.loc, "%s", failMessage);
                    exp.f = null;
                }
            }
            if (!exp.f || exp.f.errors)
                return setError();

            if (exp.f.needThis())
            {
                // Change the ancestor lambdas to delegate before hasThis(sc) call.
                if (exp.f.checkNestedReference(sc, exp.loc))
                    return setError();

                if (hasThis(sc))
                {
                    // Supply an implicit 'this', as in
                    //    this.ident
                    exp.e1 = new DotVarExp(exp.loc, (new ThisExp(exp.loc)).expressionSemantic(sc), ve.var);
                    // Note: we cannot use f directly, because further overload resolution
                    // through the supplied 'this' may cause different result.
                    goto Lagain;
                }
                else if (isNeedThisScope(sc, exp.f))
                {
                    // At this point it is possible that `exp.f` had an ambiguity error that was
                    // silenced because the previous call to `resolveFuncCall` was done using
                    // `FuncResolveFlag.overloadOnly`. To make sure that a proper error message
                    // is printed, redo the call with `FuncResolveFlag.standard`.
                    //
                    // https://issues.dlang.org/show_bug.cgi?id=22157
                    if (exp.f.overnext)
                        exp.f = resolveFuncCall(exp.loc, sc, exp.f, tiargs, null, exp.arguments, FuncResolveFlag.standard);

                    if (!exp.f || exp.f.errors)
                        return setError();

                    // If no error is printed, it means that `f` is the single matching overload
                    // and it needs `this`.
                    exp.error("need `this` for `%s` of type `%s`", exp.f.toChars(), exp.f.type.toChars());
                    return setError();
                }
            }

            checkFunctionAttributes(exp, sc, exp.f);
            checkAccess(exp.loc, sc, null, exp.f);
            if (exp.f.checkNestedReference(sc, exp.loc))
                return setError();

            ethis = null;
            tthis = null;

            if (ve.hasOverloads)
            {
                exp.e1 = new VarExp(ve.loc, exp.f, false);
                exp.e1.type = exp.f.type;
            }
            t1 = exp.f.type;
        }
        assert(t1.ty == Tfunction);

        Expression argprefix;
        if (!exp.arguments)
            exp.arguments = new Expressions();
        if (functionParameters(exp.loc, sc, cast(TypeFunction)t1, ethis, tthis, exp.arguments, exp.f, &exp.type, &argprefix))
            return setError();

        if (!exp.type)
        {
            exp.e1 = e1org; // https://issues.dlang.org/show_bug.cgi?id=10922
                        // avoid recursive expression printing
            exp.error("forward reference to inferred return type of function call `%s`", exp.toChars());
            return setError();
        }

        if (exp.f && exp.f.tintro)
        {
            Type t = exp.type;
            int offset = 0;
            TypeFunction tf = cast(TypeFunction)exp.f.tintro;
            if (tf.next.isBaseOf(t, &offset) && offset)
            {
                exp.type = tf.next;
                result = Expression.combine(argprefix, exp.castTo(sc, t));
                return;
            }
        }

        // Handle the case of a direct lambda call
        if (exp.f && exp.f.isFuncLiteralDeclaration() && sc.func && !sc.intypeof)
        {
            exp.f.tookAddressOf = 0;
        }

        result = Expression.combine(argprefix, exp);

        if (isSuper)
        {
            auto ad = sc.func ? sc.func.isThis() : null;
            auto cd = ad ? ad.isClassDeclaration() : null;
            if (cd && cd.classKind == ClassKind.cpp && exp.f && !exp.f.fbody)
            {
                // if super is defined in C++, it sets the vtable pointer to the base class
                // so we have to restore it, but still return 'this' from super() call:
                // (auto __vptrTmp = this.__vptr, auto __superTmp = super()), (this.__vptr = __vptrTmp, __superTmp)
                Loc loc = exp.loc;

                auto vptr = new DotIdExp(loc, new ThisExp(loc), Id.__vptr);
                auto vptrTmpDecl = copyToTemp(0, "__vptrTmp", vptr);
                auto declareVptrTmp = new DeclarationExp(loc, vptrTmpDecl);

                auto superTmpDecl = copyToTemp(0, "__superTmp", result);
                auto declareSuperTmp = new DeclarationExp(loc, superTmpDecl);

                auto declareTmps = new CommaExp(loc, declareVptrTmp, declareSuperTmp);

                auto restoreVptr = new AssignExp(loc, vptr.syntaxCopy(), new VarExp(loc, vptrTmpDecl));

                Expression e = new CommaExp(loc, declareTmps, new CommaExp(loc, restoreVptr, new VarExp(loc, superTmpDecl)));
                result = e.expressionSemantic(sc);
            }
        }

        // declare dual-context container
        if (exp.f && exp.f.isThis2 && !sc.intypeof && sc.func)
        {
            // check access to second `this`
            if (AggregateDeclaration ad2 = exp.f.isMember2())
            {
                Expression te = new ThisExp(exp.loc).expressionSemantic(sc);
                if (te.op != EXP.error)
                    te = getRightThis(exp.loc, sc, ad2, te, exp.f);
                if (te.op == EXP.error)
                {
                    exp.error("need `this` of type `%s` to call function `%s`", ad2.toChars(), exp.f.toChars());
                    return setError();
                }
            }
            exp.vthis2 = makeThis2Argument(exp.loc, sc, exp.f);
            Expression de = new DeclarationExp(exp.loc, exp.vthis2);
            result = Expression.combine(de, result);
            result = result.expressionSemantic(sc);
        }
    }

    override void visit(DeclarationExp e)
    {
        if (e.type)
        {
            result = e;
            return;
        }
        static if (LOGSEMANTIC)
        {
            printf("DeclarationExp::semantic() %s\n", e.toChars());
        }

        uint olderrors = global.errors;

        /* This is here to support extern(linkage) declaration,
         * where the extern(linkage) winds up being an AttribDeclaration
         * wrapper.
         */
        Dsymbol s = e.declaration;

        while (1)
        {
            AttribDeclaration ad = s.isAttribDeclaration();
            if (ad)
            {
                if (ad.decl && ad.decl.dim == 1)
                {
                    s = (*ad.decl)[0];
                    continue;
                }
            }
            break;
        }

        VarDeclaration v = s.isVarDeclaration();
        if (v)
        {
            // Do semantic() on initializer first, so:
            //      int a = a;
            // will be illegal.
            e.declaration.dsymbolSemantic(sc);
            s.parent = sc.parent;
        }

        //printf("inserting '%s' %p into sc = %p\n", s.toChars(), s, sc);
        // Insert into both local scope and function scope.
        // Must be unique in both.
        if (s.ident)
        {
            if (!sc.insert(s))
            {
                auto conflict = sc.search(Loc.initial, s.ident, null);
                e.error("declaration `%s` is already defined", s.toPrettyChars());
                errorSupplemental(conflict.loc, "`%s` `%s` is defined here",
                                  conflict.kind(), conflict.toChars());
                return setError();
            }
            else if (sc.func)
            {
                // https://issues.dlang.org/show_bug.cgi?id=11720
                if ((s.isFuncDeclaration() ||
                     s.isAggregateDeclaration() ||
                     s.isEnumDeclaration() ||
                     s.isTemplateDeclaration() ||
                     v
                    ) && !sc.func.localsymtab.insert(s))
                {
                    // Get the previous symbol
                    Dsymbol originalSymbol = sc.func.localsymtab.lookup(s.ident);

                    // Perturb the name mangling so that the symbols can co-exist
                    // instead of colliding
                    s.localNum = cast(ushort)(originalSymbol.localNum + 1);
                    // 65535 should be enough for anyone
                    if (!s.localNum)
                    {
                        e.error("more than 65535 symbols with name `%s` generated", s.ident.toChars());
                        return setError();
                    }

                    // Replace originalSymbol with s, which updates the localCount
                    sc.func.localsymtab.update(s);

                    // The mangling change only works for D mangling
                }
//              else
                {
                    /* https://issues.dlang.org/show_bug.cgi?id=21272
                     * If we are in a foreach body we need to extract the
                     * function containing the foreach
                     */
                    FuncDeclaration fes_enclosing_func;
                    if (sc.func && sc.func.fes)
                        fes_enclosing_func = sc.enclosing.enclosing.func;

                    // Disallow shadowing
                    for (Scope* scx = sc.enclosing; scx && (scx.func == sc.func || (fes_enclosing_func && scx.func == fes_enclosing_func)); scx = scx.enclosing)
                    {
                        Dsymbol s2;
                        if (scx.scopesym && scx.scopesym.symtab && (s2 = scx.scopesym.symtab.lookup(s.ident)) !is null && s != s2)
                        {
                            // allow STC.local symbols to be shadowed
                            // TODO: not really an optimal design
                            auto decl = s2.isDeclaration();
                            if (!decl || !(decl.storage_class & STC.local))
                            {
                                if (sc.func.fes)
                                {
                                    e.deprecation("%s `%s` is shadowing %s `%s`. Rename the `foreach` variable.", s.kind(), s.ident.toChars(), s2.kind(), s2.toPrettyChars());
                                }
                                else
                                {
                                    e.error("%s `%s` is shadowing %s `%s`", s.kind(), s.ident.toChars(), s2.kind(), s2.toPrettyChars());
                                    return setError();
                                }
                            }
                        }
                    }
                }
            }
        }
        if (!s.isVarDeclaration())
        {
            Scope* sc2 = sc;
            if (sc2.stc & (STC.pure_ | STC.nothrow_ | STC.nogc))
                sc2 = sc.push();
            sc2.stc &= ~(STC.pure_ | STC.nothrow_ | STC.nogc);
            e.declaration.dsymbolSemantic(sc2);
            if (sc2 != sc)
                sc2.pop();
            s.parent = sc.parent;
        }
        if (global.errors == olderrors)
        {
            e.declaration.semantic2(sc);
            if (global.errors == olderrors)
            {
                e.declaration.semantic3(sc);
            }
        }
        // todo: error in declaration should be propagated.

        e.type = Type.tvoid;
        result = e;
    }

    override void visit(TypeidExp exp)
    {
        static if (LOGSEMANTIC)
        {
            printf("TypeidExp::semantic() %s\n", exp.toChars());
        }
        Type ta = isType(exp.obj);
        Expression ea = isExpression(exp.obj);
        Dsymbol sa = isDsymbol(exp.obj);
        //printf("ta %p ea %p sa %p\n", ta, ea, sa);

        if (ta)
        {
            dmd.typesem.resolve(ta, exp.loc, sc, ea, ta, sa, true);
        }

        if (ea)
        {
            if (auto sym = getDsymbol(ea))
                ea = symbolToExp(sym, exp.loc, sc, false);
            else
                ea = ea.expressionSemantic(sc);
            ea = resolveProperties(sc, ea);
            ta = ea.type;
            if (ea.op == EXP.type)
                ea = null;
        }

        if (!ta)
        {
            //printf("ta %p ea %p sa %p\n", ta, ea, sa);
            exp.error("no type for `typeid(%s)`", ea ? ea.toChars() : (sa ? sa.toChars() : ""));
            return setError();
        }

        if (global.params.vcomplex)
            ta.checkComplexTransition(exp.loc, sc);

        Expression e;
        auto tb = ta.toBasetype();
        if (ea && tb.ty == Tclass)
        {
            if (tb.toDsymbol(sc).isClassDeclaration().classKind == ClassKind.cpp)
            {
                error(exp.loc, "Runtime type information is not supported for `extern(C++)` classes");
                e = ErrorExp.get();
            }
            else if (!Type.typeinfoclass)
            {
                error(exp.loc, "`object.TypeInfo_Class` could not be found, but is implicitly used");
                e = ErrorExp.get();
            }
            else
            {
                /* Get the dynamic type, which is .classinfo
                */
                ea = ea.expressionSemantic(sc);
                e = new TypeidExp(ea.loc, ea);
                e.type = Type.typeinfoclass.type;
            }
        }
        else if (ta.ty == Terror)
        {
            e = ErrorExp.get();
        }
        else
        {
            // Handle this in the glue layer
            e = new TypeidExp(exp.loc, ta);
            e.type = getTypeInfoType(exp.loc, ta, sc);

            semanticTypeInfo(sc, ta);

            if (ea)
            {
                e = new CommaExp(exp.loc, ea, e); // execute ea
                e = e.expressionSemantic(sc);
            }
        }
        result = e;
    }

    override void visit(TraitsExp e)
    {
        result = semanticTraits(e, sc);
    }

    override void visit(HaltExp e)
    {
        static if (LOGSEMANTIC)
        {
            printf("HaltExp::semantic()\n");
        }
        e.type = Type.tnoreturn;
        result = e;
    }

    override void visit(IsExp e)
    {
        /* is(targ id tok tspec)
         * is(targ id :  tok2)
         * is(targ id == tok2)
         */
        Type tded = null;

        void yes()
        {
            //printf("yes\n");
            if (!e.id)
            {
                result = IntegerExp.createBool(true);
                return;
            }

            Dsymbol s;
            Tuple tup = isTuple(tded);
            if (tup)
                s = new TupleDeclaration(e.loc, e.id, &tup.objects);
            else
                s = new AliasDeclaration(e.loc, e.id, tded);
            s.dsymbolSemantic(sc);

            /* The reason for the !tup is unclear. It fails Phobos unittests if it is not there.
             * More investigation is needed.
             */
            if (!tup && !sc.insert(s))
            {
                auto conflict = sc.search(Loc.initial, s.ident, null);
                e.error("declaration `%s` is already defined", s.toPrettyChars());
                errorSupplemental(conflict.loc, "`%s` `%s` is defined here",
                                  conflict.kind(), conflict.toChars());
            }

            unSpeculative(sc, s);

            result = IntegerExp.createBool(true);
        }
        void no()
        {
            result = IntegerExp.createBool(false);
            //printf("no\n");
        }

        static if (LOGSEMANTIC)
        {
            printf("IsExp::semantic(%s)\n", e.toChars());
        }
        if (e.id && !(sc.flags & SCOPE.condition))
        {
            e.error("can only declare type aliases within `static if` conditionals or `static assert`s");
            return setError();
        }

        if (e.tok2 == TOK.package_ || e.tok2 == TOK.module_) // These is() expressions are special because they can work on modules, not just types.
        {
            const oldErrors = global.startGagging();
            Dsymbol sym = e.targ.toDsymbol(sc);
            global.endGagging(oldErrors);

            if (sym is null)
                return no();
            Package p = resolveIsPackage(sym);
            if (p is null)
                return no();
            if (e.tok2 == TOK.package_ && p.isModule()) // Note that isModule() will return null for package modules because they're not actually instances of Module.
                return no();
            else if(e.tok2 == TOK.module_ && !(p.isModule() || p.isPackageMod()))
                return no();
            tded = e.targ;
            return yes();
        }

        {
            Scope* sc2 = sc.copy(); // keep sc.flags
            sc2.tinst = null;
            sc2.minst = null;
            sc2.flags |= SCOPE.fullinst;
            Type t = e.targ.trySemantic(e.loc, sc2);
            sc2.pop();
            if (!t) // errors, so condition is false
                return no();
            e.targ = t;
        }

        if (e.tok2 != TOK.reserved)
        {
            switch (e.tok2)
            {
            case TOK.struct_:
                if (e.targ.ty != Tstruct)
                    return no();
                if ((cast(TypeStruct)e.targ).sym.isUnionDeclaration())
                    return no();
                tded = e.targ;
                break;

            case TOK.union_:
                if (e.targ.ty != Tstruct)
                    return no();
                if (!(cast(TypeStruct)e.targ).sym.isUnionDeclaration())
                    return no();
                tded = e.targ;
                break;

            case TOK.class_:
                if (e.targ.ty != Tclass)
                    return no();
                if ((cast(TypeClass)e.targ).sym.isInterfaceDeclaration())
                    return no();
                tded = e.targ;
                break;

            case TOK.interface_:
                if (e.targ.ty != Tclass)
                    return no();
                if (!(cast(TypeClass)e.targ).sym.isInterfaceDeclaration())
                    return no();
                tded = e.targ;
                break;

            case TOK.const_:
                if (!e.targ.isConst())
                    return no();
                tded = e.targ;
                break;

            case TOK.immutable_:
                if (!e.targ.isImmutable())
                    return no();
                tded = e.targ;
                break;

            case TOK.shared_:
                if (!e.targ.isShared())
                    return no();
                tded = e.targ;
                break;

            case TOK.inout_:
                if (!e.targ.isWild())
                    return no();
                tded = e.targ;
                break;

            case TOK.super_:
                // If class or interface, get the base class and interfaces
                if (e.targ.ty != Tclass)
                    return no();
                else
                {
                    ClassDeclaration cd = (cast(TypeClass)e.targ).sym;
                    auto args = new Parameters();
                    args.reserve(cd.baseclasses.dim);
                    if (cd.semanticRun < PASS.semanticdone)
                        cd.dsymbolSemantic(null);
                    for (size_t i = 0; i < cd.baseclasses.dim; i++)
                    {
                        BaseClass* b = (*cd.baseclasses)[i];
                        args.push(new Parameter(STC.in_, b.type, null, null, null));
                    }
                    tded = new TypeTuple(args);
                }
                break;

            case TOK.enum_:
                if (e.targ.ty != Tenum)
                    return no();
                if (e.id)
                    tded = (cast(TypeEnum)e.targ).sym.getMemtype(e.loc);
                else
                    tded = e.targ;

                if (tded.ty == Terror)
                    return setError();
                break;

            case TOK.delegate_:
                if (e.targ.ty != Tdelegate)
                    return no();
                tded = (cast(TypeDelegate)e.targ).next; // the underlying function type
                break;

            case TOK.function_:
            case TOK.parameters:
                {
                    if (e.targ.ty != Tfunction)
                        return no();
                    tded = e.targ;

                    /* Generate tuple from function parameter types.
                     */
                    assert(tded.ty == Tfunction);
                    auto tdedf = tded.isTypeFunction();
                    auto args = new Parameters();
                    foreach (i, arg; tdedf.parameterList)
                    {
                        assert(arg && arg.type);
                        /* If one of the default arguments was an error,
                           don't return an invalid tuple
                         */
                        if (e.tok2 == TOK.parameters && arg.defaultArg && arg.defaultArg.op == EXP.error)
                            return setError();
                        args.push(new Parameter(arg.storageClass, arg.type, (e.tok2 == TOK.parameters) ? arg.ident : null, (e.tok2 == TOK.parameters) ? arg.defaultArg : null, arg.userAttribDecl));
                    }
                    tded = new TypeTuple(args);
                    break;
                }
            case TOK.return_:
                /* Get the 'return type' for the function,
                 * delegate, or pointer to function.
                 */
                if (auto tf = e.targ.isFunction_Delegate_PtrToFunction())
                    tded = tf.next;
                else
                    return no();
                break;

            case TOK.argumentTypes:
                /* Generate a type tuple of the equivalent types used to determine if a
                 * function argument of this type can be passed in registers.
                 * The results of this are highly platform dependent, and intended
                 * primarly for use in implementing va_arg().
                 */
                tded = target.toArgTypes(e.targ);
                if (!tded)
                    return no();
                // not valid for a parameter
                break;

            case TOK.vector:
                if (e.targ.ty != Tvector)
                    return no();
                tded = (cast(TypeVector)e.targ).basetype;
                break;

            default:
                assert(0);
            }

            // https://issues.dlang.org/show_bug.cgi?id=18753
            if (tded)
                return yes();
            return no();
        }
        else if (e.tspec && !e.id && !(e.parameters && e.parameters.dim))
        {
            /* Evaluate to true if targ matches tspec
             * is(targ == tspec)
             * is(targ : tspec)
             */
            e.tspec = e.tspec.typeSemantic(e.loc, sc);
            //printf("targ  = %s, %s\n", e.targ.toChars(), e.targ.deco);
            //printf("tspec = %s, %s\n", e.tspec.toChars(), e.tspec.deco);

            if (e.tok == TOK.colon)
            {
                // current scope is itself deprecated, or deprecations are not errors
                const bool deprecationAllowed = sc.isDeprecated
                    || global.params.useDeprecated != DiagnosticReporting.error;
                const bool preventAliasThis = e.targ.hasDeprecatedAliasThis && !deprecationAllowed;

                // baseClass might not be set if either targ or tspec is forward referenced.
                if (auto tc = e.targ.isTypeClass())
                    tc.sym.dsymbolSemantic(null);
                if (auto tc = e.tspec.isTypeClass())
                    tc.sym.dsymbolSemantic(null);

                if (preventAliasThis && e.targ.ty == Tstruct)
                {
                    if ((cast(TypeStruct) e.targ).implicitConvToWithoutAliasThis(e.tspec))
                        return yes();
                    else
                        return no();
                }
                else if (preventAliasThis && e.targ.ty == Tclass)
                {
                    if ((cast(TypeClass) e.targ).implicitConvToWithoutAliasThis(e.tspec))
                        return yes();
                    else
                        return no();
                }
                else if (e.targ.implicitConvTo(e.tspec))
                    return yes();
                else
                    return no();
            }
            else /* == */
            {
                if (e.targ.equals(e.tspec))
                    return yes();
                else
                    return no();
            }
        }
        else if (e.tspec)
        {
            /* Evaluate to true if targ matches tspec.
             * If true, declare id as an alias for the specialized type.
             * is(targ == tspec, tpl)
             * is(targ : tspec, tpl)
             * is(targ id == tspec)
             * is(targ id : tspec)
             * is(targ id == tspec, tpl)
             * is(targ id : tspec, tpl)
             */
            Identifier tid = e.id ? e.id : Identifier.generateId("__isexp_id");
            e.parameters.insert(0, new TemplateTypeParameter(e.loc, tid, null, null));

            Objects dedtypes = Objects(e.parameters.dim);
            dedtypes.zero();

            MATCH m = deduceType(e.targ, sc, e.tspec, e.parameters, &dedtypes, null, 0, e.tok == TOK.equal);
            //printf("targ: %s\n", targ.toChars());
            //printf("tspec: %s\n", tspec.toChars());
            if (m == MATCH.nomatch || (m != MATCH.exact && e.tok == TOK.equal))
            {
                return no();
            }
            else
            {
                tded = cast(Type)dedtypes[0];
                if (!tded)
                    tded = e.targ;
                Objects tiargs = Objects(1);
                tiargs[0] = e.targ;

                /* Declare trailing parameters
                 */
                for (size_t i = 1; i < e.parameters.dim; i++)
                {
                    TemplateParameter tp = (*e.parameters)[i];
                    Declaration s = null;

                    m = tp.matchArg(e.loc, sc, &tiargs, i, e.parameters, &dedtypes, &s);
                    if (m == MATCH.nomatch)
                        return no();
                    s.dsymbolSemantic(sc);
                    if (!sc.insert(s))
                    {
                        auto conflict = sc.search(Loc.initial, s.ident, null);
                        e.error("declaration `%s` is already defined", s.toPrettyChars());
                        errorSupplemental(conflict.loc, "`%s` `%s` is defined here",
                                          conflict.kind(), conflict.toChars());
                    }

                    unSpeculative(sc, s);
                }
                return yes();
            }
        }
        else if (e.id)
        {
            /* Declare id as an alias for type targ. Evaluate to true
             * is(targ id)
             */
            tded = e.targ;
        }
        return yes();
    }

    override void visit(BinAssignExp exp)
    {
        if (exp.type)
        {
            result = exp;
            return;
        }

        Expression e = exp.op_overload(sc);
        if (e)
        {
            result = e;
            return;
        }

        if (exp.e1.op == EXP.arrayLength)
        {
            // arr.length op= e2;
            e = rewriteOpAssign(exp);
            e = e.expressionSemantic(sc);
            result = e;
            return;
        }
        if (exp.e1.op == EXP.slice || exp.e1.type.ty == Tarray || exp.e1.type.ty == Tsarray)
        {
            if (checkNonAssignmentArrayOp(exp.e1))
                return setError();

            if (exp.e1.op == EXP.slice)
                (cast(SliceExp)exp.e1).arrayop = true;

            // T[] op= ...
            if (exp.e2.implicitConvTo(exp.e1.type.nextOf()))
            {
                // T[] op= T
                exp.e2 = exp.e2.castTo(sc, exp.e1.type.nextOf());
            }
            else if (Expression ex = typeCombine(exp, sc))
            {
                result = ex;
                return;
            }
            exp.type = exp.e1.type;
            result = arrayOp(exp, sc);
            return;
        }

        exp.e1 = exp.e1.expressionSemantic(sc);
        exp.e1 = exp.e1.modifiableLvalue(sc, exp.e1);
        exp.e1 = exp.e1.optimize(WANTvalue, /*keepLvalue*/ true);
        exp.type = exp.e1.type;

        if (auto ad = isAggregate(exp.e1.type))
        {
            if (const s = search_function(ad, Id.opOpAssign))
            {
                error(exp.loc, "none of the `opOpAssign` overloads of `%s` are callable for `%s` of type `%s`", ad.toChars(), exp.e1.toChars(), exp.e1.type.toChars());
                return setError();
            }
        }
        if (exp.e1.checkScalar() ||
            exp.e1.checkReadModifyWrite(exp.op, exp.e2) ||
            exp.e1.checkSharedAccess(sc))
            return setError();

        int arith = (exp.op == EXP.addAssign || exp.op == EXP.minAssign || exp.op == EXP.mulAssign || exp.op == EXP.divAssign || exp.op == EXP.modAssign || exp.op == EXP.powAssign);
        int bitwise = (exp.op == EXP.andAssign || exp.op == EXP.orAssign || exp.op == EXP.xorAssign);
        int shift = (exp.op == EXP.leftShiftAssign || exp.op == EXP.rightShiftAssign || exp.op == EXP.unsignedRightShiftAssign);

        if (bitwise && exp.type.toBasetype().ty == Tbool)
            exp.e2 = exp.e2.implicitCastTo(sc, exp.type);
        else if (exp.checkNoBool())
            return setError();

        if ((exp.op == EXP.addAssign || exp.op == EXP.minAssign) && exp.e1.type.toBasetype().ty == Tpointer && exp.e2.type.toBasetype().isintegral())
        {
            result = scaleFactor(exp, sc);
            return;
        }

        if (Expression ex = typeCombine(exp, sc))
        {
            result = ex;
            return;
        }

        if (arith && (exp.checkArithmeticBin() || exp.checkSharedAccessBin(sc)))
            return setError();
        if ((bitwise || shift) && (exp.checkIntegralBin() || exp.checkSharedAccessBin(sc)))
            return setError();

        if (shift)
        {
            if (exp.e2.type.toBasetype().ty != Tvector)
                exp.e2 = exp.e2.castTo(sc, Type.tshiftcnt);
        }

        if (!target.isVectorOpSupported(exp.type.toBasetype(), exp.op, exp.e2.type.toBasetype()))
        {
            result = exp.incompatibleTypes();
            return;
        }

        if (exp.e1.op == EXP.error || exp.e2.op == EXP.error)
            return setError();

        e = exp.checkOpAssignTypes(sc);
        if (e.op == EXP.error)
        {
            result = e;
            return;
        }

        assert(e.op == EXP.assign || e == exp);
        result = (cast(BinExp)e).reorderSettingAAElem(sc);
    }

    private Expression compileIt(MixinExp exp)
    {
        OutBuffer buf;
        if (expressionsToString(buf, sc, exp.exps))
            return null;

        uint errors = global.errors;
        const len = buf.length;
        const str = buf.extractChars()[0 .. len];
        scope p = new Parser!ASTCodegen(exp.loc, sc._module, str, false);
        p.nextToken();
        //printf("p.loc.linnum = %d\n", p.loc.linnum);

        Expression e = p.parseExpression();
        if (global.errors != errors)
            return null;

        if (p.token.value != TOK.endOfFile)
        {
            exp.error("incomplete mixin expression `%s`", str.ptr);
            return null;
        }
        return e;
    }

    override void visit(MixinExp exp)
    {
        /* https://dlang.org/spec/expression.html#mixin_expressions
         */

        static if (LOGSEMANTIC)
        {
            printf("MixinExp::semantic('%s')\n", exp.toChars());
        }

        auto e = compileIt(exp);
        if (!e)
            return setError();
        result = e.expressionSemantic(sc);
    }

    override void visit(ImportExp e)
    {
        static if (LOGSEMANTIC)
        {
            printf("ImportExp::semantic('%s')\n", e.toChars());
        }

        auto se = semanticString(sc, e.e1, "file name argument");
        if (!se)
            return setError();
        se = se.toUTF8(sc);

        auto namez = se.toStringz().ptr;
        if (!global.filePath)
        {
            e.error("need `-J` switch to import text file `%s`", namez);
            return setError();
        }

        /* Be wary of CWE-22: Improper Limitation of a Pathname to a Restricted Directory
         * ('Path Traversal') attacks.
         * https://cwe.mitre.org/data/definitions/22.html
         */

        if (FileName.absolute(namez))
        {
            e.error("absolute path is not allowed in import expression: `%s`", se.toChars());
            return setError();
        }

        auto idxReserved = FileName.findReservedChar(namez);
        if (idxReserved != size_t.max)
        {
            e.error("`%s` is  not a valid filename on this platform", se.toChars());
            e.errorSupplemental("Character `'%c'` is reserved and cannot be used", namez[idxReserved]);
            return setError();
        }

        if (FileName.refersToParentDir(namez))
        {
            e.error("path refers to parent (`..`) directory: `%s`", se.toChars());
            return setError();
        }

        auto name = FileName.searchPath(global.filePath, namez, false);
        if (!name)
        {
            e.error("file `%s` cannot be found or not in a path specified with `-J`", se.toChars());
            e.errorSupplemental("Path(s) searched (as provided by `-J`):");
            foreach (idx, path; *global.filePath)
            {
                const attr = FileName.exists(path);
                const(char)* err = attr == 2 ? "" :
                    (attr == 1 ? " (not a directory)" : " (path not found)");
                e.errorSupplemental("[%llu]: `%s`%s", cast(ulong)idx, path, err);
            }
            return setError();
        }

        sc._module.contentImportedFiles.push(name);
        if (global.params.verbose)
        {
            const slice = se.peekString();
            message("file      %.*s\t(%s)", cast(int)slice.length, slice.ptr, name);
        }
        if (global.params.moduleDeps !is null)
        {
            OutBuffer* ob = global.params.moduleDeps;
            Module imod = sc._module;

            if (!global.params.moduleDepsFile)
                ob.writestring("depsFile ");
            ob.writestring(imod.toPrettyChars());
            ob.writestring(" (");
            escapePath(ob, imod.srcfile.toChars());
            ob.writestring(") : ");
            if (global.params.moduleDepsFile)
                ob.writestring("string : ");
            ob.write(se.peekString());
            ob.writestring(" (");
            escapePath(ob, name);
            ob.writestring(")");
            ob.writenl();
        }
        if (global.params.emitMakeDeps)
        {
            global.params.makeDeps.push(name);
        }

        {
            auto fileName = FileName(name.toDString);
            if (auto fmResult = FileManager.fileManager.lookup(fileName))
            {
                se = new StringExp(e.loc, fmResult.data);
            }
            else
            {
                auto readResult = File.read(name);
                if (!readResult.success)
                {
                    e.error("cannot read file `%s`", name);
                    return setError();
                }
                else
                {
                    // take ownership of buffer (probably leaking)
                    auto data = readResult.extractSlice();
                    se = new StringExp(e.loc, data);

                    FileBuffer* fileBuffer = FileBuffer.create();
                    fileBuffer.data = data;
                    FileManager.fileManager.add(fileName, fileBuffer);
                }
            }
        }
        result = se.expressionSemantic(sc);
    }

    override void visit(AssertExp exp)
    {
        // https://dlang.org/spec/expression.html#assert_expressions
        static if (LOGSEMANTIC)
        {
            printf("AssertExp::semantic('%s')\n", exp.toChars());
        }

        const generateMsg = !exp.msg && global.params.checkAction == CHECKACTION.context && global.params.useAssert == CHECKENABLE.on;
        Expression temporariesPrefix;

        if (generateMsg)
        // no message - use assert expression as msg
        {
            if (!verifyHookExist(exp.loc, *sc, Id._d_assert_fail, "generating assert messages"))
                return setError();

            /*
            {
              auto a = e1, b = e2;
              assert(a == b, _d_assert_fail!"=="(a, b));
            }()
            */

            /*
            Stores the result of an operand expression into a temporary
            if necessary, e.g. if it is an impure fuction call containing side
            effects as in https://issues.dlang.org/show_bug.cgi?id=20114

            Params:
                op = an expression which may require a temporary (added to
                     `temporariesPrefix`: `auto tmp = op`) and will be replaced
                     by `tmp` if necessary

            Returns: (possibly replaced) `op`
            */
            Expression maybePromoteToTmp(ref Expression op)
            {
                // https://issues.dlang.org/show_bug.cgi?id=20989
                // Flag that _d_assert_fail will never dereference `array.ptr` to avoid safety
                // errors for `assert(!array.ptr)` => `_d_assert_fail!"!"(array.ptr)`
                {
                    auto die = op.isDotIdExp();
                    if (die && die.ident == Id.ptr)
                        die.noderef = true;
                }

                op = op.expressionSemantic(sc);
                op = resolveProperties(sc, op);

                // Detect assert's using static operator overloads (e.g. `"var" in environment`)
                if (auto te = op.isTypeExp())
                {
                    // Replace the TypeExp with it's textual representation
                    // Including "..." in the error message isn't quite right but
                    // proper solutions require more drastic changes, e.g. directly
                    // using miniFormat and combine instead of calling _d_assert_fail
                    auto name = new StringExp(te.loc, te.toString());
                    return name.expressionSemantic(sc);
                }

                // Create a temporary for expressions with side effects
                // Defensively assume that function calls may have side effects even
                // though it's not detected by hasSideEffect (e.g. `debug puts("Hello")` )
                // Rewriting CallExp's also avoids some issues with the inliner/debug generation
                if (op.hasSideEffect(true))
                {
                    // Don't create an invalid temporary for void-expressions
                    // Further semantic will issue an appropriate error
                    if (op.type.ty == Tvoid)
                        return op;

                    // https://issues.dlang.org/show_bug.cgi?id=21590
                    // Don't create unnecessary temporaries and detect `assert(a = b)`
                    if (op.isAssignExp() || op.isBinAssignExp())
                    {
                        auto left = (cast(BinExp) op).e1;

                        // Find leftmost expression to handle other rewrites,
                        // e.g. --(++a) => a += 1 -= 1
                        while (left.isAssignExp() || left.isBinAssignExp())
                            left = (cast(BinExp) left).e1;

                        // Only use the assignee if it's a variable and skip
                        // other lvalues (e.g. ref's returned by functions)
                        if (left.isVarExp())
                            return left;

                        // Sanity check that `op` can be converted to boolean
                        // But don't raise errors for assignments enclosed in another expression
                        if (op is exp.e1)
                            op.toBoolean(sc);
                    }

                    // Tuples with side-effects already receive a temporary during semantic
                    if (op.type.isTypeTuple())
                    {
                        auto te = op.isTupleExp();
                        assert(te);

                        // Create a new tuple without the associated temporary
                        auto res = new TupleExp(op.loc, te.exps);
                        return res.expressionSemantic(sc);
                    }

                    const stc = op.isLvalue() ? STC.ref_ : 0;
                    auto tmp = copyToTemp(stc, "__assertOp", op);
                    tmp.dsymbolSemantic(sc);

                    auto decl = new DeclarationExp(op.loc, tmp);
                    temporariesPrefix = Expression.combine(temporariesPrefix, decl);

                    op = new VarExp(op.loc, tmp);
                    op = op.expressionSemantic(sc);
                }
                return op;
            }

            // if the assert condition is a mixin expression, try to compile it
            if (auto ce = exp.e1.isMixinExp())
            {
                if (auto e1 = compileIt(ce))
                    exp.e1 = e1;
            }

            Expressions* es;
            Objects* tiargs;
            Loc loc = exp.e1.loc;

            const op = exp.e1.op;
            bool isEqualsCallExpression;
            if (op == EXP.call)
            {
                const callExp = cast(CallExp) exp.e1;

                // https://issues.dlang.org/show_bug.cgi?id=20331
                // callExp.f may be null if the assert contains a call to
                // a function pointer or literal
                if (const callExpFunc = callExp.f)
                {
                    const callExpIdent = callExpFunc.ident;
                    isEqualsCallExpression = callExpIdent == Id.__equals ||
                                             callExpIdent == Id.eq;
                }
            }
            if (op == EXP.equal || op == EXP.notEqual ||
                op == EXP.lessThan || op == EXP.greaterThan ||
                op == EXP.lessOrEqual || op == EXP.greaterOrEqual ||
                op == EXP.identity || op == EXP.notIdentity ||
                op == EXP.in_ ||
                isEqualsCallExpression)
            {
                es = new Expressions(3);
                tiargs = new Objects(1);

                if (isEqualsCallExpression)
                {
                    auto callExp = cast(CallExp) exp.e1;
                    auto args = callExp.arguments;

                    // structs with opEquals get rewritten to a DotVarExp:
                    // a.opEquals(b)
                    // https://issues.dlang.org/show_bug.cgi?id=20100
                    if (args.length == 1)
                    {
                        auto dv = callExp.e1.isDotVarExp();
                        assert(dv);

                        // runtime args
                        (*es)[1] = maybePromoteToTmp(dv.e1);
                        (*es)[2] = maybePromoteToTmp((*args)[0]);
                    }
                    else
                    {
                        // runtime args
                        (*es)[1] = maybePromoteToTmp((*args)[0]);
                        (*es)[2] = maybePromoteToTmp((*args)[1]);
                    }
                }
                else
                {
                    auto binExp = cast(EqualExp) exp.e1;

                    // runtime args
                    (*es)[1] = maybePromoteToTmp(binExp.e1);
                    (*es)[2] = maybePromoteToTmp(binExp.e2);
                }

                // template args
                Expression comp = new StringExp(loc, isEqualsCallExpression ? "==" : EXPtoString(exp.e1.op));
                comp = comp.expressionSemantic(sc);
                (*es)[0] = comp;
                (*tiargs)[0] = (*es)[1].type;
            }

            // Format exp.e1 before any additional boolean conversion
            // Ignore &&/|| because "assert(...) failed" is more informative than "false != true"
            else if (op != EXP.andAnd && op != EXP.orOr)
            {
                es = new Expressions(2);
                tiargs = new Objects(1);

                if (auto ne = exp.e1.isNotExp())
                {
                    // Fetch the (potential non-bool) expression and fold
                    // (n) negations into (n % 2) negations, e.g. !!a => a
                    for (bool neg = true; ; neg = !neg)
                    {
                        if (auto ne2 = ne.e1.isNotExp())
                            ne = ne2;
                        else
                        {
                            (*es)[0] = new StringExp(loc, neg ? "!" : "");
                            (*es)[1] = maybePromoteToTmp(ne.e1);
                            break;
                        }
                    }
                }
                else
                {   // Simply format exp.e1
                    (*es)[0] = new StringExp(loc, "");
                    (*es)[1] = maybePromoteToTmp(exp.e1);
                }

                (*tiargs)[0] = (*es)[1].type;

                // Passing __ctfe to auto ref infers ref and aborts compilation:
                // "cannot modify compiler-generated variable __ctfe"
                auto ve = (*es)[1].isVarExp();
                if (ve && ve.var.ident == Id.ctfe)
                {
                    exp.msg = new StringExp(loc, "assert(__ctfe) failed!");
                    goto LSkip;
                }
            }
            else
            {
                OutBuffer buf;
                buf.printf("%s failed", exp.toChars());
                exp.msg = new StringExp(Loc.initial, buf.extractSlice());
                goto LSkip;
            }

            Expression __assertFail = new IdentifierExp(exp.loc, Id.empty);
            auto assertFail = new DotIdExp(loc, __assertFail, Id.object);

            auto dt = new DotTemplateInstanceExp(loc, assertFail, Id._d_assert_fail, tiargs);
            auto ec = CallExp.create(loc, dt, es);
            exp.msg = ec;
        }

        LSkip:
        if (Expression ex = unaSemantic(exp, sc))
        {
            result = ex;
            return;
        }

        exp.e1 = resolveProperties(sc, exp.e1);
        // BUG: see if we can do compile time elimination of the Assert
        exp.e1 = exp.e1.optimize(WANTvalue);
        exp.e1 = exp.e1.toBoolean(sc);

        if (exp.e1.op == EXP.error)
        {
            result = exp.e1;
            return;
        }

        if (exp.msg)
        {
            exp.msg = expressionSemantic(exp.msg, sc);
            exp.msg = resolveProperties(sc, exp.msg);
            exp.msg = exp.msg.implicitCastTo(sc, Type.tchar.constOf().arrayOf());
            exp.msg = exp.msg.optimize(WANTvalue);
            checkParamArgumentEscape(sc, null, null, exp.msg, true, false);
        }

        if (exp.msg && exp.msg.op == EXP.error)
        {
            result = exp.msg;
            return;
        }

        auto f1 = checkNonAssignmentArrayOp(exp.e1);
        auto f2 = exp.msg && checkNonAssignmentArrayOp(exp.msg);
        if (f1 || f2)
            return setError();

        if (exp.e1.toBool().hasValue(false))
        {
            /* This is an `assert(0)` which means halt program execution
             */
            FuncDeclaration fd = sc.parent.isFuncDeclaration();
            if (fd)
                fd.hasReturnExp |= 4;
            sc.ctorflow.orCSX(CSX.halt);

            if (global.params.useAssert == CHECKENABLE.off)
            {
                Expression e = new HaltExp(exp.loc);
                e = e.expressionSemantic(sc);
                result = e;
                return;
            }

            // Only override the type when it isn't already some flavour of noreturn,
            // e.g. when this assert was generated by defaultInitLiteral
            if (!exp.type || !exp.type.isTypeNoreturn())
                exp.type = Type.tnoreturn;
        }
        else
            exp.type = Type.tvoid;

        result = !temporariesPrefix
            ? exp
            : Expression.combine(temporariesPrefix, exp).expressionSemantic(sc);
    }

    override void visit(DotIdExp exp)
    {
        static if (LOGSEMANTIC)
        {
            printf("DotIdExp::semantic(this = %p, '%s')\n", exp, exp.toChars());
            //printf("e1.op = %d, '%s'\n", e1.op, Token::toChars(e1.op));
        }

        if (sc.flags & SCOPE.Cfile)
        {
            /* See if need to rewrite the AST because of cast/call ambiguity
             */
            if (auto e = castCallAmbiguity(exp, sc))
            {
                result = expressionSemantic(e, sc);
                return;
            }
        }

        if (exp.arrow) // ImportC only
            exp.e1 = exp.e1.expressionSemantic(sc).arrayFuncConv(sc);

        if (sc.flags & SCOPE.Cfile)
        {
            if (exp.ident == Id.__xalignof && exp.e1.isTypeExp())
            {
                // C11 6.5.3 says _Alignof only applies to types
                Expression e;
                Type t;
                Dsymbol s;
                dmd.typesem.resolve(exp.e1.type, exp.e1.loc, sc, e, t, s, true);
                if (e)
                {
                    exp.e1.error("argument to `_Alignof` must be a type");
                    return setError();
                }
                else if (t)
                {
                    result = new IntegerExp(exp.loc, t.alignsize, Type.tsize_t);
                }
                else if (s)
                {
                    exp.e1.error("argument to `_Alignof` must be a type");
                    return setError();
                }
                else
                    assert(0);
                return;
            }
        }

        if (sc.flags & SCOPE.Cfile && exp.ident != Id.__sizeof)
        {
            result = fieldLookup(exp.e1, sc, exp.ident);
            return;
        }

        Expression e = exp.semanticY(sc, 1);

        if (e && isDotOpDispatch(e))
        {
            auto ode = e;
            uint errors = global.startGagging();
            e = resolvePropertiesX(sc, e);
            // Any error or if 'e' is not resolved, go to UFCS
            if (global.endGagging(errors) || e is ode)
                e = null; /* fall down to UFCS */
            else
            {
                result = e;
                return;
            }
        }
        if (!e) // if failed to find the property
        {
            /* If ident is not a valid property, rewrite:
             *   e1.ident
             * as:
             *   .ident(e1)
             */
            e = resolveUFCSProperties(sc, exp);
        }
        result = e;
    }

    override void visit(DotTemplateExp e)
    {
        if (e.type)
        {
            result = e;
            return;
        }
        if (Expression ex = unaSemantic(e, sc))
        {
            result = ex;
            return;
        }
        // 'void' like TemplateExp
        e.type = Type.tvoid;
        result = e;
    }

    override void visit(DotVarExp exp)
    {
        static if (LOGSEMANTIC)
        {
            printf("DotVarExp::semantic('%s')\n", exp.toChars());
        }
        if (exp.type)
        {
            result = exp;
            return;
        }

        exp.var = exp.var.toAlias().isDeclaration();

        exp.e1 = exp.e1.expressionSemantic(sc);

        if (auto tup = exp.var.isTupleDeclaration())
        {
            /* Replace:
             *  e1.tuple(a, b, c)
             * with:
             *  tuple(e1.a, e1.b, e1.c)
             */
            Expression e0;
            Expression ev = sc.func ? extractSideEffect(sc, "__tup", e0, exp.e1) : exp.e1;

            auto exps = new Expressions();
            exps.reserve(tup.objects.dim);
            for (size_t i = 0; i < tup.objects.dim; i++)
            {
                RootObject o = (*tup.objects)[i];
                Expression e;
                Declaration var;
                if (o.dyncast() == DYNCAST.expression)
                {
                    e = cast(Expression)o;
                    if (auto se = e.isDsymbolExp())
                        var = se.s.isDeclaration();
                    else if (auto ve = e.isVarExp())
                        if (!ve.var.isFuncDeclaration())
                            // Exempt functions for backwards compatibility reasons.
                            // See: https://issues.dlang.org/show_bug.cgi?id=20470#c1
                            var = ve.var;
                }
                else if (o.dyncast() == DYNCAST.dsymbol)
                {
                    Dsymbol s = cast(Dsymbol) o;
                    Declaration d = s.isDeclaration();
                    if (!d || d.isFuncDeclaration())
                        // Exempt functions for backwards compatibility reasons.
                        // See: https://issues.dlang.org/show_bug.cgi?id=20470#c1
                        e = new DsymbolExp(exp.loc, s);
                    else
                        var = d;
                }
                else if (o.dyncast() == DYNCAST.type)
                {
                    e = new TypeExp(exp.loc, cast(Type)o);
                }
                else
                {
                    exp.error("`%s` is not an expression", o.toChars());
                    return setError();
                }
                if (var)
                    e = new DotVarExp(exp.loc, ev, var);
                exps.push(e);
            }

            Expression e = new TupleExp(exp.loc, e0, exps);
            e = e.expressionSemantic(sc);
            result = e;
            return;
        }

        exp.e1 = exp.e1.addDtorHook(sc);

        Type t1 = exp.e1.type;

        if (FuncDeclaration fd = exp.var.isFuncDeclaration())
        {
            // for functions, do checks after overload resolution
            if (!fd.functionSemantic())
                return setError();

            /* https://issues.dlang.org/show_bug.cgi?id=13843
             * If fd obviously has no overloads, we should
             * normalize AST, and it will give a chance to wrap fd with FuncExp.
             */
            if ((fd.isNested() && !fd.isThis()) || fd.isFuncLiteralDeclaration())
            {
                // (e1, fd)
                auto e = symbolToExp(fd, exp.loc, sc, false);
                result = Expression.combine(exp.e1, e);
                return;
            }

            exp.type = fd.type;
            assert(exp.type);
        }
        else if (OverDeclaration od = exp.var.isOverDeclaration())
        {
            exp.type = Type.tvoid; // ambiguous type?
        }
        else
        {
            exp.type = exp.var.type;
            if (!exp.type && global.errors) // var is goofed up, just return error.
                return setError();
            assert(exp.type);

            if (t1.ty == Tpointer)
                t1 = t1.nextOf();

            exp.type = exp.type.addMod(t1.mod);

            Dsymbol vparent = exp.var.toParent();
            AggregateDeclaration ad = vparent ? vparent.isAggregateDeclaration() : null;
            if (Expression e1x = getRightThis(exp.loc, sc, ad, exp.e1, exp.var, 1))
                exp.e1 = e1x;
            else
            {
                /* Later checkRightThis will report correct error for invalid field variable access.
                 */
                Expression e = new VarExp(exp.loc, exp.var);
                e = e.expressionSemantic(sc);
                result = e;
                return;
            }
            checkAccess(exp.loc, sc, exp.e1, exp.var);

            VarDeclaration v = exp.var.isVarDeclaration();
            if (v && (v.isDataseg() || (v.storage_class & STC.manifest)))
            {
                Expression e = expandVar(WANTvalue, v);
                if (e)
                {
                    result = e;
                    return;
                }
            }

            if (v && (v.isDataseg() || // fix https://issues.dlang.org/show_bug.cgi?id=8238
                      (!v.needThis() && v.semanticRun > PASS.init)))  // fix https://issues.dlang.org/show_bug.cgi?id=17258
            {
                // (e1, v)
                checkAccess(exp.loc, sc, exp.e1, v);
                Expression e = new VarExp(exp.loc, v);
                e = new CommaExp(exp.loc, exp.e1, e);
                e = e.expressionSemantic(sc);
                result = e;
                return;
            }
        }
        //printf("-DotVarExp::semantic('%s')\n", toChars());
        result = exp;
    }

    override void visit(DotTemplateInstanceExp exp)
    {
        static if (LOGSEMANTIC)
        {
            printf("DotTemplateInstanceExp::semantic('%s')\n", exp.toChars());
        }
        if (exp.type)
        {
            result = exp;
            return;
        }
        // Indicate we need to resolve by UFCS.
        Expression e = exp.semanticY(sc, 1);
        if (!e)
            e = resolveUFCSProperties(sc, exp);
        if (e is exp)
            e.type = Type.tvoid; // Unresolved type, because it needs inference
        result = e;
    }

    override void visit(DelegateExp e)
    {
        static if (LOGSEMANTIC)
        {
            printf("DelegateExp::semantic('%s')\n", e.toChars());
        }
        if (e.type)
        {
            result = e;
            return;
        }

        e.e1 = e.e1.expressionSemantic(sc);

        e.type = new TypeDelegate(e.func.type.isTypeFunction());
        e.type = e.type.typeSemantic(e.loc, sc);

        FuncDeclaration f = e.func.toAliasFunc();
        AggregateDeclaration ad = f.toParentLocal().isAggregateDeclaration();
        if (f.needThis())
            e.e1 = getRightThis(e.loc, sc, ad, e.e1, f);
        if (e.e1.op == EXP.error)
            return setError();

        /* A delegate takes the address of e.e1 in order to set the .ptr field
         * https://issues.dlang.org/show_bug.cgi?id=18575
         */
        if (global.params.useDIP1000 == FeatureState.enabled && e.e1.type.toBasetype().ty == Tstruct)
        {
            if (auto v = expToVariable(e.e1))
            {
                if (!checkAddressVar(sc, e.e1, v))
                    return setError();
            }
        }

        if (f.type.ty == Tfunction)
        {
            TypeFunction tf = cast(TypeFunction)f.type;
            if (!MODmethodConv(e.e1.type.mod, f.type.mod))
            {
                OutBuffer thisBuf, funcBuf;
                MODMatchToBuffer(&thisBuf, e.e1.type.mod, tf.mod);
                MODMatchToBuffer(&funcBuf, tf.mod, e.e1.type.mod);
                e.error("%smethod `%s` is not callable using a %s`%s`",
                    funcBuf.peekChars(), f.toPrettyChars(), thisBuf.peekChars(), e.e1.toChars());
                return setError();
            }
        }
        if (ad && ad.isClassDeclaration() && ad.type != e.e1.type)
        {
            // A downcast is required for interfaces
            // https://issues.dlang.org/show_bug.cgi?id=3706
            e.e1 = new CastExp(e.loc, e.e1, ad.type);
            e.e1 = e.e1.expressionSemantic(sc);
        }
        result = e;
        // declare dual-context container
        if (f.isThis2 && !sc.intypeof && sc.func)
        {
            // check access to second `this`
            if (AggregateDeclaration ad2 = f.isMember2())
            {
                Expression te = new ThisExp(e.loc).expressionSemantic(sc);
                if (te.op != EXP.error)
                    te = getRightThis(e.loc, sc, ad2, te, f);
                if (te.op == EXP.error)
                {
                    e.error("need `this` of type `%s` to make delegate from function `%s`", ad2.toChars(), f.toChars());
                    return setError();
                }
            }
            VarDeclaration vthis2 = makeThis2Argument(e.loc, sc, f);
            e.vthis2 = vthis2;
            Expression de = new DeclarationExp(e.loc, vthis2);
            result = Expression.combine(de, result);
            result = result.expressionSemantic(sc);
        }
    }

    override void visit(DotTypeExp exp)
    {
        static if (LOGSEMANTIC)
        {
            printf("DotTypeExp::semantic('%s')\n", exp.toChars());
        }
        if (exp.type)
        {
            result = exp;
            return;
        }

        if (auto e = unaSemantic(exp, sc))
        {
            result = e;
            return;
        }

        exp.type = exp.sym.getType().addMod(exp.e1.type.mod);
        result = exp;
    }

    override void visit(AddrExp exp)
    {
        static if (LOGSEMANTIC)
        {
            printf("AddrExp::semantic('%s')\n", exp.toChars());
        }
        if (exp.type)
        {
            result = exp;
            return;
        }

        if (Expression ex = unaSemantic(exp, sc))
        {
            result = ex;
            return;
        }

        if (sc.flags & SCOPE.Cfile)
        {
            /* Special handling for &"string"
             * since C regards a string literal as an lvalue
             */
            if (auto se = exp.e1.isStringExp())
            {
                if (auto tp = se.type.toBasetype().isTypePointer())
                {
                    /* Switch from pointer-to-char to pointer-to-static-array-of-char
                     */
                    auto ts = new TypeSArray(tp.nextOf(), new IntegerExp(Loc.initial, se.len + 1, Type.tsize_t));
                    se.type = typeSemantic(ts, Loc.initial, sc).pointerTo();
                    result = se;
                    return;
                }
            }
        }

        int wasCond = exp.e1.op == EXP.question;

        if (exp.e1.op == EXP.dotTemplateInstance)
        {
            DotTemplateInstanceExp dti = cast(DotTemplateInstanceExp)exp.e1;
            TemplateInstance ti = dti.ti;
            {
                //assert(ti.needsTypeInference(sc));
                ti.dsymbolSemantic(sc);
                if (!ti.inst || ti.errors) // if template failed to expand
                    return setError();

                Dsymbol s = ti.toAlias();
                FuncDeclaration f = s.isFuncDeclaration();
                if (f)
                {
                    exp.e1 = new DotVarExp(exp.e1.loc, dti.e1, f);
                    exp.e1 = exp.e1.expressionSemantic(sc);
                }
            }
        }
        else if (exp.e1.op == EXP.scope_)
        {
            TemplateInstance ti = (cast(ScopeExp)exp.e1).sds.isTemplateInstance();
            if (ti)
            {
                //assert(ti.needsTypeInference(sc));
                ti.dsymbolSemantic(sc);
                if (!ti.inst || ti.errors) // if template failed to expand
                    return setError();

                Dsymbol s = ti.toAlias();
                FuncDeclaration f = s.isFuncDeclaration();
                if (f)
                {
                    exp.e1 = new VarExp(exp.e1.loc, f);
                    exp.e1 = exp.e1.expressionSemantic(sc);
                }
            }
        }
        /* https://issues.dlang.org/show_bug.cgi?id=809
         *
         * If the address of a lazy variable is taken,
         * the expression is rewritten so that the type
         * of it is the delegate type. This means that
         * the symbol is not going to represent a call
         * to the delegate anymore, but rather, the
         * actual symbol.
         */
        if (auto ve = exp.e1.isVarExp())
        {
            if (ve.var.storage_class & STC.lazy_)
            {
                exp.e1 = exp.e1.expressionSemantic(sc);
                exp.e1 = resolveProperties(sc, exp.e1);
                if (auto callExp = exp.e1.isCallExp())
                {
                    if (callExp.e1.type.toBasetype().ty == Tdelegate)
                    {
                        /* https://issues.dlang.org/show_bug.cgi?id=20551
                         *
                         * Cannot take address of lazy parameter in @safe code
                         * because it might end up being a pointer to undefined
                         * memory.
                         */
                        if (sc.func && !sc.intypeof && !(sc.flags & SCOPE.debug_) && sc.func.setUnsafe())
                        {
                            exp.error("cannot take address of lazy parameter `%s` in `@safe` function `%s`",
                                     ve.toChars(), sc.func.toChars());
                            setError();
                        }
                        else
                        {
                            VarExp ve2 = callExp.e1.isVarExp();
                            ve2.delegateWasExtracted = true;
                            ve2.var.storage_class |= STC.scope_;
                            result = ve2;
                        }
                        return;
                    }
                }
            }
        }

        exp.e1 = exp.e1.toLvalue(sc, null);
        if (exp.e1.op == EXP.error)
        {
            result = exp.e1;
            return;
        }
        if (checkNonAssignmentArrayOp(exp.e1))
            return setError();

        if (!exp.e1.type)
        {
            exp.error("cannot take address of `%s`", exp.e1.toChars());
            return setError();
        }

        bool hasOverloads;
        if (auto f = isFuncAddress(exp, &hasOverloads))
        {
            if (!hasOverloads && f.checkForwardRef(exp.loc))
                return setError();
        }
        else if (!exp.e1.type.deco)
        {
            if (exp.e1.op == EXP.variable)
            {
                VarExp ve = cast(VarExp)exp.e1;
                Declaration d = ve.var;
                exp.error("forward reference to %s `%s`", d.kind(), d.toChars());
            }
            else
                exp.error("forward reference to `%s`", exp.e1.toChars());
            return setError();
        }

        exp.type = exp.e1.type.pointerTo();

        // See if this should really be a delegate
        if (exp.e1.op == EXP.dotVariable)
        {
            DotVarExp dve = cast(DotVarExp)exp.e1;
            FuncDeclaration f = dve.var.isFuncDeclaration();
            if (f)
            {
                f = f.toAliasFunc(); // FIXME, should see overloads
                                     // https://issues.dlang.org/show_bug.cgi?id=1983
                if (!dve.hasOverloads)
                    f.tookAddressOf++;

                Expression e;
                if (f.needThis())
                    e = new DelegateExp(exp.loc, dve.e1, f, dve.hasOverloads);
                else // It is a function pointer. Convert &v.f() --> (v, &V.f())
                    e = new CommaExp(exp.loc, dve.e1, new AddrExp(exp.loc, new VarExp(exp.loc, f, dve.hasOverloads)));
                e = e.expressionSemantic(sc);
                result = e;
                return;
            }

            // Look for misaligned pointer in @safe mode
            if (checkUnsafeAccess(sc, dve, !exp.type.isMutable(), true))
                return setError();

            if (global.params.useDIP1000 == FeatureState.enabled)
            {
                if (VarDeclaration v = expToVariable(dve.e1))
                {
                    if (!checkAddressVar(sc, exp.e1, v))
                        return setError();
                }
            }
        }
        else if (exp.e1.op == EXP.variable)
        {
            VarExp ve = cast(VarExp)exp.e1;
            VarDeclaration v = ve.var.isVarDeclaration();
            if (v)
            {
                if (!checkAddressVar(sc, exp.e1, v))
                    return setError();

                ve.checkPurity(sc, v);
            }
            FuncDeclaration f = ve.var.isFuncDeclaration();
            if (f)
            {
                /* Because nested functions cannot be overloaded,
                 * mark here that we took its address because castTo()
                 * may not be called with an exact match.
                 */
                if (!ve.hasOverloads || (f.isNested() && !f.needThis()))
                    f.tookAddressOf++;
                if (f.isNested() && !f.needThis())
                {
                    if (f.isFuncLiteralDeclaration())
                    {
                        if (!f.FuncDeclaration.isNested())
                        {
                            /* Supply a 'null' for a this pointer if no this is available
                             */
                            Expression e = new DelegateExp(exp.loc, new NullExp(exp.loc, Type.tnull), f, ve.hasOverloads);
                            e = e.expressionSemantic(sc);
                            result = e;
                            return;
                        }
                    }
                    Expression e = new DelegateExp(exp.loc, exp.e1, f, ve.hasOverloads);
                    e = e.expressionSemantic(sc);
                    result = e;
                    return;
                }
                if (f.needThis())
                {
                    if (hasThis(sc))
                    {
                        /* Should probably supply 'this' after overload resolution,
                         * not before.
                         */
                        Expression ethis = new ThisExp(exp.loc);
                        Expression e = new DelegateExp(exp.loc, ethis, f, ve.hasOverloads);
                        e = e.expressionSemantic(sc);
                        result = e;
                        return;
                    }
                    if (sc.func && !sc.intypeof)
                    {
                        if (!(sc.flags & SCOPE.debug_) && sc.func.setUnsafe())
                        {
                            exp.error("`this` reference necessary to take address of member `%s` in `@safe` function `%s`", f.toChars(), sc.func.toChars());
                        }
                    }
                }
            }
        }
        else if ((exp.e1.op == EXP.this_ || exp.e1.op == EXP.super_) && global.params.useDIP1000 == FeatureState.enabled)
        {
            if (VarDeclaration v = expToVariable(exp.e1))
            {
                if (!checkAddressVar(sc, exp.e1, v))
                    return setError();
            }
        }
        else if (exp.e1.op == EXP.call)
        {
            CallExp ce = cast(CallExp)exp.e1;
            if (ce.e1.type.ty == Tfunction)
            {
                TypeFunction tf = cast(TypeFunction)ce.e1.type;
                if (tf.isref && sc.func && !sc.intypeof && !(sc.flags & SCOPE.debug_)
                    && tf.next.hasPointers() && sc.func.setUnsafe())
                {
                    exp.error("cannot take address of `ref return` of `%s()` in `@safe` function `%s`",
                        ce.e1.toChars(), sc.func.toChars());
                }
            }
        }
        else if (exp.e1.op == EXP.index)
        {
            /* For:
             *   int[3] a;
             *   &a[i]
             * check 'a' the same as for a regular variable
             */
            if (VarDeclaration v = expToVariable(exp.e1))
            {
                if (global.params.useDIP1000 == FeatureState.enabled && !checkAddressVar(sc, exp.e1, v))
                    return setError();

                exp.e1.checkPurity(sc, v);
            }
        }
        else if (wasCond)
        {
            /* a ? b : c was transformed to *(a ? &b : &c), but we still
             * need to do safety checks
             */
            assert(exp.e1.op == EXP.star);
            PtrExp pe = cast(PtrExp)exp.e1;
            assert(pe.e1.op == EXP.question);
            CondExp ce = cast(CondExp)pe.e1;
            assert(ce.e1.op == EXP.address);
            assert(ce.e2.op == EXP.address);

            // Re-run semantic on the address expressions only
            ce.e1.type = null;
            ce.e1 = ce.e1.expressionSemantic(sc);
            ce.e2.type = null;
            ce.e2 = ce.e2.expressionSemantic(sc);
        }
        result = exp.optimize(WANTvalue);
    }

    override void visit(PtrExp exp)
    {
        static if (LOGSEMANTIC)
        {
            printf("PtrExp::semantic('%s')\n", exp.toChars());
        }
        if (exp.type)
        {
            result = exp;
            return;
        }

        Expression e = exp.op_overload(sc);
        if (e)
        {
            result = e;
            return;
        }

        Type tb = exp.e1.type.toBasetype();
        switch (tb.ty)
        {
        case Tpointer:
            exp.type = (cast(TypePointer)tb).next;
            break;

        case Tsarray:
        case Tarray:
            if (isNonAssignmentArrayOp(exp.e1))
                goto default;
            exp.error("using `*` on an array is no longer supported; use `*(%s).ptr` instead", exp.e1.toChars());
            exp.type = (cast(TypeArray)tb).next;
            exp.e1 = exp.e1.castTo(sc, exp.type.pointerTo());
            break;

        case Terror:
            return setError();

        case Tnull:
            exp.type = Type.tnoreturn;  // typeof(*null) is bottom type
            break;

        default:
            exp.error("can only `*` a pointer, not a `%s`", exp.e1.type.toChars());
            goto case Terror;
        }

        if (exp.checkValue())
            return setError();

        result = exp;
    }

    override void visit(NegExp exp)
    {
        static if (LOGSEMANTIC)
        {
            printf("NegExp::semantic('%s')\n", exp.toChars());
        }
        if (exp.type)
        {
            result = exp;
            return;
        }

        Expression e = exp.op_overload(sc);
        if (e)
        {
            result = e;
            return;
        }

        fix16997(sc, exp);
        exp.type = exp.e1.type;
        Type tb = exp.type.toBasetype();
        if (tb.ty == Tarray || tb.ty == Tsarray)
        {
            if (!isArrayOpValid(exp.e1))
            {
                result = arrayOpInvalidError(exp);
                return;
            }
            result = exp;
            return;
        }
        if (!target.isVectorOpSupported(tb, exp.op))
        {
            result = exp.incompatibleTypes();
            return;
        }
        if (exp.e1.checkNoBool())
            return setError();
        if (exp.e1.checkArithmetic() ||
            exp.e1.checkSharedAccess(sc))
            return setError();

        result = exp;
    }

    override void visit(UAddExp exp)
    {
        static if (LOGSEMANTIC)
        {
            printf("UAddExp::semantic('%s')\n", exp.toChars());
        }
        assert(!exp.type);

        Expression e = exp.op_overload(sc);
        if (e)
        {
            result = e;
            return;
        }

        fix16997(sc, exp);
        if (!target.isVectorOpSupported(exp.e1.type.toBasetype(), exp.op))
        {
            result = exp.incompatibleTypes();
            return;
        }
        if (exp.e1.checkNoBool())
            return setError();
        if (exp.e1.checkArithmetic())
            return setError();
        if (exp.e1.checkSharedAccess(sc))
            return setError();

        result = exp.e1;
    }

    override void visit(ComExp exp)
    {
        if (exp.type)
        {
            result = exp;
            return;
        }

        Expression e = exp.op_overload(sc);
        if (e)
        {
            result = e;
            return;
        }

        fix16997(sc, exp);
        exp.type = exp.e1.type;
        Type tb = exp.type.toBasetype();
        if (tb.ty == Tarray || tb.ty == Tsarray)
        {
            if (!isArrayOpValid(exp.e1))
            {
                result = arrayOpInvalidError(exp);
                return;
            }
            result = exp;
            return;
        }
        if (!target.isVectorOpSupported(tb, exp.op))
        {
            result = exp.incompatibleTypes();
            return;
        }
        if (exp.e1.checkNoBool())
            return setError();
        if (exp.e1.checkIntegral() ||
            exp.e1.checkSharedAccess(sc))
            return setError();

        result = exp;
    }

    override void visit(NotExp e)
    {
        if (e.type)
        {
            result = e;
            return;
        }

        e.setNoderefOperand();

        // Note there is no operator overload
        if (Expression ex = unaSemantic(e, sc))
        {
            result = ex;
            return;
        }

        // for static alias this: https://issues.dlang.org/show_bug.cgi?id=17684
        if (e.e1.op == EXP.type)
            e.e1 = resolveAliasThis(sc, e.e1);

        e.e1 = resolveProperties(sc, e.e1);
        e.e1 = e.e1.toBoolean(sc);
        if (e.e1.type == Type.terror)
        {
            result = e.e1;
            return;
        }

        if (!target.isVectorOpSupported(e.e1.type.toBasetype(), e.op))
        {
            result = e.incompatibleTypes();
        }
        // https://issues.dlang.org/show_bug.cgi?id=13910
        // Today NotExp can take an array as its operand.
        if (checkNonAssignmentArrayOp(e.e1))
            return setError();

        e.type = Type.tbool;
        result = e;
    }

    override void visit(DeleteExp exp)
    {
        if (!sc.isDeprecated)
        {
            // @@@DEPRECATED_2019-02@@@
            // 1. Deprecation for 1 year
            // 2. Error for 1 year
            // 3. Removal of keyword, "delete" can be used for other identities
            if (!exp.isRAII)
                deprecation(exp.loc, "The `delete` keyword has been deprecated.  Use `object.destroy()` (and `core.memory.GC.free()` if applicable) instead.");
        }

        Expression e = exp;

        if (Expression ex = unaSemantic(exp, sc))
        {
            result = ex;
            return;
        }
        exp.e1 = resolveProperties(sc, exp.e1);
        exp.e1 = exp.e1.modifiableLvalue(sc, null);
        if (exp.e1.op == EXP.error)
        {
            result = exp.e1;
            return;
        }
        exp.type = Type.tvoid;

        AggregateDeclaration ad = null;
        Type tb = exp.e1.type.toBasetype();
        switch (tb.ty)
        {
        case Tclass:
            {
                auto cd = (cast(TypeClass)tb).sym;
                if (cd.isCOMinterface())
                {
                    /* Because COM classes are deleted by IUnknown.Release()
                     */
                    exp.error("cannot `delete` instance of COM interface `%s`", cd.toChars());
                    return setError();
                }
                ad = cd;
                break;
            }
        case Tpointer:
            tb = (cast(TypePointer)tb).next.toBasetype();
            if (tb.ty == Tstruct)
            {
                ad = (cast(TypeStruct)tb).sym;

                Identifier hook = global.params.tracegc ? Id._d_delstructTrace : Id._d_delstruct;
                if (!verifyHookExist(exp.loc, *sc, Id._d_delstructImpl, "deleting struct with dtor", Id.object))
                    return setError();

                // Lower to .object._d_delstruct{,Trace}(exp.e1)
                Expression id = new IdentifierExp(exp.loc, Id.empty);
                id = new DotIdExp(exp.loc, id, Id.object);

                auto tiargs = new Objects();
                tiargs.push(exp.e1.type);
                id = new DotTemplateInstanceExp(exp.loc, id, Id._d_delstructImpl, tiargs);
                id = new DotIdExp(exp.loc, id, hook);

                e = new CallExp(exp.loc, id, exp.e1);
                /* Gag errors generated by calls to `_d_delstruct`, because they display
                 * internal compiler information, which is unnecessary to the user.
                 */
                uint errors = global.startGagging();
                e = e.expressionSemantic(sc);
                global.endGagging(errors);
            }
            break;

        case Tarray:
            {
                Type tv = tb.nextOf().baseElemOf();
                if (tv.ty == Tstruct)
                {
                    ad = (cast(TypeStruct)tv).sym;
                    if (ad.dtor)
                        semanticTypeInfo(sc, ad.type);
                }
                break;
            }
        default:
            exp.error("cannot delete type `%s`", exp.e1.type.toChars());
            return setError();
        }

        bool err = false;
        if (ad)
        {
            if (ad.dtor)
            {
                err |= !ad.dtor.functionSemantic();
                err |= exp.checkPurity(sc, ad.dtor);
                err |= exp.checkSafety(sc, ad.dtor);
                err |= exp.checkNogc(sc, ad.dtor);
            }
            if (err)
                return setError();
        }

        if (!sc.intypeof && sc.func &&
            !exp.isRAII &&
            !(sc.flags & SCOPE.debug_) &&
            sc.func.setUnsafe())
        {
            exp.error("`%s` is not `@safe` but is used in `@safe` function `%s`", exp.toChars(), sc.func.toChars());
            err = true;
        }
        if (err)
            return setError();

        result = e;
    }

    override void visit(CastExp exp)
    {
        static if (LOGSEMANTIC)
        {
            printf("CastExp::semantic('%s')\n", exp.toChars());
        }
        //static int x; assert(++x < 10);
        if (exp.type)
        {
            result = exp;
            return;
        }

        if ((sc && sc.flags & SCOPE.Cfile) &&
            exp.to && exp.to.ty == Tident &&
            (exp.e1.op == EXP.address || exp.e1.op == EXP.star ||
             exp.e1.op == EXP.uadd || exp.e1.op == EXP.negate))
        {
            /* Ambiguous cases arise from CParser if type-name is just an identifier.
             *   ( identifier ) cast-expression
             * If we determine that `identifier` is a variable, and cast-expression
             * is one of the unary operators (& * + -), then rewrite this cast
             * as a binary expression.
             */
            Loc loc = exp.loc;
            Type t;
            Expression e;
            Dsymbol s;
            exp.to.resolve(loc, sc, e, t, s);
            if (e !is null)
            {
                if (auto ex = exp.e1.isAddrExp())       // (ident) &exp -> (ident & exp)
                    result = new AndExp(loc, e, ex.e1);
                else if (auto ex = exp.e1.isPtrExp())   // (ident) *exp -> (ident * exp)
                    result = new MulExp(loc, e, ex.e1);
                else if (auto ex = exp.e1.isUAddExp())  // (ident) +exp -> (ident + exp)
                    result = new AddExp(loc, e, ex.e1);
                else if (auto ex = exp.e1.isNegExp())   // (ident) -exp -> (ident - exp)
                    result = new MinExp(loc, e, ex.e1);

                assert(result);
                result = result.expressionSemantic(sc);
                return;
            }
        }

        if (exp.to)
        {
            exp.to = exp.to.typeSemantic(exp.loc, sc);
            if (exp.to == Type.terror)
                return setError();

            if (!exp.to.hasPointers())
                exp.setNoderefOperand();

            // When e1 is a template lambda, this cast may instantiate it with
            // the type 'to'.
            exp.e1 = inferType(exp.e1, exp.to);
        }

        if (auto e = unaSemantic(exp, sc))
        {
            result = e;
            return;
        }

        // for static alias this: https://issues.dlang.org/show_bug.cgi?id=17684
        if (exp.e1.op == EXP.type)
            exp.e1 = resolveAliasThis(sc, exp.e1);

        auto e1x = resolveProperties(sc, exp.e1);
        if (e1x.op == EXP.error)
        {
            result = e1x;
            return;
        }
        if (e1x.checkType())
            return setError();
        exp.e1 = e1x;

        if (!exp.e1.type)
        {
            exp.error("cannot cast `%s`", exp.e1.toChars());
            return setError();
        }

        // https://issues.dlang.org/show_bug.cgi?id=19954
        if (exp.e1.type.ty == Ttuple)
        {
            TupleExp te = exp.e1.isTupleExp();
            if (te.exps.dim == 1)
                exp.e1 = (*te.exps)[0];
        }

        // only allow S(x) rewrite if cast specified S explicitly.
        // See https://issues.dlang.org/show_bug.cgi?id=18545
        const bool allowImplicitConstruction = exp.to !is null;

        if (!exp.to) // Handle cast(const) and cast(immutable), etc.
        {
            exp.to = exp.e1.type.castMod(exp.mod);
            exp.to = exp.to.typeSemantic(exp.loc, sc);

            if (exp.to == Type.terror)
                return setError();
        }

        if (exp.to.ty == Ttuple)
        {
            exp.error("cannot cast `%s` to tuple type `%s`", exp.e1.toChars(), exp.to.toChars());
            return setError();
        }

        // cast(void) is used to mark e1 as unused, so it is safe
        if (exp.to.ty == Tvoid)
        {
            exp.type = exp.to;
            result = exp;
            return;
        }

        if (!exp.to.equals(exp.e1.type) && exp.mod == cast(ubyte)~0)
        {
            if (Expression e = exp.op_overload(sc))
            {
                result = e.implicitCastTo(sc, exp.to);
                return;
            }
        }

        Type t1b = exp.e1.type.toBasetype();
        Type tob = exp.to.toBasetype();

        if (allowImplicitConstruction && tob.ty == Tstruct && !tob.equals(t1b))
        {
            /* Look to replace:
             *  cast(S)t
             * with:
             *  S(t)
             */

            // Rewrite as to.call(e1)
            Expression e = new TypeExp(exp.loc, exp.to);
            e = new CallExp(exp.loc, e, exp.e1);
            e = e.trySemantic(sc);
            if (e)
            {
                result = e;
                return;
            }
        }

        if (!t1b.equals(tob) && (t1b.ty == Tarray || t1b.ty == Tsarray))
        {
            if (checkNonAssignmentArrayOp(exp.e1))
                return setError();
        }

        // Look for casting to a vector type
        if (tob.ty == Tvector && t1b.ty != Tvector)
        {
            result = new VectorExp(exp.loc, exp.e1, exp.to);
            result = result.expressionSemantic(sc);
            return;
        }

        Expression ex = exp.e1.castTo(sc, exp.to);
        if (ex.op == EXP.error)
        {
            result = ex;
            return;
        }

        // Check for unsafe casts
        if (!sc.intypeof &&
            !(sc.flags & SCOPE.debug_) &&
            !isSafeCast(ex, t1b, tob) &&
            (!sc.func && sc.stc & STC.safe || sc.func && sc.func.setUnsafe()))
        {
            exp.error("cast from `%s` to `%s` not allowed in safe code", exp.e1.type.toChars(), exp.to.toChars());
            return setError();
        }

        // `object.__ArrayCast` is a rewrite of an old runtime hook `_d_arraycast`. `_d_arraycast` was not built
        // to handle certain casts.  Those casts which `object.__ArrayCast` does not support are filtered out.
        // See `e2ir.toElemCast` for other types of casts.  If `object.__ArrayCast` is improved to support more
        // casts these conditions and potentially some logic in `e2ir.toElemCast` can be removed.
        if (tob.ty == Tarray)
        {
            // https://issues.dlang.org/show_bug.cgi?id=19840
            if (auto ad = isAggregate(t1b))
            {
                if (ad.aliasthis)
                {
                    Expression e = resolveAliasThis(sc, exp.e1);
                    e = new CastExp(exp.loc, e, exp.to);
                    result = e.expressionSemantic(sc);
                    return;
                }
            }

            if(t1b.ty == Tarray && exp.e1.op != EXP.arrayLiteral && (sc.flags & SCOPE.ctfe) == 0)
            {
                auto tFrom = t1b.nextOf();
                auto tTo = tob.nextOf();

                // https://issues.dlang.org/show_bug.cgi?id=20130
                if (exp.e1.op != EXP.string_ || !ex.isStringExp)
                {
                    const uint fromSize = cast(uint)tFrom.size();
                    const uint toSize = cast(uint)tTo.size();
                    if (fromSize == SIZE_INVALID || toSize == SIZE_INVALID)
                        return setError();

                    // If array element sizes do not match, we must adjust the dimensions
                    if (fromSize != toSize)
                    {
                        if (!verifyHookExist(exp.loc, *sc, Id.__ArrayCast, "casting array of structs"))
                            return setError();

                        // A runtime check is needed in case arrays don't line up.  That check should
                        // be done in the implementation of `object.__ArrayCast`
                        if (toSize == 0 || (fromSize % toSize) != 0)
                        {
                            // lower to `object.__ArrayCast!(TFrom, TTo)(from)`

                            // fully qualify as `object.__ArrayCast`
                            Expression id = new IdentifierExp(exp.loc, Id.empty);
                            auto dotid = new DotIdExp(exp.loc, id, Id.object);

                            auto tiargs = new Objects();
                            tiargs.push(tFrom);
                            tiargs.push(tTo);
                            auto dt = new DotTemplateInstanceExp(exp.loc, dotid, Id.__ArrayCast, tiargs);

                            auto arguments = new Expressions();
                            arguments.push(exp.e1);
                            Expression ce = new CallExp(exp.loc, dt, arguments);

                            result = expressionSemantic(ce, sc);
                            return;
                        }
                    }
                }
            }
        }

        if (sc && sc.flags & SCOPE.Cfile)
        {
            /* C11 6.5.4-5: A cast does not yield an lvalue.
             * So ensure that castTo does not strip away the cast so that this
             * can be enforced in other semantic visitor methods.
             */
            if (!ex.isCastExp())
            {
                ex = new CastExp(exp.loc, ex, exp.to);
                ex.type = exp.to;
            }
        }
        result = ex;
    }

    override void visit(VectorExp exp)
    {
        static if (LOGSEMANTIC)
        {
            printf("VectorExp::semantic('%s')\n", exp.toChars());
        }
        if (exp.type)
        {
            result = exp;
            return;
        }

        exp.e1 = exp.e1.expressionSemantic(sc);
        exp.type = exp.to.typeSemantic(exp.loc, sc);
        if (exp.e1.op == EXP.error || exp.type.ty == Terror)
        {
            result = exp.e1;
            return;
        }

        Type tb = exp.type.toBasetype();
        assert(tb.ty == Tvector);
        TypeVector tv = cast(TypeVector)tb;
        Type te = tv.elementType();
        exp.dim = cast(int)(tv.size(exp.loc) / te.size(exp.loc));

        bool checkElem(Expression elem)
        {
            if (elem.isConst() == 1)
                return false;

             exp.error("constant expression expected, not `%s`", elem.toChars());
             return true;
        }

        exp.e1 = exp.e1.optimize(WANTvalue);
        bool res;
        if (exp.e1.op == EXP.arrayLiteral)
        {
            foreach (i; 0 .. exp.dim)
            {
                // Do not stop on first error - check all AST nodes even if error found
                res |= checkElem(exp.e1.isArrayLiteralExp()[i]);
            }
        }
        else if (exp.e1.type.ty == Tvoid)
            checkElem(exp.e1);

        result = res ? ErrorExp.get() : exp;
    }

    override void visit(VectorArrayExp e)
    {
        static if (LOGSEMANTIC)
        {
            printf("VectorArrayExp::semantic('%s')\n", e.toChars());
        }
        if (!e.type)
        {
            unaSemantic(e, sc);
            e.e1 = resolveProperties(sc, e.e1);

            if (e.e1.op == EXP.error)
            {
                result = e.e1;
                return;
            }
            assert(e.e1.type.ty == Tvector);
            e.type = e.e1.type.isTypeVector().basetype;
        }
        result = e;
    }

    override void visit(SliceExp exp)
    {
        static if (LOGSEMANTIC)
        {
            printf("SliceExp::semantic('%s')\n", exp.toChars());
        }
        if (exp.type)
        {
            result = exp;
            return;
        }

        // operator overloading should be handled in ArrayExp already.
        if (Expression ex = unaSemantic(exp, sc))
        {
            result = ex;
            return;
        }
        exp.e1 = resolveProperties(sc, exp.e1);
        if (exp.e1.op == EXP.type && exp.e1.type.ty != Ttuple)
        {
            if (exp.lwr || exp.upr)
            {
                exp.error("cannot slice type `%s`", exp.e1.toChars());
                return setError();
            }
            Expression e = new TypeExp(exp.loc, exp.e1.type.arrayOf());
            result = e.expressionSemantic(sc);
            return;
        }
        if (!exp.lwr && !exp.upr)
        {
            if (exp.e1.op == EXP.arrayLiteral)
            {
                // Convert [a,b,c][] to [a,b,c]
                Type t1b = exp.e1.type.toBasetype();
                Expression e = exp.e1;
                if (t1b.ty == Tsarray)
                {
                    e = e.copy();
                    e.type = t1b.nextOf().arrayOf();
                }
                result = e;
                return;
            }
            if (exp.e1.op == EXP.slice)
            {
                // Convert e[][] to e[]
                SliceExp se = cast(SliceExp)exp.e1;
                if (!se.lwr && !se.upr)
                {
                    result = se;
                    return;
                }
            }
            if (isArrayOpOperand(exp.e1))
            {
                // Convert (a[]+b[])[] to a[]+b[]
                result = exp.e1;
                return;
            }
        }
        if (exp.e1.op == EXP.error)
        {
            result = exp.e1;
            return;
        }
        if (exp.e1.type.ty == Terror)
            return setError();

        Type t1b = exp.e1.type.toBasetype();
        if (t1b.ty == Tpointer)
        {
            if (t1b.isPtrToFunction())
            {
                exp.error("cannot slice function pointer `%s`", exp.e1.toChars());
                return setError();
            }
            if (!exp.lwr || !exp.upr)
            {
                exp.error("need upper and lower bound to slice pointer");
                return setError();
            }
            if (sc.func && !sc.intypeof && !(sc.flags & SCOPE.debug_) && sc.func.setUnsafe())
            {
                exp.error("pointer slicing not allowed in safe functions");
                return setError();
            }
        }
        else if (t1b.ty == Tarray)
        {
        }
        else if (t1b.ty == Tsarray)
        {
            if (!exp.arrayop && global.params.useDIP1000 == FeatureState.enabled)
            {
                /* Slicing a static array is like taking the address of it.
                 * Perform checks as if e[] was &e
                 */
                if (VarDeclaration v = expToVariable(exp.e1))
                {
                    if (exp.e1.op == EXP.dotVariable)
                    {
                        DotVarExp dve = cast(DotVarExp)exp.e1;
                        if ((dve.e1.op == EXP.this_ || dve.e1.op == EXP.super_) &&
                            !(v.storage_class & STC.ref_))
                        {
                            // because it's a class
                            v = null;
                        }
                    }

                    if (v && !checkAddressVar(sc, exp.e1, v))
                        return setError();
                }
            }
        }
        else if (t1b.ty == Ttuple)
        {
            if (!exp.lwr && !exp.upr)
            {
                result = exp.e1;
                return;
            }
            if (!exp.lwr || !exp.upr)
            {
                exp.error("need upper and lower bound to slice tuple");
                return setError();
            }
        }
        else if (t1b.ty == Tvector)
        {
            // Convert e1 to corresponding static array
            TypeVector tv1 = cast(TypeVector)t1b;
            t1b = tv1.basetype;
            t1b = t1b.castMod(tv1.mod);
            exp.e1.type = t1b;
        }
        else
        {
            exp.error("`%s` cannot be sliced with `[]`", t1b.ty == Tvoid ? exp.e1.toChars() : t1b.toChars());
            return setError();
        }

        /* Run semantic on lwr and upr.
         */
        Scope* scx = sc;
        if (t1b.ty == Tsarray || t1b.ty == Tarray || t1b.ty == Ttuple)
        {
            // Create scope for 'length' variable
            ScopeDsymbol sym = new ArrayScopeSymbol(sc, exp);
            sym.parent = sc.scopesym;
            sc = sc.push(sym);
        }
        if (exp.lwr)
        {
            if (t1b.ty == Ttuple)
                sc = sc.startCTFE();
            exp.lwr = exp.lwr.expressionSemantic(sc);
            exp.lwr = resolveProperties(sc, exp.lwr);
            if (t1b.ty == Ttuple)
                sc = sc.endCTFE();
            exp.lwr = exp.lwr.implicitCastTo(sc, Type.tsize_t);
        }
        if (exp.upr)
        {
            if (t1b.ty == Ttuple)
                sc = sc.startCTFE();
            exp.upr = exp.upr.expressionSemantic(sc);
            exp.upr = resolveProperties(sc, exp.upr);
            if (t1b.ty == Ttuple)
                sc = sc.endCTFE();
            exp.upr = exp.upr.implicitCastTo(sc, Type.tsize_t);
        }
        if (sc != scx)
            sc = sc.pop();
        if (exp.lwr && exp.lwr.type == Type.terror || exp.upr && exp.upr.type == Type.terror)
            return setError();

        if (t1b.ty == Ttuple)
        {
            exp.lwr = exp.lwr.ctfeInterpret();
            exp.upr = exp.upr.ctfeInterpret();
            uinteger_t i1 = exp.lwr.toUInteger();
            uinteger_t i2 = exp.upr.toUInteger();

            TupleExp te;
            TypeTuple tup;
            size_t length;
            if (exp.e1.op == EXP.tuple) // slicing an expression tuple
            {
                te = cast(TupleExp)exp.e1;
                tup = null;
                length = te.exps.dim;
            }
            else if (exp.e1.op == EXP.type) // slicing a type tuple
            {
                te = null;
                tup = cast(TypeTuple)t1b;
                length = Parameter.dim(tup.arguments);
            }
            else
                assert(0);

            if (i2 < i1 || length < i2)
            {
                exp.error("string slice `[%llu .. %llu]` is out of bounds", i1, i2);
                return setError();
            }

            size_t j1 = cast(size_t)i1;
            size_t j2 = cast(size_t)i2;
            Expression e;
            if (exp.e1.op == EXP.tuple)
            {
                auto exps = new Expressions(j2 - j1);
                for (size_t i = 0; i < j2 - j1; i++)
                {
                    (*exps)[i] = (*te.exps)[j1 + i];
                }
                e = new TupleExp(exp.loc, te.e0, exps);
            }
            else
            {
                auto args = new Parameters();
                args.reserve(j2 - j1);
                for (size_t i = j1; i < j2; i++)
                {
                    Parameter arg = Parameter.getNth(tup.arguments, i);
                    args.push(arg);
                }
                e = new TypeExp(exp.e1.loc, new TypeTuple(args));
            }
            e = e.expressionSemantic(sc);
            result = e;
            return;
        }

        exp.type = t1b.nextOf().arrayOf();
        // Allow typedef[] -> typedef[]
        if (exp.type.equals(t1b))
            exp.type = exp.e1.type;

        // We might know $ now
        setLengthVarIfKnown(exp.lengthVar, t1b);

        if (exp.lwr && exp.upr)
        {
            exp.lwr = exp.lwr.optimize(WANTvalue);
            exp.upr = exp.upr.optimize(WANTvalue);

            IntRange lwrRange = getIntRange(exp.lwr);
            IntRange uprRange = getIntRange(exp.upr);

            if (t1b.ty == Tsarray || t1b.ty == Tarray)
            {
                Expression el = new ArrayLengthExp(exp.loc, exp.e1);
                el = el.expressionSemantic(sc);
                el = el.optimize(WANTvalue);
                if (el.op == EXP.int64)
                {
                    // Array length is known at compile-time. Upper is in bounds if it fits length.
                    dinteger_t length = el.toInteger();
                    auto bounds = IntRange(SignExtendedNumber(0), SignExtendedNumber(length));
                    exp.upperIsInBounds = bounds.contains(uprRange);
                    if (exp.lwr.op == EXP.int64 && exp.upr.op == EXP.int64 && exp.lwr.toInteger() > exp.upr.toInteger())
                    {
                        exp.error("in slice `%s[%llu .. %llu]`, lower bound is greater than upper bound", exp.e1.toChars, exp.lwr.toInteger(), exp.upr.toInteger());
                        return setError();
                    }
                    if (exp.upr.op == EXP.int64 && exp.upr.toInteger() > length)
                    {
                        exp.error("in slice `%s[%llu .. %llu]`, upper bound is greater than array length `%llu`", exp.e1.toChars, exp.lwr.toInteger(), exp.upr.toInteger(), length);
                        return setError();
                    }
                }
                else if (exp.upr.op == EXP.int64 && exp.upr.toInteger() == 0)
                {
                    // Upper slice expression is '0'. Value is always in bounds.
                    exp.upperIsInBounds = true;
                }
                else if (exp.upr.op == EXP.variable && (cast(VarExp)exp.upr).var.ident == Id.dollar)
                {
                    // Upper slice expression is '$'. Value is always in bounds.
                    exp.upperIsInBounds = true;
                }
            }
            else if (t1b.ty == Tpointer)
            {
                exp.upperIsInBounds = true;
            }
            else
                assert(0);

            exp.lowerIsLessThanUpper = (lwrRange.imax <= uprRange.imin);

            //printf("upperIsInBounds = %d lowerIsLessThanUpper = %d\n", exp.upperIsInBounds, exp.lowerIsLessThanUpper);
        }

        result = exp;
    }

    override void visit(ArrayLengthExp e)
    {
        static if (LOGSEMANTIC)
        {
            printf("ArrayLengthExp::semantic('%s')\n", e.toChars());
        }
        if (e.type)
        {
            result = e;
            return;
        }

        if (Expression ex = unaSemantic(e, sc))
        {
            result = ex;
            return;
        }
        e.e1 = resolveProperties(sc, e.e1);

        e.type = Type.tsize_t;
        result = e;
    }

    override void visit(ArrayExp exp)
    {
        static if (LOGSEMANTIC)
        {
            printf("ArrayExp::semantic('%s')\n", exp.toChars());
        }
        assert(!exp.type);

        if (sc.flags & SCOPE.Cfile)
        {
            /* See if need to rewrite the AST because of cast/call ambiguity
             */
            if (auto e = castCallAmbiguity(exp, sc))
            {
                result = expressionSemantic(e, sc);
                return;
            }
        }

        result = exp.carraySemantic(sc);  // C semantics
        if (result)
            return;

        Expression e = exp.op_overload(sc);
        if (e)
        {
            result = e;
            return;
        }

        if (isAggregate(exp.e1.type))
            exp.error("no `[]` operator overload for type `%s`", exp.e1.type.toChars());
        else if (exp.e1.op == EXP.type && exp.e1.type.ty != Ttuple)
            exp.error("static array of `%s` with multiple lengths not allowed", exp.e1.type.toChars());
        else if (isIndexableNonAggregate(exp.e1.type))
            exp.error("only one index allowed to index `%s`", exp.e1.type.toChars());
        else
            exp.error("cannot use `[]` operator on expression of type `%s`", exp.e1.type.toChars());

        result = ErrorExp.get();
    }

    override void visit(DotExp exp)
    {
        static if (LOGSEMANTIC)
        {
            printf("DotExp::semantic('%s')\n", exp.toChars());
            if (exp.type)
                printf("\ttype = %s\n", exp.type.toChars());
        }
        exp.e1 = exp.e1.expressionSemantic(sc);
        exp.e2 = exp.e2.expressionSemantic(sc);

        if (exp.e1.op == EXP.type)
        {
            result = exp.e2;
            return;
        }
        if (exp.e2.op == EXP.type)
        {
            result = exp.e2;
            return;
        }
        if (exp.e2.op == EXP.template_)
        {
            auto td = (cast(TemplateExp)exp.e2).td;
            Expression e = new DotTemplateExp(exp.loc, exp.e1, td);
            result = e.expressionSemantic(sc);
            return;
        }
        if (!exp.type)
            exp.type = exp.e2.type;
        result = exp;
    }

    override void visit(CommaExp e)
    {
        //printf("Semantic.CommaExp() %s\n", e.toChars());
        if (e.type)
        {
            result = e;
            return;
        }

        // Allow `((a,b),(x,y))`
        if (e.allowCommaExp)
        {
            CommaExp.allow(e.e1);
            CommaExp.allow(e.e2);
        }

        if (Expression ex = binSemanticProp(e, sc))
        {
            result = ex;
            return;
        }
        e.e1 = e.e1.addDtorHook(sc);

        if (checkNonAssignmentArrayOp(e.e1))
            return setError();

        // Comma expressions trigger this conversion
        e.e2 = e.e2.arrayFuncConv(sc);

        e.type = e.e2.type;
        if (e.type is Type.tvoid)
            discardValue(e.e1);
        else if (!e.allowCommaExp && !e.isGenerated && !(sc.flags & SCOPE.Cfile))
            e.error("Using the result of a comma expression is not allowed");
        result = e;
    }

    override void visit(IntervalExp e)
    {
        static if (LOGSEMANTIC)
        {
            printf("IntervalExp::semantic('%s')\n", e.toChars());
        }
        if (e.type)
        {
            result = e;
            return;
        }

        Expression le = e.lwr;
        le = le.expressionSemantic(sc);
        le = resolveProperties(sc, le);

        Expression ue = e.upr;
        ue = ue.expressionSemantic(sc);
        ue = resolveProperties(sc, ue);

        if (le.op == EXP.error)
        {
            result = le;
            return;
        }
        if (ue.op == EXP.error)
        {
            result = ue;
            return;
        }

        e.lwr = le;
        e.upr = ue;

        e.type = Type.tvoid;
        result = e;
    }

    override void visit(DelegatePtrExp e)
    {
        static if (LOGSEMANTIC)
        {
            printf("DelegatePtrExp::semantic('%s')\n", e.toChars());
        }
        if (!e.type)
        {
            unaSemantic(e, sc);
            e.e1 = resolveProperties(sc, e.e1);

            if (e.e1.op == EXP.error)
            {
                result = e.e1;
                return;
            }
            e.type = Type.tvoidptr;
        }
        result = e;
    }

    override void visit(DelegateFuncptrExp e)
    {
        static if (LOGSEMANTIC)
        {
            printf("DelegateFuncptrExp::semantic('%s')\n", e.toChars());
        }
        if (!e.type)
        {
            unaSemantic(e, sc);
            e.e1 = resolveProperties(sc, e.e1);
            if (e.e1.op == EXP.error)
            {
                result = e.e1;
                return;
            }
            e.type = e.e1.type.nextOf().pointerTo();
        }
        result = e;
    }

    override void visit(IndexExp exp)
    {
        static if (LOGSEMANTIC)
        {
            printf("IndexExp::semantic('%s')\n", exp.toChars());
        }
        if (exp.type)
        {
            result = exp;
            return;
        }

        // operator overloading should be handled in ArrayExp already.
        if (!exp.e1.type)
            exp.e1 = exp.e1.expressionSemantic(sc).arrayFuncConv(sc);
        assert(exp.e1.type); // semantic() should already be run on it
        if (exp.e1.op == EXP.type && exp.e1.type.ty != Ttuple)
        {
            exp.e2 = exp.e2.expressionSemantic(sc);
            exp.e2 = resolveProperties(sc, exp.e2);
            Type nt;
            if (exp.e2.op == EXP.type)
                nt = new TypeAArray(exp.e1.type, exp.e2.type);
            else
                nt = new TypeSArray(exp.e1.type, exp.e2);
            Expression e = new TypeExp(exp.loc, nt);
            result = e.expressionSemantic(sc);
            return;
        }
        if (exp.e1.op == EXP.error)
        {
            result = exp.e1;
            return;
        }
        if (exp.e1.type.ty == Terror)
            return setError();

        // Note that unlike C we do not implement the int[ptr]

        Type t1b = exp.e1.type.toBasetype();

        if (t1b.ty == Tvector)
        {
            // Convert e1 to corresponding static array
            TypeVector tv1 = cast(TypeVector)t1b;
            t1b = tv1.basetype;
            t1b = t1b.castMod(tv1.mod);
            exp.e1.type = t1b;
        }

        /* Run semantic on e2
         */
        Scope* scx = sc;
        if (t1b.ty == Tsarray || t1b.ty == Tarray || t1b.ty == Ttuple)
        {
            // Create scope for 'length' variable
            ScopeDsymbol sym = new ArrayScopeSymbol(sc, exp);
            sym.parent = sc.scopesym;
            sc = sc.push(sym);
        }
        if (t1b.ty == Ttuple)
            sc = sc.startCTFE();
        exp.e2 = exp.e2.expressionSemantic(sc).arrayFuncConv(sc);
        exp.e2 = resolveProperties(sc, exp.e2);
        if (t1b.ty == Ttuple)
            sc = sc.endCTFE();
        if (exp.e2.op == EXP.tuple)
        {
            TupleExp te = cast(TupleExp)exp.e2;
            if (te.exps && te.exps.dim == 1)
                exp.e2 = Expression.combine(te.e0, (*te.exps)[0]); // bug 4444 fix
        }
        if (sc != scx)
            sc = sc.pop();
        if (exp.e2.type == Type.terror)
            return setError();

        if (checkNonAssignmentArrayOp(exp.e1))
            return setError();

        switch (t1b.ty)
        {
        case Tpointer:
            if (t1b.isPtrToFunction())
            {
                exp.error("cannot index function pointer `%s`", exp.e1.toChars());
                return setError();
            }
            exp.e2 = exp.e2.implicitCastTo(sc, Type.tsize_t);
            if (exp.e2.type == Type.terror)
                return setError();
            exp.e2 = exp.e2.optimize(WANTvalue);
            if (exp.e2.op == EXP.int64 && exp.e2.toInteger() == 0)
            {
            }
            else if (sc.func && !(sc.flags & SCOPE.debug_) && sc.func.setUnsafe())
            {
                exp.error("safe function `%s` cannot index pointer `%s`", sc.func.toPrettyChars(), exp.e1.toChars());
                return setError();
            }
            exp.type = (cast(TypeNext)t1b).next;
            break;

        case Tarray:
            exp.e2 = exp.e2.implicitCastTo(sc, Type.tsize_t);
            if (exp.e2.type == Type.terror)
                return setError();
            exp.type = (cast(TypeNext)t1b).next;
            break;

        case Tsarray:
            {
                exp.e2 = exp.e2.implicitCastTo(sc, Type.tsize_t);
                if (exp.e2.type == Type.terror)
                    return setError();
                exp.type = t1b.nextOf();
                break;
            }
        case Taarray:
            {
                TypeAArray taa = cast(TypeAArray)t1b;
                /* We can skip the implicit conversion if they differ only by
                 * constness
                 * https://issues.dlang.org/show_bug.cgi?id=2684
                 * see also bug https://issues.dlang.org/show_bug.cgi?id=2954 b
                 */
                if (!arrayTypeCompatibleWithoutCasting(exp.e2.type, taa.index))
                {
                    exp.e2 = exp.e2.implicitCastTo(sc, taa.index); // type checking
                    if (exp.e2.type == Type.terror)
                        return setError();
                }

                semanticTypeInfo(sc, taa);

                exp.type = taa.next;
                break;
            }
        case Ttuple:
            {
                exp.e2 = exp.e2.implicitCastTo(sc, Type.tsize_t);
                if (exp.e2.type == Type.terror)
                    return setError();

                exp.e2 = exp.e2.ctfeInterpret();
                uinteger_t index = exp.e2.toUInteger();

                TupleExp te;
                TypeTuple tup;
                size_t length;
                if (exp.e1.op == EXP.tuple)
                {
                    te = cast(TupleExp)exp.e1;
                    tup = null;
                    length = te.exps.dim;
                }
                else if (exp.e1.op == EXP.type)
                {
                    te = null;
                    tup = cast(TypeTuple)t1b;
                    length = Parameter.dim(tup.arguments);
                }
                else
                    assert(0);

                if (length <= index)
                {
                    exp.error("array index `[%llu]` is outside array bounds `[0 .. %llu]`", index, cast(ulong)length);
                    return setError();
                }
                Expression e;
                if (exp.e1.op == EXP.tuple)
                {
                    e = (*te.exps)[cast(size_t)index];
                    e = Expression.combine(te.e0, e);
                }
                else
                    e = new TypeExp(exp.e1.loc, Parameter.getNth(tup.arguments, cast(size_t)index).type);
                result = e;
                return;
            }
        default:
            exp.error("`%s` must be an array or pointer type, not `%s`", exp.e1.toChars(), exp.e1.type.toChars());
            return setError();
        }

        // We might know $ now
        setLengthVarIfKnown(exp.lengthVar, t1b);

        if (t1b.ty == Tsarray || t1b.ty == Tarray)
        {
            Expression el = new ArrayLengthExp(exp.loc, exp.e1);
            el = el.expressionSemantic(sc);
            el = el.optimize(WANTvalue);
            if (el.op == EXP.int64)
            {
                exp.e2 = exp.e2.optimize(WANTvalue);
                dinteger_t length = el.toInteger();
                if (length)
                {
                    auto bounds = IntRange(SignExtendedNumber(0), SignExtendedNumber(length - 1));
                    exp.indexIsInBounds = bounds.contains(getIntRange(exp.e2));
                }
            }
        }

        result = exp;
    }

    override void visit(PostExp exp)
    {
        static if (LOGSEMANTIC)
        {
            printf("PostExp::semantic('%s')\n", exp.toChars());
        }
        if (exp.type)
        {
            result = exp;
            return;
        }

        if (sc.flags & SCOPE.Cfile)
        {
            /* See if need to rewrite the AST because of cast/call ambiguity
             */
            if (auto e = castCallAmbiguity(exp, sc))
            {
                result = expressionSemantic(e, sc);
                return;
            }
        }

        if (Expression ex = binSemantic(exp, sc))
        {
            result = ex;
            return;
        }
        Expression e1x = resolveProperties(sc, exp.e1);
        if (e1x.op == EXP.error)
        {
            result = e1x;
            return;
        }
        exp.e1 = e1x;

        Expression e = exp.op_overload(sc);
        if (e)
        {
            result = e;
            return;
        }

        if (exp.e1.checkReadModifyWrite(exp.op))
            return setError();

        if (exp.e1.op == EXP.slice)
        {
            const(char)* s = exp.op == EXP.plusPlus ? "increment" : "decrement";
            exp.error("cannot post-%s array slice `%s`, use pre-%s instead", s, exp.e1.toChars(), s);
            return setError();
        }

        Type t1 = exp.e1.type.toBasetype();
        if (t1.ty == Tclass || t1.ty == Tstruct || exp.e1.op == EXP.arrayLength)
        {
            /* Check for operator overloading,
             * but rewrite in terms of ++e instead of e++
             */

            /* If e1 is not trivial, take a reference to it
             */
            Expression de = null;
            if (exp.e1.op != EXP.variable && exp.e1.op != EXP.arrayLength)
            {
                // ref v = e1;
                auto v = copyToTemp(STC.ref_, "__postref", exp.e1);
                de = new DeclarationExp(exp.loc, v);
                exp.e1 = new VarExp(exp.e1.loc, v);
            }

            /* Rewrite as:
             * auto tmp = e1; ++e1; tmp
             */
            auto tmp = copyToTemp(0, "__pitmp", exp.e1);
            Expression ea = new DeclarationExp(exp.loc, tmp);

            Expression eb = exp.e1.syntaxCopy();
            eb = new PreExp(exp.op == EXP.plusPlus ? EXP.prePlusPlus : EXP.preMinusMinus, exp.loc, eb);

            Expression ec = new VarExp(exp.loc, tmp);

            // Combine de,ea,eb,ec
            if (de)
                ea = new CommaExp(exp.loc, de, ea);
            e = new CommaExp(exp.loc, ea, eb);
            e = new CommaExp(exp.loc, e, ec);
            e = e.expressionSemantic(sc);
            result = e;
            return;
        }

        exp.e1 = exp.e1.modifiableLvalue(sc, exp.e1);
        exp.e1 = exp.e1.optimize(WANTvalue, /*keepLvalue*/ true);

        e = exp;
        if (exp.e1.checkScalar() ||
            exp.e1.checkSharedAccess(sc))
            return setError();
        if (exp.e1.checkNoBool())
            return setError();

        if (exp.e1.type.ty == Tpointer)
            e = scaleFactor(exp, sc);
        else
            exp.e2 = exp.e2.castTo(sc, exp.e1.type);
        e.type = exp.e1.type;
        result = e;
    }

    override void visit(PreExp exp)
    {
        Expression e = exp.op_overload(sc);
        // printf("PreExp::semantic('%s')\n", toChars());
        if (e)
        {
            result = e;
            return;
        }

        // Rewrite as e1+=1 or e1-=1
        if (exp.op == EXP.prePlusPlus)
            e = new AddAssignExp(exp.loc, exp.e1, IntegerExp.literal!1);
        else
            e = new MinAssignExp(exp.loc, exp.e1, IntegerExp.literal!1);
        result = e.expressionSemantic(sc);
    }

    /*
     * Get the expression initializer for a specific struct
     *
     * Params:
     *  sd = the struct for which the expression initializer is needed
     *  loc = the location of the initializer
     *  sc = the scope where the expression is located
     *  t = the type of the expression
     *
     * Returns:
     *  The expression initializer or error expression if any errors occured
     */
    private Expression getInitExp(StructDeclaration sd, Loc loc, Scope* sc, Type t)
    {
        if (sd.zeroInit && !sd.isNested())
        {
            // https://issues.dlang.org/show_bug.cgi?id=14606
            // Always use BlitExp for the special expression: (struct = 0)
            return IntegerExp.literal!0;
        }

        if (sd.isNested())
        {
            auto sle = new StructLiteralExp(loc, sd, null, t);
            if (!sd.fill(loc, sle.elements, true))
                return ErrorExp.get();
            if (checkFrameAccess(loc, sc, sd, sle.elements.dim))
                return ErrorExp.get();

            sle.type = t;
            return sle;
        }

        return t.defaultInit(loc);
    }

    override void visit(AssignExp exp)
    {
        static if (LOGSEMANTIC)
        {
            printf("AssignExp::semantic('%s')\n", exp.toChars());
        }
        //printf("exp.e1.op = %d, '%s'\n", exp.e1.op, EXPtoString(exp.e1.op).ptr);
        //printf("exp.e2.op = %d, '%s'\n", exp.e2.op, EXPtoString(exp.e2.op).ptr);

        void setResult(Expression e, int line = __LINE__)
        {
            //printf("line %d\n", line);
            result = e;
        }

        if (exp.type)
        {
            return setResult(exp);
        }

        Expression e1old = exp.e1;

        if (auto e2comma = exp.e2.isCommaExp())
        {
            if (!e2comma.isGenerated && !(sc.flags & SCOPE.Cfile))
                exp.error("Using the result of a comma expression is not allowed");

            /* Rewrite to get rid of the comma from rvalue
             *   e1=(e0,e2) => e0,(e1=e2)
             */
            Expression e0;
            exp.e2 = Expression.extractLast(e2comma, e0);
            Expression e = Expression.combine(e0, exp);
            return setResult(e.expressionSemantic(sc));
        }

        /* Look for operator overloading of a[arguments] = e2.
         * Do it before e1.expressionSemantic() otherwise the ArrayExp will have been
         * converted to unary operator overloading already.
         */
        if (auto ae = exp.e1.isArrayExp())
        {
            Expression res;

            ae.e1 = ae.e1.expressionSemantic(sc);
            ae.e1 = resolveProperties(sc, ae.e1);
            Expression ae1old = ae.e1;

            const(bool) maybeSlice =
                (ae.arguments.dim == 0 ||
                 ae.arguments.dim == 1 && (*ae.arguments)[0].op == EXP.interval);

            IntervalExp ie = null;
            if (maybeSlice && ae.arguments.dim)
            {
                assert((*ae.arguments)[0].op == EXP.interval);
                ie = cast(IntervalExp)(*ae.arguments)[0];
            }
            while (true)
            {
                if (ae.e1.op == EXP.error)
                    return setResult(ae.e1);

                Expression e0 = null;
                Expression ae1save = ae.e1;
                ae.lengthVar = null;

                Type t1b = ae.e1.type.toBasetype();
                AggregateDeclaration ad = isAggregate(t1b);
                if (!ad)
                    break;
                if (search_function(ad, Id.indexass))
                {
                    // Deal with $
                    res = resolveOpDollar(sc, ae, &e0);
                    if (!res) // a[i..j] = e2 might be: a.opSliceAssign(e2, i, j)
                        goto Lfallback;
                    if (res.op == EXP.error)
                        return setResult(res);

                    res = exp.e2.expressionSemantic(sc);
                    if (res.op == EXP.error)
                        return setResult(res);
                    exp.e2 = res;

                    /* Rewrite (a[arguments] = e2) as:
                     *      a.opIndexAssign(e2, arguments)
                     */
                    Expressions* a = ae.arguments.copy();
                    a.insert(0, exp.e2);
                    res = new DotIdExp(exp.loc, ae.e1, Id.indexass);
                    res = new CallExp(exp.loc, res, a);
                    if (maybeSlice) // a[] = e2 might be: a.opSliceAssign(e2)
                        res = res.trySemantic(sc);
                    else
                        res = res.expressionSemantic(sc);
                    if (res)
                        return setResult(Expression.combine(e0, res));
                }

            Lfallback:
                if (maybeSlice && search_function(ad, Id.sliceass))
                {
                    // Deal with $
                    res = resolveOpDollar(sc, ae, ie, &e0);
                    if (res.op == EXP.error)
                        return setResult(res);

                    res = exp.e2.expressionSemantic(sc);
                    if (res.op == EXP.error)
                        return setResult(res);

                    exp.e2 = res;

                    /* Rewrite (a[i..j] = e2) as:
                     *      a.opSliceAssign(e2, i, j)
                     */
                    auto a = new Expressions();
                    a.push(exp.e2);
                    if (ie)
                    {
                        a.push(ie.lwr);
                        a.push(ie.upr);
                    }
                    res = new DotIdExp(exp.loc, ae.e1, Id.sliceass);
                    res = new CallExp(exp.loc, res, a);
                    res = res.expressionSemantic(sc);
                    return setResult(Expression.combine(e0, res));
                }

                // No operator overloading member function found yet, but
                // there might be an alias this to try.
                if (ad.aliasthis && !isRecursiveAliasThis(ae.att1, ae.e1.type))
                {
                    /* Rewrite (a[arguments] op e2) as:
                     *      a.aliasthis[arguments] op e2
                     */
                    ae.e1 = resolveAliasThis(sc, ae1save, true);
                    if (ae.e1)
                        continue;
                }
                break;
            }
            ae.e1 = ae1old; // recovery
            ae.lengthVar = null;
        }

        /* Run this.e1 semantic.
         */
        {
            Expression e1x = exp.e1;

            /* With UFCS, e.f = value
             * Could mean:
             *      .f(e, value)
             * or:
             *      .f(e) = value
             */
            if (auto dti = e1x.isDotTemplateInstanceExp())
            {
                Expression e = dti.semanticY(sc, 1);
                if (!e)
                {
                    return setResult(resolveUFCSProperties(sc, e1x, exp.e2));
                }

                e1x = e;
            }
            else if (sc.flags & SCOPE.Cfile && e1x.isDotIdExp())
            {
                auto die = e1x.isDotIdExp();
                e1x = fieldLookup(die.e1, sc, die.ident);
            }
            else if (auto die = e1x.isDotIdExp())
            {
                Expression e = die.semanticY(sc, 1);
                if (e && isDotOpDispatch(e))
                {
                    /* https://issues.dlang.org/show_bug.cgi?id=19687
                     *
                     * On this branch, e2 is semantically analyzed in resolvePropertiesX,
                     * but that call is done with gagged errors. That is the only time when
                     * semantic gets ran on e2, that is why the error never gets to be printed.
                     * In order to make sure that UFCS is tried with correct parameters, e2
                     * needs to have semantic ran on it.
                     */
                    auto ode = e;
                    exp.e2 = exp.e2.expressionSemantic(sc);
                    uint errors = global.startGagging();
                    e = resolvePropertiesX(sc, e, exp.e2);
                    // Any error or if 'e' is not resolved, go to UFCS
                    if (global.endGagging(errors) || e is ode)
                        e = null; /* fall down to UFCS */
                    else
                        return setResult(e);
                }
                if (!e)
                    return setResult(resolveUFCSProperties(sc, e1x, exp.e2));
                e1x = e;
            }
            else
            {
                if (auto se = e1x.isSliceExp())
                    se.arrayop = true;

                e1x = e1x.expressionSemantic(sc);
            }

            /* We have f = value.
             * Could mean:
             *      f(value)
             * or:
             *      f() = value
             */
            if (Expression e = resolvePropertiesX(sc, e1x, exp.e2))
                return setResult(e);

            if (e1x.checkRightThis(sc))
            {
                return setError();
            }
            exp.e1 = e1x;
            assert(exp.e1.type);
        }
        Type t1 = exp.e1.type.toBasetype();

        /* Run this.e2 semantic.
         * Different from other binary expressions, the analysis of e2
         * depends on the result of e1 in assignments.
         */
        {
            Expression e2x = inferType(exp.e2, t1.baseElemOf());
            e2x = e2x.expressionSemantic(sc);
            if (!t1.isTypeSArray())
                e2x = e2x.arrayFuncConv(sc);
            e2x = resolveProperties(sc, e2x);
            if (e2x.op == EXP.type)
                e2x = resolveAliasThis(sc, e2x); //https://issues.dlang.org/show_bug.cgi?id=17684
            if (e2x.op == EXP.error)
                return setResult(e2x);
            // We delay checking the value for structs/classes as these might have
            // an opAssign defined.
            if ((t1.ty != Tstruct && t1.ty != Tclass && e2x.checkValue()) ||
                e2x.checkSharedAccess(sc))
                return setError();
            exp.e2 = e2x;
        }

        /* Rewrite tuple assignment as a tuple of assignments.
         */
        {
            Expression e2x = exp.e2;

        Ltupleassign:
            if (exp.e1.op == EXP.tuple && e2x.op == EXP.tuple)
            {
                TupleExp tup1 = cast(TupleExp)exp.e1;
                TupleExp tup2 = cast(TupleExp)e2x;
                size_t dim = tup1.exps.dim;
                Expression e = null;
                if (dim != tup2.exps.dim)
                {
                    exp.error("mismatched tuple lengths, %d and %d", cast(int)dim, cast(int)tup2.exps.dim);
                    return setError();
                }
                if (dim == 0)
                {
                    e = IntegerExp.literal!0;
                    e = new CastExp(exp.loc, e, Type.tvoid); // avoid "has no effect" error
                    e = Expression.combine(tup1.e0, tup2.e0, e);
                }
                else
                {
                    auto exps = new Expressions(dim);
                    for (size_t i = 0; i < dim; i++)
                    {
                        Expression ex1 = (*tup1.exps)[i];
                        Expression ex2 = (*tup2.exps)[i];
                        (*exps)[i] = new AssignExp(exp.loc, ex1, ex2);
                    }
                    e = new TupleExp(exp.loc, Expression.combine(tup1.e0, tup2.e0), exps);
                }
                return setResult(e.expressionSemantic(sc));
            }

            /* Look for form: e1 = e2.aliasthis.
             */
            if (exp.e1.op == EXP.tuple)
            {
                TupleDeclaration td = isAliasThisTuple(e2x);
                if (!td)
                    goto Lnomatch;

                assert(exp.e1.type.ty == Ttuple);
                TypeTuple tt = cast(TypeTuple)exp.e1.type;

                Expression e0;
                Expression ev = extractSideEffect(sc, "__tup", e0, e2x);

                auto iexps = new Expressions();
                iexps.push(ev);
                for (size_t u = 0; u < iexps.dim; u++)
                {
                Lexpand:
                    Expression e = (*iexps)[u];

                    Parameter arg = Parameter.getNth(tt.arguments, u);
                    //printf("[%d] iexps.dim = %d, ", u, iexps.dim);
                    //printf("e = (%s %s, %s), ", Token::tochars[e.op], e.toChars(), e.type.toChars());
                    //printf("arg = (%s, %s)\n", arg.toChars(), arg.type.toChars());

                    if (!arg || !e.type.implicitConvTo(arg.type))
                    {
                        // expand initializer to tuple
                        if (expandAliasThisTuples(iexps, u) != -1)
                        {
                            if (iexps.dim <= u)
                                break;
                            goto Lexpand;
                        }
                        goto Lnomatch;
                    }
                }
                e2x = new TupleExp(e2x.loc, e0, iexps);
                e2x = e2x.expressionSemantic(sc);
                if (e2x.op == EXP.error)
                {
                    result = e2x;
                    return;
                }
                // Do not need to overwrite this.e2
                goto Ltupleassign;
            }
        Lnomatch:
        }

        /* Inside constructor, if this is the first assignment of object field,
         * rewrite this to initializing the field.
         */
        if (exp.op == EXP.assign
            && exp.e1.checkModifiable(sc) == Modifiable.initialization)
        {
            //printf("[%s] change to init - %s\n", exp.loc.toChars(), exp.toChars());
            auto t = exp.type;
            exp = new ConstructExp(exp.loc, exp.e1, exp.e2);
            exp.type = t;

            // https://issues.dlang.org/show_bug.cgi?id=13515
            // set Index::modifiable flag for complex AA element initialization
            if (auto ie1 = exp.e1.isIndexExp())
            {
                Expression e1x = ie1.markSettingAAElem();
                if (e1x.op == EXP.error)
                {
                    result = e1x;
                    return;
                }
            }
        }
        else if (exp.op == EXP.construct && exp.e1.op == EXP.variable &&
                 (cast(VarExp)exp.e1).var.storage_class & (STC.out_ | STC.ref_))
        {
            exp.memset = MemorySet.referenceInit;
        }

        if (exp.op == EXP.assign)  // skip EXP.blit and EXP.construct, which are initializations
        {
            exp.e1.checkSharedAccess(sc);
            checkUnsafeAccess(sc, exp.e1, false, true);
        }

        checkUnsafeAccess(sc, exp.e2, true, true); // Initializer must always be checked

        /* If it is an assignment from a 'foreign' type,
         * check for operator overloading.
         */
        if (exp.memset == MemorySet.referenceInit)
        {
            // If this is an initialization of a reference,
            // do nothing
        }
        else if (t1.ty == Tstruct)
        {
            auto e1x = exp.e1;
            auto e2x = exp.e2;
            auto sd = (cast(TypeStruct)t1).sym;

            if (exp.op == EXP.construct)
            {
                Type t2 = e2x.type.toBasetype();
                if (t2.ty == Tstruct && sd == (cast(TypeStruct)t2).sym)
                {
                    sd.size(exp.loc);
                    if (sd.sizeok != Sizeok.done)
                        return setError();
                    if (!sd.ctor)
                        sd.ctor = sd.searchCtor();

                    // https://issues.dlang.org/show_bug.cgi?id=15661
                    // Look for the form from last of comma chain.
                    auto e2y = lastComma(e2x);

                    CallExp ce = (e2y.op == EXP.call) ? cast(CallExp)e2y : null;
                    DotVarExp dve = (ce && ce.e1.op == EXP.dotVariable)
                        ? cast(DotVarExp)ce.e1 : null;
                    if (sd.ctor && ce && dve && dve.var.isCtorDeclaration() &&
                        // https://issues.dlang.org/show_bug.cgi?id=19389
                        dve.e1.op != EXP.dotVariable &&
                        e2y.type.implicitConvTo(t1))
                    {
                        /* Look for form of constructor call which is:
                         *    __ctmp.ctor(arguments...)
                         */

                        /* Before calling the constructor, initialize
                         * variable with a bit copy of the default
                         * initializer
                         */
                        Expression einit = getInitExp(sd, exp.loc, sc, t1);
                        if (einit.op == EXP.error)
                        {
                            result = einit;
                            return;
                        }

                        auto ae = new BlitExp(exp.loc, exp.e1, einit);
                        ae.type = e1x.type;

                        /* Replace __ctmp being constructed with e1.
                         * We need to copy constructor call expression,
                         * because it may be used in other place.
                         */
                        auto dvx = cast(DotVarExp)dve.copy();
                        dvx.e1 = e1x;
                        auto cx = cast(CallExp)ce.copy();
                        cx.e1 = dvx;
                        if (checkConstructorEscape(sc, cx, false))
                            return setError();

                        Expression e0;
                        Expression.extractLast(e2x, e0);

                        auto e = Expression.combine(e0, ae, cx);
                        e = e.expressionSemantic(sc);
                        result = e;
                        return;
                    }
                    // https://issues.dlang.org/show_bug.cgi?id=21586
                    // Rewrite CondExp or e1 will miss direct construction, e.g.
                    // e1 = a ? S(1) : ...; -> AST: e1 = a ? (S(0)).this(1) : ...;
                    // a temporary created and an extra destructor call.
                    // AST will be rewritten to:
                    // a ? e1 = 0, e1.this(1) : ...; -> blitting plus construction
                    if (e2x.op == EXP.question)
                    {
                        /* Rewrite as:
                         *  a ? e1 = b : e1 = c;
                         */
                        CondExp econd = cast(CondExp)e2x;
                        Expression ea1 = new ConstructExp(econd.e1.loc, e1x, econd.e1);
                        Expression ea2 = new ConstructExp(econd.e2.loc, e1x, econd.e2);
                        Expression e = new CondExp(exp.loc, econd.econd, ea1, ea2);
                        result = e.expressionSemantic(sc);
                        return;
                    }
                    if (sd.postblit || sd.hasCopyCtor)
                    {
                        /* We have a copy constructor for this
                         */

                        if (e2x.isLvalue())
                        {
                            if (sd.hasCopyCtor)
                            {
                                /* Rewrite as:
                                 * e1 = init, e1.copyCtor(e2);
                                 */
                                Expression einit = new BlitExp(exp.loc, exp.e1, getInitExp(sd, exp.loc, sc, t1));
                                einit.type = e1x.type;

                                Expression e;
                                e = new DotIdExp(exp.loc, e1x, Id.ctor);
                                e = new CallExp(exp.loc, e, e2x);
                                e = new CommaExp(exp.loc, einit, e);

                                //printf("e: %s\n", e.toChars());

                                result = e.expressionSemantic(sc);
                                return;
                            }
                            else
                            {
                                if (!e2x.type.implicitConvTo(e1x.type))
                                {
                                    exp.error("conversion error from `%s` to `%s`",
                                        e2x.type.toChars(), e1x.type.toChars());
                                    return setError();
                                }

                                /* Rewrite as:
                                 *  (e1 = e2).postblit();
                                 *
                                 * Blit assignment e1 = e2 returns a reference to the original e1,
                                 * then call the postblit on it.
                                 */
                                Expression e = e1x.copy();
                                e.type = e.type.mutableOf();
                                if (e.type.isShared && !sd.type.isShared)
                                    e.type = e.type.unSharedOf();
                                e = new BlitExp(exp.loc, e, e2x);
                                e = new DotVarExp(exp.loc, e, sd.postblit, false);
                                e = new CallExp(exp.loc, e);
                                result = e.expressionSemantic(sc);
                                return;
                            }
                        }
                        else
                        {
                            /* The struct value returned from the function is transferred
                             * so should not call the destructor on it.
                             */
                            e2x = valueNoDtor(e2x);
                        }
                    }

                    // https://issues.dlang.org/show_bug.cgi?id=19251
                    // if e2 cannot be converted to e1.type, maybe there is an alias this
                    if (!e2x.implicitConvTo(t1))
                    {
                        AggregateDeclaration ad2 = isAggregate(e2x.type);
                        if (ad2 && ad2.aliasthis && !isRecursiveAliasThis(exp.att2, exp.e2.type))
                        {
                            /* Rewrite (e1 op e2) as:
                             *      (e1 op e2.aliasthis)
                             */
                            exp.e2 = new DotIdExp(exp.e2.loc, exp.e2, ad2.aliasthis.ident);
                            result = exp.expressionSemantic(sc);
                            return;
                        }
                    }
                }
                else if (!e2x.implicitConvTo(t1))
                {
                    sd.size(exp.loc);
                    if (sd.sizeok != Sizeok.done)
                        return setError();
                    if (!sd.ctor)
                        sd.ctor = sd.searchCtor();

                    if (sd.ctor)
                    {
                        /* Look for implicit constructor call
                         * Rewrite as:
                         *  e1 = init, e1.ctor(e2)
                         */

                        /* Fix Issue 5153 : https://issues.dlang.org/show_bug.cgi?id=5153
                         * Using `new` to initialize a struct object is a common mistake, but
                         * the error message from the compiler is not very helpful in that
                         * case. If exp.e2 is a NewExp and the type of new is the same as
                         * the type as exp.e1 (struct in this case), then we know for sure
                         * that the user wants to instantiate a struct. This is done to avoid
                         * issuing an error when the user actually wants to call a constructor
                         * which receives a class object.
                         *
                         * Foo f = new Foo2(0); is a valid expression if Foo has a constructor
                         * which receives an instance of a Foo2 class
                         */
                        if (exp.e2.op == EXP.new_)
                        {
                            auto newExp = cast(NewExp)(exp.e2);
                            if (newExp.newtype && newExp.newtype == t1)
                            {
                                error(exp.loc, "cannot implicitly convert expression `%s` of type `%s` to `%s`",
                                      newExp.toChars(), newExp.type.toChars(), t1.toChars());
                                errorSupplemental(exp.loc, "Perhaps remove the `new` keyword?");
                                return setError();
                            }
                        }

                        Expression einit = new BlitExp(exp.loc, e1x, getInitExp(sd, exp.loc, sc, t1));
                        einit.type = e1x.type;

                        Expression e;
                        e = new DotIdExp(exp.loc, e1x, Id.ctor);
                        e = new CallExp(exp.loc, e, e2x);
                        e = new CommaExp(exp.loc, einit, e);
                        e = e.expressionSemantic(sc);
                        result = e;
                        return;
                    }
                    if (search_function(sd, Id.call))
                    {
                        /* Look for static opCall
                         * https://issues.dlang.org/show_bug.cgi?id=2702
                         * Rewrite as:
                         *  e1 = typeof(e1).opCall(arguments)
                         */
                        e2x = typeDotIdExp(e2x.loc, e1x.type, Id.call);
                        e2x = new CallExp(exp.loc, e2x, exp.e2);

                        e2x = e2x.expressionSemantic(sc);
                        e2x = resolveProperties(sc, e2x);
                        if (e2x.op == EXP.error)
                        {
                            result = e2x;
                            return;
                        }
                        if (e2x.checkValue() || e2x.checkSharedAccess(sc))
                            return setError();
                    }
                }
                else // https://issues.dlang.org/show_bug.cgi?id=11355
                {
                    AggregateDeclaration ad2 = isAggregate(e2x.type);
                    if (ad2 && ad2.aliasthis && !isRecursiveAliasThis(exp.att2, exp.e2.type))
                    {
                        /* Rewrite (e1 op e2) as:
                         *      (e1 op e2.aliasthis)
                         */
                        exp.e2 = new DotIdExp(exp.e2.loc, exp.e2, ad2.aliasthis.ident);
                        result = exp.expressionSemantic(sc);
                        return;
                    }
                }
            }
            else if (exp.op == EXP.assign)
            {
                if (e1x.op == EXP.index && (cast(IndexExp)e1x).e1.type.toBasetype().ty == Taarray)
                {
                    /*
                     * Rewrite:
                     *      aa[key] = e2;
                     * as:
                     *      ref __aatmp = aa;
                     *      ref __aakey = key;
                     *      ref __aaval = e2;
                     *      (__aakey in __aatmp
                     *          ? __aatmp[__aakey].opAssign(__aaval)
                     *          : ConstructExp(__aatmp[__aakey], __aaval));
                     */
                    // ensure we keep the expr modifiable
                    Expression esetting = (cast(IndexExp)e1x).markSettingAAElem();
                    if (esetting.op == EXP.error)
                    {
                        result = esetting;
                        return;
                    }
                    assert(esetting.op == EXP.index);
                    IndexExp ie = cast(IndexExp) esetting;
                    Type t2 = e2x.type.toBasetype();

                    Expression e0 = null;
                    Expression ea = extractSideEffect(sc, "__aatmp", e0, ie.e1);
                    Expression ek = extractSideEffect(sc, "__aakey", e0, ie.e2);
                    Expression ev = extractSideEffect(sc, "__aaval", e0, e2x);

                    AssignExp ae = cast(AssignExp)exp.copy();
                    ae.e1 = new IndexExp(exp.loc, ea, ek);
                    ae.e1 = ae.e1.expressionSemantic(sc);
                    ae.e1 = ae.e1.optimize(WANTvalue);
                    ae.e2 = ev;
                    Expression e = ae.op_overload(sc);
                    if (e)
                    {
                        Expression ey = null;
                        if (t2.ty == Tstruct && sd == t2.toDsymbol(sc))
                        {
                            ey = ev;
                        }
                        else if (!ev.implicitConvTo(ie.type) && sd.ctor)
                        {
                            // Look for implicit constructor call
                            // Rewrite as S().ctor(e2)
                            ey = new StructLiteralExp(exp.loc, sd, null);
                            ey = new DotIdExp(exp.loc, ey, Id.ctor);
                            ey = new CallExp(exp.loc, ey, ev);
                            ey = ey.trySemantic(sc);
                        }
                        if (ey)
                        {
                            Expression ex;
                            ex = new IndexExp(exp.loc, ea, ek);
                            ex = ex.expressionSemantic(sc);
                            ex = ex.modifiableLvalue(sc, ex); // allocate new slot
                            ex = ex.optimize(WANTvalue);

                            ey = new ConstructExp(exp.loc, ex, ey);
                            ey = ey.expressionSemantic(sc);
                            if (ey.op == EXP.error)
                            {
                                result = ey;
                                return;
                            }
                            ex = e;

                            // https://issues.dlang.org/show_bug.cgi?id=14144
                            // The whole expression should have the common type
                            // of opAssign() return and assigned AA entry.
                            // Even if there's no common type, expression should be typed as void.
                            if (!typeMerge(sc, EXP.question, ex, ey))
                            {
                                ex = new CastExp(ex.loc, ex, Type.tvoid);
                                ey = new CastExp(ey.loc, ey, Type.tvoid);
                            }
                            e = new CondExp(exp.loc, new InExp(exp.loc, ek, ea), ex, ey);
                        }
                        e = Expression.combine(e0, e);
                        e = e.expressionSemantic(sc);
                        result = e;
                        return;
                    }
                }
                else
                {
                    Expression e = exp.op_overload(sc);
                    if (e)
                    {
                        result = e;
                        return;
                    }
                }
            }
            else
                assert(exp.op == EXP.blit);

            if (e2x.checkValue())
                return setError();

            exp.e1 = e1x;
            exp.e2 = e2x;
        }
        else if (t1.ty == Tclass)
        {
            // Disallow assignment operator overloads for same type
            if (exp.op == EXP.assign && !exp.e2.implicitConvTo(exp.e1.type))
            {
                Expression e = exp.op_overload(sc);
                if (e)
                {
                    result = e;
                    return;
                }
            }
            if (exp.e2.checkValue())
                return setError();
        }
        else if (t1.ty == Tsarray)
        {
            // SliceExp cannot have static array type without context inference.
            assert(exp.e1.op != EXP.slice);
            Expression e1x = exp.e1;
            Expression e2x = exp.e2;

            if (e2x.implicitConvTo(e1x.type))
            {
                if (exp.op != EXP.blit && (e2x.op == EXP.slice && (cast(UnaExp)e2x).e1.isLvalue() || e2x.op == EXP.cast_ && (cast(UnaExp)e2x).e1.isLvalue() || e2x.op != EXP.slice && e2x.isLvalue()))
                {
                    if (e1x.checkPostblit(sc, t1))
                        return setError();
                }

                // e2 matches to t1 because of the implicit length match, so
                if (isUnaArrayOp(e2x.op) || isBinArrayOp(e2x.op))
                {
                    // convert e1 to e1[]
                    // e.g. e1[] = a[] + b[];
                    auto sle = new SliceExp(e1x.loc, e1x, null, null);
                    sle.arrayop = true;
                    e1x = sle.expressionSemantic(sc);
                }
                else
                {
                    // convert e2 to t1 later
                    // e.g. e1 = [1, 2, 3];
                }
            }
            else
            {
                if (e2x.implicitConvTo(t1.nextOf().arrayOf()) > MATCH.nomatch)
                {
                    uinteger_t dim1 = (cast(TypeSArray)t1).dim.toInteger();
                    uinteger_t dim2 = dim1;
                    if (auto ale = e2x.isArrayLiteralExp())
                    {
                        dim2 = ale.elements ? ale.elements.dim : 0;
                    }
                    else if (auto se = e2x.isSliceExp())
                    {
                        Type tx = toStaticArrayType(se);
                        if (tx)
                            dim2 = (cast(TypeSArray)tx).dim.toInteger();
                    }
                    if (dim1 != dim2)
                    {
                        exp.error("mismatched array lengths, %d and %d", cast(int)dim1, cast(int)dim2);
                        return setError();
                    }
                }

                // May be block or element-wise assignment, so
                // convert e1 to e1[]
                if (exp.op != EXP.assign)
                {
                    // If multidimensional static array, treat as one large array
                    //
                    // Find the appropriate array type depending on the assignment, e.g.
                    // int[3] = int => int[3]
                    // int[3][2] = int => int[6]
                    // int[3][2] = int[] => int[3][2]
                    // int[3][2][4] + int => int[24]
                    // int[3][2][4] + int[] => int[3][8]
                    ulong dim = t1.isTypeSArray().dim.toUInteger();
                    auto type = t1.nextOf();

                    for (TypeSArray tsa; (tsa = type.isTypeSArray()) !is null; )
                    {
                        import core.checkedint : mulu;

                        // Accumulate skipped dimensions
                        bool overflow = false;
                        dim = mulu(dim, tsa.dim.toUInteger(), overflow);
                        if (overflow || dim >= uint.max)
                        {
                            // dym exceeds maximum array size
                            exp.error("static array `%s` size overflowed to %llu",
                                        e1x.type.toChars(), cast(ulong) dim);
                            return setError();
                        }

                        // Move to the element type
                        type = tsa.nextOf().toBasetype();

                        // Rewrite ex1 as a static array if a matching type was found
                        if (e2x.implicitConvTo(type) > MATCH.nomatch)
                        {
                            e1x.type = type.sarrayOf(dim);
                            break;
                        }
                    }
                }
                auto sle = new SliceExp(e1x.loc, e1x, null, null);
                sle.arrayop = true;
                e1x = sle.expressionSemantic(sc);
            }
            if (e1x.op == EXP.error)
                return setResult(e1x);
            if (e2x.op == EXP.error)
                return setResult(e2x);

            exp.e1 = e1x;
            exp.e2 = e2x;
            t1 = e1x.type.toBasetype();
        }
        /* Check the mutability of e1.
         */
        if (auto ale = exp.e1.isArrayLengthExp())
        {
            // e1 is not an lvalue, but we let code generator handle it

            auto ale1x = ale.e1.modifiableLvalue(sc, exp.e1);
            if (ale1x.op == EXP.error)
                return setResult(ale1x);
            ale.e1 = ale1x;

            Type tn = ale.e1.type.toBasetype().nextOf();
            checkDefCtor(ale.loc, tn);

            Identifier hook = global.params.tracegc ? Id._d_arraysetlengthTTrace : Id._d_arraysetlengthT;
            if (!verifyHookExist(exp.loc, *sc, Id._d_arraysetlengthTImpl, "resizing arrays"))
                return setError();

            exp.e2 = exp.e2.expressionSemantic(sc);
            auto lc = lastComma(exp.e2);
            lc = lc.optimize(WANTvalue);
            // use slice expression when arr.length = 0 to avoid runtime call
            if(lc.op == EXP.int64 && lc.toInteger() == 0)
            {
                Expression se = new SliceExp(ale.loc, ale.e1, lc, lc);
                Expression as = new AssignExp(ale.loc, ale.e1, se);
                as = as.expressionSemantic(sc);
                auto res = Expression.combine(as, exp.e2);
                res.type = ale.type;
                return setResult(res);
            }

            // Lower to object._d_arraysetlengthTImpl!(typeof(e1))._d_arraysetlengthT{,Trace}(e1, e2)
            Expression id = new IdentifierExp(ale.loc, Id.empty);
            id = new DotIdExp(ale.loc, id, Id.object);
            auto tiargs = new Objects();
            tiargs.push(ale.e1.type);
            id = new DotTemplateInstanceExp(ale.loc, id, Id._d_arraysetlengthTImpl, tiargs);
            id = new DotIdExp(ale.loc, id, hook);
            id = id.expressionSemantic(sc);

            auto arguments = new Expressions();
            arguments.reserve(5);
            if (global.params.tracegc)
            {
                auto funcname = (sc.callsc && sc.callsc.func) ? sc.callsc.func.toPrettyChars() : sc.func.toPrettyChars();
                arguments.push(new StringExp(exp.loc, exp.loc.filename.toDString()));
                arguments.push(new IntegerExp(exp.loc, exp.loc.linnum, Type.tint32));
                arguments.push(new StringExp(exp.loc, funcname.toDString()));
            }
            arguments.push(ale.e1);
            arguments.push(exp.e2);

            Expression ce = new CallExp(ale.loc, id, arguments);
            auto res = ce.expressionSemantic(sc);
            // if (global.params.verbose)
            //     message("lowered   %s =>\n          %s", exp.toChars(), res.toChars());
            return setResult(res);
        }
        else if (auto se = exp.e1.isSliceExp())
        {
            Type tn = se.type.nextOf();
            const fun = sc.func;
            if (exp.op == EXP.assign && !tn.isMutable() &&
                // allow modifiation in module ctor, see
                // https://issues.dlang.org/show_bug.cgi?id=9884
                (!fun || (fun && !fun.isStaticCtorDeclaration())))
            {
                exp.error("slice `%s` is not mutable", se.toChars());
                return setError();
            }

            if (exp.op == EXP.assign && !tn.baseElemOf().isAssignable())
            {
                exp.error("slice `%s` is not mutable, struct `%s` has immutable members",
                    exp.e1.toChars(), tn.baseElemOf().toChars());
                result = ErrorExp.get();
                return;
            }

            // For conditional operator, both branches need conversion.
            while (se.e1.op == EXP.slice)
                se = cast(SliceExp)se.e1;
            if (se.e1.op == EXP.question && se.e1.type.toBasetype().ty == Tsarray)
            {
                se.e1 = se.e1.modifiableLvalue(sc, exp.e1);
                if (se.e1.op == EXP.error)
                    return setResult(se.e1);
            }
        }
        else
        {
            if (t1.ty == Tsarray && exp.op == EXP.assign)
            {
                Type tn = exp.e1.type.nextOf();
                if (tn && !tn.baseElemOf().isAssignable())
                {
                    exp.error("array `%s` is not mutable, struct `%s` has immutable members",
                        exp.e1.toChars(), tn.baseElemOf().toChars());
                    result = ErrorExp.get();
                    return;
                }
            }

            Expression e1x = exp.e1;

            // Try to do a decent error message with the expression
            // before it gets constant folded
            if (exp.op == EXP.assign)
                e1x = e1x.modifiableLvalue(sc, e1old);

            e1x = e1x.optimize(WANTvalue, /*keepLvalue*/ true);

            if (e1x.op == EXP.error)
            {
                result = e1x;
                return;
            }
            exp.e1 = e1x;
        }

        /* Tweak e2 based on the type of e1.
         */
        Expression e2x = exp.e2;
        Type t2 = e2x.type.toBasetype();

        // If it is a array, get the element type. Note that it may be
        // multi-dimensional.
        Type telem = t1;
        while (telem.ty == Tarray)
            telem = telem.nextOf();

        if (exp.e1.op == EXP.slice && t1.nextOf() &&
            (telem.ty != Tvoid || e2x.op == EXP.null_) &&
            e2x.implicitConvTo(t1.nextOf()))
        {
            // Check for block assignment. If it is of type void[], void[][], etc,
            // '= null' is the only allowable block assignment (Bug 7493)
            exp.memset = MemorySet.blockAssign;    // make it easy for back end to tell what this is
            e2x = e2x.implicitCastTo(sc, t1.nextOf());
            if (exp.op != EXP.blit && e2x.isLvalue() && exp.e1.checkPostblit(sc, t1.nextOf()))
                return setError();
        }
        else if (exp.e1.op == EXP.slice &&
                 (t2.ty == Tarray || t2.ty == Tsarray) &&
                 t2.nextOf().implicitConvTo(t1.nextOf()))
        {
            // Check element-wise assignment.

            /* If assigned elements number is known at compile time,
             * check the mismatch.
             */
            SliceExp se1 = cast(SliceExp)exp.e1;
            TypeSArray tsa1 = cast(TypeSArray)toStaticArrayType(se1);
            TypeSArray tsa2 = null;
            if (auto ale = e2x.isArrayLiteralExp())
                tsa2 = cast(TypeSArray)t2.nextOf().sarrayOf(ale.elements.dim);
            else if (auto se = e2x.isSliceExp())
                tsa2 = cast(TypeSArray)toStaticArrayType(se);
            else
                tsa2 = t2.isTypeSArray();
            if (tsa1 && tsa2)
            {
                uinteger_t dim1 = tsa1.dim.toInteger();
                uinteger_t dim2 = tsa2.dim.toInteger();
                if (dim1 != dim2)
                {
                    exp.error("mismatched array lengths, %d and %d", cast(int)dim1, cast(int)dim2);
                    return setError();
                }
            }

            if (exp.op != EXP.blit &&
                (e2x.op == EXP.slice && (cast(UnaExp)e2x).e1.isLvalue() ||
                 e2x.op == EXP.cast_ && (cast(UnaExp)e2x).e1.isLvalue() ||
                 e2x.op != EXP.slice && e2x.isLvalue()))
            {
                if (exp.e1.checkPostblit(sc, t1.nextOf()))
                    return setError();
            }

            if (0 && global.params.warnings != DiagnosticReporting.off && !global.gag && exp.op == EXP.assign &&
                e2x.op != EXP.slice && e2x.op != EXP.assign &&
                e2x.op != EXP.arrayLiteral && e2x.op != EXP.string_ &&
                !(e2x.op == EXP.add || e2x.op == EXP.min ||
                  e2x.op == EXP.mul || e2x.op == EXP.div ||
                  e2x.op == EXP.mod || e2x.op == EXP.xor ||
                  e2x.op == EXP.and || e2x.op == EXP.or ||
                  e2x.op == EXP.pow ||
                  e2x.op == EXP.tilde || e2x.op == EXP.negate))
            {
                const(char)* e1str = exp.e1.toChars();
                const(char)* e2str = e2x.toChars();
                exp.warning("explicit element-wise assignment `%s = (%s)[]` is better than `%s = %s`", e1str, e2str, e1str, e2str);
            }

            Type t2n = t2.nextOf();
            Type t1n = t1.nextOf();
            int offset;
            if (t2n.equivalent(t1n) ||
                t1n.isBaseOf(t2n, &offset) && offset == 0)
            {
                /* Allow copy of distinct qualifier elements.
                 * eg.
                 *  char[] dst;  const(char)[] src;
                 *  dst[] = src;
                 *
                 *  class C {}   class D : C {}
                 *  C[2] ca;  D[] da;
                 *  ca[] = da;
                 */
                if (isArrayOpValid(e2x))
                {
                    // Don't add CastExp to keep AST for array operations
                    e2x = e2x.copy();
                    e2x.type = exp.e1.type.constOf();
                }
                else
                    e2x = e2x.castTo(sc, exp.e1.type.constOf());
            }
            else
            {
                /* https://issues.dlang.org/show_bug.cgi?id=15778
                 * A string literal has an array type of immutable
                 * elements by default, and normally it cannot be convertible to
                 * array type of mutable elements. But for element-wise assignment,
                 * elements need to be const at best. So we should give a chance
                 * to change code unit size for polysemous string literal.
                 */
                if (e2x.op == EXP.string_)
                    e2x = e2x.implicitCastTo(sc, exp.e1.type.constOf());
                else
                    e2x = e2x.implicitCastTo(sc, exp.e1.type);
            }
            if (t1n.toBasetype.ty == Tvoid && t2n.toBasetype.ty == Tvoid)
            {
                if (!sc.intypeof && sc.func && !(sc.flags & SCOPE.debug_) && sc.func.setUnsafe())
                {
                    exp.error("cannot copy `void[]` to `void[]` in `@safe` code");
                    return setError();
                }
            }
        }
        else
        {
            if (0 && global.params.warnings != DiagnosticReporting.off && !global.gag && exp.op == EXP.assign &&
                t1.ty == Tarray && t2.ty == Tsarray &&
                e2x.op != EXP.slice &&
                t2.implicitConvTo(t1))
            {
                // Disallow ar[] = sa (Converted to ar[] = sa[])
                // Disallow da   = sa (Converted to da   = sa[])
                const(char)* e1str = exp.e1.toChars();
                const(char)* e2str = e2x.toChars();
                const(char)* atypestr = exp.e1.op == EXP.slice ? "element-wise" : "slice";
                exp.warning("explicit %s assignment `%s = (%s)[]` is better than `%s = %s`", atypestr, e1str, e2str, e1str, e2str);
            }
            if (exp.op == EXP.blit)
                e2x = e2x.castTo(sc, exp.e1.type);
            else
            {
                e2x = e2x.implicitCastTo(sc, exp.e1.type);

                // Fix Issue 13435: https://issues.dlang.org/show_bug.cgi?id=13435

                // If the implicit cast has failed and the assign expression is
                // the initialization of a struct member field
                if (e2x.op == EXP.error && exp.op == EXP.construct && t1.ty == Tstruct)
                {
                    scope sd = (cast(TypeStruct)t1).sym;
                    Dsymbol opAssign = search_function(sd, Id.assign);

                    // and the struct defines an opAssign
                    if (opAssign)
                    {
                        // offer more information about the cause of the problem
                        errorSupplemental(exp.loc,
                                          "`%s` is the first assignment of `%s` therefore it represents its initialization",
                                          exp.toChars(), exp.e1.toChars());
                        errorSupplemental(exp.loc,
                                          "`opAssign` methods are not used for initialization, but for subsequent assignments");
                    }
                }
            }
        }
        if (e2x.op == EXP.error)
        {
            result = e2x;
            return;
        }
        exp.e2 = e2x;
        t2 = exp.e2.type.toBasetype();

        /* Look for array operations
         */
        if ((t2.ty == Tarray || t2.ty == Tsarray) && isArrayOpValid(exp.e2))
        {
            // Look for valid array operations
            if (exp.memset != MemorySet.blockAssign &&
                exp.e1.op == EXP.slice &&
                (isUnaArrayOp(exp.e2.op) || isBinArrayOp(exp.e2.op)))
            {
                exp.type = exp.e1.type;
                if (exp.op == EXP.construct) // https://issues.dlang.org/show_bug.cgi?id=10282
                                        // tweak mutability of e1 element
                    exp.e1.type = exp.e1.type.nextOf().mutableOf().arrayOf();
                result = arrayOp(exp, sc);
                return;
            }

            // Drop invalid array operations in e2
            //  d = a[] + b[], d = (a[] + b[])[0..2], etc
            if (checkNonAssignmentArrayOp(exp.e2, exp.memset != MemorySet.blockAssign && exp.op == EXP.assign))
                return setError();

            // Remains valid array assignments
            //  d = d[], d = [1,2,3], etc
        }

        /* Don't allow assignment to classes that were allocated on the stack with:
         *      scope Class c = new Class();
         */
        if (exp.e1.op == EXP.variable && exp.op == EXP.assign)
        {
            VarExp ve = cast(VarExp)exp.e1;
            VarDeclaration vd = ve.var.isVarDeclaration();
            if (vd && (vd.onstack || vd.mynew))
            {
                assert(t1.ty == Tclass);
                exp.error("cannot rebind scope variables");
            }
        }

        if (exp.e1.op == EXP.variable && (cast(VarExp)exp.e1).var.ident == Id.ctfe)
        {
            exp.error("cannot modify compiler-generated variable `__ctfe`");
        }

        exp.type = exp.e1.type;
        assert(exp.type);
        auto res = exp.op == EXP.assign ? exp.reorderSettingAAElem(sc) : exp;
        Expression tmp;
        /* https://issues.dlang.org/show_bug.cgi?id=22366
         *
         * `reorderSettingAAElem` creates a tree of comma expressions, however,
         * `checkAssignExp` expects only AssignExps.
         */
        checkAssignEscape(sc, Expression.extractLast(res, tmp), false);

        if (auto ae = res.isConstructExp())
        {
            Type t1b = ae.e1.type.toBasetype();
            if (t1b.ty != Tsarray && t1b.ty != Tarray)
                return setResult(res);

            /* Do not lower Rvalues and references, as they need to be moved,
             * not copied.
             * Skip the lowering when the RHS is an array literal, as e2ir
             * already handles such cases more elegantly.
             */
            const isArrayCtor =
                (ae.e1.isSliceExp || ae.e1.type.ty == Tsarray) &&
                ae.e2.isLvalue &&
                !(ae.e1.isVarExp &&
                    ae.e1.isVarExp.var.isVarDeclaration.isReference) &&
                (ae.e2.isVarExp ||
                    ae.e2.isSliceExp ||
                    (ae.e2.type.ty == Tsarray && !ae.e2.isArrayLiteralExp)) &&
                ae.e1.type.nextOf &&
                ae.e2.type.nextOf &&
                ae.e1.type.nextOf.mutableOf.equals(ae.e2.type.nextOf.mutableOf);

            const isArraySetCtor =
                (ae.e1.isSliceExp || ae.e1.type.ty == Tsarray) &&
                ae.e2.isLvalue &&
                (ae.e2.type.ty == Tstruct || ae.e2.type.ty == Tsarray) &&
                ae.e1.type.nextOf &&
                ae.e1.type.nextOf.equivalent(ae.e2.type);

            if (isArrayCtor || isArraySetCtor)
            {
                const ts = t1b.nextOf().baseElemOf().isTypeStruct();
                if (!ts || (!ts.sym.postblit && !ts.sym.dtor))
                    return setResult(res);

                auto func = isArrayCtor ? Id._d_arrayctor : Id._d_arraysetctor;
                const other = isArrayCtor ? "other array" : "value";
                if (!verifyHookExist(exp.loc, *sc, func, "construct array with " ~ other, Id.object))
                    return setError();

                // Lower to object._d_array{,set}ctor(e1, e2)
                Expression id = new IdentifierExp(exp.loc, Id.empty);
                id = new DotIdExp(exp.loc, id, Id.object);
                id = new DotIdExp(exp.loc, id, func);

                auto arguments = new Expressions();
                arguments.push(new CastExp(ae.loc, ae.e1, ae.e1.type.nextOf.arrayOf).expressionSemantic(sc));
                if (isArrayCtor)
                {
                    arguments.push(new CastExp(ae.loc, ae.e2, ae.e2.type.nextOf.arrayOf).expressionSemantic(sc));
                    Expression ce = new CallExp(exp.loc, id, arguments);
                    auto errors = global.startGagging();
                    res = ce.expressionSemantic(sc);
                    global.endGagging(errors);
                }
                else
                {
                    Expression e0;
                    // If ae.e2 is not a variable, construct a temp variable, as _d_arraysetctor requires `ref` access
                    if (!ae.e2.isVarExp)
                    {
                        auto vd = copyToTemp(STC.scope_, "__setctor", ae.e2);
                        e0 = new DeclarationExp(vd.loc, vd).expressionSemantic(sc);
                        arguments.push(new VarExp(vd.loc, vd).expressionSemantic(sc));
                    }
                    else
                        arguments.push(ae.e2);

                    Expression ce = new CallExp(exp.loc, id, arguments);
                    auto errors = global.startGagging();
                    res = Expression.combine(e0, ce).expressionSemantic(sc);
                    global.endGagging(errors);
                }

                if (global.params.verbose)
                    message("lowered   %s =>\n          %s", exp.toChars(), res.toChars());
            }
        }

        return setResult(res);
    }

    override void visit(PowAssignExp exp)
    {
        if (exp.type)
        {
            result = exp;
            return;
        }

        Expression e = exp.op_overload(sc);
        if (e)
        {
            result = e;
            return;
        }

        if (exp.e1.checkReadModifyWrite(exp.op, exp.e2))
            return setError();

        assert(exp.e1.type && exp.e2.type);
        if (exp.e1.op == EXP.slice || exp.e1.type.ty == Tarray || exp.e1.type.ty == Tsarray)
        {
            if (checkNonAssignmentArrayOp(exp.e1))
                return setError();

            // T[] ^^= ...
            if (exp.e2.implicitConvTo(exp.e1.type.nextOf()))
            {
                // T[] ^^= T
                exp.e2 = exp.e2.castTo(sc, exp.e1.type.nextOf());
            }
            else if (Expression ex = typeCombine(exp, sc))
            {
                result = ex;
                return;
            }

            // Check element types are arithmetic
            Type tb1 = exp.e1.type.nextOf().toBasetype();
            Type tb2 = exp.e2.type.toBasetype();
            if (tb2.ty == Tarray || tb2.ty == Tsarray)
                tb2 = tb2.nextOf().toBasetype();
            if ((tb1.isintegral() || tb1.isfloating()) && (tb2.isintegral() || tb2.isfloating()))
            {
                exp.type = exp.e1.type;
                result = arrayOp(exp, sc);
                return;
            }
        }
        else
        {
            exp.e1 = exp.e1.modifiableLvalue(sc, exp.e1);
        }

        if ((exp.e1.type.isintegral() || exp.e1.type.isfloating()) && (exp.e2.type.isintegral() || exp.e2.type.isfloating()))
        {
            Expression e0 = null;
            e = exp.reorderSettingAAElem(sc);
            e = Expression.extractLast(e, e0);
            assert(e == exp);

            if (exp.e1.op == EXP.variable)
            {
                // Rewrite: e1 = e1 ^^ e2
                e = new PowExp(exp.loc, exp.e1.syntaxCopy(), exp.e2);
                e = new AssignExp(exp.loc, exp.e1, e);
            }
            else
            {
                // Rewrite: ref tmp = e1; tmp = tmp ^^ e2
                auto v = copyToTemp(STC.ref_, "__powtmp", exp.e1);
                auto de = new DeclarationExp(exp.e1.loc, v);
                auto ve = new VarExp(exp.e1.loc, v);
                e = new PowExp(exp.loc, ve, exp.e2);
                e = new AssignExp(exp.loc, new VarExp(exp.e1.loc, v), e);
                e = new CommaExp(exp.loc, de, e);
            }
            e = Expression.combine(e0, e);
            e = e.expressionSemantic(sc);
            result = e;
            return;
        }
        result = exp.incompatibleTypes();
    }

    override void visit(CatAssignExp exp)
    {
        if (exp.type)
        {
            result = exp;
            return;
        }

        //printf("CatAssignExp::semantic() %s\n", exp.toChars());
        Expression e = exp.op_overload(sc);
        if (e)
        {
            result = e;
            return;
        }

        if (exp.e1.op == EXP.slice)
        {
            SliceExp se = cast(SliceExp)exp.e1;
            if (se.e1.type.toBasetype().ty == Tsarray)
            {
                exp.error("cannot append to static array `%s`", se.e1.type.toChars());
                return setError();
            }
        }

        exp.e1 = exp.e1.modifiableLvalue(sc, exp.e1);
        if (exp.e1.op == EXP.error)
        {
            result = exp.e1;
            return;
        }
        if (exp.e2.op == EXP.error)
        {
            result = exp.e2;
            return;
        }

        if (checkNonAssignmentArrayOp(exp.e2))
            return setError();

        Type tb1 = exp.e1.type.toBasetype();
        Type tb1next = tb1.nextOf();
        Type tb2 = exp.e2.type.toBasetype();

        /* Possibilities:
         * EXP.concatenateAssign: appending T[] to T[]
         * EXP.concatenateElemAssign: appending T to T[]
         * EXP.concatenateDcharAssign: appending dchar to T[]
         */
        if ((tb1.ty == Tarray) &&
            (tb2.ty == Tarray || tb2.ty == Tsarray) &&
            (exp.e2.implicitConvTo(exp.e1.type) ||
             (tb2.nextOf().implicitConvTo(tb1next) &&
              (tb2.nextOf().size(Loc.initial) == tb1next.size(Loc.initial)))))
        {
            // EXP.concatenateAssign
            assert(exp.op == EXP.concatenateAssign);
            if (exp.e1.checkPostblit(sc, tb1next))
                return setError();

            exp.e2 = exp.e2.castTo(sc, exp.e1.type);
        }
        else if ((tb1.ty == Tarray) && exp.e2.implicitConvTo(tb1next))
        {
            /* https://issues.dlang.org/show_bug.cgi?id=19782
             *
             * If e2 is implicitly convertible to tb1next, the conversion
             * might be done through alias this, in which case, e2 needs to
             * be modified accordingly (e2 => e2.aliasthis).
             */
            if (tb2.ty == Tstruct && (cast(TypeStruct)tb2).implicitConvToThroughAliasThis(tb1next))
                goto Laliasthis;
            if (tb2.ty == Tclass && (cast(TypeClass)tb2).implicitConvToThroughAliasThis(tb1next))
                goto Laliasthis;
            // Append element
            if (exp.e2.checkPostblit(sc, tb2))
                return setError();

            if (checkNewEscape(sc, exp.e2, false))
                return setError();

            exp = new CatElemAssignExp(exp.loc, exp.type, exp.e1, exp.e2.castTo(sc, tb1next));
            exp.e2 = doCopyOrMove(sc, exp.e2);
        }
        else if (tb1.ty == Tarray &&
                 (tb1next.ty == Tchar || tb1next.ty == Twchar) &&
                 exp.e2.type.ty != tb1next.ty &&
                 exp.e2.implicitConvTo(Type.tdchar))
        {
            // Append dchar to char[] or wchar[]
            exp = new CatDcharAssignExp(exp.loc, exp.type, exp.e1, exp.e2.castTo(sc, Type.tdchar));

            /* Do not allow appending wchar to char[] because if wchar happens
             * to be a surrogate pair, nothing good can result.
             */
        }
        else
        {
            // Try alias this on first operand
            static Expression tryAliasThisForLhs(BinAssignExp exp, Scope* sc)
            {
                AggregateDeclaration ad1 = isAggregate(exp.e1.type);
                if (!ad1 || !ad1.aliasthis)
                    return null;

                /* Rewrite (e1 op e2) as:
                 *      (e1.aliasthis op e2)
                 */
                if (isRecursiveAliasThis(exp.att1, exp.e1.type))
                    return null;
                //printf("att %s e1 = %s\n", Token::toChars(e.op), e.e1.type.toChars());
                Expression e1 = new DotIdExp(exp.loc, exp.e1, ad1.aliasthis.ident);
                BinExp be = cast(BinExp)exp.copy();
                be.e1 = e1;
                return be.trySemantic(sc);
            }

            // Try alias this on second operand
            static Expression tryAliasThisForRhs(BinAssignExp exp, Scope* sc)
            {
                AggregateDeclaration ad2 = isAggregate(exp.e2.type);
                if (!ad2 || !ad2.aliasthis)
                    return null;
                /* Rewrite (e1 op e2) as:
                 *      (e1 op e2.aliasthis)
                 */
                if (isRecursiveAliasThis(exp.att2, exp.e2.type))
                    return null;
                //printf("att %s e2 = %s\n", Token::toChars(e.op), e.e2.type.toChars());
                Expression e2 = new DotIdExp(exp.loc, exp.e2, ad2.aliasthis.ident);
                BinExp be = cast(BinExp)exp.copy();
                be.e2 = e2;
                return be.trySemantic(sc);
            }

    Laliasthis:
            result = tryAliasThisForLhs(exp, sc);
            if (result)
                return;

            result = tryAliasThisForRhs(exp, sc);
            if (result)
                return;

            exp.error("cannot append type `%s` to type `%s`", tb2.toChars(), tb1.toChars());
            return setError();
        }

        if (exp.e2.checkValue() || exp.e2.checkSharedAccess(sc))
            return setError();

        exp.type = exp.e1.type;
        auto res = exp.reorderSettingAAElem(sc);
        if ((exp.op == EXP.concatenateElemAssign || exp.op == EXP.concatenateDcharAssign) &&
            global.params.useDIP1000 == FeatureState.enabled)
            checkAssignEscape(sc, res, false);
        result = res;
    }

    override void visit(AddExp exp)
    {
        static if (LOGSEMANTIC)
        {
            printf("AddExp::semantic('%s')\n", exp.toChars());
        }
        if (exp.type)
        {
            result = exp;
            return;
        }

        if (Expression ex = binSemanticProp(exp, sc))
        {
            result = ex;
            return;
        }
        Expression e = exp.op_overload(sc);
        if (e)
        {
            result = e;
            return;
        }

        /* ImportC: convert arrays to pointers, functions to pointers to functions
         */
        exp.e1 = exp.e1.arrayFuncConv(sc);
        exp.e2 = exp.e2.arrayFuncConv(sc);

        Type tb1 = exp.e1.type.toBasetype();
        Type tb2 = exp.e2.type.toBasetype();

        bool err = false;
        if (tb1.ty == Tdelegate || tb1.isPtrToFunction())
        {
            err |= exp.e1.checkArithmetic() || exp.e1.checkSharedAccess(sc);
        }
        if (tb2.ty == Tdelegate || tb2.isPtrToFunction())
        {
            err |= exp.e2.checkArithmetic() || exp.e2.checkSharedAccess(sc);
        }
        if (err)
            return setError();

        if (tb1.ty == Tpointer && exp.e2.type.isintegral() || tb2.ty == Tpointer && exp.e1.type.isintegral())
        {
            result = scaleFactor(exp, sc);
            return;
        }

        if (tb1.ty == Tpointer && tb2.ty == Tpointer)
        {
            result = exp.incompatibleTypes();
            return;
        }

        if (Expression ex = typeCombine(exp, sc))
        {
            result = ex;
            return;
        }

        Type tb = exp.type.toBasetype();
        if (tb.ty == Tarray || tb.ty == Tsarray)
        {
            if (!isArrayOpValid(exp))
            {
                result = arrayOpInvalidError(exp);
                return;
            }
            result = exp;
            return;
        }

        tb1 = exp.e1.type.toBasetype();
        if (!target.isVectorOpSupported(tb1, exp.op, tb2))
        {
            result = exp.incompatibleTypes();
            return;
        }
        if ((tb1.isreal() && exp.e2.type.isimaginary()) || (tb1.isimaginary() && exp.e2.type.isreal()))
        {
            switch (exp.type.toBasetype().ty)
            {
            case Tfloat32:
            case Timaginary32:
                exp.type = Type.tcomplex32;
                break;

            case Tfloat64:
            case Timaginary64:
                exp.type = Type.tcomplex64;
                break;

            case Tfloat80:
            case Timaginary80:
                exp.type = Type.tcomplex80;
                break;

            default:
                assert(0);
            }
        }
        result = exp;
    }

    override void visit(MinExp exp)
    {
        static if (LOGSEMANTIC)
        {
            printf("MinExp::semantic('%s')\n", exp.toChars());
        }
        if (exp.type)
        {
            result = exp;
            return;
        }

        if (Expression ex = binSemanticProp(exp, sc))
        {
            result = ex;
            return;
        }
        Expression e = exp.op_overload(sc);
        if (e)
        {
            result = e;
            return;
        }

        /* ImportC: convert arrays to pointers, functions to pointers to functions
         */
        exp.e1 = exp.e1.arrayFuncConv(sc);
        exp.e2 = exp.e2.arrayFuncConv(sc);

        Type t1 = exp.e1.type.toBasetype();
        Type t2 = exp.e2.type.toBasetype();

        bool err = false;
        if (t1.ty == Tdelegate || t1.isPtrToFunction())
        {
            err |= exp.e1.checkArithmetic() || exp.e1.checkSharedAccess(sc);
        }
        if (t2.ty == Tdelegate || t2.isPtrToFunction())
        {
            err |= exp.e2.checkArithmetic() || exp.e2.checkSharedAccess(sc);
        }
        if (err)
            return setError();

        if (t1.ty == Tpointer)
        {
            if (t2.ty == Tpointer)
            {
                // https://dlang.org/spec/expression.html#add_expressions
                // "If both operands are pointers, and the operator is -, the pointers are
                // subtracted and the result is divided by the size of the type pointed to
                // by the operands. It is an error if the pointers point to different types."
                Type p1 = t1.nextOf();
                Type p2 = t2.nextOf();

                if (!p1.equivalent(p2))
                {
                    // Deprecation to remain for at least a year, after which this should be
                    // changed to an error
                    // See https://github.com/dlang/dmd/pull/7332
                    deprecation(exp.loc,
                        "cannot subtract pointers to different types: `%s` and `%s`.",
                        t1.toChars(), t2.toChars());
                }

                // Need to divide the result by the stride
                // Replace (ptr - ptr) with (ptr - ptr) / stride
                d_int64 stride;

                // make sure pointer types are compatible
                if (Expression ex = typeCombine(exp, sc))
                {
                    result = ex;
                    return;
                }

                exp.type = Type.tptrdiff_t;
                stride = t2.nextOf().size();
                if (stride == 0)
                {
                    e = new IntegerExp(exp.loc, 0, Type.tptrdiff_t);
                }
                else if (stride == cast(d_int64)SIZE_INVALID)
                    e = ErrorExp.get();
                else
                {
                    e = new DivExp(exp.loc, exp, new IntegerExp(Loc.initial, stride, Type.tptrdiff_t));
                    e.type = Type.tptrdiff_t;
                }
            }
            else if (t2.isintegral())
                e = scaleFactor(exp, sc);
            else
            {
                exp.error("can't subtract `%s` from pointer", t2.toChars());
                e = ErrorExp.get();
            }
            result = e;
            return;
        }
        if (t2.ty == Tpointer)
        {
            exp.type = exp.e2.type;
            exp.error("can't subtract pointer from `%s`", exp.e1.type.toChars());
            return setError();
        }

        if (Expression ex = typeCombine(exp, sc))
        {
            result = ex;
            return;
        }

        Type tb = exp.type.toBasetype();
        if (tb.ty == Tarray || tb.ty == Tsarray)
        {
            if (!isArrayOpValid(exp))
            {
                result = arrayOpInvalidError(exp);
                return;
            }
            result = exp;
            return;
        }

        t1 = exp.e1.type.toBasetype();
        t2 = exp.e2.type.toBasetype();
        if (!target.isVectorOpSupported(t1, exp.op, t2))
        {
            result = exp.incompatibleTypes();
            return;
        }
        if ((t1.isreal() && t2.isimaginary()) || (t1.isimaginary() && t2.isreal()))
        {
            switch (exp.type.ty)
            {
            case Tfloat32:
            case Timaginary32:
                exp.type = Type.tcomplex32;
                break;

            case Tfloat64:
            case Timaginary64:
                exp.type = Type.tcomplex64;
                break;

            case Tfloat80:
            case Timaginary80:
                exp.type = Type.tcomplex80;
                break;

            default:
                assert(0);
            }
        }
        result = exp;
        return;
    }

    override void visit(CatExp exp)
    {
        // https://dlang.org/spec/expression.html#cat_expressions
        //printf("CatExp.semantic() %s\n", toChars());
        if (exp.type)
        {
            result = exp;
            return;
        }

        if (Expression ex = binSemanticProp(exp, sc))
        {
            result = ex;
            return;
        }
        Expression e = exp.op_overload(sc);
        if (e)
        {
            result = e;
            return;
        }

        Type tb1 = exp.e1.type.toBasetype();
        Type tb2 = exp.e2.type.toBasetype();

        auto f1 = checkNonAssignmentArrayOp(exp.e1);
        auto f2 = checkNonAssignmentArrayOp(exp.e2);
        if (f1 || f2)
            return setError();

        Type tb1next = tb1.nextOf();
        Type tb2next = tb2.nextOf();

        // Check for: array ~ array
        if (tb1next && tb2next && (tb1next.implicitConvTo(tb2next) >= MATCH.constant || tb2next.implicitConvTo(tb1next) >= MATCH.constant || exp.e1.op == EXP.arrayLiteral && exp.e1.implicitConvTo(tb2) || exp.e2.op == EXP.arrayLiteral && exp.e2.implicitConvTo(tb1)))
        {
            /* https://issues.dlang.org/show_bug.cgi?id=9248
             * Here to avoid the case of:
             *    void*[] a = [cast(void*)1];
             *    void*[] b = [cast(void*)2];
             *    a ~ b;
             * becoming:
             *    a ~ [cast(void*)b];
             */

            /* https://issues.dlang.org/show_bug.cgi?id=14682
             * Also to avoid the case of:
             *    int[][] a;
             *    a ~ [];
             * becoming:
             *    a ~ cast(int[])[];
             */
            goto Lpeer;
        }

        // Check for: array ~ element
        if ((tb1.ty == Tsarray || tb1.ty == Tarray) && tb2.ty != Tvoid)
        {
            if (exp.e1.op == EXP.arrayLiteral)
            {
                exp.e2 = doCopyOrMove(sc, exp.e2);
                // https://issues.dlang.org/show_bug.cgi?id=14686
                // Postblit call appears in AST, and this is
                // finally translated  to an ArrayLiteralExp in below optimize().
            }
            else if (exp.e1.op == EXP.string_)
            {
                // No postblit call exists on character (integer) value.
            }
            else
            {
                if (exp.e2.checkPostblit(sc, tb2))
                    return setError();
                // Postblit call will be done in runtime helper function
            }

            if (exp.e1.op == EXP.arrayLiteral && exp.e1.implicitConvTo(tb2.arrayOf()))
            {
                exp.e1 = exp.e1.implicitCastTo(sc, tb2.arrayOf());
                exp.type = tb2.arrayOf();
                goto L2elem;
            }
            if (exp.e2.implicitConvTo(tb1next) >= MATCH.convert)
            {
                exp.e2 = exp.e2.implicitCastTo(sc, tb1next);
                exp.type = tb1next.arrayOf();
            L2elem:
                if (tb2.ty == Tarray || tb2.ty == Tsarray)
                {
                    // Make e2 into [e2]
                    exp.e2 = new ArrayLiteralExp(exp.e2.loc, exp.type, exp.e2);
                }
                else if (checkNewEscape(sc, exp.e2, false))
                    return setError();
                result = exp.optimize(WANTvalue);
                return;
            }
        }
        // Check for: element ~ array
        if ((tb2.ty == Tsarray || tb2.ty == Tarray) && tb1.ty != Tvoid)
        {
            if (exp.e2.op == EXP.arrayLiteral)
            {
                exp.e1 = doCopyOrMove(sc, exp.e1);
            }
            else if (exp.e2.op == EXP.string_)
            {
            }
            else
            {
                if (exp.e1.checkPostblit(sc, tb1))
                    return setError();
            }

            if (exp.e2.op == EXP.arrayLiteral && exp.e2.implicitConvTo(tb1.arrayOf()))
            {
                exp.e2 = exp.e2.implicitCastTo(sc, tb1.arrayOf());
                exp.type = tb1.arrayOf();
                goto L1elem;
            }
            if (exp.e1.implicitConvTo(tb2next) >= MATCH.convert)
            {
                exp.e1 = exp.e1.implicitCastTo(sc, tb2next);
                exp.type = tb2next.arrayOf();
            L1elem:
                if (tb1.ty == Tarray || tb1.ty == Tsarray)
                {
                    // Make e1 into [e1]
                    exp.e1 = new ArrayLiteralExp(exp.e1.loc, exp.type, exp.e1);
                }
                else if (checkNewEscape(sc, exp.e1, false))
                    return setError();
                result = exp.optimize(WANTvalue);
                return;
            }
        }

    Lpeer:
        if ((tb1.ty == Tsarray || tb1.ty == Tarray) && (tb2.ty == Tsarray || tb2.ty == Tarray) && (tb1next.mod || tb2next.mod) && (tb1next.mod != tb2next.mod))
        {
            Type t1 = tb1next.mutableOf().constOf().arrayOf();
            Type t2 = tb2next.mutableOf().constOf().arrayOf();
            if (exp.e1.op == EXP.string_ && !(cast(StringExp)exp.e1).committed)
                exp.e1.type = t1;
            else
                exp.e1 = exp.e1.castTo(sc, t1);
            if (exp.e2.op == EXP.string_ && !(cast(StringExp)exp.e2).committed)
                exp.e2.type = t2;
            else
                exp.e2 = exp.e2.castTo(sc, t2);
        }

        if (Expression ex = typeCombine(exp, sc))
        {
            result = ex;
            return;
        }
        exp.type = exp.type.toHeadMutable();

        Type tb = exp.type.toBasetype();
        if (tb.ty == Tsarray)
            exp.type = tb.nextOf().arrayOf();
        if (exp.type.ty == Tarray && tb1next && tb2next && tb1next.mod != tb2next.mod)
        {
            exp.type = exp.type.nextOf().toHeadMutable().arrayOf();
        }
        if (Type tbn = tb.nextOf())
        {
            if (exp.checkPostblit(sc, tbn))
                return setError();
        }
        Type t1 = exp.e1.type.toBasetype();
        Type t2 = exp.e2.type.toBasetype();
        if ((t1.ty == Tarray || t1.ty == Tsarray) &&
            (t2.ty == Tarray || t2.ty == Tsarray))
        {
            // Normalize to ArrayLiteralExp or StringExp as far as possible
            e = exp.optimize(WANTvalue);
        }
        else
        {
            //printf("(%s) ~ (%s)\n", e1.toChars(), e2.toChars());
            result = exp.incompatibleTypes();
            return;
        }

        result = e;
    }

    override void visit(MulExp exp)
    {
        version (none)
        {
            printf("MulExp::semantic() %s\n", exp.toChars());
        }
        if (exp.type)
        {
            result = exp;
            return;
        }

        if (Expression ex = binSemanticProp(exp, sc))
        {
            result = ex;
            return;
        }
        Expression e = exp.op_overload(sc);
        if (e)
        {
            result = e;
            return;
        }

        if (Expression ex = typeCombine(exp, sc))
        {
            result = ex;
            return;
        }

        Type tb = exp.type.toBasetype();
        if (tb.ty == Tarray || tb.ty == Tsarray)
        {
            if (!isArrayOpValid(exp))
            {
                result = arrayOpInvalidError(exp);
                return;
            }
            result = exp;
            return;
        }

        if (exp.checkArithmeticBin() || exp.checkSharedAccessBin(sc))
            return setError();

        if (exp.type.isfloating())
        {
            Type t1 = exp.e1.type;
            Type t2 = exp.e2.type;

            if (t1.isreal())
            {
                exp.type = t2;
            }
            else if (t2.isreal())
            {
                exp.type = t1;
            }
            else if (t1.isimaginary())
            {
                if (t2.isimaginary())
                {
                    switch (t1.toBasetype().ty)
                    {
                    case Timaginary32:
                        exp.type = Type.tfloat32;
                        break;

                    case Timaginary64:
                        exp.type = Type.tfloat64;
                        break;

                    case Timaginary80:
                        exp.type = Type.tfloat80;
                        break;

                    default:
                        assert(0);
                    }

                    // iy * iv = -yv
                    exp.e1.type = exp.type;
                    exp.e2.type = exp.type;
                    e = new NegExp(exp.loc, exp);
                    e = e.expressionSemantic(sc);
                    result = e;
                    return;
                }
                else
                    exp.type = t2; // t2 is complex
            }
            else if (t2.isimaginary())
            {
                exp.type = t1; // t1 is complex
            }
        }
        else if (!target.isVectorOpSupported(tb, exp.op, exp.e2.type.toBasetype()))
        {
            result = exp.incompatibleTypes();
            return;
        }
        result = exp;
    }

    override void visit(DivExp exp)
    {
        if (exp.type)
        {
            result = exp;
            return;
        }

        if (Expression ex = binSemanticProp(exp, sc))
        {
            result = ex;
            return;
        }
        Expression e = exp.op_overload(sc);
        if (e)
        {
            result = e;
            return;
        }

        if (Expression ex = typeCombine(exp, sc))
        {
            result = ex;
            return;
        }

        Type tb = exp.type.toBasetype();
        if (tb.ty == Tarray || tb.ty == Tsarray)
        {
            if (!isArrayOpValid(exp))
            {
                result = arrayOpInvalidError(exp);
                return;
            }
            result = exp;
            return;
        }

        if (exp.checkArithmeticBin() || exp.checkSharedAccessBin(sc))
            return setError();

        if (exp.type.isfloating())
        {
            Type t1 = exp.e1.type;
            Type t2 = exp.e2.type;

            if (t1.isreal())
            {
                exp.type = t2;
                if (t2.isimaginary())
                {
                    // x/iv = i(-x/v)
                    exp.e2.type = t1;
                    e = new NegExp(exp.loc, exp);
                    e = e.expressionSemantic(sc);
                    result = e;
                    return;
                }
            }
            else if (t2.isreal())
            {
                exp.type = t1;
            }
            else if (t1.isimaginary())
            {
                if (t2.isimaginary())
                {
                    switch (t1.toBasetype().ty)
                    {
                    case Timaginary32:
                        exp.type = Type.tfloat32;
                        break;

                    case Timaginary64:
                        exp.type = Type.tfloat64;
                        break;

                    case Timaginary80:
                        exp.type = Type.tfloat80;
                        break;

                    default:
                        assert(0);
                    }
                }
                else
                    exp.type = t2; // t2 is complex
            }
            else if (t2.isimaginary())
            {
                exp.type = t1; // t1 is complex
            }
        }
        else if (!target.isVectorOpSupported(tb, exp.op, exp.e2.type.toBasetype()))
        {
            result = exp.incompatibleTypes();
            return;
        }
        result = exp;
    }

    override void visit(ModExp exp)
    {
        if (exp.type)
        {
            result = exp;
            return;
        }

        if (Expression ex = binSemanticProp(exp, sc))
        {
            result = ex;
            return;
        }
        Expression e = exp.op_overload(sc);
        if (e)
        {
            result = e;
            return;
        }

        if (Expression ex = typeCombine(exp, sc))
        {
            result = ex;
            return;
        }

        Type tb = exp.type.toBasetype();
        if (tb.ty == Tarray || tb.ty == Tsarray)
        {
            if (!isArrayOpValid(exp))
            {
                result = arrayOpInvalidError(exp);
                return;
            }
            result = exp;
            return;
        }
        if (!target.isVectorOpSupported(tb, exp.op, exp.e2.type.toBasetype()))
        {
            result = exp.incompatibleTypes();
            return;
        }

        if (exp.checkArithmeticBin() || exp.checkSharedAccessBin(sc))
            return setError();

        if (exp.type.isfloating())
        {
            exp.type = exp.e1.type;
            if (exp.e2.type.iscomplex())
            {
                exp.error("cannot perform modulo complex arithmetic");
                return setError();
            }
        }
        result = exp;
    }

    override void visit(PowExp exp)
    {
        if (exp.type)
        {
            result = exp;
            return;
        }

        //printf("PowExp::semantic() %s\n", toChars());
        if (Expression ex = binSemanticProp(exp, sc))
        {
            result = ex;
            return;
        }
        Expression e = exp.op_overload(sc);
        if (e)
        {
            result = e;
            return;
        }

        if (Expression ex = typeCombine(exp, sc))
        {
            result = ex;
            return;
        }

        Type tb = exp.type.toBasetype();
        if (tb.ty == Tarray || tb.ty == Tsarray)
        {
            if (!isArrayOpValid(exp))
            {
                result = arrayOpInvalidError(exp);
                return;
            }
            result = exp;
            return;
        }

        if (exp.checkArithmeticBin() || exp.checkSharedAccessBin(sc))
            return setError();

        if (!target.isVectorOpSupported(tb, exp.op, exp.e2.type.toBasetype()))
        {
            result = exp.incompatibleTypes();
            return;
        }

        // First, attempt to fold the expression.
        e = exp.optimize(WANTvalue);
        if (e.op != EXP.pow)
        {
            e = e.expressionSemantic(sc);
            result = e;
            return;
        }

        Module mmath = loadStdMath();
        if (!mmath)
        {
            e.error("`%s` requires `std.math` for `^^` operators", e.toChars());
            return setError();
        }
        e = new ScopeExp(exp.loc, mmath);

        if (exp.e2.op == EXP.float64 && exp.e2.toReal() == CTFloat.half)
        {
            // Replace e1 ^^ 0.5 with .std.math.sqrt(e1)
            e = new CallExp(exp.loc, new DotIdExp(exp.loc, e, Id._sqrt), exp.e1);
        }
        else
        {
            // Replace e1 ^^ e2 with .std.math.pow(e1, e2)
            e = new CallExp(exp.loc, new DotIdExp(exp.loc, e, Id._pow), exp.e1, exp.e2);
        }
        e = e.expressionSemantic(sc);
        result = e;
        return;
    }

    override void visit(ShlExp exp)
    {
        //printf("ShlExp::semantic(), type = %p\n", type);
        if (exp.type)
        {
            result = exp;
            return;
        }

        if (Expression ex = binSemanticProp(exp, sc))
        {
            result = ex;
            return;
        }
        Expression e = exp.op_overload(sc);
        if (e)
        {
            result = e;
            return;
        }

        if (exp.checkIntegralBin() || exp.checkSharedAccessBin(sc))
            return setError();

        if (!target.isVectorOpSupported(exp.e1.type.toBasetype(), exp.op, exp.e2.type.toBasetype()))
        {
            result = exp.incompatibleTypes();
            return;
        }
        exp.e1 = integralPromotions(exp.e1, sc);
        if (exp.e2.type.toBasetype().ty != Tvector)
            exp.e2 = exp.e2.castTo(sc, Type.tshiftcnt);

        exp.type = exp.e1.type;
        result = exp;
    }

    override void visit(ShrExp exp)
    {
        if (exp.type)
        {
            result = exp;
            return;
        }

        if (Expression ex = binSemanticProp(exp, sc))
        {
            result = ex;
            return;
        }
        Expression e = exp.op_overload(sc);
        if (e)
        {
            result = e;
            return;
        }

        if (exp.checkIntegralBin() || exp.checkSharedAccessBin(sc))
            return setError();

        if (!target.isVectorOpSupported(exp.e1.type.toBasetype(), exp.op, exp.e2.type.toBasetype()))
        {
            result = exp.incompatibleTypes();
            return;
        }
        exp.e1 = integralPromotions(exp.e1, sc);
        if (exp.e2.type.toBasetype().ty != Tvector)
            exp.e2 = exp.e2.castTo(sc, Type.tshiftcnt);

        exp.type = exp.e1.type;
        result = exp;
    }

    override void visit(UshrExp exp)
    {
        if (exp.type)
        {
            result = exp;
            return;
        }

        if (Expression ex = binSemanticProp(exp, sc))
        {
            result = ex;
            return;
        }
        Expression e = exp.op_overload(sc);
        if (e)
        {
            result = e;
            return;
        }

        if (exp.checkIntegralBin() || exp.checkSharedAccessBin(sc))
            return setError();

        if (!target.isVectorOpSupported(exp.e1.type.toBasetype(), exp.op, exp.e2.type.toBasetype()))
        {
            result = exp.incompatibleTypes();
            return;
        }
        exp.e1 = integralPromotions(exp.e1, sc);
        if (exp.e2.type.toBasetype().ty != Tvector)
            exp.e2 = exp.e2.castTo(sc, Type.tshiftcnt);

        exp.type = exp.e1.type;
        result = exp;
    }

    override void visit(AndExp exp)
    {
        if (exp.type)
        {
            result = exp;
            return;
        }

        if (Expression ex = binSemanticProp(exp, sc))
        {
            result = ex;
            return;
        }
        Expression e = exp.op_overload(sc);
        if (e)
        {
            result = e;
            return;
        }

        if (exp.e1.type.toBasetype().ty == Tbool && exp.e2.type.toBasetype().ty == Tbool)
        {
            exp.type = exp.e1.type;
            result = exp;
            return;
        }

        if (Expression ex = typeCombine(exp, sc))
        {
            result = ex;
            return;
        }

        Type tb = exp.type.toBasetype();
        if (tb.ty == Tarray || tb.ty == Tsarray)
        {
            if (!isArrayOpValid(exp))
            {
                result = arrayOpInvalidError(exp);
                return;
            }
            result = exp;
            return;
        }
        if (!target.isVectorOpSupported(tb, exp.op, exp.e2.type.toBasetype()))
        {
            result = exp.incompatibleTypes();
            return;
        }
        if (exp.checkIntegralBin() || exp.checkSharedAccessBin(sc))
            return setError();

        result = exp;
    }

    override void visit(OrExp exp)
    {
        if (exp.type)
        {
            result = exp;
            return;
        }

        if (Expression ex = binSemanticProp(exp, sc))
        {
            result = ex;
            return;
        }
        Expression e = exp.op_overload(sc);
        if (e)
        {
            result = e;
            return;
        }

        if (exp.e1.type.toBasetype().ty == Tbool && exp.e2.type.toBasetype().ty == Tbool)
        {
            exp.type = exp.e1.type;
            result = exp;
            return;
        }

        if (Expression ex = typeCombine(exp, sc))
        {
            result = ex;
            return;
        }

        Type tb = exp.type.toBasetype();
        if (tb.ty == Tarray || tb.ty == Tsarray)
        {
            if (!isArrayOpValid(exp))
            {
                result = arrayOpInvalidError(exp);
                return;
            }
            result = exp;
            return;
        }
        if (!target.isVectorOpSupported(tb, exp.op, exp.e2.type.toBasetype()))
        {
            result = exp.incompatibleTypes();
            return;
        }
        if (exp.checkIntegralBin() || exp.checkSharedAccessBin(sc))
            return setError();

        result = exp;
    }

    override void visit(XorExp exp)
    {
        if (exp.type)
        {
            result = exp;
            return;
        }

        if (Expression ex = binSemanticProp(exp, sc))
        {
            result = ex;
            return;
        }
        Expression e = exp.op_overload(sc);
        if (e)
        {
            result = e;
            return;
        }

        if (exp.e1.type.toBasetype().ty == Tbool && exp.e2.type.toBasetype().ty == Tbool)
        {
            exp.type = exp.e1.type;
            result = exp;
            return;
        }

        if (Expression ex = typeCombine(exp, sc))
        {
            result = ex;
            return;
        }

        Type tb = exp.type.toBasetype();
        if (tb.ty == Tarray || tb.ty == Tsarray)
        {
            if (!isArrayOpValid(exp))
            {
                result = arrayOpInvalidError(exp);
                return;
            }
            result = exp;
            return;
        }
        if (!target.isVectorOpSupported(tb, exp.op, exp.e2.type.toBasetype()))
        {
            result = exp.incompatibleTypes();
            return;
        }
        if (exp.checkIntegralBin() || exp.checkSharedAccessBin(sc))
            return setError();

        result = exp;
    }

    override void visit(LogicalExp exp)
    {
        static if (LOGSEMANTIC)
        {
            printf("LogicalExp::semantic() %s\n", exp.toChars());
        }

        if (exp.type)
        {
            result = exp;
            return;
        }

        exp.setNoderefOperands();

        Expression e1x = exp.e1.expressionSemantic(sc);

        // for static alias this: https://issues.dlang.org/show_bug.cgi?id=17684
        if (e1x.op == EXP.type)
            e1x = resolveAliasThis(sc, e1x);

        e1x = resolveProperties(sc, e1x);
        e1x = e1x.toBoolean(sc);

        if (sc.flags & SCOPE.condition)
        {
            /* If in static if, don't evaluate e2 if we don't have to.
             */
            e1x = e1x.optimize(WANTvalue);
            if (e1x.toBool().hasValue(exp.op == EXP.orOr))
            {
                result = IntegerExp.createBool(exp.op == EXP.orOr);
                return;
            }
        }

        CtorFlow ctorflow = sc.ctorflow.clone();
        Expression e2x = exp.e2.expressionSemantic(sc);
        sc.merge(exp.loc, ctorflow);
        ctorflow.freeFieldinit();

        // for static alias this: https://issues.dlang.org/show_bug.cgi?id=17684
        if (e2x.op == EXP.type)
            e2x = resolveAliasThis(sc, e2x);

        e2x = resolveProperties(sc, e2x);

        auto f1 = checkNonAssignmentArrayOp(e1x);
        auto f2 = checkNonAssignmentArrayOp(e2x);
        if (f1 || f2)
            return setError();

        // Unless the right operand is 'void', the expression is converted to 'bool'.
        if (e2x.type.ty != Tvoid)
            e2x = e2x.toBoolean(sc);

        if (e2x.op == EXP.type || e2x.op == EXP.scope_)
        {
            exp.error("`%s` is not an expression", exp.e2.toChars());
            return setError();
        }
        if (e1x.op == EXP.error || e1x.type.ty == Tnoreturn)
        {
            result = e1x;
            return;
        }
        if (e2x.op == EXP.error)
        {
            result = e2x;
            return;
        }

        // The result type is 'bool', unless the right operand has type 'void'.
        if (e2x.type.ty == Tvoid)
            exp.type = Type.tvoid;
        else
            exp.type = Type.tbool;

        exp.e1 = e1x;
        exp.e2 = e2x;
        result = exp;
    }


    override void visit(CmpExp exp)
    {
        static if (LOGSEMANTIC)
        {
            printf("CmpExp::semantic('%s')\n", exp.toChars());
        }
        if (exp.type)
        {
            result = exp;
            return;
        }

        exp.setNoderefOperands();

        if (Expression ex = binSemanticProp(exp, sc))
        {
            result = ex;
            return;
        }
        Type t1 = exp.e1.type.toBasetype();
        Type t2 = exp.e2.type.toBasetype();
        if (t1.ty == Tclass && exp.e2.op == EXP.null_ || t2.ty == Tclass && exp.e1.op == EXP.null_)
        {
            exp.error("do not use `null` when comparing class types");
            return setError();
        }


        EXP cmpop = exp.op;
        if (auto e = exp.op_overload(sc, &cmpop))
        {
            if (!e.type.isscalar() && e.type.equals(exp.e1.type))
            {
                exp.error("recursive `opCmp` expansion");
                return setError();
            }
            if (e.op == EXP.call)
            {

                if (t1.ty == Tclass && t2.ty == Tclass)
                {
                    // Lower to object.__cmp(e1, e2)
                    Expression cl = new IdentifierExp(exp.loc, Id.empty);
                    cl = new DotIdExp(exp.loc, cl, Id.object);
                    cl = new DotIdExp(exp.loc, cl, Id.__cmp);
                    cl = cl.expressionSemantic(sc);

                    auto arguments = new Expressions();
                    // Check if op_overload found a better match by calling e2.opCmp(e1)
                    // If the operands were swapped, then the result must be reversed
                    // e1.opCmp(e2) == -e2.opCmp(e1)
                    // cmpop takes care of this
                    if (exp.op == cmpop)
                    {
                        arguments.push(exp.e1);
                        arguments.push(exp.e2);
                    }
                    else
                    {
                        // Use better match found by op_overload
                        arguments.push(exp.e2);
                        arguments.push(exp.e1);
                    }

                    cl = new CallExp(exp.loc, cl, arguments);
                    cl = new CmpExp(cmpop, exp.loc, cl, new IntegerExp(0));
                    result = cl.expressionSemantic(sc);
                    return;
                }

                e = new CmpExp(cmpop, exp.loc, e, IntegerExp.literal!0);
                e = e.expressionSemantic(sc);
            }
            result = e;
            return;
        }


        if (Expression ex = typeCombine(exp, sc))
        {
            result = ex;
            return;
        }

        auto f1 = checkNonAssignmentArrayOp(exp.e1);
        auto f2 = checkNonAssignmentArrayOp(exp.e2);
        if (f1 || f2)
            return setError();

        exp.type = Type.tbool;

        // Special handling for array comparisons
        Expression arrayLowering = null;
        t1 = exp.e1.type.toBasetype();
        t2 = exp.e2.type.toBasetype();
        if ((t1.ty == Tarray || t1.ty == Tsarray || t1.ty == Tpointer) && (t2.ty == Tarray || t2.ty == Tsarray || t2.ty == Tpointer))
        {
            Type t1next = t1.nextOf();
            Type t2next = t2.nextOf();
            if (t1next.implicitConvTo(t2next) < MATCH.constant && t2next.implicitConvTo(t1next) < MATCH.constant && (t1next.ty != Tvoid && t2next.ty != Tvoid))
            {
                exp.error("array comparison type mismatch, `%s` vs `%s`", t1next.toChars(), t2next.toChars());
                return setError();
            }
            if ((t1.ty == Tarray || t1.ty == Tsarray) && (t2.ty == Tarray || t2.ty == Tsarray))
            {
                if (!verifyHookExist(exp.loc, *sc, Id.__cmp, "comparing arrays"))
                    return setError();

                // Lower to object.__cmp(e1, e2)
                Expression al = new IdentifierExp(exp.loc, Id.empty);
                al = new DotIdExp(exp.loc, al, Id.object);
                al = new DotIdExp(exp.loc, al, Id.__cmp);
                al = al.expressionSemantic(sc);

                auto arguments = new Expressions(2);
                (*arguments)[0] = exp.e1;
                (*arguments)[1] = exp.e2;

                al = new CallExp(exp.loc, al, arguments);
                al = new CmpExp(exp.op, exp.loc, al, IntegerExp.literal!0);

                arrayLowering = al;
            }
        }
        else if (t1.ty == Tstruct || t2.ty == Tstruct || (t1.ty == Tclass && t2.ty == Tclass))
        {
            if (t2.ty == Tstruct)
                exp.error("need member function `opCmp()` for %s `%s` to compare", t2.toDsymbol(sc).kind(), t2.toChars());
            else
                exp.error("need member function `opCmp()` for %s `%s` to compare", t1.toDsymbol(sc).kind(), t1.toChars());
            return setError();
        }
        else if (t1.iscomplex() || t2.iscomplex())
        {
            exp.error("compare not defined for complex operands");
            return setError();
        }
        else if (t1.ty == Taarray || t2.ty == Taarray)
        {
            exp.error("`%s` is not defined for associative arrays", EXPtoString(exp.op).ptr);
            return setError();
        }
        else if (!target.isVectorOpSupported(t1, exp.op, t2))
        {
            result = exp.incompatibleTypes();
            return;
        }
        else
        {
            bool r1 = exp.e1.checkValue() || exp.e1.checkSharedAccess(sc);
            bool r2 = exp.e2.checkValue() || exp.e2.checkSharedAccess(sc);
            if (r1 || r2)
                return setError();
        }

        //printf("CmpExp: %s, type = %s\n", e.toChars(), e.type.toChars());
        if (arrayLowering)
        {
            arrayLowering = arrayLowering.expressionSemantic(sc);
            result = arrayLowering;
            return;
        }
        result = exp;
        return;
    }

    override void visit(InExp exp)
    {
        if (exp.type)
        {
            result = exp;
            return;
        }

        if (Expression ex = binSemanticProp(exp, sc))
        {
            result = ex;
            return;
        }
        Expression e = exp.op_overload(sc);
        if (e)
        {
            result = e;
            return;
        }

        Type t2b = exp.e2.type.toBasetype();
        switch (t2b.ty)
        {
        case Taarray:
            {
                TypeAArray ta = cast(TypeAArray)t2b;

                // Special handling for array keys
                if (!arrayTypeCompatibleWithoutCasting(exp.e1.type, ta.index))
                {
                    // Convert key to type of key
                    exp.e1 = exp.e1.implicitCastTo(sc, ta.index);
                }

                semanticTypeInfo(sc, ta.index);

                // Return type is pointer to value
                exp.type = ta.nextOf().pointerTo();
                break;
            }

        case Terror:
            return setError();

        default:
            result = exp.incompatibleTypes();
            return;
        }
        result = exp;
    }

    override void visit(RemoveExp e)
    {
        if (Expression ex = binSemantic(e, sc))
        {
            result = ex;
            return;
        }
        result = e;
    }

    override void visit(EqualExp exp)
    {
        //printf("EqualExp::semantic('%s')\n", exp.toChars());
        if (exp.type)
        {
            result = exp;
            return;
        }

        exp.setNoderefOperands();

        if (auto e = binSemanticProp(exp, sc))
        {
            result = e;
            return;
        }
        if (exp.e1.op == EXP.type || exp.e2.op == EXP.type)
        {
            /* https://issues.dlang.org/show_bug.cgi?id=12520
             * empty tuples are represented as types so special cases are added
             * so that they can be compared for equality with tuples of values.
             */
            static auto extractTypeTupAndExpTup(Expression e)
            {
                static struct Result { bool ttEmpty; bool te; }
                auto tt = e.op == EXP.type ? e.isTypeExp().type.isTypeTuple() : null;
                return Result(tt && (!tt.arguments || !tt.arguments.dim), e.isTupleExp() !is null);
            }
            auto tups1 = extractTypeTupAndExpTup(exp.e1);
            auto tups2 = extractTypeTupAndExpTup(exp.e2);
            // AliasSeq!() == AliasSeq!(<at least a value>)
            if (tups1.ttEmpty && tups2.te)
            {
                result = IntegerExp.createBool(exp.op != EXP.equal);
                return;
            }
            // AliasSeq!(<at least a value>) == AliasSeq!()
            else if (tups1.te && tups2.ttEmpty)
            {
                result = IntegerExp.createBool(exp.op != EXP.equal);
                return;
            }
            // AliasSeq!() == AliasSeq!()
            else if (tups1.ttEmpty && tups2.ttEmpty)
            {
                result = IntegerExp.createBool(exp.op == EXP.equal);
                return;
            }
            // otherwise, two types are really not comparable
            result = exp.incompatibleTypes();
            return;
        }

        {
            auto t1 = exp.e1.type;
            auto t2 = exp.e2.type;
            if (t1.ty == Tenum && t2.ty == Tenum && !t1.equivalent(t2))
                exp.error("Comparison between different enumeration types `%s` and `%s`; If this behavior is intended consider using `std.conv.asOriginalType`",
                    t1.toChars(), t2.toChars());
        }

        /* Before checking for operator overloading, check to see if we're
         * comparing the addresses of two statics. If so, we can just see
         * if they are the same symbol.
         */
        if (exp.e1.op == EXP.address && exp.e2.op == EXP.address)
        {
            AddrExp ae1 = cast(AddrExp)exp.e1;
            AddrExp ae2 = cast(AddrExp)exp.e2;
            if (ae1.e1.op == EXP.variable && ae2.e1.op == EXP.variable)
            {
                VarExp ve1 = cast(VarExp)ae1.e1;
                VarExp ve2 = cast(VarExp)ae2.e1;
                if (ve1.var == ve2.var)
                {
                    // They are the same, result is 'true' for ==, 'false' for !=
                    result = IntegerExp.createBool(exp.op == EXP.equal);
                    return;
                }
            }
        }

        Type t1 = exp.e1.type.toBasetype();
        Type t2 = exp.e2.type.toBasetype();

        // Indicates whether the comparison of the 2 specified array types
        // requires an object.__equals() lowering.
        static bool needsDirectEq(Type t1, Type t2, Scope* sc)
        {
            Type t1n = t1.nextOf().toBasetype();
            Type t2n = t2.nextOf().toBasetype();
            if ((t1n.ty.isSomeChar && t2n.ty.isSomeChar) ||
                (t1n.ty == Tvoid || t2n.ty == Tvoid))
            {
                return false;
            }
            if (t1n.constOf() != t2n.constOf())
                return true;

            Type t = t1n;
            while (t.toBasetype().nextOf())
                t = t.nextOf().toBasetype();
            if (auto ts = t.isTypeStruct())
            {
                // semanticTypeInfo() makes sure hasIdentityEquals has been computed
                if (global.params.useTypeInfo && Type.dtypeinfo)
                    semanticTypeInfo(sc, ts);

                return ts.sym.hasIdentityEquals; // has custom opEquals
            }

            return false;
        }

        if (auto e = exp.op_overload(sc))
        {
            result = e;
            return;
        }


        const isArrayComparison = (t1.ty == Tarray || t1.ty == Tsarray) &&
                                  (t2.ty == Tarray || t2.ty == Tsarray);
        const needsArrayLowering = isArrayComparison && needsDirectEq(t1, t2, sc);

        if (!needsArrayLowering)
        {
            if (auto e = typeCombine(exp, sc))
            {
                result = e;
                return;
            }
        }

        auto f1 = checkNonAssignmentArrayOp(exp.e1);
        auto f2 = checkNonAssignmentArrayOp(exp.e2);
        if (f1 || f2)
            return setError();

        exp.type = Type.tbool;

        if (!isArrayComparison)
        {
            if (exp.e1.type != exp.e2.type && exp.e1.type.isfloating() && exp.e2.type.isfloating())
            {
                // Cast both to complex
                exp.e1 = exp.e1.castTo(sc, Type.tcomplex80);
                exp.e2 = exp.e2.castTo(sc, Type.tcomplex80);
            }
        }

        // lower some array comparisons to object.__equals(e1, e2)
        if (needsArrayLowering || (t1.ty == Tarray && t2.ty == Tarray))
        {
            //printf("Lowering to __equals %s %s\n", exp.e1.toChars(), exp.e2.toChars());

            if (!verifyHookExist(exp.loc, *sc, Id.__equals, "equal checks on arrays"))
                return setError();

            Expression __equals = new IdentifierExp(exp.loc, Id.empty);
            Identifier id = Identifier.idPool("__equals");
            __equals = new DotIdExp(exp.loc, __equals, Id.object);
            __equals = new DotIdExp(exp.loc, __equals, id);

            auto arguments = new Expressions(2);
            (*arguments)[0] = exp.e1;
            (*arguments)[1] = exp.e2;

            __equals = new CallExp(exp.loc, __equals, arguments);
            if (exp.op == EXP.notEqual)
            {
                __equals = new NotExp(exp.loc, __equals);
            }
            __equals = __equals.trySemantic(sc); // for better error message
            if (!__equals)
            {
                exp.error("incompatible types for array comparison: `%s` and `%s`",
                          exp.e1.type.toChars(), exp.e2.type.toChars());
                __equals = ErrorExp.get();
            }

            result = __equals;
            return;
        }

        if (exp.e1.type.toBasetype().ty == Taarray)
            semanticTypeInfo(sc, exp.e1.type.toBasetype());


        if (!target.isVectorOpSupported(t1, exp.op, t2))
        {
            result = exp.incompatibleTypes();
            return;
        }

        result = exp;
    }

    override void visit(IdentityExp exp)
    {
        if (exp.type)
        {
            result = exp;
            return;
        }

        exp.setNoderefOperands();

        if (auto e = binSemanticProp(exp, sc))
        {
            result = e;
            return;
        }

        if (auto e = typeCombine(exp, sc))
        {
            result = e;
            return;
        }

        auto f1 = checkNonAssignmentArrayOp(exp.e1);
        auto f2 = checkNonAssignmentArrayOp(exp.e2);
        if (f1 || f2)
            return setError();

        if (exp.e1.op == EXP.type || exp.e2.op == EXP.type)
        {
            result = exp.incompatibleTypes();
            return;
        }

        exp.type = Type.tbool;

        if (exp.e1.type != exp.e2.type && exp.e1.type.isfloating() && exp.e2.type.isfloating())
        {
            // Cast both to complex
            exp.e1 = exp.e1.castTo(sc, Type.tcomplex80);
            exp.e2 = exp.e2.castTo(sc, Type.tcomplex80);
        }

        auto tb1 = exp.e1.type.toBasetype();
        auto tb2 = exp.e2.type.toBasetype();
        if (!target.isVectorOpSupported(tb1, exp.op, tb2))
        {
            result = exp.incompatibleTypes();
            return;
        }

        if (exp.e1.op == EXP.call)
            exp.e1 = (cast(CallExp)exp.e1).addDtorHook(sc);
        if (exp.e2.op == EXP.call)
            exp.e2 = (cast(CallExp)exp.e2).addDtorHook(sc);

        if (exp.e1.type.toBasetype().ty == Tsarray ||
            exp.e2.type.toBasetype().ty == Tsarray)
            exp.deprecation("identity comparison of static arrays "
                ~ "implicitly coerces them to slices, "
                ~ "which are compared by reference");

        result = exp;
    }

    override void visit(CondExp exp)
    {
        static if (LOGSEMANTIC)
        {
            printf("CondExp::semantic('%s')\n", exp.toChars());
        }
        if (exp.type)
        {
            result = exp;
            return;
        }

        if (exp.econd.op == EXP.dotIdentifier)
            (cast(DotIdExp)exp.econd).noderef = true;

        Expression ec = exp.econd.expressionSemantic(sc);
        ec = resolveProperties(sc, ec);
        ec = ec.toBoolean(sc);

        CtorFlow ctorflow_root = sc.ctorflow.clone();
        Expression e1x = exp.e1.expressionSemantic(sc).arrayFuncConv(sc);
        e1x = resolveProperties(sc, e1x);

        CtorFlow ctorflow1 = sc.ctorflow;
        sc.ctorflow = ctorflow_root;
        Expression e2x = exp.e2.expressionSemantic(sc).arrayFuncConv(sc);
        e2x = resolveProperties(sc, e2x);

        sc.merge(exp.loc, ctorflow1);
        ctorflow1.freeFieldinit();

        if (ec.op == EXP.error)
        {
            result = ec;
            return;
        }
        if (ec.type == Type.terror)
            return setError();
        exp.econd = ec;

        if (e1x.op == EXP.error)
        {
            result = e1x;
            return;
        }
        if (e1x.type == Type.terror)
            return setError();
        exp.e1 = e1x;

        if (e2x.op == EXP.error)
        {
            result = e2x;
            return;
        }
        if (e2x.type == Type.terror)
            return setError();
        exp.e2 = e2x;

        auto f0 = checkNonAssignmentArrayOp(exp.econd);
        auto f1 = checkNonAssignmentArrayOp(exp.e1);
        auto f2 = checkNonAssignmentArrayOp(exp.e2);
        if (f0 || f1 || f2)
            return setError();

        Type t1 = exp.e1.type;
        Type t2 = exp.e2.type;
        if (t1.ty == Tnoreturn)
        {
            exp.type = t2;
        }
        else if (t2.ty == Tnoreturn)
        {
            exp.type = t1;
        }
        // If either operand is void the result is void, we have to cast both
        // the expression to void so that we explicitly discard the expression
        // value if any
        // https://issues.dlang.org/show_bug.cgi?id=16598
        else if (t1.ty == Tvoid || t2.ty == Tvoid)
        {
            exp.type = Type.tvoid;
            exp.e1 = exp.e1.castTo(sc, exp.type);
            exp.e2 = exp.e2.castTo(sc, exp.type);
        }
        else if (t1 == t2)
            exp.type = t1;
        else
        {
            if (Expression ex = typeCombine(exp, sc))
            {
                result = ex;
                return;
            }

            switch (exp.e1.type.toBasetype().ty)
            {
            case Tcomplex32:
            case Tcomplex64:
            case Tcomplex80:
                exp.e2 = exp.e2.castTo(sc, exp.e1.type);
                break;
            default:
                break;
            }
            switch (exp.e2.type.toBasetype().ty)
            {
            case Tcomplex32:
            case Tcomplex64:
            case Tcomplex80:
                exp.e1 = exp.e1.castTo(sc, exp.e2.type);
                break;
            default:
                break;
            }
            if (exp.type.toBasetype().ty == Tarray)
            {
                exp.e1 = exp.e1.castTo(sc, exp.type);
                exp.e2 = exp.e2.castTo(sc, exp.type);
            }
        }
        exp.type = exp.type.merge2();
        version (none)
        {
            printf("res: %s\n", exp.type.toChars());
            printf("e1 : %s\n", exp.e1.type.toChars());
            printf("e2 : %s\n", exp.e2.type.toChars());
        }

        /* https://issues.dlang.org/show_bug.cgi?id=14696
         * If either e1 or e2 contain temporaries which need dtor,
         * make them conditional.
         * Rewrite:
         *      cond ? (__tmp1 = ..., __tmp1) : (__tmp2 = ..., __tmp2)
         * to:
         *      (auto __cond = cond) ? (... __tmp1) : (... __tmp2)
         * and replace edtors of __tmp1 and __tmp2 with:
         *      __tmp1.edtor --> __cond && __tmp1.dtor()
         *      __tmp2.edtor --> __cond || __tmp2.dtor()
         */
        exp.hookDtors(sc);

        result = exp;
    }

    override void visit(GenericExp exp)
    {
        static if (LOGSEMANTIC)
        {
            printf("GenericExp::semantic('%s')\n", exp.toChars());
        }
        // C11 6.5.1.1 Generic Selection

        auto ec = exp.cntlExp.expressionSemantic(sc);
        bool errors = ec.isErrorExp() !is null;
        auto tc = ec.type;

        auto types = (*exp.types)[];
        foreach (i, ref t; types)
        {
            if (!t)
                continue;       // `default:` case
            t = t.typeSemantic(ec.loc, sc);
            if (t.isTypeError())
            {
                errors = true;
                continue;
            }

            /* C11 6.5.1-2 duplicate check
             */
            /* C11 distinguishes int, long, and long long. But D doesn't, so depending on the
             * C target, a long may have the same type as `int` in the D type system.
             * So, skip checks when this may be the case. Later pick the first match
             */
            if (
                (t.ty == Tint32 || t.ty == Tuns32) && target.c.longsize == 4 ||
                (t.ty == Tint64 || t.ty == Tuns64) && target.c.longsize == 8 ||
                (t.ty == Tfloat64 || t.ty == Timaginary64 || t.ty == Tcomplex64) && target.c.long_doublesize == 8
               )
                continue;

            foreach (t2; types[0 .. i])
            {
                if (t2 && t2.equals(t))
                {
                    error(ec.loc, "generic association type `%s` can only appear once", t.toChars());
                    errors = true;
                    break;
                }
            }
        }

        auto exps = (*exp.exps)[];
        foreach (ref e; exps)
        {
            e = e.expressionSemantic(sc);
            if (e.isErrorExp())
                errors = true;
        }

        if (errors)
            return setError();

        enum size_t None = ~0;
        size_t imatch = None;
        size_t idefault = None;
        foreach (const i, t; types)
        {
            if (t)
            {
                /* if tc is compatible with t, it's a match
                 * C11 6.2.7 defines a compatible type as being the same type, including qualifiers
                 */
                if (tc.equals(t))
                {
                    assert(imatch == None);
                    imatch = i;
                    break;              // pick first match
                }
            }
            else
                idefault = i;  // multiple defaults are not allowed, and are caught by cparse
        }

        if (imatch == None)
            imatch = idefault;
        if (imatch == None)
        {
            error(exp.loc, "no compatible generic association type for controlling expression type `%s`", tc.toChars());
            return setError();
        }

        result = exps[imatch];
    }

    override void visit(FileInitExp e)
    {
        //printf("FileInitExp::semantic()\n");
        e.type = Type.tstring;
        result = e;
    }

    override void visit(LineInitExp e)
    {
        e.type = Type.tint32;
        result = e;
    }

    override void visit(ModuleInitExp e)
    {
        //printf("ModuleInitExp::semantic()\n");
        e.type = Type.tstring;
        result = e;
    }

    override void visit(FuncInitExp e)
    {
        //printf("FuncInitExp::semantic()\n");
        e.type = Type.tstring;
        if (sc.func)
        {
            result = e.resolveLoc(Loc.initial, sc);
            return;
        }
        result = e;
    }

    override void visit(PrettyFuncInitExp e)
    {
        //printf("PrettyFuncInitExp::semantic()\n");
        e.type = Type.tstring;
        if (sc.func)
        {
            result = e.resolveLoc(Loc.initial, sc);
            return;
        }

        result = e;
    }
}

/**********************************
 * Try to run semantic routines.
 * If they fail, return NULL.
 */
Expression trySemantic(Expression exp, Scope* sc)
{
    //printf("+trySemantic(%s)\n", exp.toChars());
    uint errors = global.startGagging();
    Expression e = expressionSemantic(exp, sc);
    if (global.endGagging(errors))
    {
        e = null;
    }
    //printf("-trySemantic(%s)\n", exp.toChars());
    return e;
}

/**************************
 * Helper function for easy error propagation.
 * If error occurs, returns ErrorExp. Otherwise returns NULL.
 */
Expression unaSemantic(UnaExp e, Scope* sc)
{
    static if (LOGSEMANTIC)
    {
        printf("UnaExp::semantic('%s')\n", e.toChars());
    }
    Expression e1x = e.e1.expressionSemantic(sc);
    if (e1x.op == EXP.error)
        return e1x;
    e.e1 = e1x;
    return null;
}

/**************************
 * Helper function for easy error propagation.
 * If error occurs, returns ErrorExp. Otherwise returns NULL.
 */
Expression binSemantic(BinExp e, Scope* sc)
{
    static if (LOGSEMANTIC)
    {
        printf("BinExp::semantic('%s')\n", e.toChars());
    }
    Expression e1x = e.e1.expressionSemantic(sc);
    Expression e2x = e.e2.expressionSemantic(sc);

    // for static alias this: https://issues.dlang.org/show_bug.cgi?id=17684
    if (e1x.op == EXP.type)
        e1x = resolveAliasThis(sc, e1x);
    if (e2x.op == EXP.type)
        e2x = resolveAliasThis(sc, e2x);

    if (e1x.op == EXP.error)
        return e1x;
    if (e2x.op == EXP.error)
        return e2x;
    e.e1 = e1x;
    e.e2 = e2x;
    return null;
}

Expression binSemanticProp(BinExp e, Scope* sc)
{
    if (Expression ex = binSemantic(e, sc))
        return ex;
    Expression e1x = resolveProperties(sc, e.e1);
    Expression e2x = resolveProperties(sc, e.e2);
    if (e1x.op == EXP.error)
        return e1x;
    if (e2x.op == EXP.error)
        return e2x;
    e.e1 = e1x;
    e.e2 = e2x;
    return null;
}

// entrypoint for semantic ExpressionSemanticVisitor
extern (C++) Expression expressionSemantic(Expression e, Scope* sc)
{
    scope v = new ExpressionSemanticVisitor(sc);
    e.accept(v);
    return v.result;
}

Expression semanticX(DotIdExp exp, Scope* sc)
{
    //printf("DotIdExp::semanticX(this = %p, '%s')\n", this, toChars());
    if (Expression ex = unaSemantic(exp, sc))
        return ex;

    if (exp.ident == Id._mangleof)
    {
        // symbol.mangleof

        // return mangleof as an Expression
        static Expression dotMangleof(const ref Loc loc, Scope* sc, Dsymbol ds)
        {
            assert(ds);
            if (auto f = ds.isFuncDeclaration())
            {
                if (f.checkForwardRef(loc))
                    return ErrorExp.get();

                if (f.flags & (FUNCFLAG.purityInprocess | FUNCFLAG.safetyInprocess |
                               FUNCFLAG.nothrowInprocess | FUNCFLAG.nogcInprocess))
                {
                    f.error(loc, "cannot retrieve its `.mangleof` while inferring attributes");
                    return ErrorExp.get();
                }
            }
            OutBuffer buf;
            mangleToBuffer(ds, &buf);
            Expression e = new StringExp(loc, buf.extractSlice());
            return e.expressionSemantic(sc);
        }

        Dsymbol ds;
        switch (exp.e1.op)
        {
            case EXP.scope_:      return dotMangleof(exp.loc, sc, exp.e1.isScopeExp().sds);
            case EXP.variable:    return dotMangleof(exp.loc, sc, exp.e1.isVarExp().var);
            case EXP.dotVariable: return dotMangleof(exp.loc, sc, exp.e1.isDotVarExp().var);
            case EXP.overloadSet: return dotMangleof(exp.loc, sc, exp.e1.isOverExp().vars);
            case EXP.template_:
            {
                TemplateExp te = exp.e1.isTemplateExp();
                return dotMangleof(exp.loc, sc, ds = te.fd ? te.fd.isDsymbol() : te.td);
            }

            default:
                break;
        }
    }

    if (exp.e1.isVarExp() && exp.e1.type.toBasetype().isTypeSArray() && exp.ident == Id.length)
    {
        // bypass checkPurity
        return exp.e1.type.dotExp(sc, exp.e1, exp.ident, exp.noderef ? DotExpFlag.noDeref : 0);
    }

    if (!exp.e1.isDotExp())
    {
        exp.e1 = resolvePropertiesX(sc, exp.e1);
    }

    if (auto te = exp.e1.isTupleExp())
    {
        if (exp.ident == Id.offsetof)
        {
            /* 'distribute' the .offsetof to each of the tuple elements.
             */
            auto exps = new Expressions(te.exps.dim);
            foreach (i, e; (*te.exps)[])
            {
                (*exps)[i] = new DotIdExp(e.loc, e, Id.offsetof);
            }
            // Don't evaluate te.e0 in runtime
            Expression e = new TupleExp(exp.loc, null, exps);
            e = e.expressionSemantic(sc);
            return e;
        }
        if (exp.ident == Id.length)
        {
            // Don't evaluate te.e0 in runtime
            return new IntegerExp(exp.loc, te.exps.dim, Type.tsize_t);
        }
    }

    // https://issues.dlang.org/show_bug.cgi?id=14416
    // Template has no built-in properties except for 'stringof'.
    if ((exp.e1.isDotTemplateExp() || exp.e1.isTemplateExp()) && exp.ident != Id.stringof)
    {
        exp.error("template `%s` does not have property `%s`", exp.e1.toChars(), exp.ident.toChars());
        return ErrorExp.get();
    }
    if (!exp.e1.type)
    {
        exp.error("expression `%s` does not have property `%s`", exp.e1.toChars(), exp.ident.toChars());
        return ErrorExp.get();
    }

    return exp;
}

/******************************
 * Resolve properties, i.e. `e1.ident`, without seeing UFCS.
 * Params:
 *      exp = expression to resolve
 *      sc = context
 *      flag = if 1 then do not emit error messages, just return null
 * Returns:
 *      resolved expression, null if error
 */
Expression semanticY(DotIdExp exp, Scope* sc, int flag)
{
    //printf("DotIdExp::semanticY(this = %p, '%s')\n", exp, exp.toChars());

    //{ static int z; fflush(stdout); if (++z == 10) *(char*)0=0; }

    /* Special case: rewrite this.id and super.id
     * to be classtype.id and baseclasstype.id
     * if we have no this pointer.
     */
    if ((exp.e1.isThisExp() || exp.e1.isSuperExp()) && !hasThis(sc))
    {
        if (AggregateDeclaration ad = sc.getStructClassScope())
        {
            if (exp.e1.isThisExp())
            {
                exp.e1 = new TypeExp(exp.e1.loc, ad.type);
            }
            else
            {
                if (auto cd = ad.isClassDeclaration())
                {
                    if (cd.baseClass)
                        exp.e1 = new TypeExp(exp.e1.loc, cd.baseClass.type);
                }
            }
        }
    }

    {
        Expression e = semanticX(exp, sc);
        if (e != exp)
            return e;
    }

    Expression eleft;
    Expression eright;
    if (auto de = exp.e1.isDotExp())
    {
        eleft = de.e1;
        eright = de.e2;
    }
    else
    {
        eleft = null;
        eright = exp.e1;
    }

    Type t1b = exp.e1.type.toBasetype();

    if (auto ie = eright.isScopeExp()) // also used for template alias's
    {
        auto flags = SearchLocalsOnly;
        /* Disable access to another module's private imports.
         * The check for 'is sds our current module' is because
         * the current module should have access to its own imports.
         */
        if (ie.sds.isModule() && ie.sds != sc._module)
            flags |= IgnorePrivateImports;
        if (sc.flags & SCOPE.ignoresymbolvisibility)
            flags |= IgnoreSymbolVisibility;
        Dsymbol s = ie.sds.search(exp.loc, exp.ident, flags);
        /* Check for visibility before resolving aliases because public
         * aliases to private symbols are public.
         */
        if (s && !(sc.flags & SCOPE.ignoresymbolvisibility) && !symbolIsVisible(sc._module, s))
        {
            s = null;
        }
        if (s)
        {
            auto p = s.isPackage();
            if (p && checkAccess(sc, p))
            {
                s = null;
            }
        }
        if (s)
        {
            // if 's' is a tuple variable, the tuple is returned.
            s = s.toAlias();

            exp.checkDeprecated(sc, s);
            exp.checkDisabled(sc, s);

            if (auto em = s.isEnumMember())
            {
                return em.getVarExp(exp.loc, sc);
            }
            if (auto v = s.isVarDeclaration())
            {
                //printf("DotIdExp:: Identifier '%s' is a variable, type '%s'\n", toChars(), v.type.toChars());
                if (!v.type ||
                    !v.type.deco && v.inuse)
                {
                    if (v.inuse)
                        exp.error("circular reference to %s `%s`", v.kind(), v.toPrettyChars());
                    else
                        exp.error("forward reference to %s `%s`", v.kind(), v.toPrettyChars());
                    return ErrorExp.get();
                }
                if (v.type.isTypeError())
                    return ErrorExp.get();

                if ((v.storage_class & STC.manifest) && v._init && !exp.wantsym)
                {
                    /* Normally, the replacement of a symbol with its initializer is supposed to be in semantic2().
                     * Introduced by https://github.com/dlang/dmd/pull/5588 which should probably
                     * be reverted. `wantsym` is the hack to work around the problem.
                     */
                    if (v.inuse)
                    {
                        error(exp.loc, "circular initialization of %s `%s`", v.kind(), v.toPrettyChars());
                        return ErrorExp.get();
                    }
                    auto e = v.expandInitializer(exp.loc);
                    v.inuse++;
                    e = e.expressionSemantic(sc);
                    v.inuse--;
                    return e;
                }

                Expression e;
                if (v.needThis())
                {
                    if (!eleft)
                        eleft = new ThisExp(exp.loc);
                    e = new DotVarExp(exp.loc, eleft, v);
                    e = e.expressionSemantic(sc);
                }
                else
                {
                    e = new VarExp(exp.loc, v);
                    if (eleft)
                    {
                        e = new CommaExp(exp.loc, eleft, e);
                        e.type = v.type;
                    }
                }
                e = e.deref();
                return e.expressionSemantic(sc);
            }

            if (auto f = s.isFuncDeclaration())
            {
                //printf("it's a function\n");
                if (!f.functionSemantic())
                    return ErrorExp.get();
                Expression e;
                if (f.needThis())
                {
                    if (!eleft)
                        eleft = new ThisExp(exp.loc);
                    e = new DotVarExp(exp.loc, eleft, f, true);
                    e = e.expressionSemantic(sc);
                }
                else
                {
                    e = new VarExp(exp.loc, f, true);
                    if (eleft)
                    {
                        e = new CommaExp(exp.loc, eleft, e);
                        e.type = f.type;
                    }
                }
                return e;
            }
            if (auto td = s.isTemplateDeclaration())
            {
                Expression e;
                if (eleft)
                    e = new DotTemplateExp(exp.loc, eleft, td);
                else
                    e = new TemplateExp(exp.loc, td);
                e = e.expressionSemantic(sc);
                return e;
            }
            if (OverDeclaration od = s.isOverDeclaration())
            {
                Expression e = new VarExp(exp.loc, od, true);
                if (eleft)
                {
                    e = new CommaExp(exp.loc, eleft, e);
                    e.type = Type.tvoid; // ambiguous type?
                }
                return e;
            }
            if (auto o = s.isOverloadSet())
            {
                //printf("'%s' is an overload set\n", o.toChars());
                return new OverExp(exp.loc, o);
            }

            if (auto t = s.getType())
            {
                return (new TypeExp(exp.loc, t)).expressionSemantic(sc);
            }

            if (auto tup = s.isTupleDeclaration())
            {
                if (eleft)
                {
                    Expression e = new DotVarExp(exp.loc, eleft, tup);
                    e = e.expressionSemantic(sc);
                    return e;
                }
                Expression e = new TupleExp(exp.loc, tup);
                e = e.expressionSemantic(sc);
                return e;
            }

            if (auto sds = s.isScopeDsymbol())
            {
                //printf("it's a ScopeDsymbol %s\n", ident.toChars());
                Expression e = new ScopeExp(exp.loc, sds);
                e = e.expressionSemantic(sc);
                if (eleft)
                    e = new DotExp(exp.loc, eleft, e);
                return e;
            }

            if (auto imp = s.isImport())
            {
                Expression se = new ScopeExp(exp.loc, imp.pkg);
                return se.expressionSemantic(sc);
            }
            // BUG: handle other cases like in IdentifierExp::semantic()
            debug
            {
                printf("s = '%s', kind = '%s'\n", s.toChars(), s.kind());
            }
            assert(0);
        }
        else if (exp.ident == Id.stringof)
        {
            Expression e = new StringExp(exp.loc, ie.toString());
            e = e.expressionSemantic(sc);
            return e;
        }
        if (ie.sds.isPackage() || ie.sds.isImport() || ie.sds.isModule())
        {
            flag = 0;
        }
        if (flag)
            return null;
        s = ie.sds.search_correct(exp.ident);
        if (s && symbolIsVisible(sc, s))
        {
            if (s.isPackage())
                exp.error("undefined identifier `%s` in %s `%s`, perhaps add `static import %s;`", exp.ident.toChars(), ie.sds.kind(), ie.sds.toPrettyChars(), s.toPrettyChars());
            else
                exp.error("undefined identifier `%s` in %s `%s`, did you mean %s `%s`?", exp.ident.toChars(), ie.sds.kind(), ie.sds.toPrettyChars(), s.kind(), s.toChars());
        }
        else
            exp.error("undefined identifier `%s` in %s `%s`", exp.ident.toChars(), ie.sds.kind(), ie.sds.toPrettyChars());
        return ErrorExp.get();
    }
    else if (t1b.ty == Tpointer && exp.e1.type.ty != Tenum && exp.ident != Id._init && exp.ident != Id.__sizeof && exp.ident != Id.__xalignof && exp.ident != Id.offsetof && exp.ident != Id._mangleof && exp.ident != Id.stringof)
    {
        Type t1bn = t1b.nextOf();
        if (flag)
        {
            if (AggregateDeclaration ad = isAggregate(t1bn))
            {
                if (!ad.members) // https://issues.dlang.org/show_bug.cgi?id=11312
                    return null;
            }
        }

        /* Rewrite:
         *   p.ident
         * as:
         *   (*p).ident
         */
        if (flag && t1bn.ty == Tvoid)
            return null;
        Expression e = new PtrExp(exp.loc, exp.e1);
        e = e.expressionSemantic(sc);
        return e.type.dotExp(sc, e, exp.ident, flag | (exp.noderef ? DotExpFlag.noDeref : 0));
    }
    else if (exp.ident == Id.__xalignof &&
             exp.e1.isVarExp() &&
             exp.e1.isVarExp().var.isVarDeclaration() &&
             !exp.e1.isVarExp().var.isVarDeclaration().alignment.isUnknown())
    {
        // For `x.alignof` get the alignment of the variable, not the alignment of its type
        const explicitAlignment = exp.e1.isVarExp().var.isVarDeclaration().alignment;
        const naturalAlignment = exp.e1.type.alignsize();
        const actualAlignment = explicitAlignment.isDefault() ? naturalAlignment : explicitAlignment.get();
        Expression e = new IntegerExp(exp.loc, actualAlignment, Type.tsize_t);
        return e;
    }
    else
    {
        if (exp.e1.isTypeExp() || exp.e1.isTemplateExp())
            flag = 0;
        Expression e = exp.e1.type.dotExp(sc, exp.e1, exp.ident, flag | (exp.noderef ? DotExpFlag.noDeref : 0));
        if (e)
            e = e.expressionSemantic(sc);
        return e;
    }
}

// Resolve e1.ident!tiargs without seeing UFCS.
// If flag == 1, stop "not a property" error and return NULL.
Expression semanticY(DotTemplateInstanceExp exp, Scope* sc, int flag)
{
    static if (LOGSEMANTIC)
    {
        printf("DotTemplateInstanceExpY::semantic('%s')\n", exp.toChars());
    }

    static Expression errorExp()
    {
        return ErrorExp.get();
    }

    Expression e1 = exp.e1;

    if (exp.ti.tempdecl && exp.ti.tempdecl.parent && exp.ti.tempdecl.parent.isTemplateMixin())
    {
        // if 'ti.tempdecl' happens to be found in a mixin template don't lose that info
        // and do the symbol search in that context (Issue: 19476)
        auto tm = cast(TemplateMixin)exp.ti.tempdecl.parent;
        e1 = new DotExp(exp.e1.loc, exp.e1, new ScopeExp(tm.loc, tm));
    }

    auto die = new DotIdExp(exp.loc, e1, exp.ti.name);

    Expression e = die.semanticX(sc);
    if (e == die)
    {
        exp.e1 = die.e1; // take back
        Type t1b = exp.e1.type.toBasetype();
        if (t1b.ty == Tarray || t1b.ty == Tsarray || t1b.ty == Taarray || t1b.ty == Tnull || (t1b.isTypeBasic() && t1b.ty != Tvoid))
        {
            /* No built-in type has templatized properties, so do shortcut.
             * It is necessary in: 1024.max!"a < b"
             */
            if (flag)
                return null;
        }
        e = die.semanticY(sc, flag);
        if (flag)
        {
            if (!e ||
                isDotOpDispatch(e))
            {
                /* opDispatch!tiargs would be a function template that needs IFTI,
                 * so it's not a template
                 */
                return null;
            }
        }
    }
    assert(e);

    if (e.op == EXP.error)
        return e;
    if (e.op == EXP.dotVariable)
    {
        DotVarExp dve = cast(DotVarExp)e;
        if (FuncDeclaration fd = dve.var.isFuncDeclaration())
        {
            if (TemplateDeclaration td = fd.findTemplateDeclRoot())
            {
                e = new DotTemplateExp(dve.loc, dve.e1, td);
                e = e.expressionSemantic(sc);
            }
        }
        else if (OverDeclaration od = dve.var.isOverDeclaration())
        {
            exp.e1 = dve.e1; // pull semantic() result

            if (!exp.findTempDecl(sc))
                goto Lerr;
            if (exp.ti.needsTypeInference(sc))
                return exp;
            exp.ti.dsymbolSemantic(sc);
            if (!exp.ti.inst || exp.ti.errors) // if template failed to expand
                return errorExp();

            if (Declaration v = exp.ti.toAlias().isDeclaration())
            {
                if (v.type && !v.type.deco)
                    v.type = v.type.typeSemantic(v.loc, sc);
                return new DotVarExp(exp.loc, exp.e1, v)
                       .expressionSemantic(sc);
            }
            return new DotExp(exp.loc, exp.e1, new ScopeExp(exp.loc, exp.ti))
                   .expressionSemantic(sc);
        }
    }
    else if (e.op == EXP.variable)
    {
        VarExp ve = cast(VarExp)e;
        if (FuncDeclaration fd = ve.var.isFuncDeclaration())
        {
            if (TemplateDeclaration td = fd.findTemplateDeclRoot())
            {
                e = new TemplateExp(ve.loc, td)
                    .expressionSemantic(sc);
            }
        }
        else if (OverDeclaration od = ve.var.isOverDeclaration())
        {
            exp.ti.tempdecl = od;
            return new ScopeExp(exp.loc, exp.ti)
                   .expressionSemantic(sc);
        }
    }

    if (e.op == EXP.dotTemplateDeclaration)
    {
        DotTemplateExp dte = cast(DotTemplateExp)e;
        exp.e1 = dte.e1; // pull semantic() result

        exp.ti.tempdecl = dte.td;
        if (!exp.ti.semanticTiargs(sc))
            return errorExp();
        if (exp.ti.needsTypeInference(sc))
            return exp;
        exp.ti.dsymbolSemantic(sc);
        if (!exp.ti.inst || exp.ti.errors) // if template failed to expand
            return errorExp();

        if (Declaration v = exp.ti.toAlias().isDeclaration())
        {
            if (v.isFuncDeclaration() || v.isVarDeclaration())
            {
                return new DotVarExp(exp.loc, exp.e1, v)
                       .expressionSemantic(sc);
            }
        }
        return new DotExp(exp.loc, exp.e1, new ScopeExp(exp.loc, exp.ti))
               .expressionSemantic(sc);
    }
    else if (e.op == EXP.template_)
    {
        exp.ti.tempdecl = (cast(TemplateExp)e).td;
        return new ScopeExp(exp.loc, exp.ti)
               .expressionSemantic(sc);
    }
    else if (e.op == EXP.dot)
    {
        DotExp de = cast(DotExp)e;

        if (de.e2.op == EXP.overloadSet)
        {
            if (!exp.findTempDecl(sc) || !exp.ti.semanticTiargs(sc))
            {
                return errorExp();
            }
            if (exp.ti.needsTypeInference(sc))
                return exp;
            exp.ti.dsymbolSemantic(sc);
            if (!exp.ti.inst || exp.ti.errors) // if template failed to expand
                return errorExp();

            if (Declaration v = exp.ti.toAlias().isDeclaration())
            {
                if (v.type && !v.type.deco)
                    v.type = v.type.typeSemantic(v.loc, sc);
                return new DotVarExp(exp.loc, exp.e1, v)
                       .expressionSemantic(sc);
            }
            return new DotExp(exp.loc, exp.e1, new ScopeExp(exp.loc, exp.ti))
                   .expressionSemantic(sc);
        }
    }
    else if (e.op == EXP.overloadSet)
    {
        OverExp oe = cast(OverExp)e;
        exp.ti.tempdecl = oe.vars;
        return new ScopeExp(exp.loc, exp.ti)
               .expressionSemantic(sc);
    }

Lerr:
    exp.error("`%s` isn't a template", e.toChars());
    return errorExp();
}

/***************************************
 * If expression is shared, check that we can access it.
 * Give error message if not.
 *
 * Params:
 *      e = expression to check
 *      sc = context
 *      returnRef = Whether this expression is for a `return` statement
 *                  off a `ref` function, in which case a single level
 *                  of dereference is allowed (e.g. `shared(int)*`).
 * Returns:
 *      true on error
 */
bool checkSharedAccess(Expression e, Scope* sc, bool returnRef = false)
{
    if (!global.params.noSharedAccess ||
        sc.intypeof ||
        sc.flags & SCOPE.ctfe)
    {
        return false;
    }

    //printf("checkSharedAccess() %s\n", e.toChars());

    static extern(C++) final class SharedCheckVisitor : SemanticTimeTransitiveVisitor
    {
        /// In case we don't know which expression triggered it,
        /// e.g. for `visit(Type)` overload
        Expression original;
        /// Where the result is stored (`true` == error)
        bool result;
        /// Whether we should allow one level of dereferencing
        bool allowRef;

        /// Ctor
        this(Expression oe, bool allowRef_)
        {
            this.original = oe;
            this.allowRef = allowRef_;
        }

        void sharedError(Expression e)
        {
            // https://dlang.org/phobos/core_atomic.html
            e.error("direct access to shared `%s` is not allowed, see `core.atomic`", e.toChars());
            this.result = true;
        }

        /// Introduce base class overrides
        alias visit = SemanticTimeTransitiveVisitor.visit;

        // Error by default
        override void visit(Expression e)
        {
            if (e.type.isShared())
                this.sharedError(e);
        }

        /// Ditto
        override void visit(Type t)
        {
            // Note: This handles things like `new shared(Throwable).msg`,
            // where accessing `msg` would violate `shared`.
            if (t.isShared())
                this.sharedError(this.original);
        }

        // Those have no indirections / can be ignored
        override void visit(ErrorExp e) {}
        override void visit(ComplexExp e) {}
        override void visit(IntegerExp e) {}
        override void visit(NullExp e) {}

        override void visit(VarExp e)
        {
            if (!this.allowRef && e.var.type.isShared())
                this.sharedError(e);
        }

        override void visit(AddrExp e)
        {
            this.allowRef = true;
            e.e1.accept(this);
        }

        override void visit(PtrExp e)
        {
            if (!this.allowRef && e.type.isShared())
                return this.sharedError(e);

            if (e.e1.type.isShared())
                return this.sharedError(e);

            this.allowRef = false;
            e.e1.accept(this);
        }

        override void visit(DotVarExp e)
        {
            auto fd = e.var.isFuncDeclaration();
            const sharedFunc = fd && fd.type.isShared;

            if (!this.allowRef && e.type.isShared() && !sharedFunc)
                return this.sharedError(e);

            // Allow to use `DotVarExp` within value types
            if (e.e1.type.ty == Tsarray || e.e1.type.ty == Tstruct)
                return e.e1.accept(this);

            // If we end up with a single `VarExp`, it might be a `ref` param
            // `shared ref T` param == `shared(T)*`.
            if (auto ve = e.e1.isVarExp())
            {
                this.allowRef = this.allowRef && (ve.var.storage_class & STC.ref_);
                return e.e1.accept(this);
            }

            this.allowRef = false;
            return e.e1.accept(this);
        }

        override void visit(IndexExp e)
        {
            if (!this.allowRef && e.type.isShared())
                return this.sharedError(e);

            if (e.e1.type.isShared())
                return this.sharedError(e);

            this.allowRef = false;
            e.e1.accept(this);
        }

        override void visit(CommaExp e)
        {
            // Cannot be `return ref` since we can't use the return,
            // but it's better to show that error than an unrelated `shared` one
            this.allowRef = true;
            e.e2.accept(this);
        }
    }

    scope visitor = new SharedCheckVisitor(e, returnRef);
    e.accept(visitor);
    return visitor.result;
}



/****************************************************
 * Determine if `exp`, which gets its address taken, can do so safely.
 * Params:
 *      sc = context
 *      exp = expression having its address taken
 *      v = the variable getting its address taken
 * Returns:
 *      `true` if ok, `false` for error
 */
bool checkAddressVar(Scope* sc, Expression exp, VarDeclaration v)
{
    //printf("checkAddressVar(exp: %s, v: %s)\n", exp.toChars(), v.toChars());
    if (v)
    {
        if (!v.canTakeAddressOf())
        {
            exp.error("cannot take address of `%s`", exp.toChars());
            return false;
        }
        if (sc.func && !sc.intypeof && !v.isDataseg())
        {
            const(char)* p = v.isParameter() ? "parameter" : "local";
            if (global.params.useDIP1000 == FeatureState.enabled)
            {
                // Taking the address of v means it cannot be set to 'scope' later
                v.storage_class &= ~STC.maybescope;
                v.doNotInferScope = true;
                if (exp.type.hasPointers() && v.storage_class & STC.scope_ &&
                    !(v.storage_class & STC.temp) &&
                    !(sc.flags & SCOPE.debug_) && sc.func.setUnsafe())
                {
                    exp.error("cannot take address of `scope` %s `%s` in `@safe` function `%s`", p, v.toChars(), sc.func.toChars());
                    return false;
                }
            }
            else if (!(sc.flags & SCOPE.debug_) &&
                     !(v.storage_class & STC.temp) &&
                     sc.func.setUnsafe())
            {
                exp.error("cannot take address of %s `%s` in `@safe` function `%s`", p, v.toChars(), sc.func.toChars());
                return false;
            }
        }
    }
    return true;
}

/*******************************
 * Checks the attributes of a function.
 * Purity (`pure`), safety (`@safe`), no GC allocations(`@nogc`)
 * and usage of `deprecated` and `@disabled`-ed symbols are checked.
 *
 * Params:
 *  exp = expression to check attributes for
 *  sc  = scope of the function
 *  f   = function to be checked
 * Returns: `true` if error occur.
 */
private bool checkFunctionAttributes(Expression exp, Scope* sc, FuncDeclaration f)
{
    with(exp)
    {
        bool error = checkDisabled(sc, f);
        error |= checkDeprecated(sc, f);
        error |= checkPurity(sc, f);
        error |= checkSafety(sc, f);
        error |= checkNogc(sc, f);
        return error;
    }
}

/*******************************
 * Helper function for `getRightThis()`.
 * Gets `this` of the next outer aggregate.
 * Params:
 *      loc = location to use for error messages
 *      sc = context
 *      s = the parent symbol of the existing `this`
 *      ad = struct or class we need the correct `this` for
 *      e1 = existing `this`
 *      t = type of the existing `this`
 *      var = the specific member of ad we're accessing
 *      flag = if true, return `null` instead of throwing an error
 * Returns:
 *      Expression representing the `this` for the var
 */
Expression getThisSkipNestedFuncs(const ref Loc loc, Scope* sc, Dsymbol s, AggregateDeclaration ad, Expression e1, Type t, Dsymbol var, bool flag = false)
{
    int n = 0;
    while (s && s.isFuncDeclaration())
    {
        FuncDeclaration f = s.isFuncDeclaration();
        if (f.vthis)
        {
            n++;
            e1 = new VarExp(loc, f.vthis);
            if (f.isThis2)
            {
                // (*__this)[i]
                if (n > 1)
                    e1 = e1.expressionSemantic(sc);
                e1 = new PtrExp(loc, e1);
                uint i = f.followInstantiationContext(ad);
                e1 = new IndexExp(loc, e1, new IntegerExp(i));
                s = f.toParentP(ad);
                continue;
            }
        }
        else
        {
            if (flag)
                return null;
            e1.error("need `this` of type `%s` to access member `%s` from static function `%s`", ad.toChars(), var.toChars(), f.toChars());
            e1 = ErrorExp.get();
            return e1;
        }
        s = s.toParent2();
    }
    if (n > 1 || e1.op == EXP.index)
        e1 = e1.expressionSemantic(sc);
    if (s && e1.type.equivalent(Type.tvoidptr))
    {
        if (auto sad = s.isAggregateDeclaration())
        {
            Type ta = sad.handleType();
            if (ta.ty == Tstruct)
                ta = ta.pointerTo();
            e1.type = ta;
        }
    }
    e1.type = e1.type.addMod(t.mod);
    return e1;
}

/*******************************
 * Make a dual-context container for use as a `this` argument.
 * Params:
 *      loc = location to use for error messages
 *      sc = current scope
 *      fd = target function that will take the `this` argument
 * Returns:
 *      Temporary closure variable.
 * Note:
 *      The function `fd` is added to the nested references of the
 *      newly created variable such that a closure is made for the variable when
 *      the address of `fd` is taken.
 */
VarDeclaration makeThis2Argument(const ref Loc loc, Scope* sc, FuncDeclaration fd)
{
    Type tthis2 = Type.tvoidptr.sarrayOf(2);
    VarDeclaration vthis2 = new VarDeclaration(loc, tthis2, Identifier.generateId("__this"), null);
    vthis2.storage_class |= STC.temp;
    vthis2.dsymbolSemantic(sc);
    vthis2.parent = sc.parent;
    // make it a closure var
    assert(sc.func);
    sc.func.closureVars.push(vthis2);
    // add `fd` to the nested refs
    vthis2.nestedrefs.push(fd);
    return vthis2;
}

/*******************************
 * Make sure that the runtime hook `id` exists.
 * Params:
 *      loc = location to use for error messages
 *      sc = current scope
 *      id = the hook identifier
 *      description = what the hook does
 *      module_ = what module the hook is located in
 * Returns:
 *      a `bool` indicating if the hook is present.
 */
bool verifyHookExist(const ref Loc loc, ref Scope sc, Identifier id, string description, Identifier module_ = Id.object)
{
    auto rootSymbol = sc.search(loc, Id.empty, null);
    if (auto moduleSymbol = rootSymbol.search(loc, module_))
        if (moduleSymbol.search(loc, id))
          return true;
    error(loc, "`%s.%s` not found. The current runtime does not support %.*s, or the runtime is corrupt.", module_.toChars(), id.toChars(), cast(int)description.length, description.ptr);
    return false;
}

/***************************************
 * Fit elements[] to the corresponding types of the `sd`'s fields.
 *
 * Params:
 *      sd = the struct declaration
 *      loc = location to use for error messages
 *      sc = context
 *      elements = explicit arguments used to construct object
 *      stype = the constructed object type.
 * Returns:
 *      false if any errors occur,
 *      otherwise true and elements[] are rewritten for the output.
 */
private bool fit(StructDeclaration sd, const ref Loc loc, Scope* sc, Expressions* elements, Type stype)
{
    if (!elements)
        return true;

    const nfields = sd.nonHiddenFields();
    size_t offset = 0;
    for (size_t i = 0; i < elements.dim; i++)
    {
        Expression e = (*elements)[i];
        if (!e)
            continue;

        e = resolveProperties(sc, e);
        if (i >= nfields)
        {
<<<<<<< HEAD
            if (i < sd.fields.dim && e.op == EXP.null_)
=======
            if (i < sd.fields.dim && e.op == TOK.null_)
>>>>>>> 981b4869
            {
                // CTFE sometimes creates null as hidden pointer; we'll allow this.
                continue;
            }
                .error(loc, "more initializers than fields (%llu) of `%s`", cast(ulong)nfields, sd.toChars());
            return false;
        }
        VarDeclaration v = sd.fields[i];
        if (v.offset < offset)
        {
            .error(loc, "overlapping initialization for `%s`", v.toChars());
            if (!sd.isUnionDeclaration())
            {
                enum errorMsg = "`struct` initializers that contain anonymous unions" ~
                    " must initialize only the first member of a `union`. All subsequent" ~
                    " non-overlapping fields are default initialized";
                .errorSupplemental(loc, errorMsg);
            }
            return false;
        }
        const vsize = v.type.size();
        if (vsize == SIZE_INVALID)
            return false;
        offset = cast(uint)(v.offset + vsize);

        Type t = v.type;
        if (stype)
            t = t.addMod(stype.mod);
        Type origType = t;
        Type tb = t.toBasetype();

        const hasPointers = tb.hasPointers();
        if (hasPointers)
        {
            if ((!stype.alignment.isDefault() && stype.alignment.get() < target.ptrsize ||
                 (v.offset & (target.ptrsize - 1))) &&
                (sc.func && sc.func.setUnsafe()))
            {
                .error(loc, "field `%s.%s` cannot assign to misaligned pointers in `@safe` code",
                       sd.toChars(), v.toChars());
                return false;
            }
        }

        /* Look for case of initializing a static array with a too-short
         * string literal, such as:
         *  char[5] foo = "abc";
         * Allow this by doing an explicit cast, which will lengthen the string
         * literal.
         */
        if (e.op == EXP.string_ && tb.ty == Tsarray)
        {
            StringExp se = cast(StringExp)e;
            Type typeb = se.type.toBasetype();
            TY tynto = tb.nextOf().ty;
            if (!se.committed &&
                (typeb.ty == Tarray || typeb.ty == Tsarray) && tynto.isSomeChar &&
                se.numberOfCodeUnits(tynto) < (cast(TypeSArray)tb).dim.toInteger())
            {
                e = se.castTo(sc, t);
                goto L1;
            }
        }

        while (!e.implicitConvTo(t) && tb.ty == Tsarray)
        {
            /* Static array initialization, as in:
             *  T[3][5] = e;
             */
            t = tb.nextOf();
            tb = t.toBasetype();
        }
        if (!e.implicitConvTo(t))
            t = origType; // restore type for better diagnostic

        e = e.implicitCastTo(sc, t);
    L1:
        if (e.op == EXP.error)
            return false;

        (*elements)[i] = doCopyOrMove(sc, e);
    }
    return true;
}


/**
 * Returns `em` as a VariableExp
 * Params:
 *     em = the EnumMember to wrap
 *     loc = location of use of em
 *     sc = scope of use of em
 * Returns:
 *     VarExp referenceing `em` or ErrorExp if `em` if disabled/deprecated
 */
Expression getVarExp(EnumMember em, const ref Loc loc, Scope* sc)
{
    dsymbolSemantic(em, sc);
    if (em.errors)
        return ErrorExp.get();
    em.checkDisabled(loc, sc);

    if (em.depdecl && !em.depdecl._scope)
        em.depdecl._scope = sc;
    em.checkDeprecated(loc, sc);

    if (em.errors)
        return ErrorExp.get();
    Expression e = new VarExp(loc, em);
    return e.expressionSemantic(sc);
}


/*****************************
 * Try to treat `exp` as a boolean,
 * Params:
 *     exp = the expression
 *     sc = scope to evalute `exp` in
 * Returns:
 *     Modified expression on success, ErrorExp on error
 */
Expression toBoolean(Expression exp, Scope* sc)
{
    switch(exp.op)
    {
        case EXP.delete_:
            exp.error("`delete` does not give a boolean result");
            return ErrorExp.get();

        case EXP.comma:
            auto ce = exp.isCommaExp();
            auto ex2 = ce.e2.toBoolean(sc);
            if (ex2.op == EXP.error)
                return ex2;
            ce.e2 = ex2;
            ce.type = ce.e2.type;
            return ce;

        case EXP.assign:
        case EXP.construct:
        case EXP.blit:
            // Things like:
            //  if (a = b) ...
            // are usually mistakes.
            exp.error("assignment cannot be used as a condition, perhaps `==` was meant?");
            return ErrorExp.get();

        //LogicalExp
        case EXP.andAnd:
        case EXP.orOr:
            auto le = exp.isLogicalExp();
            auto ex2 = le.e2.toBoolean(sc);
            if (ex2.op == EXP.error)
                return ex2;
            le.e2 = ex2;
            return le;

        case EXP.question:
            auto ce = exp.isCondExp();
            auto ex1 = ce.e1.toBoolean(sc);
            auto ex2 = ce.e2.toBoolean(sc);
            if (ex1.op == EXP.error)
                return ex1;
            if (ex2.op == EXP.error)
                return ex2;
            ce.e1 = ex1;
            ce.e2 = ex2;
            return ce;


        default:
            // Default is 'yes' - do nothing
            Expression e = exp;
            Type t = exp.type;
            Type tb = t.toBasetype();
            Type att = null;

            while (1)
            {
                // Structs can be converted to bool using opCast(bool)()
                if (auto ts = tb.isTypeStruct())
                {
                    AggregateDeclaration ad = ts.sym;
                    /* Don't really need to check for opCast first, but by doing so we
                     * get better error messages if it isn't there.
                     */
                    if (Dsymbol fd = search_function(ad, Id._cast))
                    {
                        e = new CastExp(exp.loc, e, Type.tbool);
                        e = e.expressionSemantic(sc);
                        return e;
                    }

                    // Forward to aliasthis.
                    if (ad.aliasthis && !isRecursiveAliasThis(att, tb))
                    {
                        e = resolveAliasThis(sc, e);
                        t = e.type;
                        tb = e.type.toBasetype();
                        continue;
                    }
                }
                break;
            }

            if (!t.isBoolean())
            {
                if (tb != Type.terror)
                    exp.error("expression `%s` of type `%s` does not have a boolean value",
                              exp.toChars(), t.toChars());
                return ErrorExp.get();
            }
            return e;
    }
}<|MERGE_RESOLUTION|>--- conflicted
+++ resolved
@@ -13145,11 +13145,7 @@
         e = resolveProperties(sc, e);
         if (i >= nfields)
         {
-<<<<<<< HEAD
             if (i < sd.fields.dim && e.op == EXP.null_)
-=======
-            if (i < sd.fields.dim && e.op == TOK.null_)
->>>>>>> 981b4869
             {
                 // CTFE sometimes creates null as hidden pointer; we'll allow this.
                 continue;
