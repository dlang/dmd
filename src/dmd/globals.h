--- conflicted
+++ resolved
@@ -137,14 +137,11 @@
     bool ehnogc;        // use @nogc exception handling
     bool dtorFields;        // destruct fields of partially constructed objects
                             // https://issues.dlang.org/show_bug.cgi?id=14246
-<<<<<<< HEAD
     bool fieldwise;         // do struct equality testing field-wise rather than by memcmp()
     CppStdRevision cplusplus;  // version of C++ name mangling to support
     bool markdown;          // enable Markdown replacements in Ddoc
     bool vmarkdown;         // list instances of Markdown replacements in Ddoc
-=======
     bool interpolateStrings;// Enable interpolated string support via the 'i' prefix on string literals
->>>>>>> 1e9425e8
     bool showGaggedErrors;  // print gagged errors anyway
     bool printErrorContext;  // print errors with the error context (the error line in the source file)
     bool manual;            // open browser on compiler manual
