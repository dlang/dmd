--- conflicted
+++ resolved
@@ -684,11 +684,7 @@
                 {
                     vto.edtor = doInlineAs!Expression(vd.edtor, ids);
                 }
-<<<<<<< HEAD
-                auto de = cast(DeclarationExp)e.copy();
-=======
                 auto de = e.copy().isDeclarationExp();
->>>>>>> 056065c1
                 de.declaration = vto;
                 result = de;
                 return;
@@ -1015,8 +1011,6 @@
             }
             if (auto e = exp.isCommaExp())
             {
-<<<<<<< HEAD
-                auto e = cast(CommaExp)exp;
 
                 /* If expression declares temporaries which have to be destructed
                  * at the end of the scope then it is better handled as an expression.
@@ -1027,8 +1021,6 @@
                     return null;
                 }
 
-=======
->>>>>>> 056065c1
                 auto s1 = inlineScanExpAsStatement(e.e1);
                 auto s2 = inlineScanExpAsStatement(e.e2);
                 if (!s1 && !s2)
