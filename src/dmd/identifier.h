
/* Compiler implementation of the D programming language
 * Copyright (C) 1999-2018 by The D Language Foundation, All Rights Reserved
 * written by Walter Bright
 * http://www.digitalmars.com
 * Distributed under the Boost Software License, Version 1.0.
 * http://www.boost.org/LICENSE_1_0.txt
 * https://github.com/dlang/dmd/blob/master/src/dmd/identifier.h
 */

#pragma once

#include "root/dcompat.h"
#include "root/root.h"
#include "root/stringtable.h"

class Identifier : public RootObject
{
private:
    int value;
    DArray<const char> string;

public:
    static Identifier* create(const char *string);
    bool equals(RootObject *o);
    int compare(RootObject *o);
    const char *toChars();
    int getValue() const;
    const char *toHChars2();
    int dyncast() const;

    static StringTable stringtable;
    static StringTable fullPathStringTable;
    static Identifier *generateId(const char *prefix);
    static Identifier *generateId(const char *prefix, size_t i);
    static Identifier *idPool(const char *s, unsigned len);

    static inline Identifier *idPool(const char *s)
    {
        return idPool(s, strlen(s));
    }

    static bool isValidIdentifier(const char *p);
    static Identifier *lookup(const char *s, size_t len);
    static void initTable();
<<<<<<< HEAD
};
=======
    static void deinitTable();
};

#endif /* DMD_IDENTIFIER_H */
>>>>>>> 35638062
<|MERGE_RESOLUTION|>--- conflicted
+++ resolved
@@ -43,11 +43,5 @@
     static bool isValidIdentifier(const char *p);
     static Identifier *lookup(const char *s, size_t len);
     static void initTable();
-<<<<<<< HEAD
-};
-=======
     static void deinitTable();
-};
-
-#endif /* DMD_IDENTIFIER_H */
->>>>>>> 35638062
+};