--- conflicted
+++ resolved
@@ -204,13 +204,6 @@
     {
         return data.ptr[--length];
     }
-<<<<<<< HEAD
-
-    d_size_t len;
-    d_size_t *ptr;
-
-private:
-    BitArray(const BitArray&);
 };
 
 // This is the type that the D compiler will mangle D slices as when mangling
@@ -224,7 +217,4 @@
     __dslice(size_t length, T* ptr) : length(length), ptr(ptr) {}
 };
 
-#define DSlice __dslice
-=======
-};
->>>>>>> 89d0cd49
+#define DSlice __dslice