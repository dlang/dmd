/**
 * Compiler implementation of the
 * $(LINK2 http://www.dlang.org, D programming language).
 *
 * Copyright:   Copyright (C) 1999-2020 by The D Language Foundation, All Rights Reserved
 * Authors:     $(LINK2 http://www.digitalmars.com, Walter Bright)
 * License:     $(LINK2 http://www.boost.org/LICENSE_1_0.txt, Boost License 1.0)
 * Source:      $(LINK2 https://github.com/dlang/dmd/blob/master/src/dmd/root/array.d, root/_array.d)
 * Documentation:  https://dlang.org/phobos/dmd_root_array.html
 * Coverage:    https://codecov.io/gh/dlang/dmd/src/master/src/dmd/root/array.d
 */

module dmd.root.array;

import core.stdc.string;

import dmd.root.rmem;
import dmd.root.string;

debug
{
    debug = stomp; // flush out dangling pointer problems by stomping on unused memory
}

extern (C++) struct Array(T)
{
    size_t length;

private:
    T[] data;
    enum SMALLARRAYCAP = 1;
    T[SMALLARRAYCAP] smallarray; // inline storage for small arrays

public:
    /*******************
     * Params:
     *  dim = initial length of array
     */
    this(size_t dim) pure nothrow
    {
        reserve(dim);
        this.length = dim;
    }

    @disable this(this);

<<<<<<< HEAD
    /**
     * Convenience constructor to add the given elements to this array.
     *
     * Params:
     *  elements = elements to add to this array
     */
    extern(D) this(T[] elements ...) nothrow
    {
        if (elements.length > 0)
            reserve(elements.length);

        foreach (e ; elements)
            push(e);
    }

    ~this() nothrow
=======
    ~this() pure nothrow
>>>>>>> 89d0cd49
    {
        debug (stomp) memset(data.ptr, 0xFF, data.length);
        if (data.ptr != &smallarray[0])
            mem.xfree(data.ptr);
    }
    ///returns elements comma separated in []
    extern(D) const(char)[] toString() const
    {
        static const(char)[] toStringImpl(alias toStringFunc, Array)(Array* a, bool quoted = false)
        {
            const(char)[][] buf = (cast(const(char)[]*)mem.xcalloc((char[]).sizeof, a.length))[0 .. a.length];
            size_t len = 2; // [ and ]
            const seplen = quoted ? 3 : 1; // ',' or null terminator and optionally '"'
            if (a.length == 0)
                len += 1; // null terminator
            else
            {
                foreach (u; 0 .. a.length)
                {
                    buf[u] = toStringFunc(a.data[u]);
                    len += buf[u].length + seplen;
                }
            }
            char[] str = (cast(char*)mem.xmalloc_noscan(len))[0..len];

            str[0] = '[';
            char* p = str.ptr + 1;
            foreach (u; 0 .. a.length)
            {
                if (u)
                    *p++ = ',';
                if (quoted)
                    *p++ = '"';
                memcpy(p, buf[u].ptr, buf[u].length);
                p += buf[u].length;
                if (quoted)
                    *p++ = '"';
            }
            *p++ = ']';
            *p = 0;
            assert(p - str.ptr == str.length - 1); // null terminator
            mem.xfree(buf.ptr);
            return str[0 .. $-1];
        }

        static if (is(typeof(T.init.toString())))
        {
            return toStringImpl!(a => a.toString)(&this);
        }
        else static if (is(typeof(T.init.toDString())))
        {
            return toStringImpl!(a => a.toDString)(&this, true);
        }
        else
        {
            assert(0);
        }
    }
    ///ditto
    const(char)* toChars() const
    {
        return toString.ptr;
    }

    ref Array push(T ptr) return pure nothrow
    {
        reserve(1);
        data[length++] = ptr;
        return this;
    }

    extern (D) ref Array pushSlice(T[] a) return pure nothrow
    {
        const oldLength = length;
        setDim(oldLength + a.length);
        memcpy(data.ptr + oldLength, a.ptr, a.length * T.sizeof);
        return this;
    }

    ref Array append(typeof(this)* a) return pure nothrow
    {
        insert(length, a);
        return this;
    }

    void reserve(size_t nentries) pure nothrow
    {
        //printf("Array::reserve: length = %d, data.length = %d, nentries = %d\n", (int)length, (int)data.length, (int)nentries);
        if (data.length - length < nentries)
        {
            if (data.length == 0)
            {
                // Not properly initialized, someone memset it to zero
                if (nentries <= SMALLARRAYCAP)
                {
                    data = SMALLARRAYCAP ? smallarray[] : null;
                }
                else
                {
                    auto p = cast(T*)mem.xmalloc(nentries * T.sizeof);
                    data = p[0 .. nentries];
                }
            }
            else if (data.length == SMALLARRAYCAP)
            {
                const allocdim = length + nentries;
                auto p = cast(T*)mem.xmalloc(allocdim * T.sizeof);
                memcpy(p, smallarray.ptr, length * T.sizeof);
                data = p[0 .. allocdim];
            }
            else
            {
                /* Increase size by 1.5x to avoid excessive memory fragmentation
                 */
                auto increment = length / 2;
                if (nentries > increment)       // if 1.5 is not enough
                    increment = nentries;
                const allocdim = length + increment;
                debug (stomp)
                {
                    // always move using allocate-copy-stomp-free
                    auto p = cast(T*)mem.xmalloc(allocdim * T.sizeof);
                    memcpy(p, data.ptr, length * T.sizeof);
                    memset(data.ptr, 0xFF, data.length * T.sizeof);
                    mem.xfree(data.ptr);
                }
                else
                    auto p = cast(T*)mem.xrealloc(data.ptr, allocdim * T.sizeof);
                data = p[0 .. allocdim];
            }

            debug (stomp)
            {
                if (length < data.length)
                    memset(data.ptr + length, 0xFF, (data.length - length) * T.sizeof);
            }
            else
            {
                if (mem.isGCEnabled)
                    if (length < data.length)
                        memset(data.ptr + length, 0xFF, (data.length - length) * T.sizeof);
            }
        }
    }

    void remove(size_t i) pure nothrow @nogc
    {
        if (length - i - 1)
            memmove(data.ptr + i, data.ptr + i + 1, (length - i - 1) * T.sizeof);
        length--;
        debug (stomp) memset(data.ptr + length, 0xFF, T.sizeof);
    }

    void insert(size_t index, typeof(this)* a) pure nothrow
    {
        if (a)
        {
            size_t d = a.length;
            reserve(d);
            if (length != index)
                memmove(data.ptr + index + d, data.ptr + index, (length - index) * T.sizeof);
            memcpy(data.ptr + index, a.data.ptr, d * T.sizeof);
            length += d;
        }
    }

    void insert(size_t index, T ptr) pure nothrow
    {
        reserve(1);
        memmove(data.ptr + index + 1, data.ptr + index, (length - index) * T.sizeof);
        data[index] = ptr;
        length++;
    }

    void setDim(size_t newdim) pure nothrow
    {
        if (length < newdim)
        {
            reserve(newdim - length);
        }
        length = newdim;
    }

    size_t find(T ptr) const nothrow pure
    {
        foreach (i; 0 .. length)
            if (data[i] is ptr)
                return i;
        return size_t.max;
    }

    bool contains(T ptr) const nothrow pure
    {
        return find(ptr) != size_t.max;
    }

    ref inout(T) opIndex(size_t i) inout nothrow pure
    {
        return data[i];
    }

    inout(T)* tdata() inout pure nothrow @nogc @trusted
    {
        return data.ptr;
    }

    Array!T* copy() const pure nothrow
    {
        auto a = new Array!T();
        a.setDim(length);
        memcpy(a.data.ptr, data.ptr, length * T.sizeof);
        return a;
    }

    void shift(T ptr) pure nothrow
    {
        reserve(1);
        memmove(data.ptr + 1, data.ptr, length * T.sizeof);
        data[0] = ptr;
        length++;
    }

    void zero() nothrow pure @nogc
    {
        data[0 .. length] = T.init;
    }

    T pop() nothrow pure @nogc
    {
        debug (stomp)
        {
            assert(length);
            auto result = data[length - 1];
            remove(length - 1);
            return result;
        }
        else
            return data[--length];
    }

    extern (D) inout(T)[] opSlice() inout nothrow pure @nogc
    {
        return data[0 .. length];
    }

    extern (D) inout(T)[] opSlice(size_t a, size_t b) inout nothrow pure @nogc
    {
        assert(a <= b && b <= length);
        return data[a .. b];
    }

    alias opDollar = length;
    alias dim = length;
}

unittest
{
    // Test for objects implementing toString()
    static struct S
    {
        int s = -1;
        string toString() const
        {
            return "S";
        }
    }
    auto array = Array!S(4);
    assert(array.toString() == "[S,S,S,S]");
    array.setDim(0);
    assert(array.toString() == "[]");

    // Test for toDString()
    auto strarray = Array!(const(char)*)(2);
    strarray[0] = "hello";
    strarray[1] = "world";
    auto str = strarray.toString();
    assert(str == `["hello","world"]`);
    // Test presence of null terminator.
    assert(str.ptr[str.length] == '\0');
}

unittest
{
    auto array = Array!double(4);
    array.shift(10);
    array.push(20);
    array[2] = 15;
    assert(array[0] == 10);
    assert(array.find(10) == 0);
    assert(array.find(20) == 5);
    assert(!array.contains(99));
    array.remove(1);
    assert(array.length == 5);
    assert(array[1] == 15);
    assert(array.pop() == 20);
    assert(array.length == 4);
    array.insert(1, 30);
    assert(array[1] == 30);
    assert(array[2] == 15);
}

unittest
{
    auto arrayA = Array!int(0);
    int[3] buf = [10, 15, 20];
    arrayA.pushSlice(buf);
    assert(arrayA[] == buf[]);
    auto arrayPtr = arrayA.copy();
    assert(arrayPtr);
    assert((*arrayPtr)[] == arrayA[]);
    assert(arrayPtr.tdata != arrayA.tdata);

    arrayPtr.setDim(0);
    int[2] buf2 = [100, 200];
    arrayPtr.pushSlice(buf2);

    arrayA.append(arrayPtr);
    assert(arrayA[3..$] == buf2[]);
    arrayA.insert(0, arrayPtr);
    assert(arrayA[] == [100, 200, 10, 15, 20, 100, 200]);

    arrayA.zero();
    foreach(e; arrayA)
        assert(e == 0);
}

/**
 * Exposes the given root Array as a standard D array.
 * Params:
 *  array = the array to expose.
 * Returns:
 *  The given array exposed to a standard D array.
 */
@property inout(T)[] peekSlice(T)(inout(Array!T)* array) pure nothrow @nogc
{
    return array ? (*array)[] : null;
}

/**
 * Splits the array at $(D index) and expands it to make room for $(D length)
 * elements by shifting everything past $(D index) to the right.
 * Params:
 *  array = the array to split.
 *  index = the index to split the array from.
 *  length = the number of elements to make room for starting at $(D index).
 */
void split(T)(ref Array!T array, size_t index, size_t length) pure nothrow
{
    if (length > 0)
    {
        auto previousDim = array.length;
        array.setDim(array.length + length);
        for (size_t i = previousDim; i > index;)
        {
            i--;
            array[i + length] = array[i];
        }
    }
}
unittest
{
    auto array = Array!int();
    array.split(0, 0);
    assert([] == array[]);
    array.push(1).push(3);
    array.split(1, 1);
    array[1] = 2;
    assert([1, 2, 3] == array[]);
    array.split(2, 3);
    array[2] = 8;
    array[3] = 20;
    array[4] = 4;
    assert([1, 2, 8, 20, 4, 3] == array[]);
    array.split(0, 0);
    assert([1, 2, 8, 20, 4, 3] == array[]);
    array.split(0, 1);
    array[0] = 123;
    assert([123, 1, 2, 8, 20, 4, 3] == array[]);
    array.split(0, 3);
    array[0] = 123;
    array[1] = 421;
    array[2] = 910;
    assert([123, 421, 910, 123, 1, 2, 8, 20, 4, 3] == (&array).peekSlice());
}

/**
 * Reverse an array in-place.
 * Params:
 *      a = array
 * Returns:
 *      reversed a[]
 */
T[] reverse(T)(T[] a) pure nothrow @nogc @safe
{
    if (a.length > 1)
    {
        const mid = (a.length + 1) >> 1;
        foreach (i; 0 .. mid)
        {
            T e = a[i];
            a[i] = a[$ - 1 - i];
            a[$ - 1 - i] = e;
        }
    }
    return a;
}

unittest
{
    int[] a1 = [];
    assert(reverse(a1) == []);
    int[] a2 = [2];
    assert(reverse(a2) == [2]);
    int[] a3 = [2,3];
    assert(reverse(a3) == [3,2]);
    int[] a4 = [2,3,4];
    assert(reverse(a4) == [4,3,2]);
    int[] a5 = [2,3,4,5];
    assert(reverse(a5) == [5,4,3,2]);
}

unittest
{
    //test toString/toChars.  Identifier is a simple object that has a usable .toString
    import dmd.identifier : Identifier;
    import core.stdc.string : strcmp;

    auto array = Array!Identifier();
    array.push(new Identifier("id1"));
    array.push(new Identifier("id2"));

    string expected = "[id1,id2]";
    assert(array.toString == expected);
    assert(strcmp(array.toChars, expected.ptr) == 0);
}<|MERGE_RESOLUTION|>--- conflicted
+++ resolved
@@ -44,7 +44,6 @@
 
     @disable this(this);
 
-<<<<<<< HEAD
     /**
      * Convenience constructor to add the given elements to this array.
      *
@@ -60,10 +59,7 @@
             push(e);
     }
 
-    ~this() nothrow
-=======
     ~this() pure nothrow
->>>>>>> 89d0cd49
     {
         debug (stomp) memset(data.ptr, 0xFF, data.length);
         if (data.ptr != &smallarray[0])
