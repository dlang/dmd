/**
 * Functions for raising errors.
 *
 * Copyright:   Copyright (C) 1999-2021 by The D Language Foundation, All Rights Reserved
 * Authors:     $(LINK2 http://www.digitalmars.com, Walter Bright)
 * License:     $(LINK2 http://www.boost.org/LICENSE_1_0.txt, Boost License 1.0)
 * Source:      $(LINK2 https://github.com/dlang/dmd/blob/master/src/dmd/errors.d, _errors.d)
 * Documentation:  https://dlang.org/phobos/dmd_errors.html
 * Coverage:    https://codecov.io/gh/dlang/dmd/src/master/src/dmd/errors.d
 */

module dmd.errors;

import core.stdc.stdarg;
import core.stdc.stdio;
import core.stdc.stdlib;
import core.stdc.string;
import dmd.globals;
import dmd.root.outbuffer;
import dmd.root.rmem;
import dmd.root.string;
import dmd.console;

nothrow:

/**
 * Color highlighting to classify messages
 */
enum Classification : Color
{
    error = Color.brightRed,          /// for errors
    gagged = Color.brightBlue,        /// for gagged errors
    warning = Color.brightYellow,     /// for warnings
    deprecation = Color.brightCyan,   /// for deprecations
    tip = Color.brightGreen,          /// for tip messages
}

<<<<<<< HEAD
alias MessageFunc = extern (C++) void function(const ref Loc loc, const(char)* text);
=======
alias MessageFunc = extern (C++) void function(const ref Loc loc, const(char)* format, ...);
>>>>>>> 3e6580b7

private struct FragmentInfo
{
    const(char)* start; /// points to the first character of the `FRAGMENT_PREFIX_START` prefix for this fragment.

    const(char)* name;
    size_t nameLen;

<<<<<<< HEAD
    const(char)* params; /// can be null
=======
    const(char)* params; /// can be null.
>>>>>>> 3e6580b7
    size_t paramsLen;

    const(char)* innerText;
    size_t innerTextLen;
}

private immutable FRAGMENT_PREFIX = "\033¬\r!\033¬\t*"; // super random series of weird characters that no user code would ever really use. Change to e.g. "__PREFIX__" when debugging.
private immutable FRAGMENT_PREFIX_START = FRAGMENT_PREFIX ~ "$[";
private immutable FRAGMENT_PREFIX_BODY_END = FRAGMENT_PREFIX ~ '}';

/**
 * Print an error message using the extended string format, increasing the global error count.
 * Params:
 *      loc    = location of error
 *      format = extended format specification
 *      ...    = printf-style variadic arguments
 */
static if (__VERSION__ < 2092)
    extern (C++) void errorEx(const ref Loc loc, const(char)* format, ...)
    {
        va_list ap;
        va_start(ap, format);
        verrorEx(loc, format, ap);
        va_end(ap);
    }
else
    pragma(printf) extern (C++) void errorEx(const ref Loc loc, const(char)* format, ...)
    {
        va_list ap;
        va_start(ap, format);
        verrorEx(loc, format, ap);
        va_end(ap);
    }

/**
 * Similar to `verror` except it uses the extended format string described by `verrorFormatPrint`.
 * Params:
 *      loc    = location of error
 *      format = extended format specification
 *      ap     = printf-style argument list
 */
extern (C++) void verrorEx(const ref Loc loc, const(char)* format, va_list ap)
{
<<<<<<< HEAD
    verrorFormatPrint(loc, format, ap, &_verrorExPrint, &_verrorExPrintSupplemental);
}
extern (C++) private void _verrorExPrint(const ref Loc loc, const(char)* text) { error(loc, "%s", text); }
extern (C++) private void _verrorExPrintSupplemental(const ref Loc loc, const(char)* text){ errorSupplemental(loc, "%s", text); }
=======
    verrorFormatPrint(loc, format, ap, &error, &errorSupplemental);
}
>>>>>>> 3e6580b7

static if (__VERSION__ < 2092)
    private extern (C++) void noop(const ref Loc loc, const(char)* format, ...) {}
else
    pragma(printf) private extern (C++) void noop(const ref Loc loc, const(char)* format, ...) {}

package auto previewErrorFunc(bool isDeprecated, FeatureState featureState) @safe @nogc pure nothrow
{
    if (featureState == FeatureState.enabled)
        return &error;
    else if (featureState == FeatureState.disabled || isDeprecated)
        return &noop;
    else
        return &deprecation;
}

package auto previewSupplementalFunc(bool isDeprecated, FeatureState featureState) @safe @nogc pure nothrow
{
    if (featureState == FeatureState.enabled)
        return &errorSupplemental;
    else if (featureState == FeatureState.disabled || isDeprecated)
        return &noop;
    else
        return &deprecationSupplemental;
}

/**
 * Print an error message, increasing the global error count.
 * Params:
 *      loc    = location of error
 *      format = printf-style format specification
 *      ...    = printf-style variadic arguments
 */
static if (__VERSION__ < 2092)
    extern (C++) void error(const ref Loc loc, const(char)* format, ...)
    {
        va_list ap;
        va_start(ap, format);
        verror(loc, format, ap);
        va_end(ap);
    }
else
    pragma(printf) extern (C++) void error(const ref Loc loc, const(char)* format, ...)
    {
        va_list ap;
        va_start(ap, format);
        verror(loc, format, ap);
        va_end(ap);
    }

/**
 * Same as above, but takes a filename and line information arguments as separate parameters.
 * Params:
 *      filename = source file of error
 *      linnum   = line in the source file
 *      charnum  = column number on the line
 *      format   = printf-style format specification
 *      ...      = printf-style variadic arguments
 */
static if (__VERSION__ < 2092)
    extern (C++) void error(const(char)* filename, uint linnum, uint charnum, const(char)* format, ...)
    {
        const loc = Loc(filename, linnum, charnum);
        va_list ap;
        va_start(ap, format);
        verror(loc, format, ap);
        va_end(ap);
    }
else
    pragma(printf) extern (C++) void error(const(char)* filename, uint linnum, uint charnum, const(char)* format, ...)
    {
        const loc = Loc(filename, linnum, charnum);
        va_list ap;
        va_start(ap, format);
        verror(loc, format, ap);
        va_end(ap);
    }

/**
 * Print additional details about an error message.
 * Doesn't increase the error count or print an additional error prefix.
 * Params:
 *      loc    = location of error
 *      format = printf-style format specification
 *      ...    = printf-style variadic arguments
 */
static if (__VERSION__ < 2092)
    extern (C++) void errorSupplemental(const ref Loc loc, const(char)* format, ...)
    {
        va_list ap;
        va_start(ap, format);
        verrorSupplemental(loc, format, ap);
        va_end(ap);
    }
else
    pragma(printf) extern (C++) void errorSupplemental(const ref Loc loc, const(char)* format, ...)
    {
        va_list ap;
        va_start(ap, format);
        verrorSupplemental(loc, format, ap);
        va_end(ap);
    }

/**
 * Print a warning message, increasing the global warning count.
 * Params:
 *      loc    = location of warning
 *      format = printf-style format specification
 *      ...    = printf-style variadic arguments
 */
static if (__VERSION__ < 2092)
    extern (C++) void warning(const ref Loc loc, const(char)* format, ...)
    {
        va_list ap;
        va_start(ap, format);
        vwarning(loc, format, ap);
        va_end(ap);
    }
else
    pragma(printf) extern (C++) void warning(const ref Loc loc, const(char)* format, ...)
    {
        va_list ap;
        va_start(ap, format);
        vwarning(loc, format, ap);
        va_end(ap);
    }

/**
 * Print additional details about a warning message.
 * Doesn't increase the warning count or print an additional warning prefix.
 * Params:
 *      loc    = location of warning
 *      format = printf-style format specification
 *      ...    = printf-style variadic arguments
 */
static if (__VERSION__ < 2092)
    extern (C++) void warningSupplemental(const ref Loc loc, const(char)* format, ...)
    {
        va_list ap;
        va_start(ap, format);
        vwarningSupplemental(loc, format, ap);
        va_end(ap);
    }
else
    pragma(printf) extern (C++) void warningSupplemental(const ref Loc loc, const(char)* format, ...)
    {
        va_list ap;
        va_start(ap, format);
        vwarningSupplemental(loc, format, ap);
        va_end(ap);
    }

/**
 * Print a deprecation message, may increase the global warning or error count
 * depending on whether deprecations are ignored.
 * Params:
 *      loc    = location of deprecation
 *      format = printf-style format specification
 *      ...    = printf-style variadic arguments
 */
static if (__VERSION__ < 2092)
    extern (C++) void deprecation(const ref Loc loc, const(char)* format, ...)
    {
        va_list ap;
        va_start(ap, format);
        vdeprecation(loc, format, ap);
        va_end(ap);
    }
else
    pragma(printf) extern (C++) void deprecation(const ref Loc loc, const(char)* format, ...)
    {
        va_list ap;
        va_start(ap, format);
        vdeprecation(loc, format, ap);
        va_end(ap);
    }

/**
 * Print additional details about a deprecation message.
 * Doesn't increase the error count, or print an additional deprecation prefix.
 * Params:
 *      loc    = location of deprecation
 *      format = printf-style format specification
 *      ...    = printf-style variadic arguments
 */
static if (__VERSION__ < 2092)
    extern (C++) void deprecationSupplemental(const ref Loc loc, const(char)* format, ...)
    {
        va_list ap;
        va_start(ap, format);
        vdeprecationSupplemental(loc, format, ap);
        va_end(ap);
    }
else
    pragma(printf) extern (C++) void deprecationSupplemental(const ref Loc loc, const(char)* format, ...)
    {
        va_list ap;
        va_start(ap, format);
        vdeprecationSupplemental(loc, format, ap);
        va_end(ap);
    }

/**
 * Print a verbose message.
 * Doesn't prefix or highlight messages.
 * Params:
 *      loc    = location of message
 *      format = printf-style format specification
 *      ...    = printf-style variadic arguments
 */
static if (__VERSION__ < 2092)
    extern (C++) void message(const ref Loc loc, const(char)* format, ...)
    {
        va_list ap;
        va_start(ap, format);
        vmessage(loc, format, ap);
        va_end(ap);
    }
else
    pragma(printf) extern (C++) void message(const ref Loc loc, const(char)* format, ...)
    {
        va_list ap;
        va_start(ap, format);
        vmessage(loc, format, ap);
        va_end(ap);
    }

/**
 * Same as above, but doesn't take a location argument.
 * Params:
 *      format = printf-style format specification
 *      ...    = printf-style variadic arguments
 */
static if (__VERSION__ < 2092)
    extern (C++) void message(const(char)* format, ...)
    {
        va_list ap;
        va_start(ap, format);
        vmessage(Loc.initial, format, ap);
        va_end(ap);
    }
else
    pragma(printf) extern (C++) void message(const(char)* format, ...)
    {
        va_list ap;
        va_start(ap, format);
        vmessage(Loc.initial, format, ap);
        va_end(ap);
    }

/**
 * The type of the diagnostic handler
 * see verrorPrint for arguments
 * Returns: true if error handling is done, false to continue printing to stderr
 */
alias DiagnosticHandler = bool delegate(const ref Loc location, Color headerColor, const(char)* header, const(char)* messageFormat, va_list args, const(char)* prefix1, const(char)* prefix2);

/**
 * The diagnostic handler.
 * If non-null it will be called for every diagnostic message issued by the compiler.
 * If it returns false, the message will be printed to stderr as usual.
 */
__gshared DiagnosticHandler diagnosticHandler;

/**
 * Print a tip message with the prefix and highlighting.
 * Params:
 *      format = printf-style format specification
 *      ...    = printf-style variadic arguments
 */
static if (__VERSION__ < 2092)
    extern (C++) void tip(const(char)* format, ...)
    {
        va_list ap;
        va_start(ap, format);
        vtip(format, ap);
        va_end(ap);
    }
else
    pragma(printf) extern (C++) void tip(const(char)* format, ...)
    {
        va_list ap;
        va_start(ap, format);
        vtip(format, ap);
        va_end(ap);
    }

/**
 * Just print to stderr, doesn't care about gagging.
 * (format,ap) text within backticks gets syntax highlighted.
 * Params:
 *      loc         = location of error
 *      headerColor = color to set `header` output to
 *      header      = title of error message
 *      format      = printf-style format specification
 *      ap          = printf-style variadic arguments
 *      p1          = additional message prefix
 *      p2          = additional message prefix
 */
private void verrorPrint(const ref Loc loc, Color headerColor, const(char)* header,
        const(char)* format, va_list ap, const(char)* p1 = null, const(char)* p2 = null)
{
    if (diagnosticHandler && diagnosticHandler(loc, headerColor, header, format, ap, p1, p2))
        return;

    if (global.params.showGaggedErrors && global.gag)
        fprintf(stderr, "(spec:%d) ", global.gag);
    Console con = cast(Console) global.console;
    const p = loc.toChars();
    if (con)
        con.setColorBright(true);
    if (*p)
    {
        fprintf(stderr, "%s: ", p);
        mem.xfree(cast(void*)p);
    }
    if (con)
        con.setColor(headerColor);
    fputs(header, stderr);
    if (con)
        con.resetColor();
    OutBuffer tmp;
    if (p1)
    {
        tmp.writestring(p1);
        tmp.writestring(" ");
    }
    if (p2)
    {
        tmp.writestring(p2);
        tmp.writestring(" ");
    }
    tmp.vprintf(format, ap);

    if (con && strchr(tmp.peekChars(), '`'))
    {
        colorSyntaxHighlight(tmp);
        writeHighlights(con, tmp);
    }
    else
        fputs(tmp.peekChars(), stderr);
    fputc('\n', stderr);
    verrorPrintContext(loc);
    fflush(stderr);     // ensure it gets written out in case of compiler aborts
}

private void verrorPrintContext(const ref Loc loc)
{
    if (global.params.printErrorContext &&
        // ignore invalid files
        loc != Loc.initial &&
        // ignore mixins for now
        !loc.filename.strstr(".d-mixin-") &&
        !global.params.mixinOut)
    {
        import dmd.filecache : FileCache;
        auto fllines = FileCache.fileCache.addOrGetFile(loc.filename.toDString());

        if (loc.linnum - 1 < fllines.lines.length)
        {
            auto line = fllines.lines[loc.linnum - 1];
            if (loc.charnum < line.length)
            {
                fprintf(stderr, "%.*s\n", cast(int)line.length, line.ptr);
                // The number of column bytes and the number of display columns
                // occupied by a character are not the same for non-ASCII charaters.
                // https://issues.dlang.org/show_bug.cgi?id=21849
                size_t c = 0;
                while (c < loc.charnum - 1)
                {
                    import dmd.utf : utf_decodeChar;
                    dchar u;
                    const msg = utf_decodeChar(line, c, u);
                    assert(msg is null, msg);
                    fputc(' ', stderr);
                }
                fputc('^', stderr);
                fputc('\n', stderr);
            }
        }
    }
}

/**
 * Same as $(D error), but takes a va_list parameter, and optionally additional message prefixes.
 * Params:
 *      loc    = location of error
 *      format = printf-style format specification
 *      ap     = printf-style variadic arguments
 *      p1     = additional message prefix
 *      p2     = additional message prefix
 *      header = title of error message
 */
extern (C++) void verror(const ref Loc loc, const(char)* format, va_list ap, const(char)* p1 = null, const(char)* p2 = null, const(char)* header = "Error: ")
{
    global.errors++;
    if (!global.gag)
    {
        verrorPrint(loc, Classification.error, header, format, ap, p1, p2);
        if (global.params.errorLimit && global.errors >= global.params.errorLimit)
            fatal(); // moderate blizzard of cascading messages
    }
    else
    {
        if (global.params.showGaggedErrors)
            verrorPrint(loc, Classification.gagged, header, format, ap, p1, p2);
        global.gaggedErrors++;
    }
}

/**
 * Same as $(D errorSupplemental), but takes a va_list parameter.
 * Params:
 *      loc    = location of error
 *      format = printf-style format specification
 *      ap     = printf-style variadic arguments
 */
static if (__VERSION__ < 2092)
    extern (C++) void verrorSupplemental(const ref Loc loc, const(char)* format, va_list ap)
    {
        _verrorSupplemental(loc, format, ap);
    }
else
    pragma(printf) extern (C++) void verrorSupplemental(const ref Loc loc, const(char)* format, va_list ap)
    {
        _verrorSupplemental(loc, format, ap);
    }

private void _verrorSupplemental(const ref Loc loc, const(char)* format, va_list ap)
{
    Color color;
    if (global.gag)
    {
        if (!global.params.showGaggedErrors)
            return;
        color = Classification.gagged;
    }
    else
        color = Classification.error;
    verrorPrint(loc, color, "       ", format, ap);
}

/**
 * Same as $(D warning), but takes a va_list parameter.
 * Params:
 *      loc    = location of warning
 *      format = printf-style format specification
 *      ap     = printf-style variadic arguments
 */
static if (__VERSION__ < 2092)
    extern (C++) void vwarning(const ref Loc loc, const(char)* format, va_list ap)
    {
        _vwarning(loc, format, ap);
    }
else
    pragma(printf) extern (C++) void vwarning(const ref Loc loc, const(char)* format, va_list ap)
    {
        _vwarning(loc, format, ap);
    }

private void _vwarning(const ref Loc loc, const(char)* format, va_list ap)
{
    if (global.params.warnings != DiagnosticReporting.off)
    {
        if (!global.gag)
        {
            verrorPrint(loc, Classification.warning, "Warning: ", format, ap);
            if (global.params.warnings == DiagnosticReporting.error)
                global.warnings++;
        }
        else
        {
            global.gaggedWarnings++;
        }
    }
}

/**
 * Same as $(D warningSupplemental), but takes a va_list parameter.
 * Params:
 *      loc    = location of warning
 *      format = printf-style format specification
 *      ap     = printf-style variadic arguments
 */
static if (__VERSION__ < 2092)
    extern (C++) void vwarningSupplemental(const ref Loc loc, const(char)* format, va_list ap)
    {
        _vwarningSupplemental(loc, format, ap);
    }
else
    pragma(printf) extern (C++) void vwarningSupplemental(const ref Loc loc, const(char)* format, va_list ap)
    {
        _vwarningSupplemental(loc, format, ap);
    }

private void _vwarningSupplemental(const ref Loc loc, const(char)* format, va_list ap)
{
    if (global.params.warnings != DiagnosticReporting.off && !global.gag)
        verrorPrint(loc, Classification.warning, "       ", format, ap);
}

/**
 * Same as $(D deprecation), but takes a va_list parameter, and optionally additional message prefixes.
 * Params:
 *      loc    = location of deprecation
 *      format = printf-style format specification
 *      ap     = printf-style variadic arguments
 *      p1     = additional message prefix
 *      p2     = additional message prefix
 */
extern (C++) void vdeprecation(const ref Loc loc, const(char)* format, va_list ap, const(char)* p1 = null, const(char)* p2 = null)
{
    __gshared const(char)* header = "Deprecation: ";
    if (global.params.useDeprecated == DiagnosticReporting.error)
        verror(loc, format, ap, p1, p2, header);
    else if (global.params.useDeprecated == DiagnosticReporting.inform)
    {
        if (!global.gag)
        {
            verrorPrint(loc, Classification.deprecation, header, format, ap, p1, p2);
        }
        else
        {
            global.gaggedWarnings++;
        }
    }
}

/**
 * Same as $(D message), but takes a va_list parameter.
 * Params:
 *      loc       = location of message
 *      format    = printf-style format specification
 *      ap        = printf-style variadic arguments
 */
static if (__VERSION__ < 2092)
    extern (C++) void vmessage(const ref Loc loc, const(char)* format, va_list ap)
    {
        _vmessage(loc, format, ap);
    }
else
    pragma(printf) extern (C++) void vmessage(const ref Loc loc, const(char)* format, va_list ap)
    {
        _vmessage(loc, format, ap);
    }

private void _vmessage(const ref Loc loc, const(char)* format, va_list ap)
{
    const p = loc.toChars();
    if (*p)
    {
        fprintf(stdout, "%s: ", p);
        mem.xfree(cast(void*)p);
    }
    OutBuffer tmp;
    tmp.vprintf(format, ap);
    fputs(tmp.peekChars(), stdout);
    fputc('\n', stdout);
    fflush(stdout);     // ensure it gets written out in case of compiler aborts
}

/**
 * Same as $(D tip), but takes a va_list parameter.
 * Params:
 *      format    = printf-style format specification
 *      ap        = printf-style variadic arguments
 */
static if (__VERSION__ < 2092)
    extern (C++) void vtip(const(char)* format, va_list ap)
    {
        _vtip(format, ap);
    }
else
    pragma(printf) extern (C++) void vtip(const(char)* format, va_list ap)
    {
        _vtip(format, ap);
    }
private void _vtip(const(char)* format, va_list ap)
{
    if (!global.gag)
    {
        Loc loc = Loc.init;
        verrorPrint(loc, Classification.tip, "  Tip: ", format, ap);
    }
}

/**
 * Same as $(D deprecationSupplemental), but takes a va_list parameter.
 * Params:
 *      loc    = location of deprecation
 *      format = printf-style format specification
 *      ap     = printf-style variadic arguments
 */
static if (__VERSION__ < 2092)
    extern (C++) void vdeprecationSupplemental(const ref Loc loc, const(char)* format, va_list ap)
    {
        _vdeprecationSupplemental(loc, format, ap);
    }
else
    pragma(printf) extern (C++) void vdeprecationSupplemental(const ref Loc loc, const(char)* format, va_list ap)
    {
        _vdeprecationSupplemental(loc, format, ap);
    }

private void _vdeprecationSupplemental(const ref Loc loc, const(char)* format, va_list ap)
{
    if (global.params.useDeprecated == DiagnosticReporting.error)
        verrorSupplemental(loc, format, ap);
    else if (global.params.useDeprecated == DiagnosticReporting.inform && !global.gag)
        verrorPrint(loc, Classification.deprecation, "       ", format, ap);
}

/**
 * Call this after printing out fatal error messages to clean up and exit
 * the compiler.
 */
extern (C++) void fatal()
{
    version (none)
    {
        halt();
    }
    exit(EXIT_FAILURE);
}

/**
 * Try to stop forgetting to remove the breakpoints from
 * release builds.
 */
extern (C++) void halt()
{
    assert(0);
}

/**
 * Scan characters in `buf`. Assume text enclosed by `...`
 * is D source code, and color syntax highlight it.
 * Modify contents of `buf` with highlighted result.
 * Many parallels to ddoc.highlightText().
 * Params:
 *      buf = text containing `...` code to highlight
 */
private void colorSyntaxHighlight(ref OutBuffer buf)
{
    //printf("colorSyntaxHighlight('%.*s')\n", cast(int)buf.length, buf.data);
    bool inBacktick = false;
    size_t iCodeStart = 0;
    size_t offset = 0;
    for (size_t i = offset; i < buf.length; ++i)
    {
        char c = buf[i];
        switch (c)
        {
            case '`':
                if (inBacktick)
                {
                    inBacktick = false;
                    OutBuffer codebuf;
                    codebuf.write(buf[iCodeStart .. i]);
                    codebuf.writeByte(0);
                    // escape the contents, but do not perform highlighting except for DDOC_PSYMBOL
                    colorHighlightCode(codebuf);
                    buf.remove(iCodeStart, i - iCodeStart);
                    immutable pre = "";
                    i = buf.insert(iCodeStart, pre);
                    i = buf.insert(i, codebuf[]);
                    break;
                }
                inBacktick = true;
                iCodeStart = i + 1;
                break;

            default:
                break;
        }
    }
}


/**
 * Embed these highlighting commands in the text stream.
 * HIGHLIGHT.Escape indicates a Color follows.
 */
enum HIGHLIGHT : ubyte
{
    Default    = Color.black,           // back to whatever the console is set at
    Escape     = '\xFF',                // highlight Color follows
    Identifier = Color.white,
    Keyword    = Color.white,
    Literal    = Color.white,
    Comment    = Color.darkGray,
    Other      = Color.cyan,           // other tokens
}

/**
 * Highlight code for CODE section.
 * Rewrite the contents of `buf` with embedded highlights.
 * Analogous to doc.highlightCode2()
 */

private void colorHighlightCode(ref OutBuffer buf)
{
    import dmd.lexer;
    import dmd.tokens;

    __gshared int nested;
    if (nested)
    {
        // Should never happen, but don't infinitely recurse if it does
        --nested;
        return;
    }
    ++nested;

    auto gaggedErrorsSave = global.startGagging();
    scope Lexer lex = new Lexer(null, cast(char*)buf[].ptr, 0, buf.length - 1, 0, 1);
    OutBuffer res;
    const(char)* lastp = cast(char*)buf[].ptr;
    //printf("colorHighlightCode('%.*s')\n", cast(int)(buf.length - 1), buf.data);
    res.reserve(buf.length);
    res.writeByte(HIGHLIGHT.Escape);
    res.writeByte(HIGHLIGHT.Other);
    while (1)
    {
        Token tok;
        lex.scan(&tok);
        res.writestring(lastp[0 .. tok.ptr - lastp]);
        HIGHLIGHT highlight;
        switch (tok.value)
        {
        case TOK.identifier:
            highlight = HIGHLIGHT.Identifier;
            break;
        case TOK.comment:
            highlight = HIGHLIGHT.Comment;
            break;
        case TOK.int32Literal:
            ..
        case TOK.dcharLiteral:
        case TOK.string_:
            highlight = HIGHLIGHT.Literal;
            break;
        default:
            if (tok.isKeyword())
                highlight = HIGHLIGHT.Keyword;
            break;
        }
        if (highlight != HIGHLIGHT.Default)
        {
            res.writeByte(HIGHLIGHT.Escape);
            res.writeByte(highlight);
            res.writestring(tok.ptr[0 .. lex.p - tok.ptr]);
            res.writeByte(HIGHLIGHT.Escape);
            res.writeByte(HIGHLIGHT.Other);
        }
        else
            res.writestring(tok.ptr[0 .. lex.p - tok.ptr]);
        if (tok.value == TOK.endOfFile)
            break;
        lastp = lex.p;
    }
    res.writeByte(HIGHLIGHT.Escape);
    res.writeByte(HIGHLIGHT.Default);
    //printf("res = '%.*s'\n", cast(int)buf.length, buf.data);
    buf.setsize(0);
    buf.write(&res);
    global.endGagging(gaggedErrorsSave);
    --nested;
}

/**
 * Write the buffer contents with embedded highlights to stderr.
 * Params:
 *      buf = highlighted text
 */
private void writeHighlights(Console con, ref const OutBuffer buf)
{
    bool colors;
    scope (exit)
    {
        /* Do not mess up console if highlighting aborts
         */
        if (colors)
            con.resetColor();
    }

    for (size_t i = 0; i < buf.length; ++i)
    {
        const c = buf[i];
        if (c == HIGHLIGHT.Escape)
        {
            const color = buf[++i];
            if (color == HIGHLIGHT.Default)
            {
                con.resetColor();
                colors = false;
            }
            else
            if (color == Color.white)
            {
                con.resetColor();
                con.setColorBright(true);
                colors = true;
            }
            else
            {
                con.setColor(cast(Color)color);
                colors = true;
            }
        }
        else
            fputc(c, con.fp);
    }
}

/**
 * Similar to `verrorPrint` except this function uses an extended format string syntax, and
 * outsources the actual printing to external functions.
 *
 * Notes:
 *  When this comment mentions about inserting a new line, what really happens it that is makes
 *  a call to `printSupplemental` instead of manually messing around with new lines.
 *
 * Format:
 *  The given `format` string can be used as a normal printf-style string, but it has additional syntax
 *  to perform additional formatting options, such as indenting text depending on the error format level set by the compiler caller.
 *
 *  To specify a 'format fragment' you must use the syntax `$[formatter_name:formatter_params]{text to format}`.
 *
 *  formatter_params (and the ':' before it) are optional, everything else is mandatory.
 *
 *  e.g. `$[indent:1]{This text is put onto a new line and indented by 1 'tab'}`
 *
 *  e.g. `There might be a new line $[indent:0]{} between these two pieces of text!`
 *
 * Formatters:
 *  indent:indent_level = If the error formatting level is 1 or higher, then a new line is made and a tab (4 spaces) is inserted `indent_level`
 *                        times, which is then followed up by the text to format. Technically there's no need to provide specific text to this formatter,
 *                        but it makes it more clear on what you're attempting to do.
 *
 * Params:
 *  loc                 = The location of the error.
 *  format              = The extended format string to use.
 *  ap                  = The argument list to use with the `format` string.
 *  print               = The print function to use for the first line printed.
 *  printSupplemental   = The print function to use for every line printed after the first line.
 */
<<<<<<< HEAD
extern (C++) void verrorFormatPrint(const ref Loc loc, const(char)* format, va_list ap, MessageFunc print, MessageFunc printSupplemental)
=======
private void verrorFormatPrint(const ref Loc loc, const(char)* format, va_list ap, MessageFunc print, MessageFunc printSupplemental)
>>>>>>> 3e6580b7
{
    const prefixedFormat = verrorFormatPrefixString(format, ap);
    if (!prefixedFormat)
        assert(0, "BAD FORMAT STRING - verrorFormatPrefixString returned null.");
    scope (exit) mem.xfree(cast(void*)prefixedFormat);

    bool firstPrint = true;
    void push(const(char)* text)
    {
        if (firstPrint)
<<<<<<< HEAD
            print(loc, text);
        else
            printSupplemental(loc, text);
=======
            print(loc, "%s", text);
        else
            printSupplemental(loc, "%s", text);
>>>>>>> 3e6580b7
        firstPrint = false;
    }

    OutBuffer buf;
    const(char)* nextFormat = prefixedFormat;
    while (*nextFormat != '\0')
    {
        const nextFragment = strstr(nextFormat, FRAGMENT_PREFIX_START.ptr);
        if (nextFragment && nextFragment == nextFormat)
        {
            FragmentInfo info;
            if (!verrorFormatNextFragment(nextFormat, info, nextFormat))
                assert(0, "BAD FORMAT STRING - FRAGMENT_PREFIX_START was found but could not be parsed.");

            // TODO: Perhaps dispatch into different functions in the future, otherwise this might get messy.
            if (!strncmp(info.name, "indent", info.nameLen))
            {
                if (global.params.formatLevel < 1)
                {
                    buf.write(info.innerText, info.innerTextLen);
                    continue;
                }
                push(buf.peekChars());
                buf.reset();
                uint indentLevel;
                if (info.params)
                    if (!sscanf(info.params, "%u", &indentLevel))
                        assert(0, "BAD FORMAT STRING - 'indent' could not parse numeric parameter of: "~info.params[0..info.paramsLen]);
                foreach (i; 0..indentLevel)
                    buf.writestring("    ");
                buf.write(info.innerText, info.innerTextLen);
            }
            else
                assert(0, "BAD FORMAT STRING - Formatter '"~info.name[0..info.nameLen]~"' does not exist.");
            continue;
        }

        const length = nextFragment ? (nextFragment - nextFormat) : strlen(nextFormat);
        buf.write(nextFormat, length);
        nextFormat += length;
    }
    if (buf.length)
        push(buf.peekChars());
}

/**
 * Provides a new string where all the formatting fragments inside of `format` are
 * prefixed with an unusual string of characters in order to make it harder for code
 * to confuse compiler-proivded fragments from things like `myclass!"$[blah]"`.
 *
 * After prefixing, the format string is fully resolved with the given argument list.
 *
 * Please note that the returned string must be freed manually.
 *
 * Params:
 *      format = The format string to prefix and resolve.
 *      ap     = The argument list to resolve the format string with.
 *
 * Returns:
 *  A new string (that must be freed) containing the fully resolved and prefixed `format` string.
 */
private const(char)* verrorFormatPrefixString(const(char)* format, va_list ap)
{
    OutBuffer buf;

    // First, find any formatting fragments, and prefix them with a silly string of chars.
    // This is to make it almost impossible for things like `myClass!"$[]"` from accidentally being
    // detected as a format fragment.
    //
    // This is stupid, and silly, but I'm too dumb to think of anything else without making something even more clunky.
    auto start = format;
    auto delim = start;
    while ((delim = strstr(start, "$[")) !is null)
    {
        const beforeLen = (delim - start);
        buf.write(start, beforeLen);
        buf.writestring(FRAGMENT_PREFIX);

        // Full format is $[name:?params?]{text?} so there *should* be a '{' and '}'. We want to prefix the '}'.
        const endParams = strchr(delim, ']');
        if (!endParams)
            return null;
        const startBody = strchr(endParams, '{');
        if (!startBody || (startBody - endParams) != 1)
            return null;
        const endBody = strchr(startBody, '}');
        if (!endBody)
            return null;

        start = endBody + 1;
        buf.write(delim, (endBody - delim));
        buf.writestring(FRAGMENT_PREFIX);
        buf.writeByte('}');
    }
    buf.writestring(start);

    // Now that the developer-made fragments have their silly prefix, we'll now expand the string.
    const prefixedFormat = buf.extractChars();
    scope (exit) mem.xfree(cast(void*)prefixedFormat);
    buf.vprintf(prefixedFormat, ap);

    // Now verrorFormatNextFragment can be used on the result.
    return buf.extractChars();
}

/**
 * Retrieves the next fragment from within `prefixedFormat`.
 *
 * Params:
 *      prefixedFormat      = The output of `verrorFormatPrefixString` or the result of `nextPrefixedFormat` from a previous call to this function.
 *      info                = The `FragmentInfo` to populate.
 *      nextPrefxiedFormat  = `prefixedFormat` but advanced to just after the fragment that was read in.
 *                            This value is left unmodified if no fragment was read.
 *
 * Returns:
 *      `false` on error or if there's no more fragments, `true` if a fragment was read in.
 */
private bool verrorFormatNextFragment(const(char)* prefixedFormat, out FragmentInfo info, ref const(char)* nextPrefixedFormat)
{
    auto start = prefixedFormat;
    auto delim = strstr(start, FRAGMENT_PREFIX_START.ptr);
    if (delim !is null)
    {
        info.start = delim;
        delim += FRAGMENT_PREFIX_START.length;
        info.name = delim;

        // read name + params
        while (true) // Loop is terminated by the null check if statement, and the ']' check.
        {
            if (*delim == '\0')
                return false;
            else if (*delim == ':')
            {
                info.params = delim + 1;
                info.nameLen = (delim - info.name);
            }
            else if (*delim == ']')
            {
                if (!info.params)
                    info.nameLen = (delim - info.name);
                else
                    info.paramsLen = (delim - info.params);
                delim++;
                break;
            }
            delim++;
        }

        // read inner text
        if (*delim != '{')
            return false;
        delim++;

        const innerTextEnd = strstr(delim, FRAGMENT_PREFIX_BODY_END.ptr);
        if (!innerTextEnd)
            return false;
        info.innerText = delim;
        info.innerTextLen = (innerTextEnd - delim);
        nextPrefixedFormat = innerTextEnd + FRAGMENT_PREFIX_BODY_END.length;
        return true;
    }

    return false;
}<|MERGE_RESOLUTION|>--- conflicted
+++ resolved
@@ -35,11 +35,7 @@
     tip = Color.brightGreen,          /// for tip messages
 }
 
-<<<<<<< HEAD
-alias MessageFunc = extern (C++) void function(const ref Loc loc, const(char)* text);
-=======
 alias MessageFunc = extern (C++) void function(const ref Loc loc, const(char)* format, ...);
->>>>>>> 3e6580b7
 
 private struct FragmentInfo
 {
@@ -48,11 +44,7 @@
     const(char)* name;
     size_t nameLen;
 
-<<<<<<< HEAD
-    const(char)* params; /// can be null
-=======
     const(char)* params; /// can be null.
->>>>>>> 3e6580b7
     size_t paramsLen;
 
     const(char)* innerText;
@@ -96,15 +88,8 @@
  */
 extern (C++) void verrorEx(const ref Loc loc, const(char)* format, va_list ap)
 {
-<<<<<<< HEAD
-    verrorFormatPrint(loc, format, ap, &_verrorExPrint, &_verrorExPrintSupplemental);
-}
-extern (C++) private void _verrorExPrint(const ref Loc loc, const(char)* text) { error(loc, "%s", text); }
-extern (C++) private void _verrorExPrintSupplemental(const ref Loc loc, const(char)* text){ errorSupplemental(loc, "%s", text); }
-=======
     verrorFormatPrint(loc, format, ap, &error, &errorSupplemental);
 }
->>>>>>> 3e6580b7
 
 static if (__VERSION__ < 2092)
     private extern (C++) void noop(const ref Loc loc, const(char)* format, ...) {}
@@ -952,11 +937,7 @@
  *  print               = The print function to use for the first line printed.
  *  printSupplemental   = The print function to use for every line printed after the first line.
  */
-<<<<<<< HEAD
-extern (C++) void verrorFormatPrint(const ref Loc loc, const(char)* format, va_list ap, MessageFunc print, MessageFunc printSupplemental)
-=======
 private void verrorFormatPrint(const ref Loc loc, const(char)* format, va_list ap, MessageFunc print, MessageFunc printSupplemental)
->>>>>>> 3e6580b7
 {
     const prefixedFormat = verrorFormatPrefixString(format, ap);
     if (!prefixedFormat)
@@ -967,15 +948,9 @@
     void push(const(char)* text)
     {
         if (firstPrint)
-<<<<<<< HEAD
-            print(loc, text);
-        else
-            printSupplemental(loc, text);
-=======
             print(loc, "%s", text);
         else
             printSupplemental(loc, "%s", text);
->>>>>>> 3e6580b7
         firstPrint = false;
     }
 
