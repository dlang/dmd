
/* Compiler implementation of the D programming language
 * Copyright (C) 1999-2020 by The D Language Foundation, All Rights Reserved
 * written by Walter Bright
 * http://www.digitalmars.com
 * Distributed under the Boost Software License, Version 1.0.
 * http://www.boost.org/LICENSE_1_0.txt
 * https://github.com/dlang/dmd/blob/master/src/dmd/declaration.h
 */

#pragma once

#include "dsymbol.h"
#include "mtype.h"
#include "tokens.h"

class Expression;
class Statement;
class LabelDsymbol;
class Initializer;
class ForeachStatement;
struct Ensure
{
    Identifier *id;
    Statement *ensure;
};
class FuncDeclaration;
class StructDeclaration;
struct ObjcSelector;
struct IntRange;

#define STCundefined    0LL
#define STCstatic       1LL
#define STCextern       2LL
#define STCconst        4LL
#define STCfinal        8LL
#define STCabstract     0x10LL
#define STCparameter    0x20LL
#define STCfield        0x40LL
#define STCoverride     0x80LL
#define STCauto         0x100LL
#define STCsynchronized 0x200LL
#define STCdeprecated   0x400LL
#define STCin           0x800LL         // in parameter
#define STCout          0x1000LL        // out parameter
#define STClazy         0x2000LL        // lazy parameter
#define STCforeach      0x4000LL        // variable for foreach loop
#define STCvariadic     0x10000LL       // the 'variadic' parameter in: T foo(T a, U b, V variadic...)
#define STCctorinit     0x20000LL       // can only be set inside constructor
#define STCtemplateparameter  0x40000LL // template parameter
#define STCscope        0x80000LL
#define STCimmutable    0x100000LL
#define STCref          0x200000LL
#define STCinit         0x400000LL      // has explicit initializer
#define STCmanifest     0x800000LL      // manifest constant
#define STCnodtor       0x1000000LL     // don't run destructor
#define STCnothrow      0x2000000LL     // never throws exceptions
#define STCpure         0x4000000LL     // pure function
#define STCtls          0x8000000LL     // thread local
#define STCalias        0x10000000LL    // alias parameter
#define STCshared       0x20000000LL    // accessible from multiple threads
// accessible from multiple threads
// but not typed as "shared"
#define STCgshared      0x40000000LL
#define STCwild         0x80000000LL    // for "wild" type constructor
#define STC_TYPECTOR    (STCconst | STCimmutable | STCshared | STCwild)
#define STC_FUNCATTR    (STCref | STCnothrow | STCnogc | STCpure | STCproperty | STCsafe | STCtrusted | STCsystem)

#define STCproperty      0x100000000LL
#define STCsafe          0x200000000LL
#define STCtrusted       0x400000000LL
#define STCsystem        0x800000000LL
#define STCctfe          0x1000000000LL  // can be used in CTFE, even if it is static
#define STCdisable       0x2000000000LL  // for functions that are not callable
#define STCresult        0x4000000000LL  // for result variables passed to out contracts
#define STCnodefaultctor 0x8000000000LL  // must be set inside constructor
#define STCtemp          0x10000000000LL // temporary variable
#define STCrvalue        0x20000000000LL // force rvalue for variables
#define STCnogc          0x40000000000LL // @nogc
#define STCvolatile      0x80000000000LL // destined for volatile in the back end
#define STCreturn        0x100000000000LL // 'return ref' or 'return scope' for function parameters
#define STCautoref       0x200000000000LL // Mark for the already deduced 'auto ref' parameter
#define STCinference     0x400000000000LL // do attribute inference
#define STCexptemp       0x800000000000LL // temporary variable that has lifetime restricted to an expression
#define STCmaybescope    0x1000000000000LL // parameter might be 'scope'
#define STCscopeinferred 0x2000000000000LL // 'scope' has been inferred and should not be part of mangling
#define STCfuture        0x4000000000000LL // introducing new base class function
#define STClocal         0x8000000000000LL // do not forward (see dmd.dsymbol.ForwardingScopeDsymbol).
#define STCreturninferred 0x10000000000000LL   // 'return' has been inferred and should not be part of mangling

void ObjectNotFound(Identifier *id);

/**************************************************************/

class Declaration : public Dsymbol
{
public:
    Type *type;
    Type *originalType;         // before semantic analysis
    StorageClass storage_class;
    Prot protection;
    LINK linkage;
    int inuse;                  // used to detect cycles
    DString mangleOverride;     // overridden symbol with pragma(mangle, "...")

    const char *kind() const;
    d_uns64 size(const Loc &loc);

    Dsymbol *search(const Loc &loc, Identifier *ident, int flags = SearchLocalsOnly);

    bool isStatic() const { return (storage_class & STCstatic) != 0; }
    virtual bool isDelete();
    virtual bool isDataseg();
    virtual bool isThreadlocal();
    virtual bool isCodeseg() const;
    bool isCtorinit() const     { return (storage_class & STCctorinit) != 0; }
    bool isFinal() const        { return (storage_class & STCfinal) != 0; }
    virtual bool isAbstract()   { return (storage_class & STCabstract) != 0; }
    bool isConst() const        { return (storage_class & STCconst) != 0; }
    bool isImmutable() const    { return (storage_class & STCimmutable) != 0; }
    bool isWild() const         { return (storage_class & STCwild) != 0; }
    bool isAuto() const         { return (storage_class & STCauto) != 0; }
    bool isScope() const        { return (storage_class & STCscope) != 0; }
    bool isSynchronized() const { return (storage_class & STCsynchronized) != 0; }
    bool isParameter() const    { return (storage_class & STCparameter) != 0; }
    bool isDeprecated() const   { return (storage_class & STCdeprecated) != 0; }
    bool isOverride() const     { return (storage_class & STCoverride) != 0; }
    bool isResult() const       { return (storage_class & STCresult) != 0; }
    bool isField() const        { return (storage_class & STCfield) != 0; }

    bool isIn()  const  { return (storage_class & STCin) != 0; }
    bool isOut() const  { return (storage_class & STCout) != 0; }
    bool isRef() const  { return (storage_class & STCref) != 0; }

    bool isFuture() const { return (storage_class & STCfuture) != 0; }

    Prot prot();

    Declaration *isDeclaration() { return this; }
    void accept(Visitor *v) { v->visit(this); }
};

/**************************************************************/

class TupleDeclaration : public Declaration
{
public:
    Objects *objects;
    bool isexp;                 // true: expression tuple

    TypeTuple *tupletype;       // !=NULL if this is a type tuple

    Dsymbol *syntaxCopy(Dsymbol *);
    const char *kind() const;
    Type *getType();
    Dsymbol *toAlias2();
    bool needThis();

    TupleDeclaration *isTupleDeclaration() { return this; }
    void accept(Visitor *v) { v->visit(this); }
};

/**************************************************************/

class AliasDeclaration : public Declaration
{
public:
    Dsymbol *aliassym;
    Dsymbol *overnext;          // next in overload list
    Dsymbol *_import;           // !=NULL if unresolved internal alias for selective import
    bool wasTemplateParameter; /// indicates wether the alias was created to make a template parameter visible in the scope, i.e as a member.

    static AliasDeclaration *create(Loc loc, Identifier *id, Type *type);
    Dsymbol *syntaxCopy(Dsymbol *);
    bool overloadInsert(Dsymbol *s);
    const char *kind() const;
    Type *getType();
    Dsymbol *toAlias();
    Dsymbol *toAlias2();
    bool isOverloadable() const;

    AliasDeclaration *isAliasDeclaration() { return this; }
    void accept(Visitor *v) { v->visit(this); }
};

/**************************************************************/

class OverDeclaration : public Declaration
{
public:
    Dsymbol *overnext;          // next in overload list
    Dsymbol *aliassym;
    bool hasOverloads;

    const char *kind() const;
    bool equals(const RootObject *o) const;
    bool overloadInsert(Dsymbol *s);

    Dsymbol *toAlias();
    Dsymbol *isUnique();
    bool isOverloadable() const;

    OverDeclaration *isOverDeclaration() { return this; }
    void accept(Visitor *v) { v->visit(this); }
};

/**************************************************************/

class VarDeclaration : public Declaration
{
public:
    Initializer *_init;
    unsigned offset;
    unsigned sequenceNumber;     // order the variables are declared
    FuncDeclarations nestedrefs; // referenced by these lexically nested functions
    structalign_t alignment;
    bool isargptr;              // if parameter that _argptr points to
    bool ctorinit;              // it has been initialized in a ctor
    bool iscatchvar;            // this is the exception object variable in catch() clause
    bool isowner;               // this is an Owner, despite it being `scope`
    bool onstack;               // it is a class that was allocated on the stack
    bool mynew;                 // it is a class new'd with custom operator new
    int canassign;              // it can be assigned to
    bool overlapped;            // if it is a field and has overlapping
    bool overlapUnsafe;         // if it is an overlapping field and the overlaps are unsafe
    bool doNotInferScope;       // do not infer 'scope' for this variable
    bool doNotInferReturn;      // do not infer 'return' for this variable
    unsigned char isdataseg;    // private data for isDataseg
    Dsymbol *aliassym;          // if redone as alias to another symbol
    VarDeclaration *lastVar;    // Linked list of variables for goto-skips-init detection
    unsigned endlinnum;         // line number of end of scope that this var lives in

    // When interpreting, these point to the value (NULL if value not determinable)
    // The index of this variable on the CTFE stack, ~0u if not allocated
    unsigned ctfeAdrOnStack;
    Expression *edtor;          // if !=NULL, does the destruction of the variable
    IntRange *range;            // if !NULL, the variable is known to be within the range

    VarDeclarations *maybes;    // STCmaybescope variables that are assigned to this STCmaybescope variable

private:
    bool _isAnonymous;

public:
    static VarDeclaration *create(const Loc &loc, Type *t, Identifier *id, Initializer *init, StorageClass storage_class = STCundefined);
    Dsymbol *syntaxCopy(Dsymbol *);
    void setFieldOffset(AggregateDeclaration *ad, unsigned *poffset, bool isunion);
    const char *kind() const;
    AggregateDeclaration *isThis();
    bool needThis();
    bool isAnonymous();
    bool isExport() const;
    bool isImportedSymbol() const;
    bool isDataseg();
    bool isThreadlocal();
    bool isCTFE();
    bool isOverlappedWith(VarDeclaration *v);
    bool hasPointers();
    bool canTakeAddressOf();
    bool needsScopeDtor();
    bool enclosesLifetimeOf(VarDeclaration *v) const;
    void checkCtorConstInit();
    Dsymbol *toAlias();
    // Eliminate need for dynamic_cast
    VarDeclaration *isVarDeclaration() { return (VarDeclaration *)this; }
    void accept(Visitor *v) { v->visit(this); }
};

/**************************************************************/

// This is a shell around a back end symbol

class SymbolDeclaration : public Declaration
{
public:
    StructDeclaration *dsym;

    // Eliminate need for dynamic_cast
    SymbolDeclaration *isSymbolDeclaration() { return (SymbolDeclaration *)this; }
    void accept(Visitor *v) { v->visit(this); }
};

class TypeInfoDeclaration : public VarDeclaration
{
public:
    Type *tinfo;

    static TypeInfoDeclaration *create(Type *tinfo);
    Dsymbol *syntaxCopy(Dsymbol *);
    const char *toChars() const;

    TypeInfoDeclaration *isTypeInfoDeclaration() { return this; }
    void accept(Visitor *v) { v->visit(this); }
};

class TypeInfoStructDeclaration : public TypeInfoDeclaration
{
public:
    static TypeInfoStructDeclaration *create(Type *tinfo);

    void accept(Visitor *v) { v->visit(this); }
};

class TypeInfoClassDeclaration : public TypeInfoDeclaration
{
public:
    static TypeInfoClassDeclaration *create(Type *tinfo);

    void accept(Visitor *v) { v->visit(this); }
};

class TypeInfoInterfaceDeclaration : public TypeInfoDeclaration
{
public:
    static TypeInfoInterfaceDeclaration *create(Type *tinfo);

    void accept(Visitor *v) { v->visit(this); }
};

class TypeInfoPointerDeclaration : public TypeInfoDeclaration
{
public:
    static TypeInfoPointerDeclaration *create(Type *tinfo);

    void accept(Visitor *v) { v->visit(this); }
};

class TypeInfoArrayDeclaration : public TypeInfoDeclaration
{
public:
    static TypeInfoArrayDeclaration *create(Type *tinfo);

    void accept(Visitor *v) { v->visit(this); }
};

class TypeInfoStaticArrayDeclaration : public TypeInfoDeclaration
{
public:
    static TypeInfoStaticArrayDeclaration *create(Type *tinfo);

    void accept(Visitor *v) { v->visit(this); }
};

class TypeInfoAssociativeArrayDeclaration : public TypeInfoDeclaration
{
public:
    static TypeInfoAssociativeArrayDeclaration *create(Type *tinfo);

    void accept(Visitor *v) { v->visit(this); }
};

class TypeInfoEnumDeclaration : public TypeInfoDeclaration
{
public:
    static TypeInfoEnumDeclaration *create(Type *tinfo);

    void accept(Visitor *v) { v->visit(this); }
};

class TypeInfoFunctionDeclaration : public TypeInfoDeclaration
{
public:
    static TypeInfoFunctionDeclaration *create(Type *tinfo);

    void accept(Visitor *v) { v->visit(this); }
};

class TypeInfoDelegateDeclaration : public TypeInfoDeclaration
{
public:
    static TypeInfoDelegateDeclaration *create(Type *tinfo);

    void accept(Visitor *v) { v->visit(this); }
};

class TypeInfoTupleDeclaration : public TypeInfoDeclaration
{
public:
    static TypeInfoTupleDeclaration *create(Type *tinfo);

    void accept(Visitor *v) { v->visit(this); }
};

class TypeInfoConstDeclaration : public TypeInfoDeclaration
{
public:
    static TypeInfoConstDeclaration *create(Type *tinfo);

    void accept(Visitor *v) { v->visit(this); }
};

class TypeInfoInvariantDeclaration : public TypeInfoDeclaration
{
public:
    static TypeInfoInvariantDeclaration *create(Type *tinfo);

    void accept(Visitor *v) { v->visit(this); }
};

class TypeInfoSharedDeclaration : public TypeInfoDeclaration
{
public:
    static TypeInfoSharedDeclaration *create(Type *tinfo);

    void accept(Visitor *v) { v->visit(this); }
};

class TypeInfoWildDeclaration : public TypeInfoDeclaration
{
public:
    static TypeInfoWildDeclaration *create(Type *tinfo);

    void accept(Visitor *v) { v->visit(this); }
};

class TypeInfoVectorDeclaration : public TypeInfoDeclaration
{
public:
    static TypeInfoVectorDeclaration *create(Type *tinfo);

    void accept(Visitor *v) { v->visit(this); }
};

/**************************************************************/

class ThisDeclaration : public VarDeclaration
{
public:
    Dsymbol *syntaxCopy(Dsymbol *);
    ThisDeclaration *isThisDeclaration() { return this; }
    void accept(Visitor *v) { v->visit(this); }
};

enum ILS
{
    ILSuninitialized,   // not computed yet
    ILSno,              // cannot inline
    ILSyes              // can inline
};

/**************************************************************/

enum BUILTIN
{
    BUILTINunknown = -1,        // not known if this is a builtin
    BUILTINno,                  // this is not a builtin
    BUILTINyes                  // this is a builtin
};

Expression *eval_builtin(Loc loc, FuncDeclaration *fd, Expressions *arguments);
BUILTIN isBuiltin(FuncDeclaration *fd);
void builtin_init();

class FuncDeclaration : public Declaration
{
public:
    struct HiddenParameters
    {
        VarDeclaration *this_;
        bool isThis2;
        VarDeclaration *selector;
    };

    Statements *frequires;              // in contracts
    Ensures *fensures;                  // out contracts
    Statement *frequire;                // lowered in contract
    Statement *fensure;                 // lowered out contract
    Statement *fbody;

    FuncDeclarations foverrides;        // functions this function overrides
    FuncDeclaration *fdrequire;         // function that does the in contract
    FuncDeclaration *fdensure;          // function that does the out contract

    Expressions *fdrequireParams;       // argument list for __require
    Expressions *fdensureParams;        // argument list for __ensure

    const char *mangleString;           // mangled symbol created from mangleExact()

    VarDeclaration *vresult;            // result variable for out contracts
    LabelDsymbol *returnLabel;          // where the return goes

    // used to prevent symbols in different
    // scopes from having the same name
    DsymbolTable *localsymtab;
    VarDeclaration *vthis;              // 'this' parameter (member and nested)
    bool isThis2;                       // has a dual-context 'this' parameter
    VarDeclaration *v_arguments;        // '_arguments' parameter
    ObjcSelector *selector;             // Objective-C method selector (member function only)
    VarDeclaration *selectorParameter;  // Objective-C implicit selector parameter

    VarDeclaration *v_argptr;           // '_argptr' variable
    VarDeclarations *parameters;        // Array of VarDeclaration's for parameters
    DsymbolTable *labtab;               // statement label symbol table
    Dsymbol *overnext;                  // next in overload list
    FuncDeclaration *overnext0;         // next in overload list (only used during IFTI)
    Loc endloc;                         // location of closing curly bracket
    int vtblIndex;                      // for member functions, index into vtbl[]
    bool naked;                         // true if naked
    bool generated;                     // true if function was generated by the compiler rather than
                                        // supplied by the user
    unsigned char isCrtCtorDtor;        // has attribute pragma(crt_constructor(1)/crt_destructor(2))
                                        // not set before the glue layer
    ILS inlineStatusStmt;
    ILS inlineStatusExp;
    PINLINE inlining;

    int inlineNest;                     // !=0 if nested inline
    bool isArrayOp;                     // true if array operation
    bool eh_none;                       /// true if no exception unwinding is needed

    // true if errors in semantic3 this function's frame ptr
    bool semantic3Errors;
    ForeachStatement *fes;              // if foreach body, this is the foreach
    BaseClass* interfaceVirtual;        // if virtual, but only appears in interface vtbl[]
    bool introducing;                   // true if 'introducing' function
    // if !=NULL, then this is the type
    // of the 'introducing' function
    // this one is overriding
    Type *tintro;
    bool inferRetType;                  // true if return type is to be inferred
    StorageClass storage_class2;        // storage class for template onemember's

    // Things that should really go into Scope

    // 1 if there's a return exp; statement
    // 2 if there's a throw statement
    // 4 if there's an assert(0)
    // 8 if there's inline asm
    // 16 if there are multiple return statements
    int hasReturnExp;

    // Support for NRVO (named return value optimization)
    bool nrvo_can;                      // true means we can do it
    VarDeclaration *nrvo_var;           // variable to replace with shidden
    Symbol *shidden;                    // hidden pointer passed to function

    ReturnStatements *returns;

    GotoStatements *gotos;              // Gotos with forward references

    // set if this is a known, builtin function we can evaluate at compile time
    BUILTIN builtin;

    // set if someone took the address of this function
    int tookAddressOf;
    bool requiresClosure;               // this function needs a closure

    // local variables in this function which are referenced by nested functions
    VarDeclarations closureVars;

    /** Outer variables which are referenced by this nested function
     * (the inverse of closureVars)
     */
    VarDeclarations outerVars;

    // Sibling nested functions which called this one
    FuncDeclarations siblingCallers;

    FuncDeclarations *inlinedNestedCallees;

    unsigned flags;                     // FUNCFLAGxxxxx

    static FuncDeclaration *create(const Loc &loc, const Loc &endloc, Identifier *id, StorageClass storage_class, Type *type);
    Dsymbol *syntaxCopy(Dsymbol *);
    bool functionSemantic();
    bool functionSemantic3();
    bool equals(const RootObject *o) const;

    int overrides(FuncDeclaration *fd);
    int findVtblIndex(Dsymbols *vtbl, int dim, bool fix17349 = true);
    BaseClass *overrideInterface();
    bool overloadInsert(Dsymbol *s);
    bool inUnittest();
    MATCH leastAsSpecialized(FuncDeclaration *g);
    LabelDsymbol *searchLabel(Identifier *ident);
    int getLevel(FuncDeclaration *fd, int intypeof); // lexical nesting level difference
    int getLevelAndCheck(const Loc &loc, Scope *sc, FuncDeclaration *fd);
    const char *toPrettyChars(bool QualifyTypes = false);
    const char *toFullSignature();  // for diagnostics, e.g. 'int foo(int x, int y) pure'
    bool isMain() const;
    bool isCMain() const;
    bool isWinMain() const;
    bool isDllMain() const;
    bool isExport() const;
    bool isImportedSymbol() const;
    bool isCodeseg() const;
    bool isOverloadable() const;
    bool isAbstract();
    PURE isPure();
    PURE isPureBypassingInference();
    bool isSafe();
    bool isSafeBypassingInference();
    bool isTrusted();

    bool isNogc();
    bool isNogcBypassingInference();

    virtual bool isNested() const;
    AggregateDeclaration *isThis();
    bool needThis();
    bool isVirtualMethod();
    virtual bool isVirtual() const;
    bool isFinalFunc() const;
    virtual bool addPreInvariant();
    virtual bool addPostInvariant();
    const char *kind() const;
    bool isUnique();
    bool needsClosure();
    bool hasNestedFrameRefs();
    ParameterList getParameterList();

    static FuncDeclaration *genCfunc(Parameters *args, Type *treturn, const char *name, StorageClass stc=0);
    static FuncDeclaration *genCfunc(Parameters *args, Type *treturn, Identifier *id, StorageClass stc=0);
<<<<<<< HEAD
    void checkDmain();
    bool checkNrvo();
=======
>>>>>>> 788c484e

    FuncDeclaration *isFuncDeclaration() { return this; }

    virtual FuncDeclaration *toAliasFunc() { return this; }
    void accept(Visitor *v) { v->visit(this); }
};

class FuncAliasDeclaration : public FuncDeclaration
{
public:
    FuncDeclaration *funcalias;
    bool hasOverloads;

    FuncAliasDeclaration *isFuncAliasDeclaration() { return this; }
    const char *kind() const;

    FuncDeclaration *toAliasFunc();
    void accept(Visitor *v) { v->visit(this); }
};

class FuncLiteralDeclaration : public FuncDeclaration
{
public:
    TOK tok;                       // TOKfunction or TOKdelegate
    Type *treq;                         // target of return type inference

    // backend
    bool deferToObj;

    Dsymbol *syntaxCopy(Dsymbol *);
    bool isNested() const;
    AggregateDeclaration *isThis();
    bool isVirtual() const;
    bool addPreInvariant();
    bool addPostInvariant();

    void modifyReturns(Scope *sc, Type *tret);

    FuncLiteralDeclaration *isFuncLiteralDeclaration() { return this; }
    const char *kind() const;
    const char *toPrettyChars(bool QualifyTypes = false);
    void accept(Visitor *v) { v->visit(this); }
};

class CtorDeclaration : public FuncDeclaration
{
public:
    bool isCpCtor;
    Dsymbol *syntaxCopy(Dsymbol *);
    const char *kind() const;
    const char *toChars() const;
    bool isVirtual() const;
    bool addPreInvariant();
    bool addPostInvariant();

    CtorDeclaration *isCtorDeclaration() { return this; }
    void accept(Visitor *v) { v->visit(this); }
};

class PostBlitDeclaration : public FuncDeclaration
{
public:
    Dsymbol *syntaxCopy(Dsymbol *);
    bool isVirtual() const;
    bool addPreInvariant();
    bool addPostInvariant();
    bool overloadInsert(Dsymbol *s);

    PostBlitDeclaration *isPostBlitDeclaration() { return this; }
    void accept(Visitor *v) { v->visit(this); }
};

class DtorDeclaration : public FuncDeclaration
{
public:
    Dsymbol *syntaxCopy(Dsymbol *);
    const char *kind() const;
    const char *toChars() const;
    bool isVirtual() const;
    bool addPreInvariant();
    bool addPostInvariant();
    bool overloadInsert(Dsymbol *s);

    DtorDeclaration *isDtorDeclaration() { return this; }
    void accept(Visitor *v) { v->visit(this); }
};

class StaticCtorDeclaration : public FuncDeclaration
{
public:
    Dsymbol *syntaxCopy(Dsymbol *);
    AggregateDeclaration *isThis();
    bool isVirtual() const;
    bool addPreInvariant();
    bool addPostInvariant();
    bool hasStaticCtorOrDtor();

    StaticCtorDeclaration *isStaticCtorDeclaration() { return this; }
    void accept(Visitor *v) { v->visit(this); }
};

class SharedStaticCtorDeclaration : public StaticCtorDeclaration
{
public:
    Dsymbol *syntaxCopy(Dsymbol *);

    SharedStaticCtorDeclaration *isSharedStaticCtorDeclaration() { return this; }
    void accept(Visitor *v) { v->visit(this); }
};

class StaticDtorDeclaration : public FuncDeclaration
{
public:
    VarDeclaration *vgate;      // 'gate' variable

    Dsymbol *syntaxCopy(Dsymbol *);
    AggregateDeclaration *isThis();
    bool isVirtual() const;
    bool hasStaticCtorOrDtor();
    bool addPreInvariant();
    bool addPostInvariant();

    StaticDtorDeclaration *isStaticDtorDeclaration() { return this; }
    void accept(Visitor *v) { v->visit(this); }
};

class SharedStaticDtorDeclaration : public StaticDtorDeclaration
{
public:
    Dsymbol *syntaxCopy(Dsymbol *);

    SharedStaticDtorDeclaration *isSharedStaticDtorDeclaration() { return this; }
    void accept(Visitor *v) { v->visit(this); }
};

class InvariantDeclaration : public FuncDeclaration
{
public:
    Dsymbol *syntaxCopy(Dsymbol *);
    bool isVirtual() const;
    bool addPreInvariant();
    bool addPostInvariant();

    InvariantDeclaration *isInvariantDeclaration() { return this; }
    void accept(Visitor *v) { v->visit(this); }
};

class UnitTestDeclaration : public FuncDeclaration
{
public:
    char *codedoc; /** For documented unittest. */

    // toObjFile() these nested functions after this one
    FuncDeclarations deferredNested;

    Dsymbol *syntaxCopy(Dsymbol *);
    AggregateDeclaration *isThis();
    bool isVirtual() const;
    bool addPreInvariant();
    bool addPostInvariant();

    UnitTestDeclaration *isUnitTestDeclaration() { return this; }
    void accept(Visitor *v) { v->visit(this); }
};

class NewDeclaration : public FuncDeclaration
{
public:
    Parameters *parameters;
    VarArg varargs;

    Dsymbol *syntaxCopy(Dsymbol *);
    const char *kind() const;
    bool isVirtual() const;
    bool addPreInvariant();
    bool addPostInvariant();

    NewDeclaration *isNewDeclaration() { return this; }
    void accept(Visitor *v) { v->visit(this); }
};<|MERGE_RESOLUTION|>--- conflicted
+++ resolved
@@ -611,11 +611,9 @@
 
     static FuncDeclaration *genCfunc(Parameters *args, Type *treturn, const char *name, StorageClass stc=0);
     static FuncDeclaration *genCfunc(Parameters *args, Type *treturn, Identifier *id, StorageClass stc=0);
-<<<<<<< HEAD
+
     void checkDmain();
     bool checkNrvo();
-=======
->>>>>>> 788c484e
 
     FuncDeclaration *isFuncDeclaration() { return this; }
 
