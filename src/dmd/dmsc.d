/**
 * Configures and initializes the backend.
 *
 * Copyright:   Copyright (C) 1999-2022 by The D Language Foundation, All Rights Reserved
 * Authors:     $(LINK2 https://www.digitalmars.com, Walter Bright)
 * License:     $(LINK2 https://www.boost.org/LICENSE_1_0.txt, Boost License 1.0)
 * Source:      $(LINK2 https://github.com/dlang/dmd/blob/master/src/dmd/dmsc.d, _dmsc.d)
 * Documentation:  https://dlang.org/phobos/dmd_dmsc.html
 * Coverage:    https://codecov.io/gh/dlang/dmd/src/master/src/dmd/dmsc.d
 */

module dmd.dmsc;

import core.stdc.stdio;
import core.stdc.string;
import core.stdc.stddef;

extern (C++):

import dmd.globals;
import dmd.dclass;
import dmd.dmdparams;
import dmd.dmodule;
import dmd.mtype;
import dmd.target;

import dmd.root.filename;

import dmd.backend.cc;
import dmd.backend.cdef;
import dmd.backend.global;
import dmd.backend.ty;
import dmd.backend.type;

extern (C) void out_config_init(
        int model,      // 32: 32 bit code
                        // 64: 64 bit code
                        // Windows: bit 0 set to generate MS-COFF instead of OMF
        bool exe,       // true: exe file
                        // false: dll or shared library (generate PIC code)
        bool trace,     // add profiling code
        bool nofloat,   // do not pull in floating point code
        bool vasm,      // print generated assembler for each function
        bool verbose,   // verbose compile
        bool optimize,  // optimize code
        int symdebug,   // add symbolic debug information
                        // 1: D
                        // 2: fake it with C symbolic debug info
        bool alwaysframe,       // always create standard function frame
        bool stackstomp,        // add stack stomping code
        ubyte avx,              // use AVX instruction set (0, 1, 2)
        PIC pic,                // kind of position independent code
        bool useModuleInfo,     // implement ModuleInfo
        bool useTypeInfo,       // implement TypeInfo
        bool useExceptions,     // implement exception handling
        ubyte dwarf,            // DWARF version used
        string _version,        // Compiler version
        exefmt_t exefmt,        // Executable file format
        bool generatedMain      // a main entrypoint is generated
        );

void out_config_debug(
        bool debugb,
        bool debugc,
        bool debugf,
        bool debugr,
        bool debugw,
        bool debugx,
        bool debugy
    );

/**************************************
 * Initialize config variables.
 */

void backend_init()
{
    //printf("out_config_init()\n");
    Param *params = &global.params;
    exefmt_t exfmt;
    switch (target.os)
    {
        case Target.OS.Windows: exfmt = target.is64bit ? EX_WIN64 : EX_WIN32;       break;
        case Target.OS.linux:   exfmt = target.is64bit ? EX_LINUX64 : EX_LINUX;     break;
        case Target.OS.OSX:     exfmt = target.is64bit ? EX_OSX64 : EX_OSX;         break;
        case Target.OS.FreeBSD: exfmt = target.is64bit ? EX_FREEBSD64 : EX_FREEBSD; break;
        case Target.OS.OpenBSD: exfmt = target.is64bit ? EX_OPENBSD64 : EX_OPENBSD; break;
        case Target.OS.Solaris: exfmt = target.is64bit ? EX_SOLARIS64 : EX_SOLARIS; break;
        case Target.OS.DragonFlyBSD: exfmt = EX_DRAGONFLYBSD64; break;
        default: assert(0);
    }

    bool exe;
    if (params.dll || params.pic != PIC.fixed)
    {
    }
    else if (params.run)
        exe = true;         // EXE file only optimizations
    else if (params.link && !params.deffile)
        exe = true;         // EXE file only optimizations
    else if (params.exefile.length &&
             params.exefile.length >= 4 &&
             FileName.equals(FileName.ext(params.exefile), "exe"))
        exe = true;         // if writing out EXE file

    out_config_init(
<<<<<<< HEAD
        (target.is64bit ? 64 : 32) | (target.omfobj ? 0 : 1),
=======
        (target.is64bit ? 64 : 32) | (target.objectFormat() == Target.ObjectFormat.coff ? 1 : 0),
>>>>>>> d07aa0b4
        exe,
        false, //params.trace,
        params.nofloat,
        dmdParams.vasm,
        params.verbose,
        params.optimize,
        params.symdebug,
        dmdParams.alwaysframe,
        params.stackstomp,
        target.cpu >= CPU.avx2 ? 2 : target.cpu >= CPU.avx ? 1 : 0,
        params.pic,
        params.useModuleInfo && Module.moduleinfo,
        params.useTypeInfo && Type.dtypeinfo,
        params.useExceptions && ClassDeclaration.throwable,
        dmdParams.dwarf,
        global.versionString(),
        exfmt,
        params.addMain
    );

    out_config_debug(
        dmdParams.debugb,
        dmdParams.debugc,
        dmdParams.debugf,
        dmdParams.debugr,
        false,
        dmdParams.debugx,
        dmdParams.debugy
    );
}


/***********************************
 * Return aligned 'offset' if it is of size 'size'.
 */

targ_size_t _align(targ_size_t size, targ_size_t offset)
{
    switch (size)
    {
        case 1:
            break;
        case 2:
        case 4:
        case 8:
        case 16:
        case 32:
        case 64:
            offset = (offset + size - 1) & ~(size - 1);
            break;
        default:
            if (size >= 16)
                offset = (offset + 15) & ~15;
            else
                offset = (offset + _tysize[TYnptr] - 1) & ~(_tysize[TYnptr] - 1);
            break;
    }
    return offset;
}


/*******************************
 * Get size of ty
 */

targ_size_t size(tym_t ty)
{
    int sz = (tybasic(ty) == TYvoid) ? 1 : tysize(ty);
    debug
    {
        if (sz == -1)
            printf("ty: %s\n", tym_str(ty));
    }
    assert(sz!= -1);
    return sz;
}

/****************************
 * Generate symbol of type ty at DATA:offset
 */

Symbol *symboldata(targ_size_t offset,tym_t ty)
{
    Symbol *s = symbol_generate(SClocstat, type_fake(ty));
    s.Sfl = FLdata;
    s.Soffset = offset;
    s.Stype.Tmangle = mTYman_sys; // writes symbol unmodified in Obj::mangle
    symbol_keep(s);               // keep around
    return s;
}

/**************************************
 */

void backend_term()
{
}<|MERGE_RESOLUTION|>--- conflicted
+++ resolved
@@ -104,11 +104,7 @@
         exe = true;         // if writing out EXE file
 
     out_config_init(
-<<<<<<< HEAD
-        (target.is64bit ? 64 : 32) | (target.omfobj ? 0 : 1),
-=======
         (target.is64bit ? 64 : 32) | (target.objectFormat() == Target.ObjectFormat.coff ? 1 : 0),
->>>>>>> d07aa0b4
         exe,
         false, //params.trace,
         params.nofloat,
