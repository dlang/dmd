/**
 * Configure the back end (optimizer and code generator)
 *
 * Compiler implementation of the
 * $(LINK2 https://www.dlang.org, D programming language).
 *
 * Copyright:   Copyright (C) 2000-2022 by The D Language Foundation, All Rights Reserved
 * Authors:     $(LINK2 https://www.digitalmars.com, Walter Bright)
 * License:     $(LINK2 https://www.boost.org/LICENSE_1_0.txt, Boost License 1.0)
 * Source:      $(LINK2 https://github.com/dlang/dmd/blob/master/src/dmd/backend/backconfig.d, backend/backconfig.d)
 */

module dmd.backend.backconfig;

import core.stdc.stdio;

import dmd.backend.cdef;
import dmd.backend.cc;
import dmd.backend.code;
import dmd.backend.global;
import dmd.backend.ty;
import dmd.backend.type;

import dmd.backend.dwarfdbginf;
extern (C++):

nothrow:
@safe:

version (MARS)
{
    void ph_init();
}

/**************************************
 * Initialize configuration for backend.
 * Params:
    model         = 32 for 32 bit code,
                    64 for 64 bit code,
                    set bit 0 to generate MS-COFF instead of OMF on Windows
    exe           = true for exe file,
                    false for dll or shared library (generate PIC code)
    trace         =  add profiling code
    nofloat       = do not pull in floating point code
    vasm          = print generated assembler for each function
    verbose       = verbose compile
    optimize      = optimize code
    symdebug      = add symbolic debug information,
                    1 for D,
                    2 for fake it with C symbolic debug info
    alwaysframe   = always create standard function frame
    stackstomp    = add stack stomping code
    avx           = use AVX instruction set (0, 1, 2)
    pic           = position independence level (0, 1, 2)
    useModuleInfo = implement ModuleInfo
    useTypeInfo   = implement TypeInfo
    useExceptions = implement exception handling
    dwarf         = DWARF version used
    _version      = Compiler version
    exefmt        = Executable file format
    generatedMain = a main entrypoint is generated
 */
public
@trusted
extern (C) void out_config_init(
        int model,
        bool exe,
        bool trace,
        bool nofloat,
        bool vasm,      // print generated assembler for each function
        bool verbose,
        bool optimize,
        int symdebug,
        bool alwaysframe,
        bool stackstomp,
        ubyte avx,
        ubyte pic,
        bool useModuleInfo,
        bool useTypeInfo,
        bool useExceptions,
        ubyte dwarf,
        string _version,
        exefmt_t exefmt,
        bool generatedMain      // a main entrypoint is generated
        )
{
version (MARS)
{
    //printf("out_config_init()\n");

    auto cfg = &config;

    cfg._version = _version;
    if (!cfg.target_cpu)
    {   cfg.target_cpu = TARGET_PentiumPro;
        cfg.target_scheduler = cfg.target_cpu;
    }
    cfg.fulltypes = CVNONE;
    cfg.fpxmmregs = false;
    cfg.inline8087 = 1;
    cfg.memmodel = 0;
    cfg.flags |= CFGuchar;   // make sure TYchar is unsigned
    cfg.exe = exefmt;
    tytab[TYchar] |= TYFLuns;
    bool mscoff = model & 1;
    model &= 32 | 64;
    if (generatedMain)
        cfg.flags2 |= CFG2genmain;

    if (dwarf < 3 || dwarf > 5)
    {
        if (dwarf)
        {
            import dmd.backend.errors;
            error(null, 0, 0, "DWARF version %u is not supported", dwarf);
        }

        // Default DWARF version
        cfg.dwarf = 3;
    }
    else
    {
        cfg.dwarf = dwarf;
    }

    if (cfg.exe & EX_windos)
    {
        if (model == 64)
        {
            cfg.fpxmmregs = true;
            cfg.avx = avx;
            cfg.ehmethod = useExceptions ? EHmethod.EH_DM : EHmethod.EH_NONE;

            cfg.flags |= CFGnoebp;       // test suite fails without this
            //cfg.flags |= CFGalwaysframe;
            cfg.flags |= CFGromable; // put switch tables in code segment
            cfg.objfmt = OBJ_MSCOFF;
        }
        else
        {
            cfg.ehmethod = useExceptions ? EHmethod.EH_WIN32 : EHmethod.EH_NONE;
            if (mscoff)
                cfg.flags |= CFGnoebp;       // test suite fails without this
            cfg.objfmt = mscoff ? OBJ_MSCOFF : OBJ_OMF;
            if (mscoff)
                cfg.flags |= CFGnoebp;    // test suite fails without this
        }

        if (exe)
            cfg.wflags |= WFexe;         // EXE file only optimizations
        cfg.flags4 |= CFG4underscore;
    }
    if (cfg.exe & (EX_LINUX | EX_LINUX64))
    {
        cfg.fpxmmregs = true;
        cfg.avx = avx;
        if (model == 64)
        {
            cfg.ehmethod = useExceptions ? EHmethod.EH_DWARF : EHmethod.EH_NONE;
        }
        else
        {
            cfg.ehmethod = useExceptions ? EHmethod.EH_DWARF : EHmethod.EH_NONE;
            if (!exe)
                cfg.flags |= CFGromable; // put switch tables in code segment
        }
        cfg.flags |= CFGnoebp;
        switch (pic)
        {
            case 0:         // PIC.fixed
                break;

            case 1:         // PIC.pic
                cfg.flags3 |= CFG3pic;
                break;

            case 2:         // PIC.pie
                cfg.flags3 |= CFG3pic | CFG3pie;
                break;

            default:
                assert(0);
        }
        if (symdebug)
            cfg.flags |= CFGalwaysframe;

        cfg.objfmt = OBJ_ELF;
    }
    if (cfg.exe & (EX_OSX | EX_OSX64))
    {
        cfg.fpxmmregs = true;
        cfg.avx = avx;
        cfg.ehmethod = useExceptions ? EHmethod.EH_DWARF : EHmethod.EH_NONE;
        cfg.flags |= CFGnoebp;
        if (!exe)
        {
            cfg.flags3 |= CFG3pic;
            if (model == 64)
                cfg.flags |= CFGalwaysframe; // autotester fails without this
                                                // https://issues.dlang.org/show_bug.cgi?id=21042
        }
        if (symdebug)
            cfg.flags |= CFGalwaysframe;
        cfg.flags |= CFGromable; // put switch tables in code segment
        cfg.objfmt = OBJ_MACH;
    }
    if (cfg.exe & (EX_FREEBSD | EX_FREEBSD64))
    {
        if (model == 64)
        {
            cfg.ehmethod = useExceptions ? EHmethod.EH_DWARF : EHmethod.EH_NONE;
            cfg.fpxmmregs = true;
            cfg.avx = avx;
        }
        else
        {
            cfg.ehmethod = useExceptions ? EHmethod.EH_DWARF : EHmethod.EH_NONE;
            if (!exe)
                cfg.flags |= CFGromable; // put switch tables in code segment
        }
        cfg.flags |= CFGnoebp;
        if (!exe)
        {
            cfg.flags3 |= CFG3pic;
        }
        if (symdebug)
            cfg.flags |= CFGalwaysframe;
        cfg.objfmt = OBJ_ELF;
    }
    if (cfg.exe & (EX_OPENBSD | EX_OPENBSD64))
    {
        if (model == 64)
        {
            cfg.fpxmmregs = true;
            cfg.avx = avx;
        }
        else
        {
            if (!exe)
                cfg.flags |= CFGromable; // put switch tables in code segment
        }
        cfg.flags |= CFGnoebp;
        cfg.flags |= CFGalwaysframe;
        if (!exe)
            cfg.flags3 |= CFG3pic;
        cfg.objfmt = OBJ_ELF;
        cfg.ehmethod = useExceptions ? EHmethod.EH_DWARF : EHmethod.EH_NONE;
    }
<<<<<<< HEAD
    if (cfg.exe == EX_DRAGONFLYBSD64)
=======
    config.objfmt = OBJ_ELF;
}
if (config.exe & (EX_SOLARIS | EX_SOLARIS64))
{
    if (model == 64)
>>>>>>> 981b4869
    {
        if (model == 64)
        {
            cfg.ehmethod = useExceptions ? EHmethod.EH_DWARF : EHmethod.EH_NONE;
            cfg.fpxmmregs = true;
            cfg.avx = avx;
        }
        else
        {
            assert(0);                      // Only 64-bit supported on DragonFlyBSD
        }
        cfg.flags |= CFGnoebp;
        if (!exe)
        {
            cfg.flags3 |= CFG3pic;
            cfg.flags |= CFGalwaysframe; // PIC needs a frame for TLS fixups
        }
        cfg.objfmt = OBJ_ELF;
    }
    if (cfg.exe & (EX_SOLARIS | EX_SOLARIS64))
    {
        if (model == 64)
        {
            cfg.fpxmmregs = true;
            cfg.avx = avx;
        }
        else
        {
            if (!exe)
                cfg.flags |= CFGromable; // put switch tables in code segment
        }
        cfg.flags |= CFGnoebp;
        cfg.flags |= CFGalwaysframe;
        if (!exe)
            cfg.flags3 |= CFG3pic;
        cfg.objfmt = OBJ_ELF;
        cfg.ehmethod = useExceptions ? EHmethod.EH_DWARF : EHmethod.EH_NONE;
    }
<<<<<<< HEAD

    cfg.flags2 |= CFG2nodeflib;      // no default library
    cfg.flags3 |= CFG3eseqds;
=======
    config.flags |= CFGnoebp;
    config.flags |= CFGalwaysframe;
    if (!exe)
        config.flags3 |= CFG3pic;
    config.objfmt = OBJ_ELF;
    config.ehmethod = useExceptions ? EHmethod.EH_DWARF : EHmethod.EH_NONE;
}
    config.flags2 |= CFG2nodeflib;      // no default library
    config.flags3 |= CFG3eseqds;
>>>>>>> 981b4869
static if (0)
{
    if (env.getEEcontext().EEcompile != 2)
        cfg.flags4 |= CFG4allcomdat;
    if (env.nochecks())
        cfg.flags4 |= CFG4nochecks;  // no runtime checking
}
    if (cfg.exe & (EX_OSX | EX_OSX64))
    {
    }
    else
    {
        cfg.flags4 |= CFG4allcomdat;
    }
    if (trace)
        cfg.flags |= CFGtrace;       // turn on profiler
    if (nofloat)
        cfg.flags3 |= CFG3wkfloat;

    configv.vasm = vasm;
    configv.verbose = verbose;

    if (optimize)
        go_flag(cast(char*)"-o".ptr);

    if (symdebug)
    {
        if (cfg.exe & (EX_LINUX | EX_LINUX64 | EX_OPENBSD | EX_OPENBSD64 | EX_FREEBSD | EX_FREEBSD64 | EX_DRAGONFLYBSD64 |
                          EX_SOLARIS | EX_SOLARIS64 | EX_OSX | EX_OSX64))
        {
            configv.addlinenumbers = 1;
            cfg.fulltypes = (symdebug == 1) ? CVDWARF_D : CVDWARF_C;
        }
        if (cfg.exe & (EX_windos))
        {
            if (cfg.objfmt == OBJ_MSCOFF)
            {
                configv.addlinenumbers = 1;
                cfg.fulltypes = CV8;
                if(symdebug > 1)
                    cfg.flags2 |= CFG2gms;
            }
            else
            {
                configv.addlinenumbers = 1;
                cfg.fulltypes = CV4;
            }
        }
        if (!optimize)
            cfg.flags |= CFGalwaysframe;
    }
    else
    {
        configv.addlinenumbers = 0;
        cfg.fulltypes = CVNONE;
        //cfg.flags &= ~CFGalwaysframe;
    }

    if (alwaysframe)
        cfg.flags |= CFGalwaysframe;
    if (stackstomp)
        cfg.flags2 |= CFG2stomp;

    cfg.useModuleInfo = useModuleInfo;
    cfg.useTypeInfo = useTypeInfo;
    cfg.useExceptions = useExceptions;

    ph_init();
    block_init();

    cod3_setdefault();
    if (model == 64)
    {
        util_set64(cfg.exe);
        type_init();
        cod3_set64();
    }
    else
    {
        util_set32(cfg.exe);
        type_init();
        cod3_set32();
    }

    if (cfg.objfmt == OBJ_MACH)
        machDebugSectionsInit();
    else if (cfg.objfmt == OBJ_ELF)
        elfDebugSectionsInit();
    rtlsym_init(); // uses fregsaved, so must be after it's set inside cod3_set*
}
}

/****************************
 * Transmit internal compiler debugging flags.
 */
@trusted
void out_config_debug(
        bool b,
        bool c,
        bool f,
        bool r,
        bool w,
        bool x,
        bool y
    )
{
    debugb = b;
    debugc = c;
    debugf = f;
    debugr = r;
    debugw = w;
    debugx = x;
    debugy = y;
}

/*************************************
 */

@trusted
void util_set16()
{
    // The default is 16 bits
    _tysize[TYldouble] = 10;
    _tysize[TYildouble] = 10;
    _tysize[TYcldouble] = 20;

    _tyalignsize[TYldouble] = 2;
    _tyalignsize[TYildouble] = 2;
    _tyalignsize[TYcldouble] = 2;
}

/*******************************
 * Redo tables from 8086/286 to 386/486.
 */

@trusted
void util_set32(exefmt_t exe)
{
    _tyrelax[TYenum] = TYlong;
    _tyrelax[TYint]  = TYlong;
    _tyrelax[TYuint] = TYlong;

    tyequiv[TYint] = TYlong;
    tyequiv[TYuint] = TYulong;

    _tysize[TYenum] = LONGSIZE;
    _tysize[TYint ] = LONGSIZE;
    _tysize[TYuint] = LONGSIZE;
    _tysize[TYnullptr] = LONGSIZE;
    _tysize[TYnptr] = LONGSIZE;
    _tysize[TYnref] = LONGSIZE;
if (exe & (EX_LINUX | EX_LINUX64 | EX_FREEBSD | EX_FREEBSD64 | EX_OPENBSD | EX_OPENBSD64 | EX_DRAGONFLYBSD64 | EX_SOLARIS | EX_SOLARIS64))
{
    _tysize[TYldouble] = 12;
    _tysize[TYildouble] = 12;
    _tysize[TYcldouble] = 24;
}
if (exe & (EX_OSX | EX_OSX64))
{
    _tysize[TYldouble] = 16;
    _tysize[TYildouble] = 16;
    _tysize[TYcldouble] = 32;
}
if (exe & EX_windos)
{
    _tysize[TYldouble] = 10;
    _tysize[TYildouble] = 10;
    _tysize[TYcldouble] = 20;
}

    _tysize[TYsptr] = LONGSIZE;
    _tysize[TYcptr] = LONGSIZE;
    _tysize[TYfptr] = 6;     // NOTE: There are codgen test that check
    _tysize[TYvptr] = 6;     // _tysize[x] == _tysize[TYfptr] so don't set
    _tysize[TYfref] = 6;     // _tysize[TYfptr] to _tysize[TYnptr]

    _tyalignsize[TYenum] = LONGSIZE;
    _tyalignsize[TYint ] = LONGSIZE;
    _tyalignsize[TYuint] = LONGSIZE;
    _tyalignsize[TYnullptr] = LONGSIZE;
    _tyalignsize[TYnref] = LONGSIZE;
    _tyalignsize[TYnptr] = LONGSIZE;
if (exe & (EX_LINUX | EX_LINUX64 | EX_FREEBSD | EX_FREEBSD64 | EX_OPENBSD | EX_OPENBSD64 | EX_DRAGONFLYBSD64 | EX_SOLARIS | EX_SOLARIS64))
{
    _tyalignsize[TYldouble] = 4;
    _tyalignsize[TYildouble] = 4;
    _tyalignsize[TYcldouble] = 4;
}
else if (exe & (EX_OSX | EX_OSX64))
{
    _tyalignsize[TYldouble] = 16;
    _tyalignsize[TYildouble] = 16;
    _tyalignsize[TYcldouble] = 16;
}
if (exe & EX_windos)
{
    _tyalignsize[TYldouble] = 2;
    _tyalignsize[TYildouble] = 2;
    _tyalignsize[TYcldouble] = 2;
}

    _tyalignsize[TYsptr] = LONGSIZE;
    _tyalignsize[TYcptr] = LONGSIZE;
    _tyalignsize[TYfptr] = LONGSIZE;     // NOTE: There are codgen test that check
    _tyalignsize[TYvptr] = LONGSIZE;     // _tysize[x] == _tysize[TYfptr] so don't set
    _tyalignsize[TYfref] = LONGSIZE;     // _tysize[TYfptr] to _tysize[TYnptr]

    _tysize[TYimmutPtr] = _tysize[TYnptr];
    _tysize[TYsharePtr] = _tysize[TYnptr];
    _tysize[TYrestrictPtr] = _tysize[TYnptr];
    _tysize[TYfgPtr] = _tysize[TYnptr];
    _tyalignsize[TYimmutPtr] = _tyalignsize[TYnptr];
    _tyalignsize[TYsharePtr] = _tyalignsize[TYnptr];
    _tyalignsize[TYrestrictPtr] = _tyalignsize[TYnptr];
    _tyalignsize[TYfgPtr] = _tyalignsize[TYnptr];
}

/*******************************
 * Redo tables from 8086/286 to I64.
 */

@trusted
void util_set64(exefmt_t exe)
{
    _tyrelax[TYenum] = TYlong;
    _tyrelax[TYint]  = TYlong;
    _tyrelax[TYuint] = TYlong;

    tyequiv[TYint] = TYlong;
    tyequiv[TYuint] = TYulong;

    _tysize[TYenum] = LONGSIZE;
    _tysize[TYint ] = LONGSIZE;
    _tysize[TYuint] = LONGSIZE;
    _tysize[TYnullptr] = 8;
    _tysize[TYnptr] = 8;
    _tysize[TYnref] = 8;
    if (exe & (EX_LINUX | EX_LINUX64 | EX_FREEBSD | EX_FREEBSD64 | EX_OPENBSD |
                      EX_OPENBSD64 | EX_DRAGONFLYBSD64 | EX_SOLARIS | EX_SOLARIS64 | EX_OSX | EX_OSX64))
    {
        _tysize[TYldouble] = 16;
        _tysize[TYildouble] = 16;
        _tysize[TYcldouble] = 32;
    }
    if (exe & EX_windos)
    {
        _tysize[TYldouble] = 10;
        _tysize[TYildouble] = 10;
        _tysize[TYcldouble] = 20;
    }
    _tysize[TYsptr] = 8;
    _tysize[TYcptr] = 8;
    _tysize[TYfptr] = 10;    // NOTE: There are codgen test that check
    _tysize[TYvptr] = 10;    // _tysize[x] == _tysize[TYfptr] so don't set
    _tysize[TYfref] = 10;    // _tysize[TYfptr] to _tysize[TYnptr]

    _tyalignsize[TYenum] = LONGSIZE;
    _tyalignsize[TYint ] = LONGSIZE;
    _tyalignsize[TYuint] = LONGSIZE;
    _tyalignsize[TYnullptr] = 8;
    _tyalignsize[TYnptr] = 8;
    _tyalignsize[TYnref] = 8;
    if (exe & (EX_LINUX | EX_LINUX64 | EX_FREEBSD | EX_FREEBSD64 | EX_OPENBSD | EX_OPENBSD64 | EX_DRAGONFLYBSD64 | EX_SOLARIS | EX_SOLARIS64))
    {
        _tyalignsize[TYldouble] = 16;
        _tyalignsize[TYildouble] = 16;
        _tyalignsize[TYcldouble] = 16;
    }
    if (exe & (EX_OSX | EX_OSX64))
    {
        _tyalignsize[TYldouble] = 16;
        _tyalignsize[TYildouble] = 16;
        _tyalignsize[TYcldouble] = 16;
    }
    if (exe & EX_windos)
    {
        _tyalignsize[TYldouble] = 2;
        _tyalignsize[TYildouble] = 2;
        _tyalignsize[TYcldouble] = 2;
    }
    _tyalignsize[TYsptr] = 8;
    _tyalignsize[TYcptr] = 8;
    _tyalignsize[TYfptr] = 8;
    _tyalignsize[TYvptr] = 8;
    _tyalignsize[TYfref] = 8;
    tytab[TYjfunc] &= ~TYFLpascal;  // set so caller cleans the stack (as in C)

    TYptrdiff = TYllong;
    TYsize = TYullong;
    TYsize_t = TYullong;
    TYdelegate = TYcent;
    TYdarray = TYucent;

    _tysize[TYimmutPtr] = _tysize[TYnptr];
    _tysize[TYsharePtr] = _tysize[TYnptr];
    _tysize[TYrestrictPtr] = _tysize[TYnptr];
    _tysize[TYfgPtr] = _tysize[TYnptr];
    _tyalignsize[TYimmutPtr] = _tyalignsize[TYnptr];
    _tyalignsize[TYsharePtr] = _tyalignsize[TYnptr];
    _tyalignsize[TYrestrictPtr] = _tyalignsize[TYnptr];
    _tyalignsize[TYfgPtr] = _tyalignsize[TYnptr];
}
<|MERGE_RESOLUTION|>--- conflicted
+++ resolved
@@ -246,15 +246,7 @@
         cfg.objfmt = OBJ_ELF;
         cfg.ehmethod = useExceptions ? EHmethod.EH_DWARF : EHmethod.EH_NONE;
     }
-<<<<<<< HEAD
     if (cfg.exe == EX_DRAGONFLYBSD64)
-=======
-    config.objfmt = OBJ_ELF;
-}
-if (config.exe & (EX_SOLARIS | EX_SOLARIS64))
-{
-    if (model == 64)
->>>>>>> 981b4869
     {
         if (model == 64)
         {
@@ -293,21 +285,9 @@
         cfg.objfmt = OBJ_ELF;
         cfg.ehmethod = useExceptions ? EHmethod.EH_DWARF : EHmethod.EH_NONE;
     }
-<<<<<<< HEAD
 
     cfg.flags2 |= CFG2nodeflib;      // no default library
     cfg.flags3 |= CFG3eseqds;
-=======
-    config.flags |= CFGnoebp;
-    config.flags |= CFGalwaysframe;
-    if (!exe)
-        config.flags3 |= CFG3pic;
-    config.objfmt = OBJ_ELF;
-    config.ehmethod = useExceptions ? EHmethod.EH_DWARF : EHmethod.EH_NONE;
-}
-    config.flags2 |= CFG2nodeflib;      // no default library
-    config.flags3 |= CFG3eseqds;
->>>>>>> 981b4869
 static if (0)
 {
     if (env.getEEcontext().EEcompile != 2)
@@ -609,4 +589,4 @@
     _tyalignsize[TYsharePtr] = _tyalignsize[TYnptr];
     _tyalignsize[TYrestrictPtr] = _tyalignsize[TYnptr];
     _tyalignsize[TYfgPtr] = _tyalignsize[TYnptr];
-}
+}