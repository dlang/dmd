--- conflicted
+++ resolved
@@ -460,9 +460,6 @@
 {
 int insidx(char *p,uint index)
 {
-<<<<<<< HEAD
-    asm
-=======
     // https://issues.dlang.org/show_bug.cgi?id=19974
     static if (__VERSION__ >= 2086)
         asm
@@ -480,7 +477,6 @@
         }
 
     asm nothrow
->>>>>>> 062d2adb
     {
         naked                           ;
         mov     EAX,[ESP+8]             ; // index
