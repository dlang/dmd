--- conflicted
+++ resolved
@@ -643,12 +643,8 @@
  *      csegname = name for code segment
  */
 
-<<<<<<< HEAD
+private
 Obj ElfObj_init(OutBuffer *objbuf, const(char)* filename, const(char)* csegname)
-=======
-private
-Obj ElfObj_init(Outbuffer *objbuf, const(char)* filename, const(char)* csegname)
->>>>>>> 821f82ef
 {
     //printf("ElfObj_init(filename = %s, csegname = %s)\n",filename,csegname);
     Obj obj = cast(Obj)mem_calloc(__traits(classInstanceSize, Obj));
