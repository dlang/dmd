/**
 * Convert a D type to a type the backend understands.
 *
 * Copyright:   Copyright (C) 1999-2022 by The D Language Foundation, All Rights Reserved
 * Authors:     $(LINK2 https://www.digitalmars.com, Walter Bright)
 * License:     $(LINK2 https://www.boost.org/LICENSE_1_0.txt, Boost License 1.0)
 * Source:      $(LINK2 https://github.com/dlang/dmd/blob/master/src/dmd/toctype.d, _toctype.d)
 * Documentation:  https://dlang.org/phobos/dmd_toctype.html
 * Coverage:    https://codecov.io/gh/dlang/dmd/src/master/src/dmd/toctype.d
 */

module dmd.toctype;

import core.stdc.stdio;
import core.stdc.stdlib;

import dmd.backend.cc : Classsym, Symbol;
import dmd.backend.ty;
import dmd.backend.type;

import dmd.root.rmem;

import dmd.astenums;
import dmd.declaration;
import dmd.denum;
import dmd.dmdparams;
import dmd.dstruct;
import dmd.globals;
import dmd.glue;
import dmd.id;
import dmd.mtype;
import dmd.target;
import dmd.tocvdebug;


/*******************
 * Determine backend tym bits corresponding to MOD
 * Params:
 *  mod = mod bits
 * Returns:
 *  corresponding tym_t bits
 */
tym_t modToTym(MOD mod) pure
{
    switch (mod)
    {
        case 0:
            return 0;

        case MODFlags.const_:
        case MODFlags.wild:
        case MODFlags.wildconst:
            return mTYconst;

        case MODFlags.shared_:
            return mTYshared;

        case MODFlags.shared_ | MODFlags.const_:
        case MODFlags.shared_ | MODFlags.wild:
        case MODFlags.shared_ | MODFlags.wildconst:
            return mTYshared | mTYconst;

        case MODFlags.immutable_:
            return mTYimmutable;

        default:
            assert(0);
    }
}


/************************************
 * Convert front end type `t` to backend type `t.ctype`.
 * Memoize the result.
 * Params:
 *      t = front end `Type`
 * Returns:
 *      back end equivalent `type`
 */
extern (C++) type* Type_toCtype(Type t)
{
    if (t.ctype)
        return t.ctype;

    static type* visit(Type t)
    {
        type* tr = type_fake(totym(t));
        tr.Tcount++;
        return tr;
    }

    static type* visitSArray(TypeSArray t)
    {
        return type_static_array(t.dim.toInteger(), Type_toCtype(t.next));
    }

    static type* visitDArray(TypeDArray t)
    {
        type* tr = type_dyn_array(Type_toCtype(t.next));
        tr.Tident = t.toPrettyChars(true);
        return tr;
    }

    static type* visitAArray(TypeAArray t)
    {
        type* tr = type_assoc_array(Type_toCtype(t.index), Type_toCtype(t.next));
        tr.Tident = t.toPrettyChars(true);
        return tr;
    }

    static type* visitPointer(TypePointer t)
    {
        //printf("TypePointer::toCtype() %s\n", t.toChars());
        return type_pointer(Type_toCtype(t.next));
    }

    static type* visitFunction(TypeFunction t)
    {
        const nparams = t.parameterList.length;
        import dmd.common.string : SmallBuffer;
        type*[10] tmp = void;
        auto sb = SmallBuffer!(type*)(nparams, tmp[]);
        type*[] types = sb[];

        foreach (i; 0 .. nparams)
        {
            Parameter p = t.parameterList[i];
            type* tp = Type_toCtype(p.type);
            if (p.isReference())
                tp = type_allocn(TYnref, tp);
            else if (p.storageClass & STC.lazy_)
            {
                // Mangle as delegate
                type* tf = type_function(TYnfunc, null, false, tp);
                tp = type_delegate(tf);
                tp.Tident = t.toPrettyChars(true);
            }
            types[i] = tp;
        }
        return type_function(totym(t), types, t.parameterList.varargs == VarArg.variadic, Type_toCtype(t.next));
    }

    static type* visitDelegate(TypeDelegate t)
    {
        type* tr = type_delegate(Type_toCtype(t.next));
        tr.Tident = t.toPrettyChars(true);
        return tr;
    }

    static type* visitStruct(TypeStruct t)
    {
        //printf("TypeStruct::toCtype() '%s'\n", t.sym.toChars());
        if (t.mod == 0)
        {
            // Create a new backend type
            StructDeclaration sym = t.sym;
            auto arg1type = sym.argType(0);
            auto arg2type = sym.argType(1);
            t.ctype = type_struct_class(sym.toPrettyChars(true), sym.alignsize, sym.structsize, arg1type ? Type_toCtype(arg1type) : null, arg2type ? Type_toCtype(arg2type) : null, sym.isUnionDeclaration() !is null, false, sym.isPOD() != 0, sym.hasNoFields);
            /* Add in fields of the struct
             * (after setting ctype to avoid infinite recursion)
             */
            if (driverParams.symdebug && !global.errors)
            {
                foreach (v; sym.fields)
                {
                    if (auto bf = v.isBitFieldDeclaration())
                        symbol_struct_addBitField(cast(Symbol*)t.ctype.Ttag, v.ident.toChars(), Type_toCtype(v.type), v.offset, bf.fieldWidth, bf.bitOffset);
                    else
                        symbol_struct_addField(cast(Symbol*)t.ctype.Ttag, v.ident.toChars(), Type_toCtype(v.type), v.offset);
                }
            }
            else
            {
                foreach (v; sym.fields)
                {
                    if (auto bf = v.isBitFieldDeclaration())
                    {
                        symbol_struct_hasBitFields(cast(Symbol*)t.ctype.Ttag);
                        break;
                    }
                }
            }

<<<<<<< HEAD
            if (global.params.symdebugref && target.os == Target.OS.Windows)
=======
            if (driverParams.symdebugref)
>>>>>>> 2a2016b7
                toDebug(sym);

            return t.ctype;
        }

        // Copy mutable version of backend type and add modifiers
        type* mctype = Type_toCtype(t.castMod(0));
        type* tr = type_alloc(tybasic(mctype.Tty));
        tr.Tcount++;
        if (tr.Tty == TYstruct)
        {
            tr.Ttag = mctype.Ttag; // structure tag name
        }
        tr.Tty |= modToTym(t.mod);
        //printf("t = %p, Tflags = x%x\n", ctype, ctype.Tflags);
        return tr;
    }

    static type* visitEnum(TypeEnum t)
    {
        //printf("TypeEnum::toCtype() '%s'\n", t.sym.toChars());
        if (t.mod == 0)
        {
            EnumDeclaration sym = t.sym;
            auto symMemtype = sym.memtype;
            if (!symMemtype)
            {
                // https://issues.dlang.org/show_bug.cgi?id=13792
                t.ctype = Type_toCtype(Type.tvoid);
            }
            else if (sym.ident == Id.__c_long ||
                     sym.ident == Id.__c_complex_float ||
                     sym.ident == Id.__c_complex_double ||
                     sym.ident == Id.__c_complex_real)
            {
                t.ctype = type_fake(totym(t));
                t.ctype.Tcount++;
                return t.ctype;
            }
            else if (symMemtype.toBasetype().ty == Tint32)
            {
                t.ctype = type_enum(sym.toPrettyChars(true), Type_toCtype(symMemtype));
            }
            else
            {
                t.ctype = Type_toCtype(symMemtype);
            }

<<<<<<< HEAD
            if (global.params.symdebugref && target.os == Target.OS.Windows)
=======
            if (driverParams.symdebugref)
>>>>>>> 2a2016b7
                toDebug(t.sym);

            return t.ctype;
        }

        // Copy mutable version of backend type and add modifiers
        type* mctype = Type_toCtype(t.castMod(0));
        if (tybasic(mctype.Tty) == TYenum)
        {
            Classsym* s = mctype.Ttag;
            assert(s);
            type* tr = type_allocn(TYenum, mctype.Tnext);
            tr.Ttag = s; // enum tag name
            tr.Tcount++;
            tr.Tty |= modToTym(t.mod);
            return tr;
        }
        //printf("t = %p, Tflags = x%x\n", t, t.Tflags);
        return mctype;
    }

    static type* visitClass(TypeClass t)
    {
        if (t.mod == 0)
        {
            //printf("TypeClass::toCtype() %s\n", toChars());
            type* tc = type_struct_class(t.sym.toPrettyChars(true), t.sym.alignsize, t.sym.structsize, null, null, false, true, true, false);
            t.ctype = type_pointer(tc);
            /* Add in fields of the class
             * (after setting ctype to avoid infinite recursion)
             */
            if (driverParams.symdebug)
            {
                foreach (v; t.sym.fields)
                {
                    symbol_struct_addField(cast(Symbol*)tc.Ttag, v.ident.toChars(), Type_toCtype(v.type), v.offset);
                }
                if (auto bc = t.sym.baseClass)
                {
                    auto ptr_to_basetype = Type_toCtype(bc.type);
                    assert(ptr_to_basetype .Tty == TYnptr);
                    symbol_struct_addBaseClass(cast(Symbol*)tc.Ttag, ptr_to_basetype.Tnext, 0);
                }
            }

<<<<<<< HEAD
            if (global.params.symdebugref && target.os == Target.OS.Windows)
=======
            if (driverParams.symdebugref)
>>>>>>> 2a2016b7
                toDebug(t.sym);
            return t.ctype;
        }

        // Copy mutable version of backend type and add modifiers
        type* mctype = Type_toCtype(t.castMod(0));
        type* tr = type_allocn(tybasic(mctype.Tty), mctype.Tnext); // pointer to class instance
        tr.Tcount++;
        tr.Tty |= modToTym(t.mod);
        return tr;
    }

    type* tr;
    switch (t.ty)
    {
        default:        tr = visit        (t);                  break;
        case Tsarray:   tr = visitSArray  (t.isTypeSArray());   break;
        case Tarray:    tr = visitDArray  (t.isTypeDArray());   break;
        case Taarray:   tr = visitAArray  (t.isTypeAArray());   break;
        case Tpointer:  tr = visitPointer (t.isTypePointer());  break;
        case Tfunction: tr = visitFunction(t.isTypeFunction()); break;
        case Tdelegate: tr = visitDelegate(t.isTypeDelegate()); break;
        case Tstruct:   tr = visitStruct  (t.isTypeStruct());   break;
        case Tenum:     tr = visitEnum    (t.isTypeEnum());     break;
        case Tclass:    tr = visitClass   (t.isTypeClass());    break;
    }

    t.ctype = tr;
    return tr;
}<|MERGE_RESOLUTION|>--- conflicted
+++ resolved
@@ -182,11 +182,7 @@
                 }
             }
 
-<<<<<<< HEAD
-            if (global.params.symdebugref && target.os == Target.OS.Windows)
-=======
-            if (driverParams.symdebugref)
->>>>>>> 2a2016b7
+            if (driverParams.symdebugref && target.os == Target.OS.Windows)
                 toDebug(sym);
 
             return t.ctype;
@@ -235,11 +231,7 @@
                 t.ctype = Type_toCtype(symMemtype);
             }
 
-<<<<<<< HEAD
-            if (global.params.symdebugref && target.os == Target.OS.Windows)
-=======
-            if (driverParams.symdebugref)
->>>>>>> 2a2016b7
+            if (driverParams.symdebugref && target.os == Target.OS.Windows)
                 toDebug(t.sym);
 
             return t.ctype;
@@ -285,11 +277,7 @@
                 }
             }
 
-<<<<<<< HEAD
-            if (global.params.symdebugref && target.os == Target.OS.Windows)
-=======
-            if (driverParams.symdebugref)
->>>>>>> 2a2016b7
+            if (driverParams.symdebugref && target.os == Target.OS.Windows)
                 toDebug(t.sym);
             return t.ctype;
         }
