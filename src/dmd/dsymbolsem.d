--- conflicted
+++ resolved
@@ -1359,13 +1359,8 @@
         // don't list pseudo modules __entrypoint.d, __main.d
         // https://issues.dlang.org/show_bug.cgi?id=11117
         // https://issues.dlang.org/show_bug.cgi?id=11164
-<<<<<<< HEAD
-        if (global.params.moduleDeps is null || imp.id == Id.object || sc._module.ident == Id.object ||
-            sc._module.ident.toString() != "__main")
-=======
         if (global.params.moduleDeps is null || (imp.id == Id.object && sc._module.ident == Id.object) ||
             strcmp(sc._module.ident.toChars(), "__main") == 0)
->>>>>>> a3e7ce47
             return;
 
         /* The grammar of the file is:
@@ -1427,10 +1422,6 @@
         if (imp.aliasId)
             ob.printf(" -> %s", imp.aliasId.toChars());
         ob.writenl();
-<<<<<<< HEAD
-        //printf("-Import::semantic('%s'), pkg = %p\n", toChars(), pkg);
-=======
->>>>>>> a3e7ce47
     }
 
     void attribSemantic(AttribDeclaration ad)
