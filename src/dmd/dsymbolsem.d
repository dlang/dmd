/**
 * Does the semantic 1 pass on the AST, which looks at symbol declarations but not initializers
 * or function bodies.
 *
 * Copyright:   Copyright (C) 1999-2022 by The D Language Foundation, All Rights Reserved
 * Authors:     $(LINK2 https://www.digitalmars.com, Walter Bright)
 * License:     $(LINK2 https://www.boost.org/LICENSE_1_0.txt, Boost License 1.0)
 * Source:      $(LINK2 https://github.com/dlang/dmd/blob/master/src/dmd/dsymbolsem.d, _dsymbolsem.d)
 * Documentation:  https://dlang.org/phobos/dmd_dsymbolsem.html
 * Coverage:    https://codecov.io/gh/dlang/dmd/src/master/src/dmd/dsymbolsem.d
 */

module dmd.dsymbolsem;

import core.stdc.stdio;
import core.stdc.string;

import dmd.aggregate;
import dmd.aliasthis;
import dmd.apply;
import dmd.arraytypes;
import dmd.astcodegen;
import dmd.astenums;
import dmd.attrib;
import dmd.blockexit;
import dmd.clone;
import dmd.compiler;
import dmd.dcast;
import dmd.dclass;
import dmd.declaration;
import dmd.denum;
import dmd.dimport;
import dmd.dinterpret;
import dmd.dmangle;
import dmd.dmodule;
import dmd.dscope;
import dmd.dstruct;
import dmd.dsymbol;
import dmd.dtemplate;
import dmd.dversion;
import dmd.errors;
import dmd.escape;
import dmd.expression;
import dmd.expressionsem;
import dmd.func;
import dmd.globals;
import dmd.id;
import dmd.identifier;
import dmd.importc;
import dmd.init;
import dmd.initsem;
import dmd.hdrgen;
import dmd.mtype;
import dmd.nogc;
import dmd.nspace;
import dmd.objc;
import dmd.opover;
import dmd.parse;
import dmd.root.filename;
import dmd.common.outbuffer;
import dmd.root.rmem;
import dmd.root.rootobject;
import dmd.root.utf;
import dmd.semantic2;
import dmd.semantic3;
import dmd.sideeffect;
import dmd.statementsem;
import dmd.staticassert;
import dmd.tokens;
import dmd.utils;
import dmd.statement;
import dmd.target;
import dmd.templateparamsem;
import dmd.typesem;
import dmd.visitor;

enum LOG = false;

private uint setMangleOverride(Dsymbol s, const(char)[] sym)
{
    if (s.isFuncDeclaration() || s.isVarDeclaration())
    {
        s.isDeclaration().mangleOverride = sym;
        return 1;
    }

    if (auto ad = s.isAttribDeclaration())
    {
        uint nestedCount = 0;

        ad.include(null).foreachDsymbol( (s) { nestedCount += setMangleOverride(s, sym); } );

        return nestedCount;
    }
    return 0;
}

/*************************************
 * Does semantic analysis on the public face of declarations.
 */
extern(C++) void dsymbolSemantic(Dsymbol dsym, Scope* sc)
{
    scope v = new DsymbolSemanticVisitor(sc);
    dsym.accept(v);
}

/***************************************************
 * Determine the numerical value of the AlignmentDeclaration
 * Params:
 *      ad = AlignmentDeclaration
 *      sc = context
 * Returns:
 *      ad with alignment value determined
 */
AlignDeclaration getAlignment(AlignDeclaration ad, Scope* sc)
{
    if (!ad.salign.isUnknown())   // UNKNOWN is 0
        return ad;

    if (!ad.exps)
    {
        ad.salign.setDefault();
        return ad;
    }

    dinteger_t strictest = 0;   // strictest alignment
    bool errors;
    foreach (ref exp; (*ad.exps)[])
    {
        sc = sc.startCTFE();
        auto e = exp.expressionSemantic(sc);
        e = resolveProperties(sc, e);
        sc = sc.endCTFE();
        e = e.ctfeInterpret();
        exp = e;                // could be re-evaluated if exps are assigned to more than one AlignDeclaration by CParser.applySpecifier(),
                                // e.g. `_Alignas(8) int a, b;`
        if (e.op == EXP.error)
            errors = true;
        else
        {
            auto n = e.toInteger();
            if (sc.flags & SCOPE.Cfile && n == 0)       // C11 6.7.5-6 allows 0 for alignment
                continue;

            if (n < 1 || n & (n - 1) || ushort.max < n || !e.type.isintegral())
            {
                error(ad.loc, "alignment must be an integer positive power of 2, not 0x%llx", cast(ulong)n);
                errors = true;
            }
            if (n > strictest)  // C11 6.7.5-6
                strictest = n;
        }
    }

    if (errors || strictest == 0)  // C11 6.7.5-6 says alignment of 0 means no effect
        ad.salign.setDefault();
    else
        ad.salign.set(cast(uint) strictest);

    return ad;
}

const(char)* getMessage(DeprecatedDeclaration dd)
{
    if (auto sc = dd._scope)
    {
        dd._scope = null;

        sc = sc.startCTFE();
        dd.msg = dd.msg.expressionSemantic(sc);
        dd.msg = resolveProperties(sc, dd.msg);
        sc = sc.endCTFE();
        dd.msg = dd.msg.ctfeInterpret();

        if (auto se = dd.msg.toStringExp())
            dd.msgstr = se.toStringz().ptr;
        else
            dd.msg.error("compile time constant expected, not `%s`", dd.msg.toChars());
    }
    return dd.msgstr;
}


// Returns true if a contract can appear without a function body.
package bool allowsContractWithoutBody(FuncDeclaration funcdecl)
{
    assert(!funcdecl.fbody);

    /* Contracts can only appear without a body when they are virtual
     * interface functions or abstract.
     */
    Dsymbol parent = funcdecl.toParent();
    InterfaceDeclaration id = parent.isInterfaceDeclaration();

    if (!funcdecl.isAbstract() &&
        (funcdecl.fensures || funcdecl.frequires) &&
        !(id && funcdecl.isVirtual()))
    {
        auto cd = parent.isClassDeclaration();
        if (!(cd && cd.isAbstract()))
            return false;
    }
    return true;
}

private extern(C++) final class DsymbolSemanticVisitor : Visitor
{
    alias visit = Visitor.visit;

    Scope* sc;
    this(Scope* sc)
    {
        this.sc = sc;
    }

    // Save the scope and defer semantic analysis on the Dsymbol.
    private void deferDsymbolSemantic(Dsymbol s, Scope *scx)
    {
        s._scope = scx ? scx : sc.copy();
        s._scope.setNoFree();
        Module.addDeferredSemantic(s);
    }

    override void visit(Dsymbol dsym)
    {
        dsym.error("%p has no semantic routine", dsym);
    }

    override void visit(ScopeDsymbol) { }
    override void visit(Declaration) { }

    override void visit(AliasThis dsym)
    {
        if (dsym.semanticRun != PASS.init)
            return;

        if (dsym._scope)
        {
            sc = dsym._scope;
            dsym._scope = null;
        }

        if (!sc)
            return;

        dsym.semanticRun = PASS.semantic;
        dsym.isDeprecated_ = !!(sc.stc & STC.deprecated_);

        Dsymbol p = sc.parent.pastMixin();
        AggregateDeclaration ad = p.isAggregateDeclaration();
        if (!ad)
        {
            error(dsym.loc, "alias this can only be a member of aggregate, not %s `%s`", p.kind(), p.toChars());
            return;
        }

        assert(ad.members);
        Dsymbol s = ad.search(dsym.loc, dsym.ident);
        if (!s)
        {
            s = sc.search(dsym.loc, dsym.ident, null);
            if (s)
                error(dsym.loc, "`%s` is not a member of `%s`", s.toChars(), ad.toChars());
            else
                error(dsym.loc, "undefined identifier `%s`", dsym.ident.toChars());
            return;
        }
        if (ad.aliasthis && s != ad.aliasthis)
        {
            error(dsym.loc, "there can be only one alias this");
            return;
        }

        /* disable the alias this conversion so the implicit conversion check
         * doesn't use it.
         */
        ad.aliasthis = null;

        Dsymbol sx = s;
        if (sx.isAliasDeclaration())
            sx = sx.toAlias();
        Declaration d = sx.isDeclaration();
        if (d && !d.isTupleDeclaration())
        {
            /* https://issues.dlang.org/show_bug.cgi?id=18429
             *
             * If the identifier in the AliasThis declaration
             * is defined later and is a voldemort type, we must
             * perform semantic on the declaration to deduce the type.
             */
            if (!d.type)
                d.dsymbolSemantic(sc);

            Type t = d.type;
            assert(t);
            if (ad.type.implicitConvTo(t) > MATCH.nomatch)
            {
                error(dsym.loc, "alias this is not reachable as `%s` already converts to `%s`", ad.toChars(), t.toChars());
            }
        }

        dsym.sym = s;
        // Restore alias this
        ad.aliasthis = dsym;
        dsym.semanticRun = PASS.semanticdone;
    }

    override void visit(AliasDeclaration dsym)
    {
        if (dsym.semanticRun >= PASS.semanticdone)
            return;
        assert(dsym.semanticRun <= PASS.semantic);

        dsym.storage_class |= sc.stc & STC.deprecated_;
        dsym.visibility = sc.visibility;
        dsym.userAttribDecl = sc.userAttribDecl;

        if (!sc.func && dsym.inNonRoot())
            return;

        aliasSemantic(dsym, sc);
    }

    override void visit(AliasAssign dsym)
    {
        //printf("visit(AliasAssign)\n");
        if (dsym.semanticRun >= PASS.semanticdone)
            return;
        assert(dsym.semanticRun <= PASS.semantic);

        if (!sc.func && dsym.inNonRoot())
            return;

        aliasAssignSemantic(dsym, sc);
    }

    override void visit(VarDeclaration dsym)
    {
        version (none)
        {
            printf("VarDeclaration::semantic('%s', parent = '%s') sem = %d\n",
                   dsym.toChars(), sc.parent ? sc.parent.toChars() : null, dsym.semanticRun);
            printf(" type = %s\n", dsym.type ? dsym.type.toChars() : "null");
            printf(" stc = x%llx\n", dsym.storage_class);
            printf(" storage_class = x%llx\n", dsym.storage_class);
            printf("linkage = %d\n", dsym.linkage);
            //if (strcmp(toChars(), "mul") == 0) assert(0);
        }
        //if (semanticRun > PASS.init)
        //    return;
        //semanticRun = PSSsemantic;

        if (dsym.semanticRun >= PASS.semanticdone)
            return;

        if (sc && sc.inunion && sc.inunion.isAnonDeclaration())
            dsym.overlapped = true;

        dsym.sequenceNumber = global.varSequenceNumber++;

        Scope* scx = null;
        if (dsym._scope)
        {
            sc = dsym._scope;
            scx = sc;
            dsym._scope = null;
        }

        if (!sc)
            return;

        dsym.semanticRun = PASS.semantic;

        // 'static foreach' variables should not inherit scope properties
        // https://issues.dlang.org/show_bug.cgi?id=19482
        if ((dsym.storage_class & (STC.foreach_ | STC.local)) == (STC.foreach_ | STC.local))
        {
            dsym.linkage = LINK.d;
            dsym.visibility = Visibility(Visibility.Kind.public_);
            dsym.overlapped = false; // unset because it is modified early on this function
            dsym.userAttribDecl = null; // unset because it is set by Dsymbol.setScope()
        }
        else
        {
            /* Pick up storage classes from context, but except synchronized,
             * override, abstract, and final.
             */
            dsym.storage_class |= (sc.stc & ~(STC.synchronized_ | STC.override_ | STC.abstract_ | STC.final_));
            dsym.userAttribDecl = sc.userAttribDecl;
            dsym.cppnamespace = sc.namespace;
            dsym.linkage = sc.linkage;
            dsym.visibility = sc.visibility;
            dsym.alignment = sc.alignment();
        }

        if (dsym.storage_class & STC.extern_ && dsym._init)
            dsym.error("extern symbols cannot have initializers");

        AggregateDeclaration ad = dsym.isThis();
        if (ad)
            dsym.storage_class |= ad.storage_class & STC.TYPECTOR;

        /* If auto type inference, do the inference
         */
        int inferred = 0;
        if (!dsym.type)
        {
            dsym.inuse++;

            // Infering the type requires running semantic,
            // so mark the scope as ctfe if required
            bool needctfe = (dsym.storage_class & (STC.manifest | STC.static_)) != 0;
            if (needctfe)
            {
                sc.flags |= SCOPE.condition;
                sc = sc.startCTFE();
            }
            //printf("inferring type for %s with init %s\n", dsym.toChars(), dsym._init.toChars());
            dsym._init = dsym._init.inferType(sc);
            dsym.type = dsym._init.initializerToExpression().type;
            if (needctfe)
                sc = sc.endCTFE();

            dsym.inuse--;
            inferred = 1;

            /* This is a kludge to support the existing syntax for RAII
             * declarations.
             */
            dsym.storage_class &= ~STC.auto_;
            dsym.originalType = dsym.type.syntaxCopy();
        }
        else
        {
            if (!dsym.originalType)
                dsym.originalType = dsym.type.syntaxCopy();

            /* Prefix function attributes of variable declaration can affect
             * its type:
             *      pure nothrow void function() fp;
             *      static assert(is(typeof(fp) == void function() pure nothrow));
             */
            Scope* sc2 = sc.push();
            sc2.stc |= (dsym.storage_class & STC.FUNCATTR);
            dsym.inuse++;
            dsym.type = dsym.type.typeSemantic(dsym.loc, sc2);
            dsym.inuse--;
            sc2.pop();
        }
        //printf(" semantic type = %s\n", dsym.type ? dsym.type.toChars() : "null");
        if (dsym.type.ty == Terror)
            dsym.errors = true;

        dsym.type.checkDeprecated(dsym.loc, sc);
        dsym.parent = sc.parent;
        //printf("this = %p, parent = %p, '%s'\n", dsym, dsym.parent, dsym.parent.toChars());

        /* If scope's alignment is the default, use the type's alignment,
         * otherwise the scope overrrides.
         */
        if (dsym.alignment.isDefault())
            dsym.alignment = dsym.type.alignment(); // use type's alignment

        //printf("sc.stc = %x\n", sc.stc);
        //printf("storage_class = x%x\n", storage_class);

        if (global.params.vcomplex)
            dsym.type.checkComplexTransition(dsym.loc, sc);

        // Calculate type size + safety checks
        if (sc.func && !sc.intypeof)
        {
            if (dsym.storage_class & STC.gshared && !dsym.isMember())
            {
                if (sc.func.setUnsafe())
                    dsym.error("__gshared not allowed in safe functions; use shared");
            }
        }

        Dsymbol parent = dsym.toParent();

        Type tb = dsym.type.toBasetype();
        Type tbn = tb.baseElemOf();
        if (tb.ty == Tvoid && !(dsym.storage_class & STC.lazy_))
        {
            if (inferred)
            {
                dsym.error("type `%s` is inferred from initializer `%s`, and variables cannot be of type `void`", dsym.type.toChars(), dsym._init.toChars());
            }
            else
                dsym.error("variables cannot be of type `void`");
            dsym.type = Type.terror;
            tb = dsym.type;
        }
        if (tb.ty == Tfunction)
        {
            dsym.error("cannot be declared to be a function");
            dsym.type = Type.terror;
            tb = dsym.type;
        }
        if (auto ts = tb.isTypeStruct())
        {
            // Require declarations, except when it's just a reference (as done for pointers)
            // or when the variable is defined externally
            if (!ts.sym.members && !(dsym.storage_class & (STC.ref_ | STC.extern_)))
            {
                dsym.error("no definition of struct `%s`", ts.toChars());

                // Explain why the definition is required when it's part of another type
                if (!dsym.type.isTypeStruct())
                {
                    // Prefer Loc of the dependant type
                    const s = dsym.type.toDsymbol(sc);
                    const loc = (s ? s : dsym).loc;
                    loc.errorSupplemental("required by type `%s`", dsym.type.toChars());
                }

                // Flag variable as error to avoid invalid error messages due to unknown size
                dsym.type = Type.terror;
            }
        }
        if ((dsym.storage_class & STC.auto_) && !inferred)
            dsym.error("storage class `auto` has no effect if type is not inferred, did you mean `scope`?");

        if (auto tt = tb.isTypeTuple())
        {
            /* Instead, declare variables for each of the tuple elements
             * and add those.
             */
            size_t nelems = Parameter.dim(tt.arguments);
            Expression ie = (dsym._init && !dsym._init.isVoidInitializer()) ? dsym._init.initializerToExpression() : null;
            if (ie)
                ie = ie.expressionSemantic(sc);
            if (nelems > 0 && ie)
            {
                auto iexps = new Expressions();
                iexps.push(ie);
                auto exps = new Expressions();
                for (size_t pos = 0; pos < iexps.dim; pos++)
                {
                Lexpand1:
                    Expression e = (*iexps)[pos];
                    Parameter arg = Parameter.getNth(tt.arguments, pos);
                    arg.type = arg.type.typeSemantic(dsym.loc, sc);
                    //printf("[%d] iexps.dim = %d, ", pos, iexps.dim);
                    //printf("e = (%s %s, %s), ", Token::tochars[e.op], e.toChars(), e.type.toChars());
                    //printf("arg = (%s, %s)\n", arg.toChars(), arg.type.toChars());

                    if (e != ie)
                    {
                        if (iexps.dim > nelems)
                            goto Lnomatch;
                        if (e.type.implicitConvTo(arg.type))
                            continue;
                    }

                    if (auto te = e.isTupleExp())
                    {
                        if (iexps.dim - 1 + te.exps.dim > nelems)
                            goto Lnomatch;

                        iexps.remove(pos);
                        iexps.insert(pos, te.exps);
                        (*iexps)[pos] = Expression.combine(te.e0, (*iexps)[pos]);
                        goto Lexpand1;
                    }
                    else if (isAliasThisTuple(e))
                    {
                        auto v = copyToTemp(0, "__tup", e);
                        v.dsymbolSemantic(sc);
                        auto ve = new VarExp(dsym.loc, v);
                        ve.type = e.type;

                        exps.setDim(1);
                        (*exps)[0] = ve;
                        expandAliasThisTuples(exps, 0);

                        for (size_t u = 0; u < exps.dim; u++)
                        {
                        Lexpand2:
                            Expression ee = (*exps)[u];
                            arg = Parameter.getNth(tt.arguments, pos + u);
                            arg.type = arg.type.typeSemantic(dsym.loc, sc);
                            //printf("[%d+%d] exps.dim = %d, ", pos, u, exps.dim);
                            //printf("ee = (%s %s, %s), ", Token::tochars[ee.op], ee.toChars(), ee.type.toChars());
                            //printf("arg = (%s, %s)\n", arg.toChars(), arg.type.toChars());

                            size_t iexps_dim = iexps.dim - 1 + exps.dim;
                            if (iexps_dim > nelems)
                                goto Lnomatch;
                            if (ee.type.implicitConvTo(arg.type))
                                continue;

                            if (expandAliasThisTuples(exps, u) != -1)
                                goto Lexpand2;
                        }

                        if ((*exps)[0] != ve)
                        {
                            Expression e0 = (*exps)[0];
                            (*exps)[0] = new CommaExp(dsym.loc, new DeclarationExp(dsym.loc, v), e0);
                            (*exps)[0].type = e0.type;

                            iexps.remove(pos);
                            iexps.insert(pos, exps);
                            goto Lexpand1;
                        }
                    }
                }
                if (iexps.dim < nelems)
                    goto Lnomatch;

                ie = new TupleExp(dsym._init.loc, iexps);
            }
        Lnomatch:

            if (ie && ie.op == EXP.tuple)
            {
                auto te = ie.isTupleExp();
                size_t tedim = te.exps.dim;
                if (tedim != nelems)
                {
                    error(dsym.loc, "tuple of %d elements cannot be assigned to tuple of %d elements", cast(int)tedim, cast(int)nelems);
                    for (size_t u = tedim; u < nelems; u++) // fill dummy expression
                        te.exps.push(ErrorExp.get());
                }
            }

            auto exps = new Objects(nelems);
            for (size_t i = 0; i < nelems; i++)
            {
                Parameter arg = Parameter.getNth(tt.arguments, i);

                OutBuffer buf;
                buf.printf("__%s_field_%llu", dsym.ident.toChars(), cast(ulong)i);
                auto id = Identifier.idPool(buf[]);

                Initializer ti;
                if (ie)
                {
                    Expression einit = ie;
                    if (auto te = ie.isTupleExp())
                    {
                        einit = (*te.exps)[i];
                        if (i == 0)
                            einit = Expression.combine(te.e0, einit);
                    }
                    ti = new ExpInitializer(einit.loc, einit);
                }
                else
                    ti = dsym._init ? dsym._init.syntaxCopy() : null;

                StorageClass storage_class = STC.temp | STC.local | dsym.storage_class;
                if ((dsym.storage_class & STC.parameter) && (arg.storageClass & STC.parameter))
                    storage_class |= arg.storageClass;
                auto v = new VarDeclaration(dsym.loc, arg.type, id, ti, storage_class);
                //printf("declaring field %s of type %s\n", v.toChars(), v.type.toChars());
                v.overlapped = dsym.overlapped;

                v.dsymbolSemantic(sc);

                if (sc.scopesym)
                {
                    //printf("adding %s to %s\n", v.toChars(), sc.scopesym.toChars());
                    if (sc.scopesym.members)
                        // Note this prevents using foreach() over members, because the limits can change
                        sc.scopesym.members.push(v);
                }

                Expression e = new DsymbolExp(dsym.loc, v);
                (*exps)[i] = e;
            }
            auto v2 = new TupleDeclaration(dsym.loc, dsym.ident, exps);
            v2.parent = dsym.parent;
            v2.isexp = true;
            dsym.aliassym = v2;
            dsym.semanticRun = PASS.semanticdone;
            return;
        }

        /* Storage class can modify the type
         */
        dsym.type = dsym.type.addStorageClass(dsym.storage_class);

        /* Adjust storage class to reflect type
         */
        if (dsym.type.isConst())
        {
            dsym.storage_class |= STC.const_;
            if (dsym.type.isShared())
                dsym.storage_class |= STC.shared_;
        }
        else if (dsym.type.isImmutable())
            dsym.storage_class |= STC.immutable_;
        else if (dsym.type.isShared())
            dsym.storage_class |= STC.shared_;
        else if (dsym.type.isWild())
            dsym.storage_class |= STC.wild;

        if (StorageClass stc = dsym.storage_class & (STC.synchronized_ | STC.override_ | STC.abstract_ | STC.final_))
        {
            if (stc == STC.final_)
                dsym.error("cannot be `final`, perhaps you meant `const`?");
            else
            {
                OutBuffer buf;
                stcToBuffer(&buf, stc);
                dsym.error("cannot be `%s`", buf.peekChars());
            }
            dsym.storage_class &= ~stc; // strip off
        }

        // At this point we can add `scope` to the STC instead of `in`,
        // because we are never going to use this variable's STC for user messages
        if (dsym.storage_class & STC.in_ && global.params.previewIn)
            dsym.storage_class |= STC.scope_;

        if (dsym.storage_class & STC.scope_)
        {
            StorageClass stc = dsym.storage_class & (STC.static_ | STC.extern_ | STC.manifest | STC.tls | STC.gshared);
            if (stc)
            {
                OutBuffer buf;
                stcToBuffer(&buf, stc);
                dsym.error("cannot be `scope` and `%s`", buf.peekChars());
            }
            else if (dsym.isMember())
            {
                dsym.error("field cannot be `scope`");
            }
            else if (!dsym.type.hasPointers())
            {
                dsym.storage_class &= ~STC.scope_;     // silently ignore; may occur in generic code
            }
        }

        if (dsym.storage_class & (STC.static_ | STC.extern_ | STC.manifest | STC.templateparameter | STC.tls | STC.gshared | STC.ctfe))
        {
        }
        else
        {
            AggregateDeclaration aad = parent.isAggregateDeclaration();
            if (aad)
            {
                if (global.params.vfield && dsym.storage_class & (STC.const_ | STC.immutable_) && dsym._init && !dsym._init.isVoidInitializer())
                {
                    const(char)* s = (dsym.storage_class & STC.immutable_) ? "immutable" : "const";
                    message(dsym.loc, "`%s.%s` is `%s` field", ad.toPrettyChars(), dsym.toChars(), s);
                }
                dsym.storage_class |= STC.field;
                if (auto ts = tbn.isTypeStruct())
                    if (ts.sym.noDefaultCtor)
                    {
                        if (!dsym.isThisDeclaration() && !dsym._init)
                            aad.noDefaultCtor = true;
                    }
            }

            InterfaceDeclaration id = parent.isInterfaceDeclaration();
            if (id)
            {
                dsym.error("field not allowed in interface");
            }
            else if (aad && aad.sizeok == Sizeok.done)
            {
                dsym.error("cannot be further field because it will change the determined %s size", aad.toChars());
            }

            /* Templates cannot add fields to aggregates
             */
            TemplateInstance ti = parent.isTemplateInstance();
            if (ti)
            {
                // Take care of nested templates
                while (1)
                {
                    TemplateInstance ti2 = ti.tempdecl.parent.isTemplateInstance();
                    if (!ti2)
                        break;
                    ti = ti2;
                }
                // If it's a member template
                AggregateDeclaration ad2 = ti.tempdecl.isMember();
                if (ad2 && dsym.storage_class != STC.undefined_)
                {
                    dsym.error("cannot use template to add field to aggregate `%s`", ad2.toChars());
                }
            }
        }

        if ((dsym.storage_class & (STC.ref_ | STC.parameter | STC.foreach_ | STC.temp | STC.result)) == STC.ref_ && dsym.ident != Id.This)
        {
            dsym.error("only parameters or `foreach` declarations can be `ref`");
        }

        if (dsym.type.hasWild())
        {
            if (dsym.storage_class & (STC.static_ | STC.extern_ | STC.tls | STC.gshared | STC.manifest | STC.field) || dsym.isDataseg())
            {
                dsym.error("only parameters or stack based variables can be `inout`");
            }
            FuncDeclaration func = sc.func;
            if (func)
            {
                if (func.fes)
                    func = func.fes.func;
                bool isWild = false;
                for (FuncDeclaration fd = func; fd; fd = fd.toParentDecl().isFuncDeclaration())
                {
                    if (fd.type.isTypeFunction().iswild)
                    {
                        isWild = true;
                        break;
                    }
                }
                if (!isWild)
                {
                    dsym.error("`inout` variables can only be declared inside `inout` functions");
                }
            }
        }

        if (!(dsym.storage_class & (STC.ctfe | STC.extern_ | STC.ref_ | STC.result)) &&
            tbn.ty == Tstruct && tbn.isTypeStruct().sym.noDefaultCtor)
        {
            if (!dsym._init)
            {
                if (dsym.isField())
                {
                    /* For fields, we'll check the constructor later to make sure it is initialized
                     */
                    dsym.storage_class |= STC.nodefaultctor;
                }
                else if (dsym.storage_class & STC.parameter)
                {
                }
                else
                    dsym.error("default construction is disabled for type `%s`", dsym.type.toChars());
            }
        }

        FuncDeclaration fd = parent.isFuncDeclaration();
        if (dsym.type.isscope() && !(dsym.storage_class & STC.nodtor))
        {
            if (dsym.storage_class & (STC.field | STC.out_ | STC.ref_ | STC.static_ | STC.manifest | STC.tls | STC.gshared) || !fd)
            {
                dsym.error("globals, statics, fields, manifest constants, ref and out parameters cannot be `scope`");
            }

            // @@@DEPRECATED@@@  https://dlang.org/deprecate.html#scope%20as%20a%20type%20constraint
            // Deprecated in 2.087
            // Remove this when the feature is removed from the language
            if (0 &&          // deprecation disabled for now to accommodate existing extensive use
               !(dsym.storage_class & STC.scope_))
            {
                if (!(dsym.storage_class & STC.parameter) && dsym.ident != Id.withSym)
                    dsym.error("reference to `scope class` must be `scope`");
            }
        }

        // Calculate type size + safety checks
        if (sc.func && !sc.intypeof)
        {
            if (dsym._init && dsym._init.isVoidInitializer() &&
                (dsym.type.hasPointers() || dsym.type.hasInvariant())) // also computes type size
            {
                if (sc.func.setUnsafe())
                {
                    if (dsym.type.hasPointers())
                        dsym.error("`void` initializers for pointers not allowed in safe functions");
                    else
                        dsym.error("`void` initializers for structs with invariants are not allowed in safe functions");
                }
            }
            else if (!dsym._init &&
                     !(dsym.storage_class & (STC.static_ | STC.extern_ | STC.tls | STC.gshared | STC.manifest | STC.field | STC.parameter)) &&
                     dsym.type.hasVoidInitPointers())
            {
                if (sc.func.setUnsafe())
                    dsym.error("`void` initializers for pointers not allowed in safe functions");
            }
        }

        if ((!dsym._init || dsym._init.isVoidInitializer) && !fd)
        {
            // If not mutable, initializable by constructor only
            dsym.setInCtorOnly = true;
        }

        if (dsym._init)
        { } // remember we had an explicit initializer
        else if (dsym.storage_class & STC.manifest)
            dsym.error("manifest constants must have initializers");

        bool isBlit = false;
        d_uns64 sz;
        if (sc.flags & SCOPE.Cfile && !dsym._init)
        {
            addDefaultCInitializer(dsym);
        }
        if (!dsym._init &&
            !(dsym.storage_class & (STC.static_ | STC.gshared | STC.extern_)) &&
            fd &&
            (!(dsym.storage_class & (STC.field | STC.in_ | STC.foreach_ | STC.parameter | STC.result)) ||
             (dsym.storage_class & STC.out_)) &&
            (sz = dsym.type.size()) != 0)
        {
            // Provide a default initializer

            //printf("Providing default initializer for '%s'\n", dsym.toChars());
            if (sz == SIZE_INVALID && dsym.type.ty != Terror)
                dsym.error("size of type `%s` is invalid", dsym.type.toChars());

            Type tv = dsym.type;
            while (tv.ty == Tsarray)    // Don't skip Tenum
                tv = tv.nextOf();
            if (tv.needsNested())
            {
                /* Nested struct requires valid enclosing frame pointer.
                 * In StructLiteralExp::toElem(), it's calculated.
                 */
                assert(tbn.ty == Tstruct);
                checkFrameAccess(dsym.loc, sc, tbn.isTypeStruct().sym);

                Expression e = tv.defaultInitLiteral(dsym.loc);
                e = new BlitExp(dsym.loc, new VarExp(dsym.loc, dsym), e);
                e = e.expressionSemantic(sc);
                dsym._init = new ExpInitializer(dsym.loc, e);
                goto Ldtor;
            }
            if (tv.ty == Tstruct && tv.isTypeStruct().sym.zeroInit)
            {
                /* If a struct is all zeros, as a special case
                 * set its initializer to the integer 0.
                 * In AssignExp::toElem(), we check for this and issue
                 * a memset() to initialize the struct.
                 * Must do same check in interpreter.
                 */
                Expression e = IntegerExp.literal!0;
                e = new BlitExp(dsym.loc, new VarExp(dsym.loc, dsym), e);
                e.type = dsym.type;      // don't type check this, it would fail
                dsym._init = new ExpInitializer(dsym.loc, e);
                goto Ldtor;
            }
            if (dsym.type.baseElemOf().ty == Tvoid)
            {
                dsym.error("`%s` does not have a default initializer", dsym.type.toChars());
            }
            else if (auto e = dsym.type.defaultInit(dsym.loc))
            {
                dsym._init = new ExpInitializer(dsym.loc, e);
            }

            // Default initializer is always a blit
            isBlit = true;
        }
        if (dsym._init)
        {
            sc = sc.push();
            sc.stc &= ~(STC.TYPECTOR | STC.pure_ | STC.nothrow_ | STC.nogc | STC.ref_ | STC.disable);

            if (sc.flags & SCOPE.Cfile &&
                dsym.type.isTypeSArray() &&
                dsym.type.isTypeSArray().isIncomplete() &&
                dsym._init.isVoidInitializer() &&
                !(dsym.storage_class & STC.field))
            {
                dsym.error("incomplete array type must have initializer");
            }

            ExpInitializer ei = dsym._init.isExpInitializer();

            if (ei) // https://issues.dlang.org/show_bug.cgi?id=13424
                    // Preset the required type to fail in FuncLiteralDeclaration::semantic3
                ei.exp = inferType(ei.exp, dsym.type);

            // If inside function, there is no semantic3() call
            if (sc.func || sc.intypeof == 1)
            {
                // If local variable, use AssignExp to handle all the various
                // possibilities.
                if (fd && !(dsym.storage_class & (STC.manifest | STC.static_ | STC.tls | STC.gshared | STC.extern_)) && !dsym._init.isVoidInitializer())
                {
                    //printf("fd = '%s', var = '%s'\n", fd.toChars(), toChars());
                    if (!ei)
                    {
                        ArrayInitializer ai = dsym._init.isArrayInitializer();
                        Expression e;
                        if (ai && tb.ty == Taarray)
                            e = ai.toAssocArrayLiteral();
                        else
                            e = dsym._init.initializerToExpression();
                        if (!e)
                        {
                            // Run semantic, but don't need to interpret
                            dsym._init = dsym._init.initializerSemantic(sc, dsym.type, INITnointerpret);
                            e = dsym._init.initializerToExpression();
                            if (!e)
                            {
                                dsym.error("is not a static and cannot have static initializer");
                                e = ErrorExp.get();
                            }
                        }
                        ei = new ExpInitializer(dsym._init.loc, e);
                        dsym._init = ei;
                    }
                    else if (sc.flags & SCOPE.Cfile && dsym.type.isTypeSArray() &&
                             dsym.type.isTypeSArray().isIncomplete())
                    {
                        // C11 6.7.9-22 determine the size of the incomplete array,
                        // or issue an error that the initializer is invalid.
                        dsym._init = dsym._init.initializerSemantic(sc, dsym.type, INITinterpret);
                    }

                    Expression exp = ei.exp;
                    Expression e1 = new VarExp(dsym.loc, dsym);
                    if (isBlit)
                        exp = new BlitExp(dsym.loc, e1, exp);
                    else
                        exp = new ConstructExp(dsym.loc, e1, exp);
                    dsym.canassign++;
                    exp = exp.expressionSemantic(sc);
                    dsym.canassign--;
                    exp = exp.optimize(WANTvalue);
                    if (exp.op == EXP.error)
                    {
                        dsym._init = new ErrorInitializer();
                        ei = null;
                    }
                    else
                        ei.exp = exp;

                    if (ei && dsym.isScope())
                    {
                        Expression ex = ei.exp.lastComma();
                        if (ex.op == EXP.blit || ex.op == EXP.construct)
                            ex = (cast(AssignExp)ex).e2;
                        if (auto ne = ex.isNewExp())
                        {
                            // See if initializer is a NewExp that can be allocated on the stack
                            if (dsym.type.toBasetype().ty == Tclass)
                            {
                                if (ne.newargs && ne.newargs.dim > 1)
                                {
                                    dsym.mynew = true;
                                }
                                else
                                {
                                    ne.onstack = 1;
                                    dsym.onstack = true;
                                }
                            }
                        }
                        else if (auto fe = ex.isFuncExp())
                        {
                            // or a delegate that doesn't escape a reference to the function
                            FuncDeclaration f = fe.fd;
                            if (f.tookAddressOf)
                                f.tookAddressOf--;
                        }
                    }
                }
                else
                {
                    // https://issues.dlang.org/show_bug.cgi?id=14166
                    // Don't run CTFE for the temporary variables inside typeof
                    dsym._init = dsym._init.initializerSemantic(sc, dsym.type, sc.intypeof == 1 ? INITnointerpret : INITinterpret);
                    const init_err = dsym._init.isExpInitializer();
                    if (init_err && init_err.exp.op == EXP.showCtfeContext)
                    {
                         errorSupplemental(dsym.loc, "compile time context created here");
                    }
                }
            }
            else if (parent.isAggregateDeclaration())
            {
                dsym._scope = scx ? scx : sc.copy();
                dsym._scope.setNoFree();
            }
            else if (dsym.storage_class & (STC.const_ | STC.immutable_ | STC.manifest) ||
                     dsym.type.isConst() || dsym.type.isImmutable() ||
                     sc.flags & SCOPE.Cfile)
            {
                /* Because we may need the results of a const declaration in a
                 * subsequent type, such as an array dimension, before semantic2()
                 * gets ordinarily run, try to run semantic2() now.
                 * If a C array is of unknown size, the initializer can provide the size. Do this
                 * eagerly because C does it eagerly.
                 * Ignore failure.
                 */
                if (!inferred)
                {
                    uint errors = global.errors;
                    dsym.inuse++;
                    // Bug 20549. Don't try this on modules or packages, syntaxCopy
                    // could crash (inf. recursion) on a mod/pkg referencing itself
                    if (ei && (ei.exp.op != EXP.scope_ ? true : !ei.exp.isScopeExp().sds.isPackage()))
                    {
                        if (ei.exp.type)
                        {
                            // If exp is already resolved we are done, our original init exp
                            // could have a type painting that we need to respect
                            // e.g.  ['a'] typed as string, or [['z'], ""] as string[]
                            // See https://issues.dlang.org/show_bug.cgi?id=15711
                        }
                        else
                        {
                            Expression exp = ei.exp.syntaxCopy();

                            bool needctfe = dsym.isDataseg() || (dsym.storage_class & STC.manifest);
                            if (needctfe)
                                sc = sc.startCTFE();
                            exp = exp.expressionSemantic(sc);
                            exp = resolveProperties(sc, exp);
                            if (needctfe)
                                sc = sc.endCTFE();
                            ei.exp = exp;
                        }

                        Type tb2 = dsym.type.toBasetype();
                        Type ti = ei.exp.type.toBasetype();

                        /* The problem is the following code:
                         *  struct CopyTest {
                         *     double x;
                         *     this(double a) { x = a * 10.0;}
                         *     this(this) { x += 2.0; }
                         *  }
                         *  const CopyTest z = CopyTest(5.3);  // ok
                         *  const CopyTest w = z;              // not ok, postblit not run
                         *  static assert(w.x == 55.0);
                         * because the postblit doesn't get run on the initialization of w.
                         */
                        if (auto ts = ti.isTypeStruct())
                        {
                            StructDeclaration sd = ts.sym;
                            /* Look to see if initializer involves a copy constructor
                             * (which implies a postblit)
                             */
                            // there is a copy constructor
                            // and exp is the same struct
                            if (sd.postblit && tb2.toDsymbol(null) == sd)
                            {
                                // The only allowable initializer is a (non-copy) constructor
                                if (ei.exp.isLvalue())
                                    dsym.error("of type struct `%s` uses `this(this)`, which is not allowed in static initialization", tb2.toChars());
                            }
                        }
                    }

                    dsym._init = dsym._init.initializerSemantic(sc, dsym.type, INITinterpret);
                    dsym.inuse--;
                    if (global.errors > errors)
                    {
                        dsym._init = new ErrorInitializer();
                        dsym.type = Type.terror;
                    }
                }
                else
                {
                    dsym._scope = scx ? scx : sc.copy();
                    dsym._scope.setNoFree();
                }
            }
            sc = sc.pop();
        }

    Ldtor:
        /* Build code to execute destruction, if necessary
         */
        dsym.edtor = dsym.callScopeDtor(sc);
        if (dsym.edtor)
        {
            /* If dsym is a local variable, who's type is a struct with a scope destructor,
             * then make dsym scope, too.
             */
            if (global.params.useDIP1000 == FeatureState.enabled &&
                !(dsym.storage_class & (STC.parameter | STC.temp | STC.field | STC.in_ | STC.foreach_ | STC.result | STC.manifest)) &&
                !dsym.isDataseg() &&
                !dsym.doNotInferScope &&
                dsym.type.hasPointers())
            {
                auto tv = dsym.type.baseElemOf();
                if (tv.ty == Tstruct &&
                    tv.isTypeStruct().sym.dtor.storage_class & STC.scope_)
                {
                    dsym.storage_class |= STC.scope_;
                }
            }

            if (sc.func && dsym.storage_class & (STC.static_ | STC.gshared))
                dsym.edtor = dsym.edtor.expressionSemantic(sc._module._scope);
            else
                dsym.edtor = dsym.edtor.expressionSemantic(sc);

            version (none)
            {
                // currently disabled because of std.stdio.stdin, stdout and stderr
                if (dsym.isDataseg() && !(dsym.storage_class & STC.extern_))
                    dsym.error("static storage variables cannot have destructors");
            }
        }

        dsym.semanticRun = PASS.semanticdone;

        if (dsym.type.toBasetype().ty == Terror)
            dsym.errors = true;

        if(sc.scopesym && !sc.scopesym.isAggregateDeclaration())
        {
            for (ScopeDsymbol sym = sc.scopesym; sym && dsym.endlinnum == 0;
                 sym = sym.parent ? sym.parent.isScopeDsymbol() : null)
                dsym.endlinnum = sym.endlinnum;
        }
    }

    override void visit(TypeInfoDeclaration dsym)
    {
        assert(dsym.linkage == LINK.c);
    }

    override void visit(BitFieldDeclaration dsym)
    {
        //printf("BitField::semantic('%s') %s\n", toPrettyChars(), id.toChars());
        if (dsym.semanticRun >= PASS.semanticdone)
            return;

        visit(cast(VarDeclaration)dsym);
        if (dsym.errors)
            return;

        sc = sc.startCTFE();
        auto width = dsym.width.expressionSemantic(sc);
        sc = sc.endCTFE();
        width = width.ctfeInterpret();
        if (!dsym.type.isintegral())
        {
            // C11 6.7.2.1-5
            width.error("bit-field type `%s` is not an integer type", dsym.type.toChars());
            dsym.errors = true;
        }
        if (!width.isIntegerExp())
        {
            width.error("bit-field width `%s` is not an integer constant", dsym.width.toChars());
            dsym.errors = true;
        }
        const uwidth = width.toInteger(); // uwidth is unsigned
        if (uwidth == 0 && !dsym.isAnonymous())
        {
            width.error("bit-field `%s` has zero width", dsym.toChars());
            dsym.errors = true;
        }
        const sz = dsym.type.size();
        if (sz == SIZE_INVALID)
            dsym.errors = true;
        const max_width = sz * 8;
        if (uwidth > max_width)
        {
            width.error("width `%lld` of bit-field `%s` does not fit in type `%s`", cast(long)uwidth, dsym.toChars(), dsym.type.toChars());
            dsym.errors = true;
        }
        dsym.fieldWidth = cast(uint)uwidth;
    }

    override void visit(Import imp)
    {
        //printf("Import::semantic('%s') %s\n", toPrettyChars(), id.toChars());
        if (imp.semanticRun > PASS.init)
            return;

        if (imp._scope)
        {
            sc = imp._scope;
            imp._scope = null;
        }
        if (!sc)
            return;

        imp.parent = sc.parent;

        imp.semanticRun = PASS.semantic;

        // Load if not already done so
        bool loadErrored = false;
        if (!imp.mod)
        {
            loadErrored = imp.load(sc);
            if (imp.mod)
            {
                imp.mod.importAll(null);
                imp.mod.checkImportDeprecation(imp.loc, sc);
            }
        }
        if (imp.mod)
        {
            // Modules need a list of each imported module

            // if inside a template instantiation, the instantianting
            // module gets the import.
            // https://issues.dlang.org/show_bug.cgi?id=17181
            Module importer = sc._module;
            if (sc.minst && sc.tinst)
            {
                importer = sc.minst;
                if (!sc.tinst.importedModules.contains(imp.mod))
                    sc.tinst.importedModules.push(imp.mod);
            }
            //printf("%s imports %s\n", importer.toChars(), imp.mod.toChars());
            if (!importer.aimports.contains(imp.mod))
                importer.aimports.push(imp.mod);

            if (sc.explicitVisibility)
                imp.visibility = sc.visibility;

            if (!imp.aliasId && !imp.names.dim) // neither a selective nor a renamed import
            {
                ScopeDsymbol scopesym = sc.getScopesym();

                if (!imp.isstatic)
                {
                    scopesym.importScope(imp.mod, imp.visibility);
                }


                imp.addPackageAccess(scopesym);
            }

            if (!loadErrored)
            {
                imp.mod.dsymbolSemantic(null);
            }

            if (imp.mod.needmoduleinfo)
            {
                //printf("module4 %s because of %s\n", importer.toChars(), imp.mod.toChars());
                importer.needmoduleinfo = 1;
            }

            sc = sc.push(imp.mod);
            sc.visibility = imp.visibility;
            for (size_t i = 0; i < imp.aliasdecls.dim; i++)
            {
                AliasDeclaration ad = imp.aliasdecls[i];
                //printf("\tImport %s alias %s = %s, scope = %p\n", toPrettyChars(), aliases[i].toChars(), names[i].toChars(), ad._scope);
                Dsymbol sym = imp.mod.search(imp.loc, imp.names[i], IgnorePrivateImports);
                if (sym)
                {
                    import dmd.access : symbolIsVisible;
                    if (!symbolIsVisible(sc, sym))
                        imp.mod.error(imp.loc, "member `%s` is not visible from module `%s`",
                            imp.names[i].toChars(), sc._module.toChars());
                    ad.dsymbolSemantic(sc);
                    // If the import declaration is in non-root module,
                    // analysis of the aliased symbol is deferred.
                    // Therefore, don't see the ad.aliassym or ad.type here.
                }
                else
                {
                    Dsymbol s = imp.mod.search_correct(imp.names[i]);
                    if (s)
                        imp.mod.error(imp.loc, "import `%s` not found, did you mean %s `%s`?", imp.names[i].toChars(), s.kind(), s.toPrettyChars());
                    else
                        imp.mod.error(imp.loc, "import `%s` not found", imp.names[i].toChars());
                    ad.type = Type.terror;
                }
            }
            sc = sc.pop();
        }

        imp.semanticRun = PASS.semanticdone;

        // object self-imports itself, so skip that
        // https://issues.dlang.org/show_bug.cgi?id=7547
        // don't list pseudo modules __entrypoint.d, __main.d
        // https://issues.dlang.org/show_bug.cgi?id=11117
        // https://issues.dlang.org/show_bug.cgi?id=11164
        if (global.params.moduleDeps !is null && !(imp.id == Id.object && sc._module.ident == Id.object) &&
            strcmp(sc._module.ident.toChars(), "__main") != 0)
        {
            /* The grammar of the file is:
             *      ImportDeclaration
             *          ::= BasicImportDeclaration [ " : " ImportBindList ] [ " -> "
             *      ModuleAliasIdentifier ] "\n"
             *
             *      BasicImportDeclaration
             *          ::= ModuleFullyQualifiedName " (" FilePath ") : " Protection|"string"
             *              " [ " static" ] : " ModuleFullyQualifiedName " (" FilePath ")"
             *
             *      FilePath
             *          - any string with '(', ')' and '\' escaped with the '\' character
             */
            OutBuffer* ob = global.params.moduleDeps;
            Module imod = sc._module;
            if (!global.params.moduleDepsFile)
                ob.writestring("depsImport ");
            ob.writestring(imod.toPrettyChars());
            ob.writestring(" (");
            escapePath(ob, imod.srcfile.toChars());
            ob.writestring(") : ");
            // use visibility instead of sc.visibility because it couldn't be
            // resolved yet, see the comment above
            visibilityToBuffer(ob, imp.visibility);
            ob.writeByte(' ');
            if (imp.isstatic)
            {
                stcToBuffer(ob, STC.static_);
                ob.writeByte(' ');
            }
            ob.writestring(": ");
            foreach (pid; imp.packages)
            {
                ob.printf("%s.", pid.toChars());
            }
            ob.writestring(imp.id.toString());
            ob.writestring(" (");
            if (imp.mod)
                escapePath(ob, imp.mod.srcfile.toChars());
            else
                ob.writestring("???");
            ob.writeByte(')');
            foreach (i, name; imp.names)
            {
                if (i == 0)
                    ob.writeByte(':');
                else
                    ob.writeByte(',');
                Identifier _alias = imp.aliases[i];
                if (!_alias)
                {
                    ob.printf("%s", name.toChars());
                    _alias = name;
                }
                else
                    ob.printf("%s=%s", _alias.toChars(), name.toChars());
            }
            if (imp.aliasId)
                ob.printf(" -> %s", imp.aliasId.toChars());
            ob.writenl();
        }
        //printf("-Import::semantic('%s'), pkg = %p\n", toChars(), pkg);
    }

    void attribSemantic(AttribDeclaration ad)
    {
        if (ad.semanticRun != PASS.init)
            return;
        ad.semanticRun = PASS.semantic;
        Dsymbols* d = ad.include(sc);
        //printf("\tAttribDeclaration::semantic '%s', d = %p\n",toChars(), d);
        if (d)
        {
            Scope* sc2 = ad.newScope(sc);
            bool errors;
            for (size_t i = 0; i < d.dim; i++)
            {
                Dsymbol s = (*d)[i];
                s.dsymbolSemantic(sc2);
                errors |= s.errors;
            }
            ad.errors |= errors;
            if (sc2 != sc)
                sc2.pop();
        }
        ad.semanticRun = PASS.semanticdone;
    }

    override void visit(AttribDeclaration atd)
    {
        attribSemantic(atd);
    }

    override void visit(AnonDeclaration scd)
    {
        //printf("\tAnonDeclaration::semantic isunion:%d ptr:%p\n", scd.isunion, scd);
        assert(sc.parent);
        auto p = sc.parent.pastMixin();
        auto ad = p.isAggregateDeclaration();
        if (!ad)
        {
            error(scd.loc, "%s can only be a part of an aggregate, not %s `%s`", scd.kind(), p.kind(), p.toChars());
            scd.errors = true;
            return;
        }

        if (scd.decl)
        {
            sc = sc.push();
            sc.stc &= ~(STC.auto_ | STC.scope_ | STC.static_ | STC.tls | STC.gshared);
            sc.inunion = scd.isunion ? scd : null;
            sc.flags = 0;
            for (size_t i = 0; i < scd.decl.dim; i++)
            {
                Dsymbol s = (*scd.decl)[i];
                if (auto var = s.isVarDeclaration)
                {
                    if (scd.isunion)
                        var.overlapped = true;
                }
                s.dsymbolSemantic(sc);
            }
            sc = sc.pop();
        }
    }

    override void visit(PragmaDeclaration pd)
    {
        StringExp verifyMangleString(ref Expression e)
        {
            auto se = semanticString(sc, e, "mangled name");
            if (!se)
                return null;
            e = se;
            if (!se.len)
            {
                pd.error("zero-length string not allowed for mangled name");
                return null;
            }
            if (se.sz != 1)
            {
                pd.error("mangled name characters can only be of type `char`");
                return null;
            }
            version (all)
            {
                /* Note: D language specification should not have any assumption about backend
                 * implementation. Ideally pragma(mangle) can accept a string of any content.
                 *
                 * Therefore, this validation is compiler implementation specific.
                 */
                auto slice = se.peekString();
                for (size_t i = 0; i < se.len;)
                {
                    dchar c = slice[i];
                    if (c < 0x80)
                    {
                        if (c.isValidMangling)
                        {
                            ++i;
                            continue;
                        }
                        else
                        {
                            pd.error("char 0x%02x not allowed in mangled name", c);
                            break;
                        }
                    }
                    if (const msg = utf_decodeChar(slice, i, c))
                    {
                        pd.error("%.*s", cast(int)msg.length, msg.ptr);
                        break;
                    }
                    if (!isUniAlpha(c))
                    {
                        pd.error("char `0x%04x` not allowed in mangled name", c);
                        break;
                    }
                }
            }
            return se;
        }
        void declarations()
        {
            if (!pd.decl)
                return;

            Scope* sc2 = pd.newScope(sc);
            scope(exit)
                if (sc2 != sc)
                    sc2.pop();

            foreach (s; (*pd.decl)[])
            {
                s.dsymbolSemantic(sc2);
                if (pd.ident != Id.mangle)
                    continue;
                assert(pd.args);
                if (auto ad = s.isAggregateDeclaration())
                {
                    Expression e = (*pd.args)[0];
                    sc2 = sc2.startCTFE();
                    e = e.expressionSemantic(sc);
                    e = resolveProperties(sc2, e);
                    sc2 = sc2.endCTFE();
                    AggregateDeclaration agg;
                    if (auto tc = e.type.isTypeClass())
                        agg = tc.sym;
                    else if (auto ts = e.type.isTypeStruct())
                        agg = ts.sym;
                    ad.mangleOverride = new MangleOverride;
                    void setString(ref Expression e)
                    {
                        if (auto se = verifyMangleString(e))
                        {
                            const name = (cast(const(char)[])se.peekData()).xarraydup;
                            ad.mangleOverride.id = Identifier.idPool(name);
                            e = se;
                        }
                        else
                            e.error("must be a string");
                    }
                    if (agg)
                    {
                        ad.mangleOverride.agg = agg;
                        if (pd.args.dim == 2)
                        {
                            setString((*pd.args)[1]);
                        }
                        else
                            ad.mangleOverride.id = agg.ident;
                    }
                    else
                        setString((*pd.args)[0]);
                }
                else if (auto td = s.isTemplateDeclaration())
                {
                    pd.error("cannot apply to a template declaration");
                    errorSupplemental(pd.loc, "use `template Class(Args...){ pragma(mangle, \"other_name\") class Class {} }`");
                }
                else if (auto se = verifyMangleString((*pd.args)[0]))
                {
                    const name = (cast(const(char)[])se.peekData()).xarraydup;
                    uint cnt = setMangleOverride(s, name);
                    if (cnt > 1)
                        pd.error("can only apply to a single declaration");
                }
            }
        }

        void noDeclarations()
        {
            if (pd.decl)
            {
                pd.error("is missing a terminating `;`");
                declarations();
                // do them anyway, to avoid segfaults.
            }
        }

        // Should be merged with PragmaStatement
        //printf("\tPragmaDeclaration::semantic '%s'\n", pd.toChars());
<<<<<<< HEAD
        if (target.objectFormat() == Target.ObjectFormat.coff)
=======
        if (target.supportsLinkerDirective())
>>>>>>> 2a78210c
        {
            if (pd.ident == Id.linkerDirective)
            {
                if (!pd.args || pd.args.dim != 1)
                    pd.error("one string argument expected for pragma(linkerDirective)");
                else
                {
                    auto se = semanticString(sc, (*pd.args)[0], "linker directive");
                    if (!se)
                        return noDeclarations();
                    (*pd.args)[0] = se;
                    if (global.params.verbose)
                        message("linkopt   %.*s", cast(int)se.len, se.peekString().ptr);
                }
                return noDeclarations();
            }
        }
        if (pd.ident == Id.msg)
        {
            if (pd.args)
            {
                for (size_t i = 0; i < pd.args.dim; i++)
                {
                    Expression e = (*pd.args)[i];
                    sc = sc.startCTFE();
                    e = e.expressionSemantic(sc);
                    e = resolveProperties(sc, e);
                    sc = sc.endCTFE();
                    e = ctfeInterpretForPragmaMsg(e);
                    if (e.op == EXP.error)
                    {
                        errorSupplemental(pd.loc, "while evaluating `pragma(msg, %s)`", (*pd.args)[i].toChars());
                        return;
                    }
                    StringExp se = e.toStringExp();
                    if (se)
                    {
                        se = se.toUTF8(sc);
                        fprintf(stderr, "%.*s", cast(int)se.len, se.peekString().ptr);
                    }
                    else
                        fprintf(stderr, "%s", e.toChars());
                }
                fprintf(stderr, "\n");
            }
            return noDeclarations();
        }
        else if (pd.ident == Id.lib)
        {
            if (!pd.args || pd.args.dim != 1)
                pd.error("string expected for library name");
            else
            {
                auto se = semanticString(sc, (*pd.args)[0], "library name");
                if (!se)
                    return noDeclarations();
                (*pd.args)[0] = se;

                auto name = se.peekString().xarraydup;
                if (global.params.verbose)
                    message("library   %s", name.ptr);
                if (global.params.moduleDeps && !global.params.moduleDepsFile)
                {
                    OutBuffer* ob = global.params.moduleDeps;
                    Module imod = sc._module;
                    ob.writestring("depsLib ");
                    ob.writestring(imod.toPrettyChars());
                    ob.writestring(" (");
                    escapePath(ob, imod.srcfile.toChars());
                    ob.writestring(") : ");
                    ob.writestring(name);
                    ob.writenl();
                }
                mem.xfree(name.ptr);
            }
            return noDeclarations();
        }
        else if (pd.ident == Id.startaddress)
        {
            if (!pd.args || pd.args.dim != 1)
                pd.error("function name expected for start address");
            else
            {
                /* https://issues.dlang.org/show_bug.cgi?id=11980
                 * resolveProperties and ctfeInterpret call are not necessary.
                 */
                Expression e = (*pd.args)[0];
                sc = sc.startCTFE();
                e = e.expressionSemantic(sc);
                sc = sc.endCTFE();
                (*pd.args)[0] = e;
                Dsymbol sa = getDsymbol(e);
                if (!sa || !sa.isFuncDeclaration())
                    pd.error("function name expected for start address, not `%s`", e.toChars());
            }
            return noDeclarations();
        }
        else if (pd.ident == Id.Pinline)
        {
            if (pd.args && pd.args.dim > 1)
            {
                pd.error("one boolean expression expected for `pragma(inline)`, not %llu", cast(ulong) pd.args.dim);
                pd.args.setDim(1);
                (*pd.args)[0] = ErrorExp.get();
            }

            // this pragma now gets evaluated on demand in function semantic

            return declarations();
        }
        else if (pd.ident == Id.mangle)
        {
            if (!pd.args)
                pd.args = new Expressions();
            if (pd.args.dim == 0 || pd.args.dim > 2)
            {
                pd.error(pd.args.dim == 0 ? "string expected for mangled name"
                                          : "expected 1 or 2 arguments");
                pd.args.setDim(1);
                (*pd.args)[0] = ErrorExp.get(); // error recovery
            }
            return declarations();
        }
        else if (pd.ident == Id.crt_constructor || pd.ident == Id.crt_destructor)
        {
            if (pd.args && pd.args.dim != 0)
                pd.error("takes no argument");
            else
            {
                immutable isCtor = pd.ident == Id.crt_constructor;

                static uint recurse(Dsymbol s, bool isCtor)
                {
                    if (auto ad = s.isAttribDeclaration())
                    {
                        uint nestedCount;
                        auto decls = ad.include(null);
                        if (decls)
                        {
                            for (size_t i = 0; i < decls.dim; ++i)
                                nestedCount += recurse((*decls)[i], isCtor);
                        }
                        return nestedCount;
                    }
                    else if (auto f = s.isFuncDeclaration())
                    {
                        f.isCrtCtorDtor |= isCtor ? 1 : 2;
                        return 1;
                    }
                    else
                        return 0;
                    assert(0);
                }

                if (recurse(pd, isCtor) > 1)
                    pd.error("can only apply to a single declaration");
            }
            return declarations();
        }
        else if (pd.ident == Id.printf || pd.ident == Id.scanf)
        {
            if (pd.args && pd.args.dim != 0)
                pd.error("takes no argument");
            return declarations();
        }
        else if (!global.params.ignoreUnsupportedPragmas)
        {
            error(pd.loc, "unrecognized `pragma(%s)`", pd.ident.toChars());
            return declarations();
        }

        if (!global.params.verbose)
            return declarations();

        /* Print unrecognized pragmas
         */
        OutBuffer buf;
        buf.writestring(pd.ident.toString());
        if (pd.args)
        {
            const errors_save = global.startGagging();
            for (size_t i = 0; i < pd.args.dim; i++)
            {
                Expression e = (*pd.args)[i];
                sc = sc.startCTFE();
                e = e.expressionSemantic(sc);
                e = resolveProperties(sc, e);
                sc = sc.endCTFE();
                e = e.ctfeInterpret();
                if (i == 0)
                    buf.writestring(" (");
                else
                    buf.writeByte(',');
                buf.writestring(e.toChars());
            }
            if (pd.args.dim)
                buf.writeByte(')');
            global.endGagging(errors_save);
        }
        message("pragma    %s", buf.peekChars());
        return declarations();
    }

    override void visit(StaticIfDeclaration sid)
    {
        attribSemantic(sid);
    }

    override void visit(StaticForeachDeclaration sfd)
    {
        attribSemantic(sfd);
    }

    private Dsymbols* compileIt(CompileDeclaration cd)
    {
        //printf("CompileDeclaration::compileIt(loc = %d) %s\n", cd.loc.linnum, cd.exp.toChars());
        OutBuffer buf;
        if (expressionsToString(buf, sc, cd.exps))
            return null;

        const errors = global.errors;
        const len = buf.length;
        buf.writeByte(0);
        const str = buf.extractSlice()[0 .. len];
        scope p = new Parser!ASTCodegen(cd.loc, sc._module, str, false);
        p.nextToken();

        auto d = p.parseDeclDefs(0);
        if (global.errors != errors)
            return null;

        if (p.token.value != TOK.endOfFile)
        {
            cd.error("incomplete mixin declaration `%s`", str.ptr);
            return null;
        }
        return d;
    }

    /***********************************************************
     * https://dlang.org/spec/module.html#mixin-declaration
     */
    override void visit(CompileDeclaration cd)
    {
        //printf("CompileDeclaration::semantic()\n");
        if (!cd.compiled)
        {
            cd.decl = compileIt(cd);
            cd.AttribDeclaration.addMember(sc, cd.scopesym);
            cd.compiled = true;

            if (cd._scope && cd.decl)
            {
                for (size_t i = 0; i < cd.decl.dim; i++)
                {
                    Dsymbol s = (*cd.decl)[i];
                    s.setScope(cd._scope);
                }
            }
        }
        attribSemantic(cd);
    }

    override void visit(CPPNamespaceDeclaration ns)
    {
        Identifier identFromSE (StringExp se)
        {
            const sident = se.toStringz();
            if (!sident.length || !Identifier.isValidIdentifier(sident))
            {
                ns.exp.error("expected valid identifier for C++ namespace but got `%.*s`",
                             cast(int)sident.length, sident.ptr);
                return null;
            }
            else
                return Identifier.idPool(sident);
        }

        if (ns.ident is null)
        {
            ns.cppnamespace = sc.namespace;
            sc = sc.startCTFE();
            ns.exp = ns.exp.expressionSemantic(sc);
            ns.exp = resolveProperties(sc, ns.exp);
            sc = sc.endCTFE();
            ns.exp = ns.exp.ctfeInterpret();
            // Can be either a tuple of strings or a string itself
            if (auto te = ns.exp.isTupleExp())
            {
                expandTuples(te.exps);
                CPPNamespaceDeclaration current = ns.cppnamespace;
                for (size_t d = 0; d < te.exps.dim; ++d)
                {
                    auto exp = (*te.exps)[d];
                    auto prev = d ? current : ns.cppnamespace;
                    current = (d + 1) != te.exps.dim
                        ? new CPPNamespaceDeclaration(ns.loc, exp, null)
                        : ns;
                    current.exp = exp;
                    current.cppnamespace = prev;
                    if (auto se = exp.toStringExp())
                    {
                        current.ident = identFromSE(se);
                        if (current.ident is null)
                            return; // An error happened in `identFromSE`
                    }
                    else
                        ns.exp.error("`%s`: index %llu is not a string constant, it is a `%s`",
                                     ns.exp.toChars(), cast(ulong) d, ns.exp.type.toChars());
                }
            }
            else if (auto se = ns.exp.toStringExp())
                ns.ident = identFromSE(se);
            // Empty Tuple
            else if (ns.exp.isTypeExp() && ns.exp.isTypeExp().type.toBasetype().isTypeTuple())
            {
            }
            else
                ns.exp.error("compile time string constant (or tuple) expected, not `%s`",
                             ns.exp.toChars());
        }
        attribSemantic(ns);
    }

    override void visit(UserAttributeDeclaration uad)
    {
        //printf("UserAttributeDeclaration::semantic() %p\n", this);
        if (uad.decl && !uad._scope)
            uad.Dsymbol.setScope(sc); // for function local symbols
        arrayExpressionSemantic(uad.atts, sc, true);
        return attribSemantic(uad);
    }

    override void visit(StaticAssert sa)
    {
        if (sa.semanticRun < PASS.semanticdone)
            sa.semanticRun = PASS.semanticdone;
    }

    override void visit(DebugSymbol ds)
    {
        //printf("DebugSymbol::semantic() %s\n", toChars());
        if (ds.semanticRun < PASS.semanticdone)
            ds.semanticRun = PASS.semanticdone;
    }

    override void visit(VersionSymbol vs)
    {
        if (vs.semanticRun < PASS.semanticdone)
            vs.semanticRun = PASS.semanticdone;
    }

    override void visit(Package pkg)
    {
        if (pkg.semanticRun < PASS.semanticdone)
            pkg.semanticRun = PASS.semanticdone;
    }

    override void visit(Module m)
    {
        if (m.semanticRun != PASS.init)
            return;
        //printf("+Module::semantic(this = %p, '%s'): parent = %p\n", this, toChars(), parent);
        m.semanticRun = PASS.semantic;
        // Note that modules get their own scope, from scratch.
        // This is so regardless of where in the syntax a module
        // gets imported, it is unaffected by context.
        Scope* sc = m._scope; // see if already got one from importAll()
        if (!sc)
        {
            sc = Scope.createGlobal(m); // create root scope
        }

        //printf("Module = %p, linkage = %d\n", sc.scopesym, sc.linkage);
        // Pass 1 semantic routines: do public side of the definition
        m.members.foreachDsymbol( (s)
        {
            //printf("\tModule('%s'): '%s'.dsymbolSemantic()\n", toChars(), s.toChars());
            s.dsymbolSemantic(sc);
            m.runDeferredSemantic();
        });

        if (m.userAttribDecl)
        {
            m.userAttribDecl.dsymbolSemantic(sc);
        }
        if (!m._scope)
        {
            sc = sc.pop();
            sc.pop(); // 2 pops because Scope.createGlobal() created 2
        }
        m.semanticRun = PASS.semanticdone;
        //printf("-Module::semantic(this = %p, '%s'): parent = %p\n", this, toChars(), parent);
    }

    override void visit(EnumDeclaration ed)
    {
        //printf("EnumDeclaration::semantic(sd = %p, '%s') %s\n", sc.scopesym, sc.scopesym.toChars(), ed.toChars());
        //printf("EnumDeclaration::semantic() %p %s\n", this, ed.toChars());
        if (ed.semanticRun >= PASS.semanticdone)
            return; // semantic() already completed
        if (ed.semanticRun == PASS.semantic)
        {
            assert(ed.memtype);
            error(ed.loc, "circular reference to enum base type `%s`", ed.memtype.toChars());
            ed.errors = true;
            ed.semanticRun = PASS.semanticdone;
            return;
        }
        uint dprogress_save = Module.dprogress;

        Scope* scx = null;
        if (ed._scope)
        {
            sc = ed._scope;
            scx = ed._scope; // save so we don't make redundant copies
            ed._scope = null;
        }

        if (!sc)
            return;

        ed.parent = sc.parent;
        ed.type = ed.type.typeSemantic(ed.loc, sc);

        ed.visibility = sc.visibility;
        if (sc.stc & STC.deprecated_)
            ed.isdeprecated = true;
        ed.userAttribDecl = sc.userAttribDecl;
        ed.cppnamespace = sc.namespace;

        ed.semanticRun = PASS.semantic;
        UserAttributeDeclaration.checkGNUABITag(ed, sc.linkage);

        if (!ed.members && !ed.memtype) // enum ident;
        {
            ed.semanticRun = PASS.semanticdone;
            return;
        }

        if (!ed.symtab)
            ed.symtab = new DsymbolTable();

        /* The separate, and distinct, cases are:
         *  1. enum { ... }
         *  2. enum : memtype { ... }
         *  3. enum ident { ... }
         *  4. enum ident : memtype { ... }
         *  5. enum ident : memtype;
         *  6. enum ident;
         */

        if (ed.memtype)
        {
            ed.memtype = ed.memtype.typeSemantic(ed.loc, sc);

            /* Check to see if memtype is forward referenced
             */
            if (auto te = ed.memtype.isTypeEnum())
            {
                auto sym = te.toDsymbol(sc).isEnumDeclaration();
                // Special enums like __c_[u]long[long] are fine to forward reference
                // see https://issues.dlang.org/show_bug.cgi?id=20599
                if (!sym.isSpecial() && (!sym.memtype ||  !sym.members || !sym.symtab || sym._scope))
                {
                    // memtype is forward referenced, so try again later
                    deferDsymbolSemantic(ed, scx);
                    Module.dprogress = dprogress_save;
                    //printf("\tdeferring %s\n", toChars());
                    ed.semanticRun = PASS.init;
                    return;
                }
                else
                    // Ensure that semantic is run to detect. e.g. invalid forward references
                    sym.dsymbolSemantic(sc);
            }
            if (ed.memtype.ty == Tvoid)
            {
                ed.error("base type must not be `void`");
                ed.memtype = Type.terror;
            }
            if (ed.memtype.ty == Terror)
            {
                ed.errors = true;
                // poison all the members
                ed.members.foreachDsymbol( (s) { s.errors = true; } );
                ed.semanticRun = PASS.semanticdone;
                return;
            }
        }

        if (!ed.members) // enum ident : memtype;
        {
            ed.semanticRun = PASS.semanticdone;
            return;
        }

        if (ed.members.dim == 0)
        {
            ed.error("enum `%s` must have at least one member", ed.toChars());
            ed.errors = true;
            ed.semanticRun = PASS.semanticdone;
            return;
        }

        if (!(sc.flags & SCOPE.Cfile))  // C enum remains incomplete until members are done
            ed.semanticRun = PASS.semanticdone;

        Module.dprogress++;

        Scope* sce;
        if (ed.isAnonymous())
            sce = sc;
        else
        {
            sce = sc.push(ed);
            sce.parent = ed;
        }
        sce = sce.startCTFE();
        sce.setNoFree(); // needed for getMaxMinValue()

        /* Each enum member gets the sce scope
         */
        ed.members.foreachDsymbol( (s)
        {
            EnumMember em = s.isEnumMember();
            if (em)
                em._scope = sce;
        });

        /* addMember() is not called when the EnumDeclaration appears as a function statement,
         * so we have to do what addMember() does and install the enum members in the right symbol
         * table
         */
        addEnumMembers(ed, sc, sc.getScopesym());

        if (sc.flags & SCOPE.Cfile)
        {
            /* C11 6.7.2.2
             */
            ed.memtype = Type.tint32; // C11 6.7.2.2-4 implementation defined
            int nextValue = 0;        // C11 6.7.2.2-3 first member value defaults to 0

            void emSemantic(EnumMember em, ref int nextValue)
            {
                static void errorReturn(EnumMember em)
                {
                    em.errors = true;
                    em.semanticRun = PASS.semanticdone;
                }

                em.semanticRun = PASS.semantic;
                em.type = Type.tint32;
                em.linkage = LINK.c;
                em.storage_class |= STC.manifest;
                if (em.value)
                {
                    Expression e = em.value;
                    assert(e.dyncast() == DYNCAST.expression);
                    e = e.expressionSemantic(sc);
                    e = resolveProperties(sc, e);
                    e = e.integralPromotions(sc);
                    e = e.ctfeInterpret();
                    if (e.op == EXP.error)
                        return errorReturn(em);
                    auto ie = e.isIntegerExp();
                    if (!ie)
                    {
                        // C11 6.7.2.2-2
                        em.error("enum member must be an integral constant expression, not `%s` of type `%s`", e.toChars(), e.type.toChars());
                        return errorReturn(em);
                    }
                    const sinteger_t v = ie.toInteger();
                    if (v < int.min || v > uint.max)
                    {
                        // C11 6.7.2.2-2
                        em.error("enum member value `%s` does not fit in an `int`", e.toChars());
                        return errorReturn(em);
                    }
                    em.value = new IntegerExp(em.loc, cast(int)v, Type.tint32);
                    nextValue = cast(int)v;
                }
                else
                {
                    em.value = new IntegerExp(em.loc, nextValue, Type.tint32);
                }
                ++nextValue; // C11 6.7.2.2-3 add 1 to value of previous enumeration constant
                em.semanticRun = PASS.semanticdone;
            }

            ed.members.foreachDsymbol( (s)
            {
                if (EnumMember em = s.isEnumMember())
                    emSemantic(em, nextValue);
            });
            ed.semanticRun = PASS.semanticdone;
            return;
        }

        ed.members.foreachDsymbol( (s)
        {
            if (EnumMember em = s.isEnumMember())
                em.dsymbolSemantic(em._scope);
        });
        //printf("defaultval = %lld\n", defaultval);

        //if (defaultval) printf("defaultval: %s %s\n", defaultval.toChars(), defaultval.type.toChars());
        //printf("members = %s\n", members.toChars());
    }

    override void visit(EnumMember em)
    {
        //printf("EnumMember::semantic() %s\n", em.toChars());

        void errorReturn()
        {
            em.errors = true;
            em.semanticRun = PASS.semanticdone;
        }

        if (em.errors || em.semanticRun >= PASS.semanticdone)
            return;
        if (em.semanticRun == PASS.semantic)
        {
            em.error("circular reference to `enum` member");
            return errorReturn();
        }
        assert(em.ed);

        em.ed.dsymbolSemantic(sc);
        if (em.ed.errors)
            return errorReturn();
        if (em.errors || em.semanticRun >= PASS.semanticdone)
            return;

        if (em._scope)
            sc = em._scope;
        if (!sc)
            return;

        em.semanticRun = PASS.semantic;

        em.visibility = em.ed.isAnonymous() ? em.ed.visibility : Visibility(Visibility.Kind.public_);
        em.linkage = LINK.d;
        em.storage_class |= STC.manifest;

        // https://issues.dlang.org/show_bug.cgi?id=9701
        if (em.ed.isAnonymous())
        {
            if (em.userAttribDecl)
                em.userAttribDecl.userAttribDecl = em.ed.userAttribDecl;
            else
                em.userAttribDecl = em.ed.userAttribDecl;
        }

        // Eval UDA in this same scope. Issues 19344, 20835, 21122
        if (em.userAttribDecl)
        {
            // Set scope but avoid extra sc.uda attachment inside setScope()
            auto inneruda = em.userAttribDecl.userAttribDecl;
            em.userAttribDecl.setScope(sc);
            em.userAttribDecl.userAttribDecl = inneruda;
        }

        // The first enum member is special
        bool first = (em == (*em.ed.members)[0]);

        if (em.origType)
        {
            em.origType = em.origType.typeSemantic(em.loc, sc);
            em.type = em.origType;
            assert(em.value); // "type id;" is not a valid enum member declaration
        }

        if (em.value)
        {
            Expression e = em.value;
            assert(e.dyncast() == DYNCAST.expression);
            e = e.expressionSemantic(sc);
            e = resolveProperties(sc, e);
            e = e.ctfeInterpret();
            if (e.op == EXP.error)
                return errorReturn();
            if (first && !em.ed.memtype && !em.ed.isAnonymous())
            {
                em.ed.memtype = e.type;
                if (em.ed.memtype.ty == Terror)
                {
                    em.ed.errors = true;
                    return errorReturn();
                }
                if (em.ed.memtype.ty != Terror)
                {
                    /* https://issues.dlang.org/show_bug.cgi?id=11746
                     * All of named enum members should have same type
                     * with the first member. If the following members were referenced
                     * during the first member semantic, their types should be unified.
                     */
                    em.ed.members.foreachDsymbol( (s)
                    {
                        EnumMember enm = s.isEnumMember();
                        if (!enm || enm == em || enm.semanticRun < PASS.semanticdone || enm.origType)
                            return;

                        //printf("[%d] em = %s, em.semanticRun = %d\n", i, toChars(), em.semanticRun);
                        Expression ev = enm.value;
                        ev = ev.implicitCastTo(sc, em.ed.memtype);
                        ev = ev.ctfeInterpret();
                        ev = ev.castTo(sc, em.ed.type);
                        if (ev.op == EXP.error)
                            em.ed.errors = true;
                        enm.value = ev;
                    });

                    if (em.ed.errors)
                    {
                        em.ed.memtype = Type.terror;
                        return errorReturn();
                    }
                }
            }

            if (em.ed.memtype && !em.origType)
            {
                e = e.implicitCastTo(sc, em.ed.memtype);
                e = e.ctfeInterpret();

                // save origValue for better json output
                em.origValue = e;

                if (!em.ed.isAnonymous())
                {
                    e = e.castTo(sc, em.ed.type.addMod(e.type.mod)); // https://issues.dlang.org/show_bug.cgi?id=12385
                    e = e.ctfeInterpret();
                }
            }
            else if (em.origType)
            {
                e = e.implicitCastTo(sc, em.origType);
                e = e.ctfeInterpret();
                assert(em.ed.isAnonymous());

                // save origValue for better json output
                em.origValue = e;
            }
            em.value = e;
        }
        else if (first)
        {
            Type t;
            if (em.ed.memtype)
                t = em.ed.memtype;
            else
            {
                t = Type.tint32;
                if (!em.ed.isAnonymous())
                    em.ed.memtype = t;
            }
            Expression e = new IntegerExp(em.loc, 0, t);
            e = e.ctfeInterpret();

            // save origValue for better json output
            em.origValue = e;

            if (!em.ed.isAnonymous())
            {
                e = e.castTo(sc, em.ed.type);
                e = e.ctfeInterpret();
            }
            em.value = e;
        }
        else
        {
            /* Find the previous enum member,
             * and set this to be the previous value + 1
             */
            EnumMember emprev = null;
            em.ed.members.foreachDsymbol( (s)
            {
                if (auto enm = s.isEnumMember())
                {
                    if (enm == em)
                        return 1;       // found
                    emprev = enm;
                }
                return 0;       // continue
            });

            assert(emprev);
            if (emprev.semanticRun < PASS.semanticdone) // if forward reference
                emprev.dsymbolSemantic(emprev._scope); // resolve it
            if (emprev.errors)
                return errorReturn();

            Expression eprev = emprev.value;
            // .toHeadMutable() due to https://issues.dlang.org/show_bug.cgi?id=18645
            Type tprev = eprev.type.toHeadMutable().equals(em.ed.type.toHeadMutable())
                ? em.ed.memtype
                : eprev.type;

            Expression emax = tprev.getProperty(sc, em.ed.loc, Id.max, 0);
            emax = emax.expressionSemantic(sc);
            emax = emax.ctfeInterpret();

            // Set value to (eprev + 1).
            // But first check that (eprev != emax)
            assert(eprev);
            Expression e = new EqualExp(EXP.equal, em.loc, eprev, emax);
            e = e.expressionSemantic(sc);
            e = e.ctfeInterpret();
            if (e.toInteger())
            {
                em.error("initialization with `%s.%s+1` causes overflow for type `%s`",
                    emprev.ed.toChars(), emprev.toChars(), em.ed.memtype.toChars());
                return errorReturn();
            }

            // Now set e to (eprev + 1)
            e = new AddExp(em.loc, eprev, IntegerExp.literal!1);
            e = e.expressionSemantic(sc);
            e = e.castTo(sc, eprev.type);
            e = e.ctfeInterpret();

            // save origValue (without cast) for better json output
            if (e.op != EXP.error) // avoid duplicate diagnostics
            {
                assert(emprev.origValue);
                em.origValue = new AddExp(em.loc, emprev.origValue, IntegerExp.literal!1);
                em.origValue = em.origValue.expressionSemantic(sc);
                em.origValue = em.origValue.ctfeInterpret();
            }

            if (e.op == EXP.error)
                return errorReturn();
            if (e.type.isfloating())
            {
                // Check that e != eprev (not always true for floats)
                Expression etest = new EqualExp(EXP.equal, em.loc, e, eprev);
                etest = etest.expressionSemantic(sc);
                etest = etest.ctfeInterpret();
                if (etest.toInteger())
                {
                    em.error("has inexact value due to loss of precision");
                    return errorReturn();
                }
            }
            em.value = e;
        }
        if (!em.origType)
            em.type = em.value.type;

        assert(em.origValue);
        em.semanticRun = PASS.semanticdone;
    }

    override void visit(TemplateDeclaration tempdecl)
    {
        static if (LOG)
        {
            printf("TemplateDeclaration.dsymbolSemantic(this = %p, id = '%s')\n", this, tempdecl.ident.toChars());
            printf("sc.stc = %llx\n", sc.stc);
            printf("sc.module = %s\n", sc._module.toChars());
        }
        if (tempdecl.semanticRun != PASS.init)
            return; // semantic() already run

        if (tempdecl._scope)
        {
            sc = tempdecl._scope;
            tempdecl._scope = null;
        }
        if (!sc)
            return;

        // Remember templates defined in module object that we need to know about
        if (sc._module && sc._module.ident == Id.object)
        {
            if (tempdecl.ident == Id.RTInfo)
                Type.rtinfo = tempdecl;
        }

        /* Remember Scope for later instantiations, but make
         * a copy since attributes can change.
         */
        if (!tempdecl._scope)
        {
            tempdecl._scope = sc.copy();
            tempdecl._scope.setNoFree();
        }

        tempdecl.semanticRun = PASS.semantic;

        tempdecl.parent = sc.parent;
        tempdecl.visibility = sc.visibility;
        tempdecl.userAttribDecl = sc.userAttribDecl;
        tempdecl.cppnamespace = sc.namespace;
        tempdecl.isstatic = tempdecl.toParent().isModule() || (tempdecl._scope.stc & STC.static_);
        tempdecl.deprecated_ = !!(sc.stc & STC.deprecated_);

        UserAttributeDeclaration.checkGNUABITag(tempdecl, sc.linkage);

        if (!tempdecl.isstatic)
        {
            if (auto ad = tempdecl.parent.pastMixin().isAggregateDeclaration())
                ad.makeNested();
        }

        // Set up scope for parameters
        auto paramsym = new ScopeDsymbol();
        paramsym.parent = tempdecl.parent;
        Scope* paramscope = sc.push(paramsym);
        paramscope.stc = 0;

        if (global.params.doDocComments)
        {
            tempdecl.origParameters = new TemplateParameters(tempdecl.parameters.dim);
            for (size_t i = 0; i < tempdecl.parameters.dim; i++)
            {
                TemplateParameter tp = (*tempdecl.parameters)[i];
                (*tempdecl.origParameters)[i] = tp.syntaxCopy();
            }
        }

        for (size_t i = 0; i < tempdecl.parameters.dim; i++)
        {
            TemplateParameter tp = (*tempdecl.parameters)[i];
            if (!tp.declareParameter(paramscope))
            {
                error(tp.loc, "parameter `%s` multiply defined", tp.ident.toChars());
                tempdecl.errors = true;
            }
            if (!tp.tpsemantic(paramscope, tempdecl.parameters))
            {
                tempdecl.errors = true;
            }
            if (i + 1 != tempdecl.parameters.dim && tp.isTemplateTupleParameter())
            {
                tempdecl.error("template tuple parameter must be last one");
                tempdecl.errors = true;
            }
        }

        /* Calculate TemplateParameter.dependent
         */
        TemplateParameters tparams = TemplateParameters(1);
        for (size_t i = 0; i < tempdecl.parameters.dim; i++)
        {
            TemplateParameter tp = (*tempdecl.parameters)[i];
            tparams[0] = tp;

            for (size_t j = 0; j < tempdecl.parameters.dim; j++)
            {
                // Skip cases like: X(T : T)
                if (i == j)
                    continue;

                if (TemplateTypeParameter ttp = (*tempdecl.parameters)[j].isTemplateTypeParameter())
                {
                    if (reliesOnTident(ttp.specType, &tparams))
                        tp.dependent = true;
                }
                else if (TemplateAliasParameter tap = (*tempdecl.parameters)[j].isTemplateAliasParameter())
                {
                    if (reliesOnTident(tap.specType, &tparams) ||
                        reliesOnTident(isType(tap.specAlias), &tparams))
                    {
                        tp.dependent = true;
                    }
                }
            }
        }

        paramscope.pop();

        // Compute again
        tempdecl.onemember = null;
        if (tempdecl.members)
        {
            Dsymbol s;
            if (Dsymbol.oneMembers(tempdecl.members, &s, tempdecl.ident) && s)
            {
                tempdecl.onemember = s;
                s.parent = tempdecl;
            }
        }

        /* BUG: should check:
         *  1. template functions must not introduce virtual functions, as they
         *     cannot be accomodated in the vtbl[]
         *  2. templates cannot introduce non-static data members (i.e. fields)
         *     as they would change the instance size of the aggregate.
         */

        tempdecl.semanticRun = PASS.semanticdone;
    }

    override void visit(TemplateInstance ti)
    {
        templateInstanceSemantic(ti, sc, null);
    }

    override void visit(TemplateMixin tm)
    {
        static if (LOG)
        {
            printf("+TemplateMixin.dsymbolSemantic('%s', this=%p)\n", tm.toChars(), tm);
            fflush(stdout);
        }
        if (tm.semanticRun != PASS.init)
        {
            // When a class/struct contains mixin members, and is done over
            // because of forward references, never reach here so semanticRun
            // has been reset to PASS.init.
            static if (LOG)
            {
                printf("\tsemantic done\n");
            }
            return;
        }
        tm.semanticRun = PASS.semantic;
        static if (LOG)
        {
            printf("\tdo semantic\n");
        }

        Scope* scx = null;
        if (tm._scope)
        {
            sc = tm._scope;
            scx = tm._scope; // save so we don't make redundant copies
            tm._scope = null;
        }

        /* Run semantic on each argument, place results in tiargs[],
         * then find best match template with tiargs
         */
        if (!tm.findTempDecl(sc) || !tm.semanticTiargs(sc) || !tm.findBestMatch(sc, null))
        {
            if (tm.semanticRun == PASS.init) // forward reference had occurred
            {
                //printf("forward reference - deferring\n");
                return deferDsymbolSemantic(tm, scx);
            }

            tm.inst = tm;
            tm.errors = true;
            return; // error recovery
        }

        auto tempdecl = tm.tempdecl.isTemplateDeclaration();
        assert(tempdecl);

        if (!tm.ident)
        {
            /* Assign scope local unique identifier, as same as lambdas.
             */
            const(char)[] s = "__mixin";

            if (FuncDeclaration func = sc.parent.isFuncDeclaration())
            {
                tm.symtab = func.localsymtab;
                if (tm.symtab)
                {
                    // Inside template constraint, symtab is not set yet.
                    goto L1;
                }
            }
            else
            {
                tm.symtab = sc.parent.isScopeDsymbol().symtab;
            L1:
                assert(tm.symtab);
                tm.ident = Identifier.generateId(s, tm.symtab.length + 1);
                tm.symtab.insert(tm);
            }
        }

        tm.inst = tm;
        tm.parent = sc.parent;

        /* Detect recursive mixin instantiations.
         */
        for (Dsymbol s = tm.parent; s; s = s.parent)
        {
            //printf("\ts = '%s'\n", s.toChars());
            TemplateMixin tmix = s.isTemplateMixin();
            if (!tmix || tempdecl != tmix.tempdecl)
                continue;

            /* Different argument list lengths happen with variadic args
             */
            if (tm.tiargs.dim != tmix.tiargs.dim)
                continue;

            for (size_t i = 0; i < tm.tiargs.dim; i++)
            {
                RootObject o = (*tm.tiargs)[i];
                Type ta = isType(o);
                Expression ea = isExpression(o);
                Dsymbol sa = isDsymbol(o);
                RootObject tmo = (*tmix.tiargs)[i];
                if (ta)
                {
                    Type tmta = isType(tmo);
                    if (!tmta)
                        goto Lcontinue;
                    if (!ta.equals(tmta))
                        goto Lcontinue;
                }
                else if (ea)
                {
                    Expression tme = isExpression(tmo);
                    if (!tme || !ea.equals(tme))
                        goto Lcontinue;
                }
                else if (sa)
                {
                    Dsymbol tmsa = isDsymbol(tmo);
                    if (sa != tmsa)
                        goto Lcontinue;
                }
                else
                    assert(0);
            }
            tm.error("recursive mixin instantiation");
            return;

        Lcontinue:
            continue;
        }

        // Copy the syntax trees from the TemplateDeclaration
        tm.members = Dsymbol.arraySyntaxCopy(tempdecl.members);
        if (!tm.members)
            return;

        tm.symtab = new DsymbolTable();

        sc.getScopesym().importScope(tm, Visibility(Visibility.Kind.public_));

        static if (LOG)
        {
            printf("\tcreate scope for template parameters '%s'\n", tm.toChars());
        }
        Scope* scy = sc.push(tm);
        scy.parent = tm;

        /* https://issues.dlang.org/show_bug.cgi?id=930
         *
         * If the template that is to be mixed in is in the scope of a template
         * instance, we have to also declare the type aliases in the new mixin scope.
         */
        auto parentInstance = tempdecl.parent ? tempdecl.parent.isTemplateInstance() : null;
        if (parentInstance)
            parentInstance.declareParameters(scy);

        tm.argsym = new ScopeDsymbol();
        tm.argsym.parent = scy.parent;
        Scope* argscope = scy.push(tm.argsym);

        uint errorsave = global.errors;

        // Declare each template parameter as an alias for the argument type
        tm.declareParameters(argscope);

        // Add members to enclosing scope, as well as this scope
        tm.members.foreachDsymbol(s => s.addMember(argscope, tm));

        // Do semantic() analysis on template instance members
        static if (LOG)
        {
            printf("\tdo semantic() on template instance members '%s'\n", tm.toChars());
        }
        Scope* sc2 = argscope.push(tm);
        //size_t deferred_dim = Module.deferred.dim;

        __gshared int nest;
        //printf("%d\n", nest);
        if (++nest > global.recursionLimit)
        {
            global.gag = 0; // ensure error message gets printed
            tm.error("recursive expansion");
            fatal();
        }

        tm.members.foreachDsymbol( s => s.setScope(sc2) );

        tm.members.foreachDsymbol( s => s.importAll(sc2) );

        tm.members.foreachDsymbol( s => s.dsymbolSemantic(sc2) );

        nest--;

        /* In DeclDefs scope, TemplateMixin does not have to handle deferred symbols.
         * Because the members would already call Module.addDeferredSemantic() for themselves.
         * See Struct, Class, Interface, and EnumDeclaration.dsymbolSemantic().
         */
        //if (!sc.func && Module.deferred.dim > deferred_dim) {}

        AggregateDeclaration ad = tm.toParent().isAggregateDeclaration();
        if (sc.func && !ad)
        {
            tm.semantic2(sc2);
            tm.semantic3(sc2);
        }

        // Give additional context info if error occurred during instantiation
        if (global.errors != errorsave)
        {
            tm.error("error instantiating");
            tm.errors = true;
        }

        sc2.pop();
        argscope.pop();
        scy.pop();

        static if (LOG)
        {
            printf("-TemplateMixin.dsymbolSemantic('%s', this=%p)\n", tm.toChars(), tm);
        }
    }

    override void visit(Nspace ns)
    {
        if (ns.semanticRun != PASS.init)
            return;
        static if (LOG)
        {
            printf("+Nspace::semantic('%s')\n", ns.toChars());
        }
        if (ns._scope)
        {
            sc = ns._scope;
            ns._scope = null;
        }
        if (!sc)
            return;

        bool repopulateMembers = false;
        if (ns.identExp)
        {
            // resolve the namespace identifier
            sc = sc.startCTFE();
            Expression resolved = ns.identExp.expressionSemantic(sc);
            resolved = resolveProperties(sc, resolved);
            sc = sc.endCTFE();
            resolved = resolved.ctfeInterpret();
            StringExp name = resolved.toStringExp();
            TupleExp tup = name ? null : resolved.toTupleExp();
            if (!tup && !name)
            {
                error(ns.loc, "expected string expression for namespace name, got `%s`", ns.identExp.toChars());
                return;
            }
            ns.identExp = resolved; // we don't need to keep the old AST around
            if (name)
            {
                const(char)[] ident = name.toStringz();
                if (ident.length == 0 || !Identifier.isValidIdentifier(ident))
                {
                    error(ns.loc, "expected valid identifier for C++ namespace but got `%.*s`", cast(int)ident.length, ident.ptr);
                    return;
                }
                ns.ident = Identifier.idPool(ident);
            }
            else
            {
                // create namespace stack from the tuple
                Nspace parentns = ns;
                foreach (i, exp; *tup.exps)
                {
                    name = exp.toStringExp();
                    if (!name)
                    {
                        error(ns.loc, "expected string expression for namespace name, got `%s`", exp.toChars());
                        return;
                    }
                    const(char)[] ident = name.toStringz();
                    if (ident.length == 0 || !Identifier.isValidIdentifier(ident))
                    {
                        error(ns.loc, "expected valid identifier for C++ namespace but got `%.*s`", cast(int)ident.length, ident.ptr);
                        return;
                    }
                    if (i == 0)
                    {
                        ns.ident = Identifier.idPool(ident);
                    }
                    else
                    {
                        // insert the new namespace
                        Nspace childns = new Nspace(ns.loc, Identifier.idPool(ident), null, parentns.members);
                        parentns.members = new Dsymbols;
                        parentns.members.push(childns);
                        parentns = childns;
                        repopulateMembers = true;
                    }
                }
            }
        }

        ns.semanticRun = PASS.semantic;
        ns.parent = sc.parent;
        // Link does not matter here, if the UDA is present it will error
        UserAttributeDeclaration.checkGNUABITag(ns, LINK.cpp);

        if (ns.members)
        {
            assert(sc);
            sc = sc.push(ns);
            sc.linkage = LINK.cpp; // note that namespaces imply C++ linkage
            sc.parent = ns;
            foreach (s; *ns.members)
            {
                if (repopulateMembers)
                {
                    s.addMember(sc, sc.scopesym);
                    s.setScope(sc);
                }
                s.importAll(sc);
            }
            foreach (s; *ns.members)
            {
                static if (LOG)
                {
                    printf("\tmember '%s', kind = '%s'\n", s.toChars(), s.kind());
                }
                s.dsymbolSemantic(sc);
            }
            sc.pop();
        }
        ns.semanticRun = PASS.semanticdone;
        static if (LOG)
        {
            printf("-Nspace::semantic('%s')\n", ns.toChars());
        }
    }

    void funcDeclarationSemantic(FuncDeclaration funcdecl)
    {
        TypeFunction f;
        AggregateDeclaration ad;
        InterfaceDeclaration id;

        version (none)
        {
            printf("FuncDeclaration::semantic(sc = %p, this = %p, '%s', linkage = %d)\n", sc, funcdecl, funcdecl.toPrettyChars(), sc.linkage);
            if (funcdecl.isFuncLiteralDeclaration())
                printf("\tFuncLiteralDeclaration()\n");
            printf("sc.parent = %s, parent = %s\n", sc.parent.toChars(), funcdecl.parent ? funcdecl.parent.toChars() : "");
            printf("type: %p, %s\n", funcdecl.type, funcdecl.type.toChars());
        }

        if (funcdecl.semanticRun != PASS.init && funcdecl.isFuncLiteralDeclaration())
        {
            /* Member functions that have return types that are
             * forward references can have semantic() run more than
             * once on them.
             * See test\interface2.d, test20
             */
            return;
        }

        if (funcdecl.semanticRun >= PASS.semanticdone)
            return;
        assert(funcdecl.semanticRun <= PASS.semantic);
        funcdecl.semanticRun = PASS.semantic;

        if (funcdecl._scope)
        {
            sc = funcdecl._scope;
            funcdecl._scope = null;
        }

        if (!sc || funcdecl.errors)
            return;

        funcdecl.cppnamespace = sc.namespace;
        funcdecl.parent = sc.parent;
        Dsymbol parent = funcdecl.toParent();

        funcdecl.foverrides.setDim(0); // reset in case semantic() is being retried for this function

        funcdecl.storage_class |= sc.stc & ~STC.ref_;
        ad = funcdecl.isThis();
        // Don't nest structs b/c of generated methods which should not access the outer scopes.
        // https://issues.dlang.org/show_bug.cgi?id=16627
        if (ad && !funcdecl.generated)
        {
            funcdecl.storage_class |= ad.storage_class & (STC.TYPECTOR | STC.synchronized_);
            ad.makeNested();
        }
        if (sc.func)
            funcdecl.storage_class |= sc.func.storage_class & STC.disable;
        // Remove prefix storage classes silently.
        if ((funcdecl.storage_class & STC.TYPECTOR) && !(ad || funcdecl.isNested()))
            funcdecl.storage_class &= ~STC.TYPECTOR;

        //printf("function storage_class = x%llx, sc.stc = x%llx, %x\n", storage_class, sc.stc, Declaration::isFinal());

        if (sc.flags & SCOPE.compile)
            funcdecl.flags |= FUNCFLAG.compileTimeOnly; // don't emit code for this function

        FuncLiteralDeclaration fld = funcdecl.isFuncLiteralDeclaration();
        if (fld && fld.treq)
        {
            Type treq = fld.treq;
            assert(treq.nextOf().ty == Tfunction);
            if (treq.ty == Tdelegate)
                fld.tok = TOK.delegate_;
            else if (treq.isPtrToFunction())
                fld.tok = TOK.function_;
            else
                assert(0);
            funcdecl.linkage = treq.nextOf().toTypeFunction().linkage;
        }
        else
            funcdecl.linkage = sc.linkage;

        // evaluate pragma(inline)
        if (auto pragmadecl = sc.inlining)
            funcdecl.inlining = pragmadecl.evalPragmaInline(sc);

        // check pragma(crt_constructor)
        if (funcdecl.isCrtCtorDtor)
        {
            if (funcdecl.linkage != LINK.c)
            {
                funcdecl.error("must be `extern(C)` for `pragma(%s)`",
                    funcdecl.isCrtCtorDtor == 1 ? "crt_constructor".ptr : "crt_destructor".ptr);
            }
        }

        funcdecl.visibility = sc.visibility;
        funcdecl.userAttribDecl = sc.userAttribDecl;
        UserAttributeDeclaration.checkGNUABITag(funcdecl, funcdecl.linkage);

        if (!funcdecl.originalType)
            funcdecl.originalType = funcdecl.type.syntaxCopy();
        if (funcdecl.type.ty != Tfunction)
        {
            if (funcdecl.type.ty != Terror)
            {
                funcdecl.error("`%s` must be a function instead of `%s`", funcdecl.toChars(), funcdecl.type.toChars());
                funcdecl.type = Type.terror;
            }
            funcdecl.errors = true;
            return;
        }
        if (!funcdecl.type.deco)
        {
            sc = sc.push();
            sc.stc |= funcdecl.storage_class & (STC.disable | STC.deprecated_); // forward to function type

            TypeFunction tf = funcdecl.type.toTypeFunction();
            if (sc.func)
            {
                /* If the nesting parent is pure without inference,
                 * then this function defaults to pure too.
                 *
                 *  auto foo() pure {
                 *    auto bar() {}     // become a weak purity function
                 *    class C {         // nested class
                 *      auto baz() {}   // become a weak purity function
                 *    }
                 *
                 *    static auto boo() {}   // typed as impure
                 *    // Even though, boo cannot call any impure functions.
                 *    // See also Expression::checkPurity().
                 *  }
                 */
                if (tf.purity == PURE.impure && (funcdecl.isNested() || funcdecl.isThis()))
                {
                    FuncDeclaration fd = null;
                    for (Dsymbol p = funcdecl.toParent2(); p; p = p.toParent2())
                    {
                        if (AggregateDeclaration adx = p.isAggregateDeclaration())
                        {
                            if (adx.isNested())
                                continue;
                            break;
                        }
                        if ((fd = p.isFuncDeclaration()) !is null)
                            break;
                    }

                    /* If the parent's purity is inferred, then this function's purity needs
                     * to be inferred first.
                     */
                    if (fd && fd.isPureBypassingInference() >= PURE.weak && !funcdecl.isInstantiated())
                    {
                        tf.purity = PURE.fwdref; // default to pure
                    }
                }
            }

            if (tf.isref)
                sc.stc |= STC.ref_;
            if (tf.isScopeQual)
                sc.stc |= STC.scope_;
            if (tf.isnothrow)
                sc.stc |= STC.nothrow_;
            if (tf.isnogc)
                sc.stc |= STC.nogc;
            if (tf.isproperty)
                sc.stc |= STC.property;
            if (tf.purity == PURE.fwdref)
                sc.stc |= STC.pure_;
            if (tf.trust != TRUST.default_)
                sc.stc &= ~STC.safeGroup;
            if (tf.trust == TRUST.safe)
                sc.stc |= STC.safe;
            if (tf.trust == TRUST.system)
                sc.stc |= STC.system;
            if (tf.trust == TRUST.trusted)
                sc.stc |= STC.trusted;

            if (funcdecl.isCtorDeclaration())
            {
                tf.isctor = true;
                Type tret = ad.handleType();
                assert(tret);
                tret = tret.addStorageClass(funcdecl.storage_class | sc.stc);
                tret = tret.addMod(funcdecl.type.mod);
                tf.next = tret;
                if (ad.isStructDeclaration())
                    sc.stc |= STC.ref_;
            }

            // 'return' on a non-static class member function implies 'scope' as well
            if (ad && ad.isClassDeclaration() && (tf.isreturn || sc.stc & STC.return_) && !(sc.stc & STC.static_))
                sc.stc |= STC.scope_;

            // If 'this' has no pointers, remove 'scope' as it has no meaning
            if (sc.stc & STC.scope_ && ad && ad.isStructDeclaration() && !ad.type.hasPointers())
            {
                sc.stc &= ~STC.scope_;
                tf.isScopeQual = false;
            }

            sc.linkage = funcdecl.linkage;

            if (!tf.isNaked() && !(funcdecl.isThis() || funcdecl.isNested()))
            {
                OutBuffer buf;
                MODtoBuffer(&buf, tf.mod);
                funcdecl.error("without `this` cannot be `%s`", buf.peekChars());
                tf.mod = 0; // remove qualifiers
            }

            /* Apply const, immutable, wild and shared storage class
             * to the function type. Do this before type semantic.
             */
            auto stc = funcdecl.storage_class;
            if (funcdecl.type.isImmutable())
                stc |= STC.immutable_;
            if (funcdecl.type.isConst())
                stc |= STC.const_;
            if (funcdecl.type.isShared() || funcdecl.storage_class & STC.synchronized_)
                stc |= STC.shared_;
            if (funcdecl.type.isWild())
                stc |= STC.wild;
            funcdecl.type = funcdecl.type.addSTC(stc);

            funcdecl.type = funcdecl.type.typeSemantic(funcdecl.loc, sc);
            sc = sc.pop();
        }
        if (funcdecl.type.ty != Tfunction)
        {
            if (funcdecl.type.ty != Terror)
            {
                funcdecl.error("`%s` must be a function instead of `%s`", funcdecl.toChars(), funcdecl.type.toChars());
                funcdecl.type = Type.terror;
            }
            funcdecl.errors = true;
            return;
        }
        else
        {
            // Merge back function attributes into 'originalType'.
            // It's used for mangling, ddoc, and json output.
            TypeFunction tfo = funcdecl.originalType.toTypeFunction();
            TypeFunction tfx = funcdecl.type.toTypeFunction();
            tfo.mod = tfx.mod;
            tfo.isScopeQual = tfx.isScopeQual;
            tfo.isreturninferred = tfx.isreturninferred;
            tfo.isscopeinferred = tfx.isscopeinferred;
            tfo.isref = tfx.isref;
            tfo.isnothrow = tfx.isnothrow;
            tfo.isnogc = tfx.isnogc;
            tfo.isproperty = tfx.isproperty;
            tfo.purity = tfx.purity;
            tfo.trust = tfx.trust;

            funcdecl.storage_class &= ~(STC.TYPECTOR | STC.FUNCATTR);
        }

        f = cast(TypeFunction)funcdecl.type;

        if ((funcdecl.storage_class & STC.auto_) && !f.isref && !funcdecl.inferRetType)
            funcdecl.error("storage class `auto` has no effect if return type is not inferred");

        /* Functions can only be 'scope' if they have a 'this'
         */
        if (f.isScopeQual && !funcdecl.isNested() && !ad)
        {
            funcdecl.error("functions cannot be `scope`");
        }

        if (f.isreturn && !funcdecl.needThis() && !funcdecl.isNested())
        {
            /* Non-static nested functions have a hidden 'this' pointer to which
             * the 'return' applies
             */
            if (sc.scopesym && sc.scopesym.isAggregateDeclaration())
                funcdecl.error("`static` member has no `this` to which `return` can apply");
            else
                error(funcdecl.loc, "Top-level function `%s` has no `this` to which `return` can apply", funcdecl.toChars());
        }

        if (funcdecl.isAbstract() && !funcdecl.isVirtual())
        {
            const(char)* sfunc;
            if (funcdecl.isStatic())
                sfunc = "static";
            else if (funcdecl.visibility.kind == Visibility.Kind.private_ || funcdecl.visibility.kind == Visibility.Kind.package_)
                sfunc = visibilityToChars(funcdecl.visibility.kind);
            else
                sfunc = "final";
            funcdecl.error("`%s` functions cannot be `abstract`", sfunc);
        }

        if (funcdecl.isOverride() && !funcdecl.isVirtual() && !funcdecl.isFuncLiteralDeclaration())
        {
            Visibility.Kind kind = funcdecl.visible().kind;
            if ((kind == Visibility.Kind.private_ || kind == Visibility.Kind.package_) && funcdecl.isMember())
                funcdecl.error("`%s` method is not virtual and cannot override", visibilityToChars(kind));
            else
                funcdecl.error("cannot override a non-virtual function");
        }

        if (funcdecl.isAbstract() && funcdecl.isFinalFunc())
            funcdecl.error("cannot be both `final` and `abstract`");
        version (none)
        {
            if (funcdecl.isAbstract() && funcdecl.fbody)
                funcdecl.error("`abstract` functions cannot have bodies");
        }

        version (none)
        {
            if (funcdecl.isStaticConstructor() || funcdecl.isStaticDestructor())
            {
                if (!funcdecl.isStatic() || funcdecl.type.nextOf().ty != Tvoid)
                    funcdecl.error("static constructors / destructors must be `static void`");
                if (f.arguments && f.arguments.dim)
                    funcdecl.error("static constructors / destructors must have empty parameter list");
                // BUG: check for invalid storage classes
            }
        }

        if (const pors = sc.flags & (SCOPE.printf | SCOPE.scanf))
        {
            /* printf/scanf-like functions must be of the form:
             *    extern (C/C++) T printf([parameters...], const(char)* format, ...);
             * or:
             *    extern (C/C++) T vprintf([parameters...], const(char)* format, va_list);
             */

            static bool isPointerToChar(Parameter p)
            {
                if (auto tptr = p.type.isTypePointer())
                {
                    return tptr.next.ty == Tchar;
                }
                return false;
            }

            bool isVa_list(Parameter p)
            {
                return p.type.equals(target.va_listType(funcdecl.loc, sc));
            }

            const nparams = f.parameterList.length;
            if ((f.linkage == LINK.c || f.linkage == LINK.cpp) &&

                (f.parameterList.varargs == VarArg.variadic &&
                 nparams >= 1 &&
                 isPointerToChar(f.parameterList[nparams - 1]) ||

                 f.parameterList.varargs == VarArg.none &&
                 nparams >= 2 &&
                 isPointerToChar(f.parameterList[nparams - 2]) &&
                 isVa_list(f.parameterList[nparams - 1])
                )
               )
            {
                funcdecl.flags |= (pors == SCOPE.printf) ? FUNCFLAG.printf : FUNCFLAG.scanf;
            }
            else
            {
                const p = (pors == SCOPE.printf ? Id.printf : Id.scanf).toChars();
                if (f.parameterList.varargs == VarArg.variadic)
                {
                    funcdecl.error("`pragma(%s)` functions must be `extern(C) %s %s([parameters...], const(char)*, ...)`"
                                   ~ " not `%s`",
                        p, f.next.toChars(), funcdecl.toChars(), funcdecl.type.toChars());
                }
                else
                {
                    funcdecl.error("`pragma(%s)` functions must be `extern(C) %s %s([parameters...], const(char)*, va_list)`",
                        p, f.next.toChars(), funcdecl.toChars());
                }
            }
        }

        id = parent.isInterfaceDeclaration();
        if (id)
        {
            funcdecl.storage_class |= STC.abstract_;
            if (funcdecl.isCtorDeclaration() || funcdecl.isPostBlitDeclaration() || funcdecl.isDtorDeclaration() || funcdecl.isInvariantDeclaration() || funcdecl.isNewDeclaration() || funcdecl.isDelete())
                funcdecl.error("constructors, destructors, postblits, invariants, new and delete functions are not allowed in interface `%s`", id.toChars());
            if (funcdecl.fbody && funcdecl.isVirtual())
                funcdecl.error("function body only allowed in `final` functions in interface `%s`", id.toChars());
        }
        if (UnionDeclaration ud = parent.isUnionDeclaration())
        {
            if (funcdecl.isPostBlitDeclaration() || funcdecl.isDtorDeclaration() || funcdecl.isInvariantDeclaration())
                funcdecl.error("destructors, postblits and invariants are not allowed in union `%s`", ud.toChars());
        }

        if (StructDeclaration sd = parent.isStructDeclaration())
        {
            if (funcdecl.isCtorDeclaration())
            {
                goto Ldone;
            }
        }

        if (ClassDeclaration cd = parent.isClassDeclaration())
        {
            parent = cd = objc.getParent(funcdecl, cd);

            if (funcdecl.isCtorDeclaration())
            {
                goto Ldone;
            }

            if (funcdecl.storage_class & STC.abstract_)
                cd.isabstract = ThreeState.yes;

            // if static function, do not put in vtbl[]
            if (!funcdecl.isVirtual())
            {
                //printf("\tnot virtual\n");
                goto Ldone;
            }
            // Suppress further errors if the return type is an error
            if (funcdecl.type.nextOf() == Type.terror)
                goto Ldone;

            bool may_override = false;
            for (size_t i = 0; i < cd.baseclasses.dim; i++)
            {
                BaseClass* b = (*cd.baseclasses)[i];
                ClassDeclaration cbd = b.type.toBasetype().isClassHandle();
                if (!cbd)
                    continue;
                for (size_t j = 0; j < cbd.vtbl.dim; j++)
                {
                    FuncDeclaration f2 = cbd.vtbl[j].isFuncDeclaration();
                    if (!f2 || f2.ident != funcdecl.ident)
                        continue;
                    if (cbd.parent && cbd.parent.isTemplateInstance())
                    {
                        if (!f2.functionSemantic())
                            goto Ldone;
                    }
                    may_override = true;
                }
            }
            if (may_override && funcdecl.type.nextOf() is null)
            {
                /* If same name function exists in base class but 'this' is auto return,
                 * cannot find index of base class's vtbl[] to override.
                 */
                funcdecl.error("return type inference is not supported if may override base class function");
            }

            /* Find index of existing function in base class's vtbl[] to override
             * (the index will be the same as in cd's current vtbl[])
             */
            int vi = cd.baseClass ? funcdecl.findVtblIndex(&cd.baseClass.vtbl, cast(int)cd.baseClass.vtbl.dim) : -1;

            bool doesoverride = false;
            switch (vi)
            {
            case -1:
            Lintro:
                /* Didn't find one, so
                 * This is an 'introducing' function which gets a new
                 * slot in the vtbl[].
                 */

                // Verify this doesn't override previous final function
                if (cd.baseClass)
                {
                    Dsymbol s = cd.baseClass.search(funcdecl.loc, funcdecl.ident);
                    if (s)
                    {
                        FuncDeclaration f2 = s.isFuncDeclaration();
                        if (f2)
                        {
                            f2 = f2.overloadExactMatch(funcdecl.type);
                            if (f2 && f2.isFinalFunc() && f2.visible().kind != Visibility.Kind.private_)
                                funcdecl.error("cannot override `final` function `%s`", f2.toPrettyChars());
                        }
                    }
                }

                /* These quirky conditions mimic what happens when virtual
                   inheritance is implemented by producing a virtual base table
                   with offsets to each of the virtual bases.
                 */
<<<<<<< HEAD
                if (target.objectFormat() == Target.ObjectFormat.coff &&
                    cd.classKind == ClassKind.cpp &&
=======
                if (target.cpp.splitVBasetable && cd.classKind == ClassKind.cpp &&
>>>>>>> 2a78210c
                    cd.baseClass && cd.baseClass.vtbl.dim)
                {
                    /* if overriding an interface function, then this is not
                     * introducing and don't put it in the class vtbl[]
                     */
                    funcdecl.interfaceVirtual = funcdecl.overrideInterface();
                    if (funcdecl.interfaceVirtual)
                    {
                        //printf("\tinterface function %s\n", toChars());
                        cd.vtblFinal.push(funcdecl);
                        goto Linterfaces;
                    }
                }

                if (funcdecl.isFinalFunc())
                {
                    // Don't check here, as it may override an interface function
                    //if (isOverride())
                    //    error("is marked as override, but does not override any function");
                    cd.vtblFinal.push(funcdecl);
                }
                else
                {
                    //printf("\tintroducing function %s\n", funcdecl.toChars());
                    funcdecl.introducing = 1;
                    if (cd.classKind == ClassKind.cpp && target.cpp.reverseOverloads)
                    {
                        /* Overloaded functions with same name are grouped and in reverse order.
                         * Search for first function of overload group, and insert
                         * funcdecl into vtbl[] immediately before it.
                         */
                        funcdecl.vtblIndex = cast(int)cd.vtbl.dim;
                        bool found;
                        foreach (const i, s; cd.vtbl)
                        {
                            if (found)
                                // the rest get shifted forward
                                ++s.isFuncDeclaration().vtblIndex;
                            else if (s.ident == funcdecl.ident && s.parent == parent)
                            {
                                // found first function of overload group
                                funcdecl.vtblIndex = cast(int)i;
                                found = true;
                                ++s.isFuncDeclaration().vtblIndex;
                            }
                        }
                        cd.vtbl.insert(funcdecl.vtblIndex, funcdecl);

                        debug foreach (const i, s; cd.vtbl)
                        {
                            // a C++ dtor gets its vtblIndex later (and might even be added twice to the vtbl),
                            // e.g. when compiling druntime with a debug compiler, namely with core.stdcpp.exception.
                            if (auto fd = s.isFuncDeclaration())
                                assert(fd.vtblIndex == i ||
                                       (cd.classKind == ClassKind.cpp && fd.isDtorDeclaration) ||
                                       funcdecl.parent.isInterfaceDeclaration); // interface functions can be in multiple vtbls
                        }
                    }
                    else
                    {
                        // Append to end of vtbl[]
                        vi = cast(int)cd.vtbl.dim;
                        cd.vtbl.push(funcdecl);
                        funcdecl.vtblIndex = vi;
                    }
                }
                break;

            case -2:
                // can't determine because of forward references
                funcdecl.errors = true;
                return;

            default:
                {
                    FuncDeclaration fdv = cd.baseClass.vtbl[vi].isFuncDeclaration();
                    FuncDeclaration fdc = cd.vtbl[vi].isFuncDeclaration();
                    // This function is covariant with fdv

                    if (fdc == funcdecl)
                    {
                        doesoverride = true;
                        break;
                    }

                    if (fdc.toParent() == parent)
                    {
                        //printf("vi = %d,\tthis = %p %s %s @ [%s]\n\tfdc  = %p %s %s @ [%s]\n\tfdv  = %p %s %s @ [%s]\n",
                        //        vi, this, this.toChars(), this.type.toChars(), this.loc.toChars(),
                        //            fdc,  fdc .toChars(), fdc .type.toChars(), fdc .loc.toChars(),
                        //            fdv,  fdv .toChars(), fdv .type.toChars(), fdv .loc.toChars());

                        // fdc overrides fdv exactly, then this introduces new function.
                        if (fdc.type.mod == fdv.type.mod && funcdecl.type.mod != fdv.type.mod)
                            goto Lintro;
                    }

                    if (fdv.isDeprecated && !funcdecl.isDeprecated)
                        deprecation(funcdecl.loc, "`%s` is overriding the deprecated method `%s`",
                                    funcdecl.toPrettyChars, fdv.toPrettyChars);

                    // This function overrides fdv
                    if (fdv.isFinalFunc())
                        funcdecl.error("cannot override `final` function `%s`", fdv.toPrettyChars());

                    if (!funcdecl.isOverride())
                    {
                        if (fdv.isFuture())
                        {
                            deprecation(funcdecl.loc, "`@__future` base class method `%s` is being overridden by `%s`; rename the latter", fdv.toPrettyChars(), funcdecl.toPrettyChars());
                            // Treat 'this' as an introducing function, giving it a separate hierarchy in the vtbl[]
                            goto Lintro;
                        }
                        else
                        {
                            // https://issues.dlang.org/show_bug.cgi?id=17349
                            error(funcdecl.loc, "cannot implicitly override base class method `%s` with `%s`; add `override` attribute",
                                  fdv.toPrettyChars(), funcdecl.toPrettyChars());
                        }
                    }
                    doesoverride = true;
                    if (fdc.toParent() == parent)
                    {
                        // If both are mixins, or both are not, then error.
                        // If either is not, the one that is not overrides the other.
                        bool thismixin = funcdecl.parent.isClassDeclaration() !is null;
                        bool fdcmixin = fdc.parent.isClassDeclaration() !is null;
                        if (thismixin == fdcmixin)
                        {
                            funcdecl.error("multiple overrides of same function");
                        }
                        /*
                         * https://issues.dlang.org/show_bug.cgi?id=711
                         *
                         * If an overriding method is introduced through a mixin,
                         * we need to update the vtbl so that both methods are
                         * present.
                         */
                        else if (thismixin)
                        {
                            /* if the mixin introduced the overriding method, then reintroduce it
                             * in the vtbl. The initial entry for the mixined method
                             * will be updated at the end of the enclosing `if` block
                             * to point to the current (non-mixined) function.
                             */
                            auto vitmp = cast(int)cd.vtbl.dim;
                            cd.vtbl.push(fdc);
                            fdc.vtblIndex = vitmp;
                        }
                        else if (fdcmixin)
                        {
                            /* if the current overriding function is coming from a
                             * mixined block, then push the current function in the
                             * vtbl, but keep the previous (non-mixined) function as
                             * the overriding one.
                             */
                            auto vitmp = cast(int)cd.vtbl.dim;
                            cd.vtbl.push(funcdecl);
                            funcdecl.vtblIndex = vitmp;
                            break;
                        }
                        else // fdc overrides fdv
                        {
                            // this doesn't override any function
                            break;
                        }
                    }
                    cd.vtbl[vi] = funcdecl;
                    funcdecl.vtblIndex = vi;

                    /* Remember which functions this overrides
                     */
                    funcdecl.foverrides.push(fdv);

                    /* This works by whenever this function is called,
                     * it actually returns tintro, which gets dynamically
                     * cast to type. But we know that tintro is a base
                     * of type, so we could optimize it by not doing a
                     * dynamic cast, but just subtracting the isBaseOf()
                     * offset if the value is != null.
                     */

                    if (fdv.tintro)
                        funcdecl.tintro = fdv.tintro;
                    else if (!funcdecl.type.equals(fdv.type))
                    {
                        /* Only need to have a tintro if the vptr
                         * offsets differ
                         */
                        int offset;
                        if (fdv.type.nextOf().isBaseOf(funcdecl.type.nextOf(), &offset))
                        {
                            funcdecl.tintro = fdv.type;
                        }
                    }
                    break;
                }
            }

            /* Go through all the interface bases.
             * If this function is covariant with any members of those interface
             * functions, set the tintro.
             */
        Linterfaces:
            bool foundVtblMatch = false;

            for (ClassDeclaration bcd = cd; !foundVtblMatch && bcd; bcd = bcd.baseClass)
            {
                foreach (b; bcd.interfaces)
                {
                    vi = funcdecl.findVtblIndex(&b.sym.vtbl, cast(int)b.sym.vtbl.dim);
                    switch (vi)
                    {
                    case -1:
                        break;

                    case -2:
                        // can't determine because of forward references
                        funcdecl.errors = true;
                        return;

                    default:
                        {
                            auto fdv = cast(FuncDeclaration)b.sym.vtbl[vi];
                            Type ti = null;

                            foundVtblMatch = true;

                            /* Remember which functions this overrides
                             */
                            funcdecl.foverrides.push(fdv);

                            /* Should we really require 'override' when implementing
                             * an interface function?
                             */
                            //if (!isOverride())
                            //    warning(loc, "overrides base class function %s, but is not marked with 'override'", fdv.toPrettyChars());

                            if (fdv.tintro)
                                ti = fdv.tintro;
                            else if (!funcdecl.type.equals(fdv.type))
                            {
                                /* Only need to have a tintro if the vptr
                                 * offsets differ
                                 */
                                int offset;
                                if (fdv.type.nextOf().isBaseOf(funcdecl.type.nextOf(), &offset))
                                {
                                    ti = fdv.type;
                                }
                            }
                            if (ti)
                            {
                                if (funcdecl.tintro)
                                {
                                    if (!funcdecl.tintro.nextOf().equals(ti.nextOf()) && !funcdecl.tintro.nextOf().isBaseOf(ti.nextOf(), null) && !ti.nextOf().isBaseOf(funcdecl.tintro.nextOf(), null))
                                    {
                                        funcdecl.error("incompatible covariant types `%s` and `%s`", funcdecl.tintro.toChars(), ti.toChars());
                                    }
                                }
                                else
                                {
                                    funcdecl.tintro = ti;
                                }
                            }
                        }
                    }
                }
            }
            if (foundVtblMatch)
            {
                goto L2;
            }

            if (!doesoverride && funcdecl.isOverride() && (funcdecl.type.nextOf() || !may_override))
            {
                BaseClass* bc = null;
                Dsymbol s = null;
                for (size_t i = 0; i < cd.baseclasses.dim; i++)
                {
                    bc = (*cd.baseclasses)[i];
                    s = bc.sym.search_correct(funcdecl.ident);
                    if (s)
                        break;
                }

                if (s)
                {
                    HdrGenState hgs;
                    OutBuffer buf;

                    auto fd = s.isFuncDeclaration();
                    functionToBufferFull(cast(TypeFunction)(funcdecl.type), &buf,
                        new Identifier(funcdecl.toPrettyChars()), &hgs, null);
                    const(char)* funcdeclToChars = buf.peekChars();

                    if (fd)
                    {
                        OutBuffer buf1;

                        if (fd.ident == funcdecl.ident)
                            hgs.fullQual = true;
                        functionToBufferFull(cast(TypeFunction)(fd.type), &buf1,
                            new Identifier(fd.toPrettyChars()), &hgs, null);

                        error(funcdecl.loc, "function `%s` does not override any function, did you mean to override `%s`?",
                            funcdeclToChars, buf1.peekChars());
                    }
                    else
                    {
                        error(funcdecl.loc, "function `%s` does not override any function, did you mean to override %s `%s`?",
                            funcdeclToChars, s.kind, s.toPrettyChars());
                        errorSupplemental(funcdecl.loc, "Functions are the only declarations that may be overriden");
                    }
                }
                else
                    funcdecl.error("does not override any function");
            }

        L2:
            objc.setSelector(funcdecl, sc);
            objc.checkLinkage(funcdecl);
            objc.addToClassMethodList(funcdecl, cd);
            objc.setAsOptional(funcdecl, sc);

            /* Go through all the interface bases.
             * Disallow overriding any final functions in the interface(s).
             */
            foreach (b; cd.interfaces)
            {
                if (b.sym)
                {
                    Dsymbol s = search_function(b.sym, funcdecl.ident);
                    if (s)
                    {
                        FuncDeclaration f2 = s.isFuncDeclaration();
                        if (f2)
                        {
                            f2 = f2.overloadExactMatch(funcdecl.type);
                            if (f2 && f2.isFinalFunc() && f2.visible().kind != Visibility.Kind.private_)
                                funcdecl.error("cannot override `final` function `%s.%s`", b.sym.toChars(), f2.toPrettyChars());
                        }
                    }
                }
            }

            if (funcdecl.isOverride)
            {
                if (funcdecl.storage_class & STC.disable)
                    deprecation(funcdecl.loc,
                                "`%s` cannot be annotated with `@disable` because it is overriding a function in the base class",
                                funcdecl.toPrettyChars);

                if (funcdecl.isDeprecated && !(funcdecl.foverrides.length && funcdecl.foverrides[0].isDeprecated))
                    deprecation(funcdecl.loc,
                                "`%s` cannot be marked as `deprecated` because it is overriding a function in the base class",
                                funcdecl.toPrettyChars);
            }

        }
        else if (funcdecl.isOverride() && !parent.isTemplateInstance())
            funcdecl.error("`override` only applies to class member functions");

        if (auto ti = parent.isTemplateInstance)
        {
            objc.setSelector(funcdecl, sc);
            objc.setAsOptional(funcdecl, sc);
        }

        objc.validateSelector(funcdecl);
        objc.validateOptional(funcdecl);
        // Reflect this.type to f because it could be changed by findVtblIndex
        f = funcdecl.type.toTypeFunction();

    Ldone:
        if (!funcdecl.fbody && !funcdecl.allowsContractWithoutBody())
            funcdecl.error("`in` and `out` contracts can only appear without a body when they are virtual interface functions or abstract");

        /* Do not allow template instances to add virtual functions
         * to a class.
         */
        if (funcdecl.isVirtual())
        {
            TemplateInstance ti = parent.isTemplateInstance();
            if (ti)
            {
                // Take care of nested templates
                while (1)
                {
                    TemplateInstance ti2 = ti.tempdecl.parent.isTemplateInstance();
                    if (!ti2)
                        break;
                    ti = ti2;
                }

                // If it's a member template
                ClassDeclaration cd = ti.tempdecl.isClassMember();
                if (cd)
                {
                    funcdecl.error("cannot use template to add virtual function to class `%s`", cd.toChars());
                }
            }
        }

        if (funcdecl.isMain())
            funcdecl.checkDmain();       // Check main() parameters and return type

        /* Purity and safety can be inferred for some functions by examining
         * the function body.
         */
        if (funcdecl.canInferAttributes(sc))
            funcdecl.initInferAttributes();

        Module.dprogress++;
        funcdecl.semanticRun = PASS.semanticdone;

        /* Save scope for possible later use (if we need the
         * function internals)
         */
        funcdecl._scope = sc.copy();
        funcdecl._scope.setNoFree();

        __gshared bool printedMain = false; // semantic might run more than once
        if (global.params.verbose && !printedMain)
        {
            const(char)* type = funcdecl.isMain() ? "main" : funcdecl.isWinMain() ? "winmain" : funcdecl.isDllMain() ? "dllmain" : cast(const(char)*)null;
            Module mod = sc._module;

            if (type && mod)
            {
                printedMain = true;
                auto name = mod.srcfile.toChars();
                auto path = FileName.searchPath(global.path, name, true);
                message("entry     %-10s\t%s", type, path ? path : name);
            }
        }

        if (funcdecl.fbody && sc._module.isRoot() &&
            (funcdecl.isMain() || funcdecl.isWinMain() || funcdecl.isDllMain() || funcdecl.isCMain()))
            global.hasMainFunction = true;

        if (funcdecl.fbody && funcdecl.isMain() && sc._module.isRoot())
        {
            // check if `_d_cmain` is defined
            bool cmainTemplateExists()
            {
                auto rootSymbol = sc.search(funcdecl.loc, Id.empty, null);
                if (auto moduleSymbol = rootSymbol.search(funcdecl.loc, Id.object))
                    if (moduleSymbol.search(funcdecl.loc, Id.CMain))
                        return true;

                return false;
            }

            // Only mixin `_d_cmain` if it is defined
            if (cmainTemplateExists())
            {
                // add `mixin _d_cmain!();` to the declaring module
                auto tqual = new TypeIdentifier(funcdecl.loc, Id.CMain);
                auto tm = new TemplateMixin(funcdecl.loc, null, tqual, null);
                sc._module.members.push(tm);
            }
        }

        assert(funcdecl.type.ty != Terror || funcdecl.errors);

        // semantic for parameters' UDAs
        foreach (i, param; f.parameterList)
        {
            if (param && param.userAttribDecl)
                param.userAttribDecl.dsymbolSemantic(sc);
        }
    }

     /// Do the semantic analysis on the external interface to the function.
    override void visit(FuncDeclaration funcdecl)
    {
        funcDeclarationSemantic(funcdecl);
    }

    override void visit(CtorDeclaration ctd)
    {
        //printf("CtorDeclaration::semantic() %s\n", toChars());
        if (ctd.semanticRun >= PASS.semanticdone)
            return;
        if (ctd._scope)
        {
            sc = ctd._scope;
            ctd._scope = null;
        }

        ctd.parent = sc.parent;
        Dsymbol p = ctd.toParentDecl();
        AggregateDeclaration ad = p.isAggregateDeclaration();
        if (!ad)
        {
            error(ctd.loc, "constructor can only be a member of aggregate, not %s `%s`", p.kind(), p.toChars());
            ctd.type = Type.terror;
            ctd.errors = true;
            return;
        }

        sc = sc.push();

        if (sc.stc & STC.static_)
        {
            if (sc.stc & STC.shared_)
                error(ctd.loc, "`shared static` has no effect on a constructor inside a `shared static` block. Use `shared static this()`");
            else
                error(ctd.loc, "`static` has no effect on a constructor inside a `static` block. Use `static this()`");
        }

        sc.stc &= ~STC.static_; // not a static constructor

        funcDeclarationSemantic(ctd);

        sc.pop();

        if (ctd.errors)
            return;

        TypeFunction tf = ctd.type.toTypeFunction();
        immutable dim = tf.parameterList.length;
        auto sd = ad.isStructDeclaration();

        /* See if it's the default constructor
         * But, template constructor should not become a default constructor.
         */
        if (ad && (!ctd.parent.isTemplateInstance() || ctd.parent.isTemplateMixin()))
        {
            if (sd)
            {
                if (dim == 0 && tf.parameterList.varargs == VarArg.none) // empty default ctor w/o any varargs
                {
                    if (ctd.fbody || !(ctd.storage_class & STC.disable))
                    {
                        ctd.error("default constructor for structs only allowed " ~
                            "with `@disable`, no body, and no parameters");
                        ctd.storage_class |= STC.disable;
                        ctd.fbody = null;
                    }
                    sd.noDefaultCtor = true;
                }
                else if (dim == 0 && tf.parameterList.varargs != VarArg.none) // allow varargs only ctor
                {
                }
                else if (dim && tf.parameterList[0].defaultArg)
                {
                    // if the first parameter has a default argument, then the rest does as well
                    if (ctd.storage_class & STC.disable)
                    {
                        ctd.error("is marked `@disable`, so it cannot have default "~
                                  "arguments for all parameters.");
                        errorSupplemental(ctd.loc, "Use `@disable this();` if you want to disable default initialization.");
                    }
                    else
                        ctd.error("all parameters have default arguments, "~
                                  "but structs cannot have default constructors.");
                }
                else if ((dim == 1 || (dim > 1 && tf.parameterList[1].defaultArg)))
                {
                    //printf("tf: %s\n", tf.toChars());
                    auto param = tf.parameterList[0];
                    if (param.storageClass & STC.ref_ && param.type.mutableOf().unSharedOf() == sd.type.mutableOf().unSharedOf())
                    {
                        //printf("copy constructor\n");
                        ctd.isCpCtor = true;
                    }
                }
            }
            else if (dim == 0 && tf.parameterList.varargs == VarArg.none)
            {
                ad.defaultCtor = ctd;
            }
        }
        // https://issues.dlang.org/show_bug.cgi?id=22593
        else if (auto ti = ctd.parent.isTemplateInstance())
        {
            if (sd && sd.hasCopyCtor && (dim == 1 || (dim > 1 && tf.parameterList[1].defaultArg)))
            {
                auto param = tf.parameterList[0];

                // if the template instance introduces an rvalue constructor
                // between the members of a struct declaration, we should check if a
                // copy constructor exists and issue an error in that case.
                if (!(param.storageClass & STC.ref_) && param.type.mutableOf().unSharedOf() == sd.type.mutableOf().unSharedOf())
                {
                    .error(ctd.loc, "Cannot define both an rvalue constructor and a copy constructor for `struct %s`", sd.toChars);
                    .errorSupplemental(ti.loc, "Template instance `%s` creates a rvalue constructor for `struct %s`",
                            ti.toChars(), sd.toChars());
                }
            }
        }
    }

    override void visit(PostBlitDeclaration pbd)
    {
        //printf("PostBlitDeclaration::semantic() %s\n", toChars());
        //printf("ident: %s, %s, %p, %p\n", ident.toChars(), Id::dtor.toChars(), ident, Id::dtor);
        //printf("stc = x%llx\n", sc.stc);
        if (pbd.semanticRun >= PASS.semanticdone)
            return;
        if (pbd._scope)
        {
            sc = pbd._scope;
            pbd._scope = null;
        }

        pbd.parent = sc.parent;
        Dsymbol p = pbd.toParent2();
        StructDeclaration ad = p.isStructDeclaration();
        if (!ad)
        {
            error(pbd.loc, "postblit can only be a member of struct, not %s `%s`", p.kind(), p.toChars());
            pbd.type = Type.terror;
            pbd.errors = true;
            return;
        }
        if (pbd.ident == Id.postblit && pbd.semanticRun < PASS.semantic)
            ad.postblits.push(pbd);
        if (!pbd.type)
            pbd.type = new TypeFunction(ParameterList(), Type.tvoid, LINK.d, pbd.storage_class);

        sc = sc.push();
        sc.stc &= ~STC.static_; // not static
        sc.linkage = LINK.d;

        funcDeclarationSemantic(pbd);

        sc.pop();
    }

    override void visit(DtorDeclaration dd)
    {
        //printf("DtorDeclaration::semantic() %s\n", toChars());
        //printf("ident: %s, %s, %p, %p\n", ident.toChars(), Id::dtor.toChars(), ident, Id::dtor);
        if (dd.semanticRun >= PASS.semanticdone)
            return;
        if (dd._scope)
        {
            sc = dd._scope;
            dd._scope = null;
        }

        dd.parent = sc.parent;
        Dsymbol p = dd.toParent2();
        AggregateDeclaration ad = p.isAggregateDeclaration();
        if (!ad)
        {
            error(dd.loc, "destructor can only be a member of aggregate, not %s `%s`", p.kind(), p.toChars());
            dd.type = Type.terror;
            dd.errors = true;
            return;
        }
        if (dd.ident == Id.dtor && dd.semanticRun < PASS.semantic)
            ad.userDtors.push(dd);
        if (!dd.type)
        {
            dd.type = new TypeFunction(ParameterList(), Type.tvoid, LINK.d, dd.storage_class);
            if (ad.classKind == ClassKind.cpp && dd.ident == Id.dtor)
            {
                if (auto cldec = ad.isClassDeclaration())
                {
                    assert (cldec.cppDtorVtblIndex == -1); // double-call check already by dd.type
                    if (cldec.baseClass && cldec.baseClass.cppDtorVtblIndex != -1)
                    {
                        // override the base virtual
                        cldec.cppDtorVtblIndex = cldec.baseClass.cppDtorVtblIndex;
                    }
                    else if (!dd.isFinal())
                    {
                        // reserve the dtor slot for the destructor (which we'll create later)
                        cldec.cppDtorVtblIndex = cast(int)cldec.vtbl.dim;
                        cldec.vtbl.push(dd);
                        if (target.cpp.twoDtorInVtable)
                            cldec.vtbl.push(dd); // deleting destructor uses a second slot
                    }
                }
            }
        }

        sc = sc.push();
        sc.stc &= ~STC.static_; // not a static destructor
        if (sc.linkage != LINK.cpp)
            sc.linkage = LINK.d;

        funcDeclarationSemantic(dd);

        sc.pop();
    }

    override void visit(StaticCtorDeclaration scd)
    {
        //printf("StaticCtorDeclaration::semantic()\n");
        if (scd.semanticRun >= PASS.semanticdone)
            return;
        if (scd._scope)
        {
            sc = scd._scope;
            scd._scope = null;
        }

        scd.parent = sc.parent;
        Dsymbol p = scd.parent.pastMixin();
        if (!p.isScopeDsymbol())
        {
            const(char)* s = (scd.isSharedStaticCtorDeclaration() ? "shared " : "");
            error(scd.loc, "`%sstatic` constructor can only be member of module/aggregate/template, not %s `%s`", s, p.kind(), p.toChars());
            scd.type = Type.terror;
            scd.errors = true;
            return;
        }
        if (!scd.type)
            scd.type = new TypeFunction(ParameterList(), Type.tvoid, LINK.d, scd.storage_class);

        /* If the static ctor appears within a template instantiation,
         * it could get called multiple times by the module constructors
         * for different modules. Thus, protect it with a gate.
         */
        if (scd.isInstantiated() && scd.semanticRun < PASS.semantic)
        {
            /* Add this prefix to the function:
             *      static int gate;
             *      if (++gate != 1) return;
             * Note that this is not thread safe; should not have threads
             * during static construction.
             */
            auto v = new VarDeclaration(Loc.initial, Type.tint32, Id.gate, null);
            v.storage_class = STC.temp | (scd.isSharedStaticCtorDeclaration() ? STC.static_ : STC.tls);

            auto sa = new Statements();
            Statement s = new ExpStatement(Loc.initial, v);
            sa.push(s);

            Expression e = new IdentifierExp(Loc.initial, v.ident);
            e = new AddAssignExp(Loc.initial, e, IntegerExp.literal!1);
            e = new EqualExp(EXP.notEqual, Loc.initial, e, IntegerExp.literal!1);
            s = new IfStatement(Loc.initial, null, e, new ReturnStatement(Loc.initial, null), null, Loc.initial);

            sa.push(s);
            if (scd.fbody)
                sa.push(scd.fbody);

            scd.fbody = new CompoundStatement(Loc.initial, sa);
        }

        const LINK save = sc.linkage;
        if (save != LINK.d)
        {
            const(char)* s = (scd.isSharedStaticCtorDeclaration() ? "shared " : "");
            deprecation(scd.loc, "`%sstatic` constructor can only be of D linkage", s);
            // Just correct it
            sc.linkage = LINK.d;
        }
        funcDeclarationSemantic(scd);
        sc.linkage = save;

        // We're going to need ModuleInfo
        Module m = scd.getModule();
        if (!m)
            m = sc._module;
        if (m)
        {
            m.needmoduleinfo = 1;
            //printf("module1 %s needs moduleinfo\n", m.toChars());
        }
    }

    override void visit(StaticDtorDeclaration sdd)
    {
        if (sdd.semanticRun >= PASS.semanticdone)
            return;
        if (sdd._scope)
        {
            sc = sdd._scope;
            sdd._scope = null;
        }

        sdd.parent = sc.parent;
        Dsymbol p = sdd.parent.pastMixin();
        if (!p.isScopeDsymbol())
        {
            const(char)* s = (sdd.isSharedStaticDtorDeclaration() ? "shared " : "");
            error(sdd.loc, "`%sstatic` destructor can only be member of module/aggregate/template, not %s `%s`", s, p.kind(), p.toChars());
            sdd.type = Type.terror;
            sdd.errors = true;
            return;
        }
        if (!sdd.type)
            sdd.type = new TypeFunction(ParameterList(), Type.tvoid, LINK.d, sdd.storage_class);

        /* If the static ctor appears within a template instantiation,
         * it could get called multiple times by the module constructors
         * for different modules. Thus, protect it with a gate.
         */
        if (sdd.isInstantiated() && sdd.semanticRun < PASS.semantic)
        {
            /* Add this prefix to the function:
             *      static int gate;
             *      if (--gate != 0) return;
             * Increment gate during constructor execution.
             * Note that this is not thread safe; should not have threads
             * during static destruction.
             */
            auto v = new VarDeclaration(Loc.initial, Type.tint32, Id.gate, null);
            v.storage_class = STC.temp | (sdd.isSharedStaticDtorDeclaration() ? STC.static_ : STC.tls);

            auto sa = new Statements();
            Statement s = new ExpStatement(Loc.initial, v);
            sa.push(s);

            Expression e = new IdentifierExp(Loc.initial, v.ident);
            e = new AddAssignExp(Loc.initial, e, IntegerExp.literal!(-1));
            e = new EqualExp(EXP.notEqual, Loc.initial, e, IntegerExp.literal!0);
            s = new IfStatement(Loc.initial, null, e, new ReturnStatement(Loc.initial, null), null, Loc.initial);

            sa.push(s);
            if (sdd.fbody)
                sa.push(sdd.fbody);

            sdd.fbody = new CompoundStatement(Loc.initial, sa);

            sdd.vgate = v;
        }

        const LINK save = sc.linkage;
        if (save != LINK.d)
        {
            const(char)* s = (sdd.isSharedStaticDtorDeclaration() ? "shared " : "");
            deprecation(sdd.loc, "`%sstatic` destructor can only be of D linkage", s);
            // Just correct it
            sc.linkage = LINK.d;
        }
        funcDeclarationSemantic(sdd);
        sc.linkage = save;

        // We're going to need ModuleInfo
        Module m = sdd.getModule();
        if (!m)
            m = sc._module;
        if (m)
        {
            m.needmoduleinfo = 1;
            //printf("module2 %s needs moduleinfo\n", m.toChars());
        }
    }

    override void visit(InvariantDeclaration invd)
    {
        if (invd.semanticRun >= PASS.semanticdone)
            return;
        if (invd._scope)
        {
            sc = invd._scope;
            invd._scope = null;
        }

        invd.parent = sc.parent;
        Dsymbol p = invd.parent.pastMixin();
        AggregateDeclaration ad = p.isAggregateDeclaration();
        if (!ad)
        {
            error(invd.loc, "`invariant` can only be a member of aggregate, not %s `%s`", p.kind(), p.toChars());
            invd.type = Type.terror;
            invd.errors = true;
            return;
        }
        if (invd.ident != Id.classInvariant &&
             invd.semanticRun < PASS.semantic &&
             !ad.isUnionDeclaration()           // users are on their own with union fields
           )
            ad.invs.push(invd);
        if (!invd.type)
            invd.type = new TypeFunction(ParameterList(), Type.tvoid, LINK.d, invd.storage_class);

        sc = sc.push();
        sc.stc &= ~STC.static_; // not a static invariant
        sc.stc |= STC.const_; // invariant() is always const
        sc.flags = (sc.flags & ~SCOPE.contract) | SCOPE.invariant_;
        sc.linkage = LINK.d;

        funcDeclarationSemantic(invd);

        sc.pop();
    }

    override void visit(UnitTestDeclaration utd)
    {
        if (utd.semanticRun >= PASS.semanticdone)
            return;
        if (utd._scope)
        {
            sc = utd._scope;
            utd._scope = null;
        }

        utd.visibility = sc.visibility;

        utd.parent = sc.parent;
        Dsymbol p = utd.parent.pastMixin();
        if (!p.isScopeDsymbol())
        {
            error(utd.loc, "`unittest` can only be a member of module/aggregate/template, not %s `%s`", p.kind(), p.toChars());
            utd.type = Type.terror;
            utd.errors = true;
            return;
        }

        if (global.params.useUnitTests)
        {
            if (!utd.type)
                utd.type = new TypeFunction(ParameterList(), Type.tvoid, LINK.d, utd.storage_class);
            Scope* sc2 = sc.push();
            sc2.linkage = LINK.d;
            funcDeclarationSemantic(utd);
            sc2.pop();
        }

        version (none)
        {
            // We're going to need ModuleInfo even if the unit tests are not
            // compiled in, because other modules may import this module and refer
            // to this ModuleInfo.
            // (This doesn't make sense to me?)
            Module m = utd.getModule();
            if (!m)
                m = sc._module;
            if (m)
            {
                //printf("module3 %s needs moduleinfo\n", m.toChars());
                m.needmoduleinfo = 1;
            }
        }
    }

    override void visit(NewDeclaration nd)
    {
        //printf("NewDeclaration::semantic()\n");
        if (nd.semanticRun >= PASS.semanticdone)
            return;
        if (!nd.type)
            nd.type = new TypeFunction(ParameterList(), Type.tvoid.pointerTo(), LINK.d, nd.storage_class);

        funcDeclarationSemantic(nd);
    }

    override void visit(StructDeclaration sd)
    {
        //printf("StructDeclaration::semantic(this=%p, '%s', sizeok = %d)\n", sd, sd.toPrettyChars(), sd.sizeok);

        //static int count; if (++count == 20) assert(0);

        if (sd.semanticRun >= PASS.semanticdone)
            return;
        int errors = global.errors;

        //printf("+StructDeclaration::semantic(this=%p, '%s', sizeok = %d)\n", this, sd.toPrettyChars(), sd.sizeok);
        Scope* scx = null;
        if (sd._scope)
        {
            sc = sd._scope;
            scx = sd._scope; // save so we don't make redundant copies
            sd._scope = null;
        }

        if (!sd.parent)
        {
            assert(sc.parent && sc.func);
            sd.parent = sc.parent;
        }
        assert(sd.parent && !sd.isAnonymous());

        if (sd.errors)
            sd.type = Type.terror;
        if (sd.semanticRun == PASS.init)
            sd.type = sd.type.addSTC(sc.stc | sd.storage_class);
        sd.type = sd.type.typeSemantic(sd.loc, sc);
        if (auto ts = sd.type.isTypeStruct())
            if (ts.sym != sd)
            {
                auto ti = ts.sym.isInstantiated();
                if (ti && isError(ti))
                    ts.sym = sd;
            }

        // Ungag errors when not speculative
        Ungag ungag = sd.ungagSpeculative();

        if (sd.semanticRun == PASS.init)
        {
            sd.visibility = sc.visibility;

            sd.alignment = sc.alignment();

            sd.storage_class |= sc.stc;
            if (sd.storage_class & STC.abstract_)
                sd.error("structs, unions cannot be `abstract`");

            sd.userAttribDecl = sc.userAttribDecl;

            if (sc.linkage == LINK.cpp)
                sd.classKind = ClassKind.cpp;
            else if (sc.linkage == LINK.c)
                sd.classKind = ClassKind.c;
            sd.cppnamespace = sc.namespace;
            sd.cppmangle = sc.cppmangle;
        }
        else if (sd.symtab && !scx)
            return;

        sd.semanticRun = PASS.semantic;
        UserAttributeDeclaration.checkGNUABITag(sd, sc.linkage);

        if (!sd.members) // if opaque declaration
        {
            sd.semanticRun = PASS.semanticdone;
            return;
        }
        if (!sd.symtab)
        {
            sd.symtab = new DsymbolTable();

            sd.members.foreachDsymbol( s => s.addMember(sc, sd) );
        }

        auto sc2 = sd.newScope(sc);

        /* Set scope so if there are forward references, we still might be able to
         * resolve individual members like enums.
         */
        sd.members.foreachDsymbol( s => s.setScope(sc2) );
        sd.members.foreachDsymbol( s => s.importAll(sc2) );
        sd.members.foreachDsymbol( (s) { s.dsymbolSemantic(sc2); sd.errors |= s.errors; } );

        if (sd.errors)
            sd.type = Type.terror;

        if (!sd.determineFields())
        {
            if (sd.type.ty != Terror)
            {
                sd.error(sd.loc, "circular or forward reference");
                sd.errors = true;
                sd.type = Type.terror;
            }

            sc2.pop();
            sd.semanticRun = PASS.semanticdone;
            return;
        }
        /* Following special member functions creation needs semantic analysis
         * completion of sub-structs in each field types. For example, buildDtor
         * needs to check existence of elaborate dtor in type of each fields.
         * See the case in compilable/test14838.d
         */
        foreach (v; sd.fields)
        {
            Type tb = v.type.baseElemOf();
            if (tb.ty != Tstruct)
                continue;
            auto sdec = (cast(TypeStruct)tb).sym;
            if (sdec.semanticRun >= PASS.semanticdone)
                continue;

            sc2.pop();

            //printf("\tdeferring %s\n", toChars());
            return deferDsymbolSemantic(sd, scx);
        }

        /* Look for special member functions.
         */
        sd.disableNew = sd.search(Loc.initial, Id.classNew) !is null;

        // Look for the constructor
        sd.ctor = sd.searchCtor();

        buildDtors(sd, sc2);

        sd.hasCopyCtor = buildCopyCtor(sd, sc2);
        sd.postblit = buildPostBlit(sd, sc2);

        buildOpAssign(sd, sc2);
        buildOpEquals(sd, sc2);

        if (global.params.useTypeInfo && Type.dtypeinfo)  // these functions are used for TypeInfo
        {
            sd.xeq = buildXopEquals(sd, sc2);
            sd.xcmp = buildXopCmp(sd, sc2);
            sd.xhash = buildXtoHash(sd, sc2);
        }

        sd.inv = buildInv(sd, sc2);

        Module.dprogress++;
        sd.semanticRun = PASS.semanticdone;
        //printf("-StructDeclaration::semantic(this=%p, '%s')\n", sd, sd.toChars());

        sc2.pop();

        if (sd.ctor)
        {
            Dsymbol scall = sd.search(Loc.initial, Id.call);
            if (scall)
            {
                uint xerrors = global.startGagging();
                sc = sc.push();
                sc.tinst = null;
                sc.minst = null;
                auto fcall = resolveFuncCall(sd.loc, sc, scall, null, null, null, FuncResolveFlag.quiet);
                sc = sc.pop();
                global.endGagging(xerrors);

                if (fcall && fcall.isStatic())
                {
                    sd.error(fcall.loc, "`static opCall` is hidden by constructors and can never be called");
                    errorSupplemental(fcall.loc, "Please use a factory method instead, or replace all constructors with `static opCall`.");
                }
            }
        }

        if (sd.type.ty == Tstruct && (cast(TypeStruct)sd.type).sym != sd)
        {
            // https://issues.dlang.org/show_bug.cgi?id=19024
            StructDeclaration sym = (cast(TypeStruct)sd.type).sym;
            version (none)
            {
                printf("this = %p %s\n", sd, sd.toChars());
                printf("type = %d sym = %p, %s\n", sd.type.ty, sym, sym.toPrettyChars());
            }
            sd.error("already exists at %s. Perhaps in another function with the same name?", sym.loc.toChars());
        }

        if (global.errors != errors)
        {
            // The type is no good.
            sd.type = Type.terror;
            sd.errors = true;
            if (sd.deferred)
                sd.deferred.errors = true;
        }

        if (sd.deferred && !global.gag)
        {
            sd.deferred.semantic2(sc);
            sd.deferred.semantic3(sc);
        }
    }

    void interfaceSemantic(ClassDeclaration cd)
    {
        cd.vtblInterfaces = new BaseClasses();
        cd.vtblInterfaces.reserve(cd.interfaces.length);
        foreach (b; cd.interfaces)
        {
            cd.vtblInterfaces.push(b);
            b.copyBaseInterfaces(cd.vtblInterfaces);
        }
    }

    override void visit(ClassDeclaration cldec)
    {
        //printf("ClassDeclaration.dsymbolSemantic(%s), type = %p, sizeok = %d, this = %p\n", cldec.toChars(), cldec.type, cldec.sizeok, this);
        //printf("\tparent = %p, '%s'\n", sc.parent, sc.parent ? sc.parent.toChars() : "");
        //printf("sc.stc = %x\n", sc.stc);

        //{ static int n;  if (++n == 20) *(char*)0=0; }

        if (cldec.semanticRun >= PASS.semanticdone)
            return;
        int errors = global.errors;

        //printf("+ClassDeclaration.dsymbolSemantic(%s), type = %p, sizeok = %d, this = %p\n", toChars(), type, sizeok, this);

        Scope* scx = null;
        if (cldec._scope)
        {
            sc = cldec._scope;
            scx = cldec._scope; // save so we don't make redundant copies
            cldec._scope = null;
        }

        if (!cldec.parent)
        {
            assert(sc.parent);
            cldec.parent = sc.parent;
        }

        if (cldec.errors)
            cldec.type = Type.terror;
        if (cldec.semanticRun == PASS.init)
            cldec.type = cldec.type.addSTC(sc.stc | cldec.storage_class);
        cldec.type = cldec.type.typeSemantic(cldec.loc, sc);
        if (auto tc = cldec.type.isTypeClass())
            if (tc.sym != cldec)
            {
                auto ti = tc.sym.isInstantiated();
                if (ti && isError(ti))
                    tc.sym = cldec;
            }

        // Ungag errors when not speculative
        Ungag ungag = cldec.ungagSpeculative();

        if (cldec.semanticRun == PASS.init)
        {
            cldec.visibility = sc.visibility;

            cldec.storage_class |= sc.stc;
            if (cldec.storage_class & STC.auto_)
                cldec.error("storage class `auto` is invalid when declaring a class, did you mean to use `scope`?");
            if (cldec.storage_class & STC.scope_)
                cldec.stack = true;
            if (cldec.storage_class & STC.abstract_)
                cldec.isabstract = ThreeState.yes;

            cldec.userAttribDecl = sc.userAttribDecl;

            if (sc.linkage == LINK.cpp)
                cldec.classKind = ClassKind.cpp;
            cldec.cppnamespace = sc.namespace;
            cldec.cppmangle = sc.cppmangle;
            if (sc.linkage == LINK.objc)
                objc.setObjc(cldec);
        }
        else if (cldec.symtab && !scx)
        {
            return;
        }
        cldec.semanticRun = PASS.semantic;
        UserAttributeDeclaration.checkGNUABITag(cldec, sc.linkage);

        if (cldec.baseok < Baseok.done)
        {
            /* https://issues.dlang.org/show_bug.cgi?id=12078
             * https://issues.dlang.org/show_bug.cgi?id=12143
             * https://issues.dlang.org/show_bug.cgi?id=15733
             * While resolving base classes and interfaces, a base may refer
             * the member of this derived class. In that time, if all bases of
             * this class can  be determined, we can go forward the semantc process
             * beyond the Lancestorsdone. To do the recursive semantic analysis,
             * temporarily set and unset `_scope` around exp().
             */
            T resolveBase(T)(lazy T exp)
            {
                if (!scx)
                {
                    scx = sc.copy();
                    scx.setNoFree();
                }
                static if (!is(T == void))
                {
                    cldec._scope = scx;
                    auto r = exp();
                    cldec._scope = null;
                    return r;
                }
                else
                {
                    cldec._scope = scx;
                    exp();
                    cldec._scope = null;
                }
            }

            cldec.baseok = Baseok.start;

            // Expand any tuples in baseclasses[]
            for (size_t i = 0; i < cldec.baseclasses.dim;)
            {
                auto b = (*cldec.baseclasses)[i];
                b.type = resolveBase(b.type.typeSemantic(cldec.loc, sc));

                Type tb = b.type.toBasetype();
                if (auto tup = tb.isTypeTuple())
                {
                    cldec.baseclasses.remove(i);
                    size_t dim = Parameter.dim(tup.arguments);
                    for (size_t j = 0; j < dim; j++)
                    {
                        Parameter arg = Parameter.getNth(tup.arguments, j);
                        b = new BaseClass(arg.type);
                        cldec.baseclasses.insert(i + j, b);
                    }
                }
                else
                    i++;
            }

            if (cldec.baseok >= Baseok.done)
            {
                //printf("%s already semantic analyzed, semanticRun = %d\n", toChars(), semanticRun);
                if (cldec.semanticRun >= PASS.semanticdone)
                    return;
                goto Lancestorsdone;
            }

            // See if there's a base class as first in baseclasses[]
            if (cldec.baseclasses.dim)
            {
                BaseClass* b = (*cldec.baseclasses)[0];
                Type tb = b.type.toBasetype();
                TypeClass tc = tb.isTypeClass();
                if (!tc)
                {
                    if (b.type != Type.terror)
                        cldec.error("base type must be `class` or `interface`, not `%s`", b.type.toChars());
                    cldec.baseclasses.remove(0);
                    goto L7;
                }
                if (tc.sym.isDeprecated())
                {
                    if (!cldec.isDeprecated())
                    {
                        // Deriving from deprecated class makes this one deprecated too
                        cldec.setDeprecated();
                        tc.checkDeprecated(cldec.loc, sc);
                    }
                }
                if (tc.sym.isInterfaceDeclaration())
                    goto L7;

                for (ClassDeclaration cdb = tc.sym; cdb; cdb = cdb.baseClass)
                {
                    if (cdb == cldec)
                    {
                        cldec.error("circular inheritance");
                        cldec.baseclasses.remove(0);
                        goto L7;
                    }
                }

                /* https://issues.dlang.org/show_bug.cgi?id=11034
                 * Class inheritance hierarchy
                 * and instance size of each classes are orthogonal information.
                 * Therefore, even if tc.sym.sizeof == Sizeok.none,
                 * we need to set baseClass field for class covariance check.
                 */
                cldec.baseClass = tc.sym;
                b.sym = cldec.baseClass;

                if (tc.sym.baseok < Baseok.done)
                    resolveBase(tc.sym.dsymbolSemantic(null)); // Try to resolve forward reference
                if (tc.sym.baseok < Baseok.done)
                {
                    //printf("\ttry later, forward reference of base class %s\n", tc.sym.toChars());
                    if (tc.sym._scope)
                        Module.addDeferredSemantic(tc.sym);
                    cldec.baseok = Baseok.none;
                }
            L7:
            }

            // Treat the remaining entries in baseclasses as interfaces
            // Check for errors, handle forward references
            int multiClassError = cldec.baseClass is null ? 0 : 1;

            BCLoop:
            for (size_t i = (cldec.baseClass ? 1 : 0); i < cldec.baseclasses.dim;)
            {
                BaseClass* b = (*cldec.baseclasses)[i];
                Type tb = b.type.toBasetype();
                TypeClass tc = tb.isTypeClass();
                if (!tc || !tc.sym.isInterfaceDeclaration())
                {
                    // It's a class
                    if (tc)
                    {
                        if (multiClassError == 0)
                        {
                            error(cldec.loc,"`%s`: base class must be specified first, " ~
                                  "before any interfaces.", cldec.toPrettyChars());
                            multiClassError += 1;
                        }
                        else if (multiClassError >= 1)
                        {
                                if(multiClassError == 1)
                                    error(cldec.loc,"`%s`: multiple class inheritance is not supported." ~
                                          " Use multiple interface inheritance and/or composition.", cldec.toPrettyChars());
                                multiClassError += 1;

                                if (tc.sym.fields.dim)
                                    errorSupplemental(cldec.loc,"`%s` has fields, consider making it a member of `%s`",
                                                      b.type.toChars(), cldec.type.toChars());
                                else
                                    errorSupplemental(cldec.loc,"`%s` has no fields, consider making it an `interface`",
                                                      b.type.toChars());
                        }
                    }
                    // It's something else: e.g. `int` in `class Foo : Bar, int { ... }`
                    else if (b.type != Type.terror)
                    {
                        error(cldec.loc,"`%s`: base type must be `interface`, not `%s`",
                              cldec.toPrettyChars(), b.type.toChars());
                    }
                    cldec.baseclasses.remove(i);
                    continue;
                }

                // Check for duplicate interfaces
                for (size_t j = (cldec.baseClass ? 1 : 0); j < i; j++)
                {
                    BaseClass* b2 = (*cldec.baseclasses)[j];
                    if (b2.sym == tc.sym)
                    {
                        cldec.error("inherits from duplicate interface `%s`", b2.sym.toChars());
                        cldec.baseclasses.remove(i);
                        continue BCLoop;
                    }
                }
                if (tc.sym.isDeprecated())
                {
                    if (!cldec.isDeprecated())
                    {
                        // Deriving from deprecated class makes this one deprecated too
                        cldec.setDeprecated();
                        tc.checkDeprecated(cldec.loc, sc);
                    }
                }

                b.sym = tc.sym;

                if (tc.sym.baseok < Baseok.done)
                    resolveBase(tc.sym.dsymbolSemantic(null)); // Try to resolve forward reference
                if (tc.sym.baseok < Baseok.done)
                {
                    //printf("\ttry later, forward reference of base %s\n", tc.sym.toChars());
                    if (tc.sym._scope)
                        Module.addDeferredSemantic(tc.sym);
                    cldec.baseok = Baseok.none;
                }
                i++;
            }
            if (cldec.baseok == Baseok.none)
            {
                // Forward referencee of one or more bases, try again later
                //printf("\tL%d semantic('%s') failed due to forward references\n", __LINE__, toChars());
                return deferDsymbolSemantic(cldec, scx);
            }
            cldec.baseok = Baseok.done;

            if (cldec.classKind == ClassKind.objc || (cldec.baseClass && cldec.baseClass.classKind == ClassKind.objc))
                cldec.classKind = ClassKind.objc; // Objective-C classes do not inherit from Object

            // If no base class, and this is not an Object, use Object as base class
            if (!cldec.baseClass && cldec.ident != Id.Object && cldec.object && cldec.classKind == ClassKind.d)
            {
                void badObjectDotD()
                {
                    cldec.error("missing or corrupt object.d");
                    fatal();
                }

                if (!cldec.object || cldec.object.errors)
                    badObjectDotD();

                Type t = cldec.object.type;
                t = t.typeSemantic(cldec.loc, sc).toBasetype();
                if (t.ty == Terror)
                    badObjectDotD();
                TypeClass tc = t.isTypeClass();
                assert(tc);

                auto b = new BaseClass(tc);
                cldec.baseclasses.shift(b);

                cldec.baseClass = tc.sym;
                assert(!cldec.baseClass.isInterfaceDeclaration());
                b.sym = cldec.baseClass;
            }
            if (cldec.baseClass)
            {
                if (cldec.baseClass.storage_class & STC.final_)
                    cldec.error("cannot inherit from class `%s` because it is `final`", cldec.baseClass.toChars());

                // Inherit properties from base class
                if (cldec.baseClass.isCOMclass())
                    cldec.com = true;
                if (cldec.baseClass.isCPPclass())
                    cldec.classKind = ClassKind.cpp;
                if (cldec.baseClass.stack)
                    cldec.stack = true;
                cldec.enclosing = cldec.baseClass.enclosing;
                cldec.storage_class |= cldec.baseClass.storage_class & STC.TYPECTOR;
            }

            cldec.interfaces = cldec.baseclasses.tdata()[(cldec.baseClass ? 1 : 0) .. cldec.baseclasses.dim];
            foreach (b; cldec.interfaces)
            {
                // If this is an interface, and it derives from a COM interface,
                // then this is a COM interface too.
                if (b.sym.isCOMinterface())
                    cldec.com = true;
                if (cldec.classKind == ClassKind.cpp && !b.sym.isCPPinterface())
                {
                    error(cldec.loc, "C++ class `%s` cannot implement D interface `%s`",
                        cldec.toPrettyChars(), b.sym.toPrettyChars());
                }
            }
            interfaceSemantic(cldec);
        }
    Lancestorsdone:
        //printf("\tClassDeclaration.dsymbolSemantic(%s) baseok = %d\n", toChars(), baseok);

        if (!cldec.members) // if opaque declaration
        {
            cldec.semanticRun = PASS.semanticdone;
            return;
        }
        if (!cldec.symtab)
        {
            cldec.symtab = new DsymbolTable();

            /* https://issues.dlang.org/show_bug.cgi?id=12152
             * The semantic analysis of base classes should be finished
             * before the members semantic analysis of this class, in order to determine
             * vtbl in this class. However if a base class refers the member of this class,
             * it can be resolved as a normal forward reference.
             * Call addMember() and setScope() to make this class members visible from the base classes.
             */
            cldec.members.foreachDsymbol( s => s.addMember(sc, cldec) );

            auto sc2 = cldec.newScope(sc);

            /* Set scope so if there are forward references, we still might be able to
             * resolve individual members like enums.
             */
            cldec.members.foreachDsymbol( s => s.setScope(sc2) );

            sc2.pop();
        }

        for (size_t i = 0; i < cldec.baseclasses.dim; i++)
        {
            BaseClass* b = (*cldec.baseclasses)[i];
            Type tb = b.type.toBasetype();
            TypeClass tc = tb.isTypeClass();
            if (tc.sym.semanticRun < PASS.semanticdone)
            {
                // Forward referencee of one or more bases, try again later
                if (tc.sym._scope)
                    Module.addDeferredSemantic(tc.sym);
                //printf("\tL%d semantic('%s') failed due to forward references\n", __LINE__, toChars());
                return deferDsymbolSemantic(cldec, scx);
            }
        }

        if (cldec.baseok == Baseok.done)
        {
            cldec.baseok = Baseok.semanticdone;
            objc.setMetaclass(cldec, sc);

            // initialize vtbl
            if (cldec.baseClass)
            {
                if (cldec.classKind == ClassKind.cpp && cldec.baseClass.vtbl.dim == 0)
                {
                    cldec.error("C++ base class `%s` needs at least one virtual function", cldec.baseClass.toChars());
                }

                // Copy vtbl[] from base class
                cldec.vtbl.setDim(cldec.baseClass.vtbl.dim);
                memcpy(cldec.vtbl.tdata(), cldec.baseClass.vtbl.tdata(), (void*).sizeof * cldec.vtbl.dim);

                cldec.vthis = cldec.baseClass.vthis;
                cldec.vthis2 = cldec.baseClass.vthis2;
            }
            else
            {
                // No base class, so this is the root of the class hierarchy
                cldec.vtbl.setDim(0);
                if (cldec.vtblOffset())
                    cldec.vtbl.push(cldec); // leave room for classinfo as first member
            }

            /* If this is a nested class, add the hidden 'this'
             * member which is a pointer to the enclosing scope.
             */
            if (cldec.vthis) // if inheriting from nested class
            {
                // Use the base class's 'this' member
                if (cldec.storage_class & STC.static_)
                    cldec.error("static class cannot inherit from nested class `%s`", cldec.baseClass.toChars());
                if (cldec.toParentLocal() != cldec.baseClass.toParentLocal() &&
                    (!cldec.toParentLocal() ||
                     !cldec.baseClass.toParentLocal().getType() ||
                     !cldec.baseClass.toParentLocal().getType().isBaseOf(cldec.toParentLocal().getType(), null)))
                {
                    if (cldec.toParentLocal())
                    {
                        cldec.error("is nested within `%s`, but super class `%s` is nested within `%s`",
                            cldec.toParentLocal().toChars(),
                            cldec.baseClass.toChars(),
                            cldec.baseClass.toParentLocal().toChars());
                    }
                    else
                    {
                        cldec.error("is not nested, but super class `%s` is nested within `%s`",
                            cldec.baseClass.toChars(),
                            cldec.baseClass.toParentLocal().toChars());
                    }
                    cldec.enclosing = null;
                }
                if (cldec.vthis2)
                {
                    if (cldec.toParent2() != cldec.baseClass.toParent2() &&
                        (!cldec.toParent2() ||
                         !cldec.baseClass.toParent2().getType() ||
                         !cldec.baseClass.toParent2().getType().isBaseOf(cldec.toParent2().getType(), null)))
                    {
                        if (cldec.toParent2() && cldec.toParent2() != cldec.toParentLocal())
                        {
                            cldec.error("needs the frame pointer of `%s`, but super class `%s` needs the frame pointer of `%s`",
                                cldec.toParent2().toChars(),
                                cldec.baseClass.toChars(),
                                cldec.baseClass.toParent2().toChars());
                        }
                        else
                        {
                            cldec.error("doesn't need a frame pointer, but super class `%s` needs the frame pointer of `%s`",
                                cldec.baseClass.toChars(),
                                cldec.baseClass.toParent2().toChars());
                        }
                    }
                }
                else
                    cldec.makeNested2();
            }
            else
                cldec.makeNested();
        }

        auto sc2 = cldec.newScope(sc);

        cldec.members.foreachDsymbol( s => s.importAll(sc2) );

        // Note that members.dim can grow due to tuple expansion during semantic()
        cldec.members.foreachDsymbol( s => s.dsymbolSemantic(sc2) );

        if (!cldec.determineFields())
        {
            assert(cldec.type == Type.terror);
            sc2.pop();
            return;
        }
        /* Following special member functions creation needs semantic analysis
         * completion of sub-structs in each field types.
         */
        foreach (v; cldec.fields)
        {
            Type tb = v.type.baseElemOf();
            if (tb.ty != Tstruct)
                continue;
            auto sd = (cast(TypeStruct)tb).sym;
            if (sd.semanticRun >= PASS.semanticdone)
                continue;

            sc2.pop();

            //printf("\tdeferring %s\n", toChars());
            return deferDsymbolSemantic(cldec, scx);
        }

        /* Look for special member functions.
         * They must be in this class, not in a base class.
         */
        // Can be in base class
        cldec.disableNew = cldec.search(Loc.initial, Id.classNew) !is null;

        // Look for the constructor
        cldec.ctor = cldec.searchCtor();

        if (!cldec.ctor && cldec.noDefaultCtor)
        {
            // A class object is always created by constructor, so this check is legitimate.
            foreach (v; cldec.fields)
            {
                if (v.storage_class & STC.nodefaultctor)
                    error(v.loc, "field `%s` must be initialized in constructor", v.toChars());
            }
        }

        // If this class has no constructor, but base class has a default
        // ctor, create a constructor:
        //    this() { }
        if (!cldec.ctor && cldec.baseClass && cldec.baseClass.ctor)
        {
            auto fd = resolveFuncCall(cldec.loc, sc2, cldec.baseClass.ctor, null, cldec.type, null, FuncResolveFlag.quiet);
            if (!fd) // try shared base ctor instead
                fd = resolveFuncCall(cldec.loc, sc2, cldec.baseClass.ctor, null, cldec.type.sharedOf, null, FuncResolveFlag.quiet);
            if (fd && !fd.errors)
            {
                //printf("Creating default this(){} for class %s\n", toChars());
                auto btf = fd.type.toTypeFunction();
                auto tf = new TypeFunction(ParameterList(), null, LINK.d, fd.storage_class);
                tf.mod = btf.mod;
                // Don't copy @safe, ... from the base class constructor and let it be inferred instead
                // This is required if other lowerings add code to the generated constructor which
                // is less strict (e.g. `preview=dtorfields` might introduce a call to a less qualified dtor)

                auto ctor = new CtorDeclaration(cldec.loc, Loc.initial, 0, tf);
                ctor.storage_class |= STC.inference;
                ctor.generated = true;
                ctor.fbody = new CompoundStatement(Loc.initial, new Statements());

                cldec.members.push(ctor);
                ctor.addMember(sc, cldec);
                ctor.dsymbolSemantic(sc2);

                cldec.ctor = ctor;
                cldec.defaultCtor = ctor;
            }
            else
            {
                cldec.error("cannot implicitly generate a default constructor when base class `%s` is missing a default constructor",
                    cldec.baseClass.toPrettyChars());
            }
        }

        buildDtors(cldec, sc2);

        if (cldec.classKind == ClassKind.cpp && cldec.cppDtorVtblIndex != -1)
        {
            // now we've built the aggregate destructor, we'll make it virtual and assign it to the reserved vtable slot
            cldec.dtor.vtblIndex = cldec.cppDtorVtblIndex;
            cldec.vtbl[cldec.cppDtorVtblIndex] = cldec.dtor;

            if (target.cpp.twoDtorInVtable)
            {
                // TODO: create a C++ compatible deleting destructor (call out to `operator delete`)
                //       for the moment, we'll call the non-deleting destructor and leak
                cldec.vtbl[cldec.cppDtorVtblIndex + 1] = cldec.dtor;
            }
        }

        if (auto f = hasIdentityOpAssign(cldec, sc2))
        {
            if (!(f.storage_class & STC.disable))
                cldec.error(f.loc, "identity assignment operator overload is illegal");
        }

        cldec.inv = buildInv(cldec, sc2);

        Module.dprogress++;
        cldec.semanticRun = PASS.semanticdone;
        //printf("-ClassDeclaration.dsymbolSemantic(%s), type = %p\n", toChars(), type);

        sc2.pop();

        /* isAbstract() is undecidable in some cases because of circular dependencies.
         * Now that semantic is finished, get a definitive result, and error if it is not the same.
         */
        if (cldec.isabstract != ThreeState.none)    // if evaluated it before completion
        {
            const isabstractsave = cldec.isabstract;
            cldec.isabstract = ThreeState.none;
            cldec.isAbstract();               // recalculate
            if (cldec.isabstract != isabstractsave)
            {
                cldec.error("cannot infer `abstract` attribute due to circular dependencies");
            }
        }

        if (cldec.type.ty == Tclass && (cast(TypeClass)cldec.type).sym != cldec)
        {
            // https://issues.dlang.org/show_bug.cgi?id=17492
            ClassDeclaration cd = (cast(TypeClass)cldec.type).sym;
            version (none)
            {
                printf("this = %p %s\n", cldec, cldec.toPrettyChars());
                printf("type = %d sym = %p, %s\n", cldec.type.ty, cd, cd.toPrettyChars());
            }
            cldec.error("already exists at %s. Perhaps in another function with the same name?", cd.loc.toChars());
        }

        if (global.errors != errors)
        {
            // The type is no good.
            cldec.type = Type.terror;
            cldec.errors = true;
            if (cldec.deferred)
                cldec.deferred.errors = true;
        }

        // Verify fields of a synchronized class are not public
        if (cldec.storage_class & STC.synchronized_)
        {
            foreach (vd; cldec.fields)
            {
                if (!vd.isThisDeclaration() &&
                    vd.visible() >= Visibility(Visibility.Kind.public_))
                {
                    vd.error("Field members of a `synchronized` class cannot be `%s`",
                        visibilityToChars(vd.visible().kind));
                }
            }
        }

        if (cldec.deferred && !global.gag)
        {
            cldec.deferred.semantic2(sc);
            cldec.deferred.semantic3(sc);
        }
        //printf("-ClassDeclaration.dsymbolSemantic(%s), type = %p, sizeok = %d, this = %p\n", toChars(), type, sizeok, this);

        // @@@DEPRECATED@@@ https://dlang.org/deprecate.html#scope%20as%20a%20type%20constraint
        // Deprecated in 2.087
        // Make an error in 2.091
        // Don't forget to remove code at https://github.com/dlang/dmd/blob/b2f8274ba76358607fc3297a1e9f361480f9bcf9/src/dmd/dsymbolsem.d#L1032-L1036
        if (0 &&          // deprecation disabled for now to accommodate existing extensive use
            cldec.storage_class & STC.scope_)
            deprecation(cldec.loc, "`scope` as a type constraint is deprecated.  Use `scope` at the usage site.");
    }

    override void visit(InterfaceDeclaration idec)
    {
        /// Returns: `true` is this is an anonymous Objective-C metaclass
        static bool isAnonymousMetaclass(InterfaceDeclaration idec)
        {
            return idec.classKind == ClassKind.objc &&
                idec.objc.isMeta &&
                idec.isAnonymous;
        }

        //printf("InterfaceDeclaration.dsymbolSemantic(%s), type = %p\n", toChars(), type);
        if (idec.semanticRun >= PASS.semanticdone)
            return;
        int errors = global.errors;

        //printf("+InterfaceDeclaration.dsymbolSemantic(%s), type = %p\n", toChars(), type);

        Scope* scx = null;
        if (idec._scope)
        {
            sc = idec._scope;
            scx = idec._scope; // save so we don't make redundant copies
            idec._scope = null;
        }

        if (!idec.parent)
        {
            assert(sc.parent && sc.func);
            idec.parent = sc.parent;
        }
        // Objective-C metaclasses are anonymous
        assert(idec.parent && !idec.isAnonymous || isAnonymousMetaclass(idec));

        if (idec.errors)
            idec.type = Type.terror;
        idec.type = idec.type.typeSemantic(idec.loc, sc);
        if (idec.type.ty == Tclass && (cast(TypeClass)idec.type).sym != idec)
        {
            auto ti = (cast(TypeClass)idec.type).sym.isInstantiated();
            if (ti && isError(ti))
                (cast(TypeClass)idec.type).sym = idec;
        }

        // Ungag errors when not speculative
        Ungag ungag = idec.ungagSpeculative();

        if (idec.semanticRun == PASS.init)
        {
            idec.visibility = sc.visibility;

            idec.storage_class |= sc.stc;
            idec.userAttribDecl = sc.userAttribDecl;
        }
        else if (idec.symtab)
        {
            if (idec.sizeok == Sizeok.done || !scx)
            {
                idec.semanticRun = PASS.semanticdone;
                return;
            }
        }
        idec.semanticRun = PASS.semantic;

        if (idec.baseok < Baseok.done)
        {
            T resolveBase(T)(lazy T exp)
            {
                if (!scx)
                {
                    scx = sc.copy();
                    scx.setNoFree();
                }
                static if (!is(T == void))
                {
                    idec._scope = scx;
                    auto r = exp();
                    idec._scope = null;
                    return r;
                }
                else
                {
                    idec._scope = scx;
                    exp();
                    idec._scope = null;
                }
            }

            idec.baseok = Baseok.start;

            // Expand any tuples in baseclasses[]
            for (size_t i = 0; i < idec.baseclasses.dim;)
            {
                auto b = (*idec.baseclasses)[i];
                b.type = resolveBase(b.type.typeSemantic(idec.loc, sc));

                Type tb = b.type.toBasetype();
                if (auto tup = tb.isTypeTuple())
                {
                    idec.baseclasses.remove(i);
                    size_t dim = Parameter.dim(tup.arguments);
                    for (size_t j = 0; j < dim; j++)
                    {
                        Parameter arg = Parameter.getNth(tup.arguments, j);
                        b = new BaseClass(arg.type);
                        idec.baseclasses.insert(i + j, b);
                    }
                }
                else
                    i++;
            }

            if (idec.baseok >= Baseok.done)
            {
                //printf("%s already semantic analyzed, semanticRun = %d\n", toChars(), semanticRun);
                if (idec.semanticRun >= PASS.semanticdone)
                    return;
                goto Lancestorsdone;
            }

            if (!idec.baseclasses.dim && sc.linkage == LINK.cpp)
                idec.classKind = ClassKind.cpp;
            idec.cppnamespace = sc.namespace;
            UserAttributeDeclaration.checkGNUABITag(idec, sc.linkage);

            if (sc.linkage == LINK.objc)
                objc.setObjc(idec);

            // Check for errors, handle forward references
            BCLoop:
            for (size_t i = 0; i < idec.baseclasses.dim;)
            {
                BaseClass* b = (*idec.baseclasses)[i];
                Type tb = b.type.toBasetype();
                TypeClass tc = (tb.ty == Tclass) ? cast(TypeClass)tb : null;
                if (!tc || !tc.sym.isInterfaceDeclaration())
                {
                    if (b.type != Type.terror)
                        idec.error("base type must be `interface`, not `%s`", b.type.toChars());
                    idec.baseclasses.remove(i);
                    continue;
                }

                // Check for duplicate interfaces
                for (size_t j = 0; j < i; j++)
                {
                    BaseClass* b2 = (*idec.baseclasses)[j];
                    if (b2.sym == tc.sym)
                    {
                        idec.error("inherits from duplicate interface `%s`", b2.sym.toChars());
                        idec.baseclasses.remove(i);
                        continue BCLoop;
                    }
                }
                if (tc.sym == idec || idec.isBaseOf2(tc.sym))
                {
                    idec.error("circular inheritance of interface");
                    idec.baseclasses.remove(i);
                    continue;
                }
                if (tc.sym.isDeprecated())
                {
                    if (!idec.isDeprecated())
                    {
                        // Deriving from deprecated interface makes this one deprecated too
                        idec.setDeprecated();
                        tc.checkDeprecated(idec.loc, sc);
                    }
                }

                b.sym = tc.sym;

                if (tc.sym.baseok < Baseok.done)
                    resolveBase(tc.sym.dsymbolSemantic(null)); // Try to resolve forward reference
                if (tc.sym.baseok < Baseok.done)
                {
                    //printf("\ttry later, forward reference of base %s\n", tc.sym.toChars());
                    if (tc.sym._scope)
                        Module.addDeferredSemantic(tc.sym);
                    idec.baseok = Baseok.none;
                }
                i++;
            }
            if (idec.baseok == Baseok.none)
            {
                // Forward referencee of one or more bases, try again later
                return deferDsymbolSemantic(idec, scx);
            }
            idec.baseok = Baseok.done;

            idec.interfaces = idec.baseclasses.tdata()[0 .. idec.baseclasses.dim];
            foreach (b; idec.interfaces)
            {
                // If this is an interface, and it derives from a COM interface,
                // then this is a COM interface too.
                if (b.sym.isCOMinterface())
                    idec.com = true;
                if (b.sym.isCPPinterface())
                    idec.classKind = ClassKind.cpp;
            }

            interfaceSemantic(idec);
        }
    Lancestorsdone:

        if (!idec.members) // if opaque declaration
        {
            idec.semanticRun = PASS.semanticdone;
            return;
        }
        if (!idec.symtab)
            idec.symtab = new DsymbolTable();

        for (size_t i = 0; i < idec.baseclasses.dim; i++)
        {
            BaseClass* b = (*idec.baseclasses)[i];
            Type tb = b.type.toBasetype();
            TypeClass tc = tb.isTypeClass();
            if (tc.sym.semanticRun < PASS.semanticdone)
            {
                // Forward referencee of one or more bases, try again later
                if (tc.sym._scope)
                    Module.addDeferredSemantic(tc.sym);
                return deferDsymbolSemantic(idec, scx);
            }
        }

        if (idec.baseok == Baseok.done)
        {
            idec.baseok = Baseok.semanticdone;
            objc.setMetaclass(idec, sc);

            // initialize vtbl
            if (idec.vtblOffset())
                idec.vtbl.push(idec); // leave room at vtbl[0] for classinfo

            // Cat together the vtbl[]'s from base interfaces
            foreach (i, b; idec.interfaces)
            {
                // Skip if b has already appeared
                for (size_t k = 0; k < i; k++)
                {
                    if (b == idec.interfaces[k])
                        goto Lcontinue;
                }

                // Copy vtbl[] from base class
                if (b.sym.vtblOffset())
                {
                    size_t d = b.sym.vtbl.dim;
                    if (d > 1)
                    {
                        idec.vtbl.pushSlice(b.sym.vtbl[1 .. d]);
                    }
                }
                else
                {
                    idec.vtbl.append(&b.sym.vtbl);
                }

            Lcontinue:
            }
        }

        idec.members.foreachDsymbol( s => s.addMember(sc, idec) );

        auto sc2 = idec.newScope(sc);

        /* Set scope so if there are forward references, we still might be able to
         * resolve individual members like enums.
         */
        idec.members.foreachDsymbol( s => s.setScope(sc2) );

        idec.members.foreachDsymbol( s => s.importAll(sc2) );

        idec.members.foreachDsymbol( s => s.dsymbolSemantic(sc2) );

        Module.dprogress++;
        idec.semanticRun = PASS.semanticdone;
        //printf("-InterfaceDeclaration.dsymbolSemantic(%s), type = %p\n", toChars(), type);

        sc2.pop();

        if (global.errors != errors)
        {
            // The type is no good.
            idec.type = Type.terror;
        }

        version (none)
        {
            if (type.ty == Tclass && (cast(TypeClass)idec.type).sym != idec)
            {
                printf("this = %p %s\n", idec, idec.toChars());
                printf("type = %d sym = %p\n", idec.type.ty, (cast(TypeClass)idec.type).sym);
            }
        }
        assert(idec.type.ty != Tclass || (cast(TypeClass)idec.type).sym == idec);

        // @@@DEPRECATED@@@https://dlang.org/deprecate.html#scope%20as%20a%20type%20constraint
        // Deprecated in 2.087
        // Remove in 2.091
        // Don't forget to remove code at https://github.com/dlang/dmd/blob/b2f8274ba76358607fc3297a1e9f361480f9bcf9/src/dmd/dsymbolsem.d#L1032-L1036
        if (idec.storage_class & STC.scope_)
            deprecation(idec.loc, "`scope` as a type constraint is deprecated.  Use `scope` at the usage site.");
    }
}

/*******************************************
 * Add members of EnumDeclaration to the symbol table(s).
 * Params:
 *      ed = EnumDeclaration
 *      sc = context of `ed`
 *      sds = symbol table that `ed` resides in
 */
void addEnumMembers(EnumDeclaration ed, Scope* sc, ScopeDsymbol sds)
{
    if (ed.added)
        return;
    ed.added = true;

    if (!ed.members)
        return;

    const bool isCEnum = (sc.flags & SCOPE.Cfile) != 0; // it's an ImportC enum
    const bool isAnon = ed.isAnonymous();

    if ((isCEnum || isAnon) && !sds.symtab)
        sds.symtab = new DsymbolTable();

    if ((isCEnum || !isAnon) && !ed.symtab)
        ed.symtab = new DsymbolTable();

    ed.members.foreachDsymbol( (s)
    {
        if (EnumMember em = s.isEnumMember())
        {
            em.ed = ed;
            if (isCEnum)
            {
                em.addMember(sc, ed);   // add em to ed's symbol table
                em.addMember(sc, sds);  // add em to symbol table that ed is in
                em.parent = ed; // restore it after previous addMember() changed it
            }
            else
            {
                em.addMember(sc, isAnon ? sds : ed);
            }
        }
    });
}

void templateInstanceSemantic(TemplateInstance tempinst, Scope* sc, Expressions* fargs)
{
    //printf("[%s] TemplateInstance.dsymbolSemantic('%s', this=%p, gag = %d, sc = %p)\n", tempinst.loc.toChars(), tempinst.toChars(), tempinst, global.gag, sc);
    version (none)
    {
        for (Dsymbol s = tempinst; s; s = s.parent)
        {
            printf("\t%s\n", s.toChars());
        }
        printf("Scope\n");
        for (Scope* scx = sc; scx; scx = scx.enclosing)
        {
            printf("\t%s parent %s\n", scx._module ? scx._module.toChars() : "null", scx.parent ? scx.parent.toChars() : "null");
        }
    }

    static if (LOG)
    {
        printf("\n+TemplateInstance.dsymbolSemantic('%s', this=%p)\n", tempinst.toChars(), tempinst);
    }
    if (tempinst.inst) // if semantic() was already run
    {
        static if (LOG)
        {
            printf("-TemplateInstance.dsymbolSemantic('%s', this=%p) already run\n",
                   tempinst.inst.toChars(), tempinst.inst);
        }
        return;
    }
    if (tempinst.semanticRun != PASS.init)
    {
        static if (LOG)
        {
            printf("Recursive template expansion\n");
        }
        auto ungag = Ungag(global.gag);
        if (!tempinst.gagged)
            global.gag = 0;
        tempinst.error(tempinst.loc, "recursive template expansion");
        if (tempinst.gagged)
            tempinst.semanticRun = PASS.init;
        else
            tempinst.inst = tempinst;
        tempinst.errors = true;
        return;
    }

    // Get the enclosing template instance from the scope tinst
    tempinst.tinst = sc.tinst;

    // Get the instantiating module from the scope minst
    tempinst.minst = sc.minst;
    // https://issues.dlang.org/show_bug.cgi?id=10920
    // If the enclosing function is non-root symbol,
    // this instance should be speculative.
    if (!tempinst.tinst && sc.func && sc.func.inNonRoot())
    {
        tempinst.minst = null;
    }

    tempinst.gagged = (global.gag > 0);

    tempinst.semanticRun = PASS.semantic;

    static if (LOG)
    {
        printf("\tdo semantic\n");
    }
    /* Find template declaration first,
     * then run semantic on each argument (place results in tiargs[]),
     * last find most specialized template from overload list/set.
     */
    if (!tempinst.findTempDecl(sc, null) || !tempinst.semanticTiargs(sc) || !tempinst.findBestMatch(sc, fargs))
    {
    Lerror:
        if (tempinst.gagged)
        {
            // https://issues.dlang.org/show_bug.cgi?id=13220
            // Roll back status for later semantic re-running
            tempinst.semanticRun = PASS.init;
        }
        else
            tempinst.inst = tempinst;
        tempinst.errors = true;
        return;
    }
    TemplateDeclaration tempdecl = tempinst.tempdecl.isTemplateDeclaration();
    assert(tempdecl);

    TemplateStats.incInstance(tempdecl, tempinst);

    tempdecl.checkDeprecated(tempinst.loc, sc);

    // If tempdecl is a mixin, disallow it
    if (tempdecl.ismixin)
    {
        tempinst.error("mixin templates are not regular templates");
        goto Lerror;
    }

    tempinst.hasNestedArgs(tempinst.tiargs, tempdecl.isstatic);
    if (tempinst.errors)
        goto Lerror;

    // Copy the tempdecl namespace (not the scope one)
    tempinst.cppnamespace = tempdecl.cppnamespace;
    if (tempinst.cppnamespace)
        tempinst.cppnamespace.dsymbolSemantic(sc);

    /* Greatly simplified semantic processing for AliasSeq templates
     */
    if (tempdecl.isTrivialAliasSeq)
    {
        tempinst.inst = tempinst;
        return aliasSeqInstanceSemantic(tempinst, sc, tempdecl);
    }

    /* Greatly simplified semantic processing for Alias templates
     */
    else if (tempdecl.isTrivialAlias)
    {
        tempinst.inst = tempinst;
        return aliasInstanceSemantic(tempinst, sc, tempdecl);
    }

    /* See if there is an existing TemplateInstantiation that already
     * implements the typeargs. If so, just refer to that one instead.
     */
    tempinst.inst = tempdecl.findExistingInstance(tempinst, fargs);
    TemplateInstance errinst = null;
    if (!tempinst.inst)
    {
        // So, we need to implement 'this' instance.
    }
    else if (tempinst.inst.gagged && !tempinst.gagged && tempinst.inst.errors)
    {
        // If the first instantiation had failed, re-run semantic,
        // so that error messages are shown.
        errinst = tempinst.inst;
    }
    else
    {
        // It's a match
        tempinst.parent = tempinst.inst.parent;
        tempinst.errors = tempinst.inst.errors;

        // If both this and the previous instantiation were gagged,
        // use the number of errors that happened last time.
        global.errors += tempinst.errors;
        global.gaggedErrors += tempinst.errors;

        // If the first instantiation was gagged, but this is not:
        if (tempinst.inst.gagged)
        {
            // It had succeeded, mark it is a non-gagged instantiation,
            // and reuse it.
            tempinst.inst.gagged = tempinst.gagged;
        }

        tempinst.tnext = tempinst.inst.tnext;
        tempinst.inst.tnext = tempinst;

        /* A module can have explicit template instance and its alias
         * in module scope (e,g, `alias Base64 = Base64Impl!('+', '/');`).
         * If the first instantiation 'inst' had happened in non-root module,
         * compiler can assume that its instantiated code would be included
         * in the separately compiled obj/lib file (e.g. phobos.lib).
         *
         * However, if 'this' second instantiation happened in root module,
         * compiler might need to invoke its codegen
         * (https://issues.dlang.org/show_bug.cgi?id=2500 & https://issues.dlang.org/show_bug.cgi?id=2644).
         * But whole import graph is not determined until all semantic pass finished,
         * so 'inst' should conservatively finish the semantic3 pass for the codegen.
         */
        if (tempinst.minst && tempinst.minst.isRoot() && !(tempinst.inst.minst && tempinst.inst.minst.isRoot()))
        {
            /* Swap the position of 'inst' and 'this' in the instantiation graph.
             * Then, the primary instance `inst` will be changed to a root instance,
             * along with all members of `inst` having their scopes updated.
             *
             * Before:
             *  non-root -> A!() -> B!()[inst] -> C!() { members[non-root] }
             *                      |
             *  root     -> D!() -> B!()[this]
             *
             * After:
             *  non-root -> A!() -> B!()[this]
             *                      |
             *  root     -> D!() -> B!()[inst] -> C!() { members[root] }
             */
            Module mi = tempinst.minst;
            TemplateInstance ti = tempinst.tinst;
            tempinst.minst = tempinst.inst.minst;
            tempinst.tinst = tempinst.inst.tinst;
            tempinst.inst.minst = mi;
            tempinst.inst.tinst = ti;

            /* https://issues.dlang.org/show_bug.cgi?id=21299
               `minst` has been updated on the primary instance `inst` so it is
               now coming from a root module, however all Dsymbol `inst.members`
               of the instance still have their `_scope.minst` pointing at the
               original non-root module. We must now propagate `minst` to all
               members so that forward referenced dependencies that get
               instantiated will also be appended to the root module, otherwise
               there will be undefined references at link-time.  */
            extern (C++) final class InstMemberWalker : Visitor
            {
                alias visit = Visitor.visit;
                TemplateInstance inst;

                extern (D) this(TemplateInstance inst)
                {
                    this.inst = inst;
                }

                override void visit(Dsymbol d)
                {
                    if (d._scope)
                        d._scope.minst = inst.minst;
                }

                override void visit(ScopeDsymbol sds)
                {
                    sds.members.foreachDsymbol( s => s.accept(this) );
                    visit(cast(Dsymbol)sds);
                }

                override void visit(AttribDeclaration ad)
                {
                    ad.include(null).foreachDsymbol( s => s.accept(this) );
                    visit(cast(Dsymbol)ad);
                }

                override void visit(ConditionalDeclaration cd)
                {
                    if (cd.condition.inc)
                        visit(cast(AttribDeclaration)cd);
                    else
                        visit(cast(Dsymbol)cd);
                }
            }
            scope v = new InstMemberWalker(tempinst.inst);
            tempinst.inst.accept(v);

            if (tempinst.minst) // if inst was not speculative
            {
                /* Add 'inst' once again to the root module members[], then the
                 * instance members will get codegen chances.
                 */
                tempinst.inst.appendToModuleMember();
            }
        }

        // modules imported by an existing instance should be added to the module
        // that instantiates the instance.
        if (tempinst.minst)
            foreach(imp; tempinst.inst.importedModules)
                if (!tempinst.minst.aimports.contains(imp))
                    tempinst.minst.aimports.push(imp);

        static if (LOG)
        {
            printf("\tit's a match with instance %p, %d\n", tempinst.inst, tempinst.inst.semanticRun);
        }
        return;
    }
    static if (LOG)
    {
        printf("\timplement template instance %s '%s'\n", tempdecl.parent.toChars(), tempinst.toChars());
        printf("\ttempdecl %s\n", tempdecl.toChars());
    }
    uint errorsave = global.errors;

    tempinst.inst = tempinst;
    tempinst.parent = tempinst.enclosing ? tempinst.enclosing : tempdecl.parent;
    //printf("parent = '%s'\n", parent.kind());

    TemplateStats.incUnique(tempdecl, tempinst);

    TemplateInstance tempdecl_instance_idx = tempdecl.addInstance(tempinst);

    //getIdent();

    // Store the place we added it to in target_symbol_list(_idx) so we can
    // remove it later if we encounter an error.
    Dsymbols* target_symbol_list = tempinst.appendToModuleMember();
    size_t target_symbol_list_idx = target_symbol_list ? target_symbol_list.dim - 1 : 0;

    // Copy the syntax trees from the TemplateDeclaration
    tempinst.members = Dsymbol.arraySyntaxCopy(tempdecl.members);

    // resolve TemplateThisParameter
    for (size_t i = 0; i < tempdecl.parameters.dim; i++)
    {
        if ((*tempdecl.parameters)[i].isTemplateThisParameter() is null)
            continue;
        Type t = isType((*tempinst.tiargs)[i]);
        assert(t);
        if (StorageClass stc = ModToStc(t.mod))
        {
            //printf("t = %s, stc = x%llx\n", t.toChars(), stc);
            auto s = new Dsymbols();
            s.push(new StorageClassDeclaration(stc, tempinst.members));
            tempinst.members = s;
        }
        break;
    }

    // Create our own scope for the template parameters
    Scope* _scope = tempdecl._scope;
    if (tempdecl.semanticRun == PASS.init)
    {
        tempinst.error("template instantiation `%s` forward references template declaration `%s`", tempinst.toChars(), tempdecl.toChars());
        return;
    }

    static if (LOG)
    {
        printf("\tcreate scope for template parameters '%s'\n", tempinst.toChars());
    }
    tempinst.argsym = new ScopeDsymbol();
    tempinst.argsym.parent = _scope.parent;
    _scope = _scope.push(tempinst.argsym);
    _scope.tinst = tempinst;
    _scope.minst = tempinst.minst;
    //scope.stc = 0;

    // Declare each template parameter as an alias for the argument type
    Scope* paramscope = _scope.push();
    paramscope.stc = 0;
    paramscope.visibility = Visibility(Visibility.Kind.public_); // https://issues.dlang.org/show_bug.cgi?id=14169
                                              // template parameters should be public
    tempinst.declareParameters(paramscope);
    paramscope.pop();

    // Add members of template instance to template instance symbol table
    //parent = scope.scopesym;
    tempinst.symtab = new DsymbolTable();

    tempinst.members.foreachDsymbol( (s)
    {
        static if (LOG)
        {
            printf("\t adding member '%s' %p kind %s to '%s'\n", s.toChars(), s, s.kind(), tempinst.toChars());
        }
        s.addMember(_scope, tempinst);
    });

    static if (LOG)
    {
        printf("adding members done\n");
    }

    /* See if there is only one member of template instance, and that
     * member has the same name as the template instance.
     * If so, this template instance becomes an alias for that member.
     */
    //printf("members.dim = %d\n", tempinst.members.dim);
    if (tempinst.members.dim)
    {
        Dsymbol s;
        if (Dsymbol.oneMembers(tempinst.members, &s, tempdecl.ident) && s)
        {
            //printf("tempdecl.ident = %s, s = '%s'\n", tempdecl.ident.toChars(), s.kind(), s.toPrettyChars());
            //printf("setting aliasdecl\n");
            tempinst.aliasdecl = s;
        }
    }

    /* If function template declaration
     */
    if (fargs && tempinst.aliasdecl)
    {
        if (auto fd = tempinst.aliasdecl.isFuncDeclaration())
        {
            /* Transmit fargs to type so that TypeFunction.dsymbolSemantic() can
             * resolve any "auto ref" storage classes.
             */
            if (fd.type)
                if (auto tf = fd.type.isTypeFunction())
                    tf.fargs = fargs;
        }
    }

    // Do semantic() analysis on template instance members
    static if (LOG)
    {
        printf("\tdo semantic() on template instance members '%s'\n", tempinst.toChars());
    }
    Scope* sc2;
    sc2 = _scope.push(tempinst);
    //printf("enclosing = %d, sc.parent = %s\n", tempinst.enclosing, sc.parent.toChars());
    sc2.parent = tempinst;
    sc2.tinst = tempinst;
    sc2.minst = tempinst.minst;
    sc2.stc &= ~STC.deprecated_;
    tempinst.tryExpandMembers(sc2);

    tempinst.semanticRun = PASS.semanticdone;

    /* ConditionalDeclaration may introduce eponymous declaration,
     * so we should find it once again after semantic.
     */
    if (tempinst.members.dim)
    {
        Dsymbol s;
        if (Dsymbol.oneMembers(tempinst.members, &s, tempdecl.ident) && s)
        {
            if (!tempinst.aliasdecl || tempinst.aliasdecl != s)
            {
                //printf("tempdecl.ident = %s, s = '%s'\n", tempdecl.ident.toChars(), s.kind(), s.toPrettyChars());
                //printf("setting aliasdecl 2\n");
                tempinst.aliasdecl = s;
            }
        }
    }

    if (global.errors != errorsave)
        goto Laftersemantic;

    /* If any of the instantiation members didn't get semantic() run
     * on them due to forward references, we cannot run semantic2()
     * or semantic3() yet.
     */
    {
        bool found_deferred_ad = false;
        for (size_t i = 0; i < Module.deferred.dim; i++)
        {
            Dsymbol sd = Module.deferred[i];
            AggregateDeclaration ad = sd.isAggregateDeclaration();
            if (ad && ad.parent && ad.parent.isTemplateInstance())
            {
                //printf("deferred template aggregate: %s %s\n",
                //        sd.parent.toChars(), sd.toChars());
                found_deferred_ad = true;
                if (ad.parent == tempinst)
                {
                    ad.deferred = tempinst;
                    break;
                }
            }
        }
        if (found_deferred_ad || Module.deferred.dim)
            goto Laftersemantic;
    }

    /* The problem is when to parse the initializer for a variable.
     * Perhaps VarDeclaration.dsymbolSemantic() should do it like it does
     * for initializers inside a function.
     */
    //if (sc.parent.isFuncDeclaration())
    {
        /* https://issues.dlang.org/show_bug.cgi?id=782
         * this has problems if the classes this depends on
         * are forward referenced. Find a way to defer semantic()
         * on this template.
         */
        tempinst.semantic2(sc2);
    }
    if (global.errors != errorsave)
        goto Laftersemantic;

    if ((sc.func || (sc.flags & SCOPE.fullinst)) && !tempinst.tinst)
    {
        /* If a template is instantiated inside function, the whole instantiation
         * should be done at that position. But, immediate running semantic3 of
         * dependent templates may cause unresolved forward reference.
         * https://issues.dlang.org/show_bug.cgi?id=9050
         * To avoid the issue, don't run semantic3 until semantic and semantic2 done.
         */
        TemplateInstances deferred;
        tempinst.deferred = &deferred;

        //printf("Run semantic3 on %s\n", toChars());
        tempinst.trySemantic3(sc2);

        for (size_t i = 0; i < deferred.dim; i++)
        {
            //printf("+ run deferred semantic3 on %s\n", deferred[i].toChars());
            deferred[i].semantic3(null);
        }

        tempinst.deferred = null;
    }
    else if (tempinst.tinst)
    {
        bool doSemantic3 = false;
        FuncDeclaration fd;
        if (tempinst.aliasdecl)
            fd = tempinst.aliasdecl.toAlias2().isFuncDeclaration();

        if (fd)
        {
            /* Template function instantiation should run semantic3 immediately
             * for attribute inference.
             */
            scope fld = fd.isFuncLiteralDeclaration();
            if (fld && fld.tok == TOK.reserved)
                doSemantic3 = true;
            else if (sc.func)
                doSemantic3 = true;
        }
        else if (sc.func)
        {
            /* A lambda function in template arguments might capture the
             * instantiated scope context. For the correct context inference,
             * all instantiated functions should run the semantic3 immediately.
             * See also compilable/test14973.d
             */
            foreach (oarg; tempinst.tdtypes)
            {
                auto s = getDsymbol(oarg);
                if (!s)
                    continue;

                if (auto td = s.isTemplateDeclaration())
                {
                    if (!td.literal)
                        continue;
                    assert(td.members && td.members.dim == 1);
                    s = (*td.members)[0];
                }
                if (auto fld = s.isFuncLiteralDeclaration())
                {
                    if (fld.tok == TOK.reserved)
                    {
                        doSemantic3 = true;
                        break;
                    }
                }
            }
            //printf("[%s] %s doSemantic3 = %d\n", tempinst.tinst.loc.toChars(), tempinst.tinst.toChars(), doSemantic3);
        }
        if (doSemantic3)
            tempinst.trySemantic3(sc2);

        TemplateInstance ti = tempinst.tinst;
        int nest = 0;
        while (ti && !ti.deferred && ti.tinst)
        {
            ti = ti.tinst;
            if (++nest > global.recursionLimit)
            {
                global.gag = 0; // ensure error message gets printed
                tempinst.error("recursive expansion");
                fatal();
            }
        }
        if (ti && ti.deferred)
        {
            //printf("deferred semantic3 of %p %s, ti = %s, ti.deferred = %p\n", this, toChars(), ti.toChars());
            for (size_t i = 0;; i++)
            {
                if (i == ti.deferred.dim)
                {
                    ti.deferred.push(tempinst);
                    break;
                }
                if ((*ti.deferred)[i] == tempinst)
                    break;
            }
        }
    }

    if (tempinst.aliasdecl)
    {
        /* https://issues.dlang.org/show_bug.cgi?id=13816
         * AliasDeclaration tries to resolve forward reference
         * twice (See inuse check in AliasDeclaration.toAlias()). It's
         * necessary to resolve mutual references of instantiated symbols, but
         * it will left a true recursive alias in tuple declaration - an
         * AliasDeclaration A refers TupleDeclaration B, and B contains A
         * in its elements.  To correctly make it an error, we strictly need to
         * resolve the alias of eponymous member.
         */
        tempinst.aliasdecl = tempinst.aliasdecl.toAlias2();
    }

Laftersemantic:
    sc2.pop();
    _scope.pop();

    // Give additional context info if error occurred during instantiation
    if (global.errors != errorsave)
    {
        if (!tempinst.errors)
        {
            if (!tempdecl.literal)
                tempinst.error(tempinst.loc, "error instantiating");
            if (tempinst.tinst)
                tempinst.tinst.printInstantiationTrace();
        }
        tempinst.errors = true;
        if (tempinst.gagged)
        {
            // Errors are gagged, so remove the template instance from the
            // instance/symbol lists we added it to and reset our state to
            // finish clean and so we can try to instantiate it again later
            // (see https://issues.dlang.org/show_bug.cgi?id=4302 and https://issues.dlang.org/show_bug.cgi?id=6602).
            tempdecl.removeInstance(tempdecl_instance_idx);
            if (target_symbol_list)
            {
                // Because we added 'this' in the last position above, we
                // should be able to remove it without messing other indices up.
                assert((*target_symbol_list)[target_symbol_list_idx] == tempinst);
                target_symbol_list.remove(target_symbol_list_idx);
                tempinst.memberOf = null;                    // no longer a member
            }
            tempinst.semanticRun = PASS.init;
            tempinst.inst = null;
            tempinst.symtab = null;
        }
    }
    else if (errinst)
    {
        /* https://issues.dlang.org/show_bug.cgi?id=14541
         * If the previous gagged instance had failed by
         * circular references, currrent "error reproduction instantiation"
         * might succeed, because of the difference of instantiated context.
         * On such case, the cached error instance needs to be overridden by the
         * succeeded instance.
         */
        //printf("replaceInstance()\n");
        assert(errinst.errors);
        auto ti1 = TemplateInstanceBox(errinst);
        tempdecl.instances.remove(ti1);

        auto ti2 = TemplateInstanceBox(tempinst);
        tempdecl.instances[ti2] = tempinst;
    }

    static if (LOG)
    {
        printf("-TemplateInstance.dsymbolSemantic('%s', this=%p)\n", tempinst.toChars(), tempinst);
    }
}

/******************************************************
 * Do template instance semantic for isAliasSeq templates.
 * This is a greatly simplified version of templateInstanceSemantic().
 */
private
void aliasSeqInstanceSemantic(TemplateInstance tempinst, Scope* sc, TemplateDeclaration tempdecl)
{
    //printf("[%s] aliasSeqInstance.dsymbolSemantic('%s')\n", tempinst.loc.toChars(), tempinst.toChars());
    Scope* paramscope = sc.push();
    paramscope.stc = 0;
    paramscope.visibility = Visibility(Visibility.Kind.public_);

    TemplateTupleParameter ttp = (*tempdecl.parameters)[0].isTemplateTupleParameter();
    Tuple va = tempinst.tdtypes[0].isTuple();
    Declaration d = new TupleDeclaration(tempinst.loc, ttp.ident, &va.objects);
    d.storage_class |= STC.templateparameter;
    d.dsymbolSemantic(sc);

    paramscope.pop();

    tempinst.aliasdecl = d;

    tempinst.semanticRun = PASS.semanticdone;
}

/******************************************************
 * Do template instance semantic for isAlias templates.
 * This is a greatly simplified version of templateInstanceSemantic().
 */
private
void aliasInstanceSemantic(TemplateInstance tempinst, Scope* sc, TemplateDeclaration tempdecl)
{
    //printf("[%s] aliasInstance.dsymbolSemantic('%s')\n", tempinst.loc.toChars(), tempinst.toChars());
    Scope* paramscope = sc.push();
    paramscope.stc = 0;
    paramscope.visibility = Visibility(Visibility.Kind.public_);

    TemplateTypeParameter ttp = (*tempdecl.parameters)[0].isTemplateTypeParameter();
    Type ta = tempinst.tdtypes[0].isType();
    auto ad = tempdecl.onemember.isAliasDeclaration();

    // Note: qualifiers can be in both 'ad.type.mod' and 'ad.storage_class'
    Declaration d = new AliasDeclaration(tempinst.loc, ttp.ident, ta.addMod(ad.type.mod));
    d.storage_class |= STC.templateparameter | ad.storage_class;
    d.dsymbolSemantic(sc);

    paramscope.pop();

    tempinst.aliasdecl = d;

    tempinst.semanticRun = PASS.semanticdone;
}

// function used to perform semantic on AliasDeclaration
void aliasSemantic(AliasDeclaration ds, Scope* sc)
{
    //printf("AliasDeclaration::semantic() %s\n", ds.toChars());

    // as DsymbolSemanticVisitor::visit(AliasDeclaration), in case we're called first.
    // see https://issues.dlang.org/show_bug.cgi?id=21001
    ds.storage_class |= sc.stc & STC.deprecated_;
    ds.visibility = sc.visibility;
    ds.userAttribDecl = sc.userAttribDecl;

    // TypeTraits needs to know if it's located in an AliasDeclaration
    const oldflags = sc.flags;
    sc.flags |= SCOPE.alias_;

    void normalRet()
    {
        sc.flags = oldflags;
        ds.inuse = 0;
        ds.semanticRun = PASS.semanticdone;

        if (auto sx = ds.overnext)
        {
            ds.overnext = null;
            if (!ds.overloadInsert(sx))
                ScopeDsymbol.multiplyDefined(Loc.initial, sx, ds);
        }
    }

    void errorRet()
    {
        ds.aliassym = null;
        ds.type = Type.terror;
        ds.inuse = 0;
        normalRet();
    }

    // preserve the original type
    if (!ds.originalType && ds.type)
        ds.originalType = ds.type.syntaxCopy();

    if (ds.aliassym)
    {
        auto fd = ds.aliassym.isFuncLiteralDeclaration();
        auto td = ds.aliassym.isTemplateDeclaration();
        if (fd || td && td.literal)
        {
            if (fd && fd.semanticRun >= PASS.semanticdone)
                return normalRet();

            Expression e = new FuncExp(ds.loc, ds.aliassym);
            e = e.expressionSemantic(sc);
            if (auto fe = e.isFuncExp())
            {
                ds.aliassym = fe.td ? cast(Dsymbol)fe.td : fe.fd;
                return normalRet();
            }
            else
                return errorRet();
        }

        if (ds.aliassym.isTemplateInstance())
            ds.aliassym.dsymbolSemantic(sc);
        return normalRet();
    }
    ds.inuse = 1;

    // Given:
    //  alias foo.bar.abc def;
    // it is not knowable from the syntax whether `def` is an alias
    // for type `foo.bar.abc` or an alias for symbol `foo.bar.abc`. It is up to the semantic()
    // pass to distinguish.
    // If it is a type, then `.type` is set and getType() will return that
    // type. If it is a symbol, then `.aliassym` is set and type is `null` -
    // toAlias() will return `.aliassym`

    const errors = global.errors;
    Type oldtype = ds.type;

    // Ungag errors when not instantiated DeclDefs scope alias
    auto ungag = Ungag(global.gag);
    //printf("%s parent = %s, gag = %d, instantiated = %d\n", toChars(), parent, global.gag, isInstantiated());
    if (ds.parent && global.gag && !ds.isInstantiated() && !ds.toParent2().isFuncDeclaration())
    {
        //printf("%s type = %s\n", toPrettyChars(), type.toChars());
        global.gag = 0;
    }

    // https://issues.dlang.org/show_bug.cgi?id=18480
    // Detect `alias sym = sym;` to prevent creating loops in overload overnext lists.
    if (auto tident = ds.type.isTypeIdentifier())
    {
        // Selective imports are allowed to alias to the same name `import mod : sym=sym`.
        if (!ds._import)
        {
            if (tident.ident is ds.ident && !tident.idents.dim)
            {
                error(ds.loc, "`alias %s = %s;` cannot alias itself, use a qualified name to create an overload set",
                    ds.ident.toChars(), tident.ident.toChars());
                ds.type = Type.terror;
            }
        }
    }
    /* This section is needed because Type.resolve() will:
     *   const x = 3;
     *   alias y = x;
     * try to convert identifier x to 3.
     */
    auto s = ds.type.toDsymbol(sc);
    if (errors != global.errors)
        return errorRet();
    if (s == ds)
    {
        ds.error("cannot resolve");
        return errorRet();
    }
    if (!s || !s.isEnumMember())
    {
        Type t;
        Expression e;
        Scope* sc2 = sc;
        if (ds.storage_class & (STC.ref_ | STC.nothrow_ | STC.nogc | STC.pure_ | STC.disable))
        {
            // For 'ref' to be attached to function types, and picked
            // up by Type.resolve(), it has to go into sc.
            sc2 = sc.push();
            sc2.stc |= ds.storage_class & (STC.ref_ | STC.nothrow_ | STC.nogc | STC.pure_ | STC.shared_ | STC.disable);
        }
        ds.type = ds.type.addSTC(ds.storage_class);
        ds.type.resolve(ds.loc, sc2, e, t, s);
        if (sc2 != sc)
            sc2.pop();

        if (e)  // Try to convert Expression to Dsymbol
        {
            // TupleExp is naturally converted to a TupleDeclaration
            if (auto te = e.isTupleExp())
                s = new TupleDeclaration(te.loc, ds.ident, cast(Objects*)te.exps);
            else
            {
                s = getDsymbol(e);
                if (!s)
                {
                    if (e.op != EXP.error)
                        ds.error("cannot alias an expression `%s`", e.toChars());
                    return errorRet();
                }
            }
        }
        ds.type = t;
    }
    if (s == ds)
    {
        assert(global.errors);
        return errorRet();
    }
    if (s) // it's a symbolic alias
    {
        //printf("alias %s resolved to %s %s\n", toChars(), s.kind(), s.toChars());
        ds.type = null;
        ds.aliassym = s;
    }
    else    // it's a type alias
    {
        //printf("alias %s resolved to type %s\n", toChars(), type.toChars());
        ds.type = ds.type.typeSemantic(ds.loc, sc);
        ds.aliassym = null;
    }

    if (global.gag && errors != global.errors)
        return errorRet();

    normalRet();
}

/********************
 * Perform semantic on AliasAssignment.
 * Has a lot of similarities to aliasSemantic(). Perhaps they should share code.
 */
private void aliasAssignSemantic(AliasAssign ds, Scope* sc)
{
    //printf("AliasAssign::semantic() %p,  %s\n", ds, ds.ident.toChars());

    void errorRet()
    {
        ds.errors = true;
        ds.type = Type.terror;
        ds.semanticRun = PASS.semanticdone;
        return;
    }

    /* Find the AliasDeclaration corresponding to ds.
     * Returns: AliasDeclaration if found, null if error
     */
    AliasDeclaration findAliasDeclaration(AliasAssign ds, Scope* sc)
    {
        Dsymbol scopesym;
        Dsymbol as = sc.search(ds.loc, ds.ident, &scopesym);
        if (!as)
        {
            ds.error("undefined identifier `%s`", ds.ident.toChars());
            return null;
        }
        if (as.errors)
            return null;

        auto ad = as.isAliasDeclaration();
        if (!ad)
        {
            ds.error("identifier `%s` must be an alias declaration", as.toChars());
            return null;
        }

        if (ad.overnext)
        {
            ds.error("cannot reassign overloaded alias");
            return null;
        }

        // Check constraints on the parent
        auto adParent = ad.toParent();
        if (adParent != ds.toParent())
        {
            if (!adParent)
                adParent = ds.toParent();
            error(ds.loc, "`%s` must have same parent `%s` as alias `%s`", ds.ident.toChars(), adParent.toChars(), ad.toChars());
            return null;
        }
        if (!adParent.isTemplateInstance())
        {
            ds.error("must be a member of a template");
            return null;
        }

        return ad;
    }

    auto aliassym = findAliasDeclaration(ds, sc);
    if (!aliassym)
        return errorRet();

    if (aliassym.adFlags & Declaration.wasRead)
    {
        if (!aliassym.errors)
            error(ds.loc, "%s was read, so cannot reassign", aliassym.toChars());
        aliassym.errors = true;
        return errorRet();
    }

    aliassym.adFlags |= Declaration.ignoreRead; // temporarilly allow reads of aliassym

    const storage_class = sc.stc & (STC.deprecated_ | STC.ref_ | STC.nothrow_ | STC.nogc | STC.pure_ | STC.shared_ | STC.disable);

    if (ds.aliassym)
    {
        auto fd = ds.aliassym.isFuncLiteralDeclaration();
        auto td = ds.aliassym.isTemplateDeclaration();
        if (fd && fd.semanticRun >= PASS.semanticdone)
        {
        }
        else if (fd || td && td.literal)
        {

            Expression e = new FuncExp(ds.loc, ds.aliassym);
            e = e.expressionSemantic(sc);
            auto fe = e.isFuncExp();
            if (!fe)
                return errorRet();
            ds.aliassym = fe.td ? cast(Dsymbol)fe.td : fe.fd;
        }
        else if (ds.aliassym.isTemplateInstance())
            ds.aliassym.dsymbolSemantic(sc);

        aliassym.type = null;
        aliassym.aliassym = ds.aliassym;
        return;
    }

    /* Given:
     *    abc = def;
     * it is not knownable from the syntax whether `def` is a type or a symbol.
     * It appears here as `ds.type`. Do semantic analysis on `def` to disambiguate.
     */

    const errors = global.errors;

    /* This section is needed because Type.resolve() will:
     *   const x = 3;
     *   alias y = x;
     * try to convert identifier x to 3.
     */
    auto s = ds.type.toDsymbol(sc);
    if (errors != global.errors)
        return errorRet();
    if (s == aliassym)
    {
        ds.error("cannot resolve");
        return errorRet();
    }

    if (!s || !s.isEnumMember())
    {
        Type t;
        Expression e;
        Scope* sc2 = sc;
        if (storage_class & (STC.ref_ | STC.nothrow_ | STC.nogc | STC.pure_ | STC.shared_ | STC.disable))
        {
            // For 'ref' to be attached to function types, and picked
            // up by Type.resolve(), it has to go into sc.
            sc2 = sc.push();
            sc2.stc |= storage_class & (STC.ref_ | STC.nothrow_ | STC.nogc | STC.pure_ | STC.shared_ | STC.disable);
        }
        ds.type = ds.type.addSTC(storage_class);
        ds.type.resolve(ds.loc, sc2, e, t, s);
        if (sc2 != sc)
            sc2.pop();

        if (e)  // Try to convert Expression to Dsymbol
        {
            // TupleExp is naturally converted to a TupleDeclaration
            if (auto te = e.isTupleExp())
                s = new TupleDeclaration(te.loc, ds.ident, cast(Objects*)te.exps);
            else
            {
                s = getDsymbol(e);
                if (!s)
                {
                    if (e.op != EXP.error)
                        ds.error("cannot alias an expression `%s`", e.toChars());
                    return errorRet();
                }
            }
        }
        ds.type = t;
    }
    if (s == aliassym)
    {
        assert(global.errors);
        return errorRet();
    }

    if (s) // it's a symbolic alias
    {
        //printf("alias %s resolved to %s %s\n", toChars(), s.kind(), s.toChars());
        aliassym.type = null;
        aliassym.aliassym = s;
        aliassym.storage_class |= sc.stc & STC.deprecated_;
        aliassym.visibility = sc.visibility;
        aliassym.userAttribDecl = sc.userAttribDecl;
    }
    else    // it's a type alias
    {
        //printf("alias %s resolved to type %s\n", toChars(), type.toChars());
        aliassym.type = ds.type.typeSemantic(ds.loc, sc);
        aliassym.aliassym = null;
    }


    aliassym.adFlags &= ~Declaration.ignoreRead;

    if (aliassym.type && aliassym.type.ty == Terror ||
        global.gag && errors != global.errors)
    {
        aliassym.type = Type.terror;
        aliassym.aliassym = null;
        return errorRet();
    }

    ds.semanticRun = PASS.semanticdone;
}

/***************************************
 * Find all instance fields in `ad`, then push them into `fields`.
 *
 * Runs semantic() for all instance field variables, but also
 * the field types can remain yet not resolved forward references,
 * except direct recursive definitions.
 * After the process sizeok is set to Sizeok.fwd.
 *
 * Params:
 *      ad = the AggregateDeclaration to examine
 * Returns:
 *      false if any errors occur.
 */
bool determineFields(AggregateDeclaration ad)
{
    if (ad._scope)
        dsymbolSemantic(ad, null);
    if (ad.sizeok != Sizeok.none)
        return true;

    //printf("determineFields() %s, fields.dim = %d\n", toChars(), fields.dim);
    // determineFields can be called recursively from one of the fields's v.semantic
    ad.fields.setDim(0);

    static int func(Dsymbol s, AggregateDeclaration ad)
    {
        auto v = s.isVarDeclaration();
        if (!v)
            return 0;
        if (v.storage_class & STC.manifest)
            return 0;

        if (v.semanticRun < PASS.semanticdone)
            v.dsymbolSemantic(null);
        // Return in case a recursive determineFields triggered by v.semantic already finished
        if (ad.sizeok != Sizeok.none)
            return 1;

        if (v.aliassym)
            return 0;   // If this variable was really a tuple, skip it.

        if (v.storage_class & (STC.static_ | STC.extern_ | STC.tls | STC.gshared | STC.manifest | STC.ctfe | STC.templateparameter))
            return 0;
        if (!v.isField() || v.semanticRun < PASS.semanticdone)
            return 1;   // unresolvable forward reference

        ad.fields.push(v);

        if (v.storage_class & STC.ref_)
            return 0;
        auto tv = v.type.baseElemOf();
        if (auto tvs = tv.isTypeStruct())
        {
            if (ad == tvs.sym)
            {
                const(char)* psz = (v.type.toBasetype().ty == Tsarray) ? "static array of " : "";
                ad.error("cannot have field `%s` with %ssame struct type", v.toChars(), psz);
                ad.type = Type.terror;
                ad.errors = true;
                return 1;
            }
        }
        return 0;
    }

    if (ad.members)
    {
        for (size_t i = 0; i < ad.members.dim; i++)
        {
            auto s = (*ad.members)[i];
            if (s.apply(&func, ad))
            {
                if (ad.sizeok != Sizeok.none)
                {
                    // recursive determineFields already finished
                    return true;
                }
                return false;
            }
        }
    }

    if (ad.sizeok != Sizeok.done)
        ad.sizeok = Sizeok.fwd;

    return true;
}<|MERGE_RESOLUTION|>--- conflicted
+++ resolved
@@ -1638,11 +1638,7 @@
 
         // Should be merged with PragmaStatement
         //printf("\tPragmaDeclaration::semantic '%s'\n", pd.toChars());
-<<<<<<< HEAD
-        if (target.objectFormat() == Target.ObjectFormat.coff)
-=======
         if (target.supportsLinkerDirective())
->>>>>>> 2a78210c
         {
             if (pd.ident == Id.linkerDirective)
             {
@@ -3467,12 +3463,7 @@
                    inheritance is implemented by producing a virtual base table
                    with offsets to each of the virtual bases.
                  */
-<<<<<<< HEAD
-                if (target.objectFormat() == Target.ObjectFormat.coff &&
-                    cd.classKind == ClassKind.cpp &&
-=======
                 if (target.cpp.splitVBasetable && cd.classKind == ClassKind.cpp &&
->>>>>>> 2a78210c
                     cd.baseClass && cd.baseClass.vtbl.dim)
                 {
                     /* if overriding an interface function, then this is not
