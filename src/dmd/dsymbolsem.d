/**
 * Does the semantic 1 pass on the AST, which looks at symbol declarations but not initializers
 * or function bodies.
 *
 * Copyright:   Copyright (C) 1999-2022 by The D Language Foundation, All Rights Reserved
 * Authors:     $(LINK2 https://www.digitalmars.com, Walter Bright)
 * License:     $(LINK2 https://www.boost.org/LICENSE_1_0.txt, Boost License 1.0)
 * Source:      $(LINK2 https://github.com/dlang/dmd/blob/master/src/dmd/dsymbolsem.d, _dsymbolsem.d)
 * Documentation:  https://dlang.org/phobos/dmd_dsymbolsem.html
 * Coverage:    https://codecov.io/gh/dlang/dmd/src/master/src/dmd/dsymbolsem.d
 */

module dmd.dsymbolsem;

import core.stdc.stdio;
import core.stdc.string;

import dmd.aggregate;
import dmd.aliasthis;
import dmd.apply;
import dmd.arraytypes;
import dmd.astcodegen;
import dmd.astenums;
import dmd.attrib;
import dmd.blockexit;
import dmd.clone;
import dmd.compiler;
import dmd.dcast;
import dmd.dclass;
import dmd.declaration;
import dmd.denum;
import dmd.dimport;
import dmd.dinterpret;
import dmd.dmangle;
import dmd.dmodule;
import dmd.dscope;
import dmd.dstruct;
import dmd.dsymbol;
import dmd.dtemplate;
import dmd.dversion;
import dmd.errors;
import dmd.escape;
import dmd.expression;
import dmd.expressionsem;
import dmd.func;
import dmd.globals;
import dmd.id;
import dmd.identifier;
import dmd.importc;
import dmd.init;
import dmd.initsem;
import dmd.hdrgen;
import dmd.mtype;
import dmd.mustuse;
import dmd.nogc;
import dmd.nspace;
import dmd.objc;
import dmd.opover;
import dmd.parse;
import dmd.root.filename;
import dmd.common.outbuffer;
import dmd.root.rmem;
import dmd.root.rootobject;
import dmd.root.utf;
import dmd.semantic2;
import dmd.semantic3;
import dmd.sideeffect;
import dmd.statementsem;
import dmd.staticassert;
import dmd.tokens;
import dmd.utils;
import dmd.statement;
import dmd.target;
import dmd.templateparamsem;
import dmd.typesem;
import dmd.visitor;

enum LOG = false;

private uint setMangleOverride(Dsymbol s, const(char)[] sym)
{
    if (s.isFuncDeclaration() || s.isVarDeclaration())
    {
        s.isDeclaration().mangleOverride = sym;
        return 1;
    }

    if (auto ad = s.isAttribDeclaration())
    {
        uint nestedCount = 0;

        ad.include(null).foreachDsymbol( (s) { nestedCount += setMangleOverride(s, sym); } );

        return nestedCount;
    }
    return 0;
}

/*************************************
 * Does semantic analysis on the public face of declarations.
 */
extern(C++) void dsymbolSemantic(Dsymbol dsym, Scope* sc)
{
    scope v = new DsymbolSemanticVisitor(sc);
    dsym.accept(v);
}

/***************************************************
 * Determine the numerical value of the AlignmentDeclaration
 * Params:
 *      ad = AlignmentDeclaration
 *      sc = context
 * Returns:
 *      ad with alignment value determined
 */
AlignDeclaration getAlignment(AlignDeclaration ad, Scope* sc)
{
    if (!ad.salign.isUnknown())   // UNKNOWN is 0
        return ad;

    if (!ad.exps)
    {
        ad.salign.setDefault();
        return ad;
    }

    dinteger_t strictest = 0;   // strictest alignment
    bool errors;
    foreach (ref exp; (*ad.exps)[])
    {
        sc = sc.startCTFE();
        auto e = exp.expressionSemantic(sc);
        e = resolveProperties(sc, e);
        sc = sc.endCTFE();
        e = e.ctfeInterpret();
        exp = e;                // could be re-evaluated if exps are assigned to more than one AlignDeclaration by CParser.applySpecifier(),
                                // e.g. `_Alignas(8) int a, b;`
        if (e.op == EXP.error)
            errors = true;
        else
        {
            auto n = e.toInteger();
            if (sc.flags & SCOPE.Cfile && n == 0)       // C11 6.7.5-6 allows 0 for alignment
                continue;

            if (n < 1 || n & (n - 1) || ushort.max < n || !e.type.isintegral())
            {
                error(ad.loc, "alignment must be an integer positive power of 2, not 0x%llx", cast(ulong)n);
                errors = true;
            }
            if (n > strictest)  // C11 6.7.5-6
                strictest = n;
        }
    }

    if (errors || strictest == 0)  // C11 6.7.5-6 says alignment of 0 means no effect
        ad.salign.setDefault();
    else
        ad.salign.set(cast(uint) strictest);

    return ad;
}

const(char)* getMessage(DeprecatedDeclaration dd)
{
    if (auto sc = dd._scope)
    {
        dd._scope = null;

        sc = sc.startCTFE();
        dd.msg = dd.msg.expressionSemantic(sc);
        dd.msg = resolveProperties(sc, dd.msg);
        sc = sc.endCTFE();
        dd.msg = dd.msg.ctfeInterpret();

        if (auto se = dd.msg.toStringExp())
            dd.msgstr = se.toStringz().ptr;
        else
            dd.msg.error("compile time constant expected, not `%s`", dd.msg.toChars());
    }
    return dd.msgstr;
}


// Returns true if a contract can appear without a function body.
package bool allowsContractWithoutBody(FuncDeclaration funcdecl)
{
    assert(!funcdecl.fbody);

    /* Contracts can only appear without a body when they are virtual
     * interface functions or abstract.
     */
    Dsymbol parent = funcdecl.toParent();
    InterfaceDeclaration id = parent.isInterfaceDeclaration();

    if (!funcdecl.isAbstract() &&
        (funcdecl.fensures || funcdecl.frequires) &&
        !(id && funcdecl.isVirtual()))
    {
        auto cd = parent.isClassDeclaration();
        if (!(cd && cd.isAbstract()))
            return false;
    }
    return true;
}

private extern(C++) final class DsymbolSemanticVisitor : Visitor
{
    alias visit = Visitor.visit;

    Scope* sc;
    this(Scope* sc)
    {
        this.sc = sc;
    }

    // Save the scope and defer semantic analysis on the Dsymbol.
    private void deferDsymbolSemantic(Dsymbol s, Scope *scx)
    {
        s._scope = scx ? scx : sc.copy();
        s._scope.setNoFree();
        Module.addDeferredSemantic(s);
    }

    override void visit(Dsymbol dsym)
    {
        dsym.error("%p has no semantic routine", dsym);
    }

    override void visit(ScopeDsymbol) { }
    override void visit(Declaration) { }

    override void visit(AliasThis dsym)
    {
        if (dsym.semanticRun != PASS.initial)
            return;

        if (dsym._scope)
        {
            sc = dsym._scope;
            dsym._scope = null;
        }

        if (!sc)
            return;

        dsym.semanticRun = PASS.semantic;
        dsym.isDeprecated_ = !!(sc.stc & STC.deprecated_);

        Dsymbol p = sc.parent.pastMixin();
        AggregateDeclaration ad = p.isAggregateDeclaration();
        if (!ad)
        {
            error(dsym.loc, "alias this can only be a member of aggregate, not %s `%s`", p.kind(), p.toChars());
            return;
        }

        assert(ad.members);
        Dsymbol s = ad.search(dsym.loc, dsym.ident);
        if (!s)
        {
            s = sc.search(dsym.loc, dsym.ident, null);
            if (s)
                error(dsym.loc, "`%s` is not a member of `%s`", s.toChars(), ad.toChars());
            else
                error(dsym.loc, "undefined identifier `%s`", dsym.ident.toChars());
            return;
        }
        if (ad.aliasthis && s != ad.aliasthis)
        {
            error(dsym.loc, "there can be only one alias this");
            return;
        }

        /* disable the alias this conversion so the implicit conversion check
         * doesn't use it.
         */
        ad.aliasthis = null;

        Dsymbol sx = s;
        if (sx.isAliasDeclaration())
            sx = sx.toAlias();
        Declaration d = sx.isDeclaration();
        if (d && !d.isTupleDeclaration())
        {
            /* https://issues.dlang.org/show_bug.cgi?id=18429
             *
             * If the identifier in the AliasThis declaration
             * is defined later and is a voldemort type, we must
             * perform semantic on the declaration to deduce the type.
             */
            if (!d.type)
                d.dsymbolSemantic(sc);

            Type t = d.type;
            assert(t);
            if (ad.type.implicitConvTo(t) > MATCH.nomatch)
            {
                error(dsym.loc, "alias this is not reachable as `%s` already converts to `%s`", ad.toChars(), t.toChars());
            }
        }

        dsym.sym = s;
        // Restore alias this
        ad.aliasthis = dsym;
        dsym.semanticRun = PASS.semanticdone;
    }

    override void visit(AliasDeclaration dsym)
    {
        if (dsym.semanticRun >= PASS.semanticdone)
            return;
        assert(dsym.semanticRun <= PASS.semantic);

        dsym.storage_class |= sc.stc & STC.deprecated_;
        dsym.visibility = sc.visibility;
        dsym.userAttribDecl = sc.userAttribDecl;

        if (!sc.func && dsym.inNonRoot())
            return;

        aliasSemantic(dsym, sc);
    }

    override void visit(AliasAssign dsym)
    {
        //printf("visit(AliasAssign)\n");
        if (dsym.semanticRun >= PASS.semanticdone)
            return;
        assert(dsym.semanticRun <= PASS.semantic);

        if (!sc.func && dsym.inNonRoot())
            return;

        aliasAssignSemantic(dsym, sc);
    }

    override void visit(VarDeclaration dsym)
    {
        version (none)
        {
            printf("VarDeclaration::semantic('%s', parent = '%s') sem = %d\n",
                   dsym.toChars(), sc.parent ? sc.parent.toChars() : null, dsym.semanticRun);
            printf(" type = %s\n", dsym.type ? dsym.type.toChars() : "null");
            printf(" stc = x%llx\n", dsym.storage_class);
            printf(" storage_class = x%llx\n", dsym.storage_class);
            printf("linkage = %d\n", dsym.linkage);
            //if (strcmp(toChars(), "mul") == 0) assert(0);
        }
        //if (semanticRun > PASS.initial)
        //    return;
        //semanticRun = PSSsemantic;

        if (dsym.semanticRun >= PASS.semanticdone)
            return;

        if (sc && sc.inunion && sc.inunion.isAnonDeclaration())
            dsym.overlapped = true;

        dsym.sequenceNumber = global.varSequenceNumber++;

        Scope* scx = null;
        if (dsym._scope)
        {
            sc = dsym._scope;
            scx = sc;
            dsym._scope = null;
        }

        if (!sc)
            return;

        dsym.semanticRun = PASS.semantic;

        // 'static foreach' variables should not inherit scope properties
        // https://issues.dlang.org/show_bug.cgi?id=19482
        if ((dsym.storage_class & (STC.foreach_ | STC.local)) == (STC.foreach_ | STC.local))
        {
            dsym.linkage = LINK.d;
            dsym.visibility = Visibility(Visibility.Kind.public_);
            dsym.overlapped = false; // unset because it is modified early on this function
            dsym.userAttribDecl = null; // unset because it is set by Dsymbol.setScope()
        }
        else
        {
            /* Pick up storage classes from context, but except synchronized,
             * override, abstract, and final.
             */
            dsym.storage_class |= (sc.stc & ~(STC.synchronized_ | STC.override_ | STC.abstract_ | STC.final_));
            dsym.userAttribDecl = sc.userAttribDecl;
            dsym.cppnamespace = sc.namespace;
            dsym.linkage = sc.linkage;
            dsym.visibility = sc.visibility;
            dsym.alignment = sc.alignment();
        }

        if (dsym.storage_class & STC.extern_ && dsym._init)
            dsym.error("extern symbols cannot have initializers");

        AggregateDeclaration ad = dsym.isThis();
        if (ad)
            dsym.storage_class |= ad.storage_class & STC.TYPECTOR;

        /* If auto type inference, do the inference
         */
        int inferred = 0;
        if (!dsym.type)
        {
            dsym.inuse++;

            // Infering the type requires running semantic,
            // so mark the scope as ctfe if required
            bool needctfe = (dsym.storage_class & (STC.manifest | STC.static_)) != 0;
            if (needctfe)
            {
                sc.flags |= SCOPE.condition;
                sc = sc.startCTFE();
            }
            //printf("inferring type for %s with init %s\n", dsym.toChars(), dsym._init.toChars());
            dsym._init = dsym._init.inferType(sc);
            dsym.type = dsym._init.initializerToExpression(null, (sc.flags & SCOPE.Cfile) != 0).type;
            if (needctfe)
                sc = sc.endCTFE();

            dsym.inuse--;
            inferred = 1;

            /* This is a kludge to support the existing syntax for RAII
             * declarations.
             */
            dsym.storage_class &= ~STC.auto_;
            dsym.originalType = dsym.type.syntaxCopy();
        }
        else
        {
            if (!dsym.originalType)
                dsym.originalType = dsym.type.syntaxCopy();

            /* Prefix function attributes of variable declaration can affect
             * its type:
             *      pure nothrow void function() fp;
             *      static assert(is(typeof(fp) == void function() pure nothrow));
             */
            Scope* sc2 = sc.push();
            sc2.stc |= (dsym.storage_class & STC.FUNCATTR);
            dsym.inuse++;
            dsym.type = dsym.type.typeSemantic(dsym.loc, sc2);
            dsym.inuse--;
            sc2.pop();
        }
        //printf(" semantic type = %s\n", dsym.type ? dsym.type.toChars() : "null");
        if (dsym.type.ty == Terror)
            dsym.errors = true;

        dsym.type.checkDeprecated(dsym.loc, sc);
        dsym.parent = sc.parent;
        //printf("this = %p, parent = %p, '%s'\n", dsym, dsym.parent, dsym.parent.toChars());

        /* If scope's alignment is the default, use the type's alignment,
         * otherwise the scope overrrides.
         */
        if (dsym.alignment.isDefault())
            dsym.alignment = dsym.type.alignment(); // use type's alignment

        //printf("sc.stc = %x\n", sc.stc);
        //printf("storage_class = x%x\n", storage_class);

        dsym.type.checkComplexTransition(dsym.loc, sc);

        // Calculate type size + safety checks
        if (sc.func && !sc.intypeof)
        {
            if (dsym.storage_class & STC.gshared && !dsym.isMember())
            {
                if (sc.func.setUnsafe())
                    dsym.error("__gshared not allowed in safe functions; use shared");
            }
        }

        Dsymbol parent = dsym.toParent();

        Type tb = dsym.type.toBasetype();
        Type tbn = tb.baseElemOf();
        if (tb.ty == Tvoid && !(dsym.storage_class & STC.lazy_))
        {
            if (inferred)
            {
                dsym.error("type `%s` is inferred from initializer `%s`, and variables cannot be of type `void`", dsym.type.toChars(), dsym._init.toChars());
            }
            else
                dsym.error("variables cannot be of type `void`");
            dsym.type = Type.terror;
            tb = dsym.type;
        }
        if (tb.ty == Tfunction)
        {
            dsym.error("cannot be declared to be a function");
            dsym.type = Type.terror;
            tb = dsym.type;
        }
        if (auto ts = tb.isTypeStruct())
        {
            // Require declarations, except when it's just a reference (as done for pointers)
            // or when the variable is defined externally
            if (!ts.sym.members && !(dsym.storage_class & (STC.ref_ | STC.extern_)))
            {
                dsym.error("no definition of struct `%s`", ts.toChars());

                // Explain why the definition is required when it's part of another type
                if (!dsym.type.isTypeStruct())
                {
                    // Prefer Loc of the dependant type
                    const s = dsym.type.toDsymbol(sc);
                    const loc = (s ? s : dsym).loc;
                    loc.errorSupplemental("required by type `%s`", dsym.type.toChars());
                }

                // Flag variable as error to avoid invalid error messages due to unknown size
                dsym.type = Type.terror;
            }
        }
        if ((dsym.storage_class & STC.auto_) && !inferred)
            dsym.error("storage class `auto` has no effect if type is not inferred, did you mean `scope`?");

        if (auto tt = tb.isTypeTuple())
        {
            /* Instead, declare variables for each of the tuple elements
             * and add those.
             */
            size_t nelems = Parameter.dim(tt.arguments);
            Expression ie = (dsym._init && !dsym._init.isVoidInitializer()) ? dsym._init.initializerToExpression(null, (sc.flags & SCOPE.Cfile) != 0) : null;
            if (ie)
                ie = ie.expressionSemantic(sc);
            if (nelems > 0 && ie)
            {
                auto iexps = new Expressions();
                iexps.push(ie);
                auto exps = new Expressions();
                for (size_t pos = 0; pos < iexps.dim; pos++)
                {
                Lexpand1:
                    Expression e = (*iexps)[pos];
                    Parameter arg = Parameter.getNth(tt.arguments, pos);
                    arg.type = arg.type.typeSemantic(dsym.loc, sc);
                    //printf("[%d] iexps.dim = %d, ", pos, iexps.dim);
                    //printf("e = (%s %s, %s), ", Token.tochars[e.op], e.toChars(), e.type.toChars());
                    //printf("arg = (%s, %s)\n", arg.toChars(), arg.type.toChars());

                    if (e != ie)
                    {
                        if (iexps.dim > nelems)
                            goto Lnomatch;
                        if (e.type.implicitConvTo(arg.type))
                            continue;
                    }

                    if (auto te = e.isTupleExp())
                    {
                        if (iexps.dim - 1 + te.exps.dim > nelems)
                            goto Lnomatch;

                        iexps.remove(pos);
                        iexps.insert(pos, te.exps);
                        (*iexps)[pos] = Expression.combine(te.e0, (*iexps)[pos]);
                        goto Lexpand1;
                    }
                    else if (isAliasThisTuple(e))
                    {
                        auto v = copyToTemp(0, "__tup", e);
                        v.dsymbolSemantic(sc);
                        auto ve = new VarExp(dsym.loc, v);
                        ve.type = e.type;

                        exps.setDim(1);
                        (*exps)[0] = ve;
                        expandAliasThisTuples(exps, 0);

                        for (size_t u = 0; u < exps.dim; u++)
                        {
                        Lexpand2:
                            Expression ee = (*exps)[u];
                            arg = Parameter.getNth(tt.arguments, pos + u);
                            arg.type = arg.type.typeSemantic(dsym.loc, sc);
                            //printf("[%d+%d] exps.dim = %d, ", pos, u, exps.dim);
                            //printf("ee = (%s %s, %s), ", Token.tochars[ee.op], ee.toChars(), ee.type.toChars());
                            //printf("arg = (%s, %s)\n", arg.toChars(), arg.type.toChars());

                            size_t iexps_dim = iexps.dim - 1 + exps.dim;
                            if (iexps_dim > nelems)
                                goto Lnomatch;
                            if (ee.type.implicitConvTo(arg.type))
                                continue;

                            if (expandAliasThisTuples(exps, u) != -1)
                                goto Lexpand2;
                        }

                        if ((*exps)[0] != ve)
                        {
                            Expression e0 = (*exps)[0];
                            (*exps)[0] = new CommaExp(dsym.loc, new DeclarationExp(dsym.loc, v), e0);
                            (*exps)[0].type = e0.type;

                            iexps.remove(pos);
                            iexps.insert(pos, exps);
                            goto Lexpand1;
                        }
                    }
                }
                if (iexps.dim < nelems)
                    goto Lnomatch;

                ie = new TupleExp(dsym._init.loc, iexps);
            }
        Lnomatch:

            if (ie && ie.op == EXP.tuple)
            {
                auto te = ie.isTupleExp();
                size_t tedim = te.exps.dim;
                if (tedim != nelems)
                {
                    error(dsym.loc, "tuple of %d elements cannot be assigned to tuple of %d elements", cast(int)tedim, cast(int)nelems);
                    for (size_t u = tedim; u < nelems; u++) // fill dummy expression
                        te.exps.push(ErrorExp.get());
                }
            }

            auto exps = new Objects(nelems);
            for (size_t i = 0; i < nelems; i++)
            {
                Parameter arg = Parameter.getNth(tt.arguments, i);

                OutBuffer buf;
                buf.printf("__%s_field_%llu", dsym.ident.toChars(), cast(ulong)i);
                auto id = Identifier.idPool(buf[]);

                Initializer ti;
                if (ie)
                {
                    Expression einit = ie;
                    if (auto te = ie.isTupleExp())
                    {
                        einit = (*te.exps)[i];
                        if (i == 0)
                            einit = Expression.combine(te.e0, einit);
                    }
                    ti = new ExpInitializer(einit.loc, einit);
                }
                else
                    ti = dsym._init ? dsym._init.syntaxCopy() : null;

                StorageClass storage_class = STC.temp | STC.local | dsym.storage_class;
                if ((dsym.storage_class & STC.parameter) && (arg.storageClass & STC.parameter))
                    storage_class |= arg.storageClass;
                auto v = new VarDeclaration(dsym.loc, arg.type, id, ti, storage_class);
                //printf("declaring field %s of type %s\n", v.toChars(), v.type.toChars());
                v.overlapped = dsym.overlapped;

                v.dsymbolSemantic(sc);

                if (sc.scopesym)
                {
                    //printf("adding %s to %s\n", v.toChars(), sc.scopesym.toChars());
                    if (sc.scopesym.members)
                        // Note this prevents using foreach() over members, because the limits can change
                        sc.scopesym.members.push(v);
                }

                Expression e = new DsymbolExp(dsym.loc, v);
                (*exps)[i] = e;
            }
            auto v2 = new TupleDeclaration(dsym.loc, dsym.ident, exps);
            v2.parent = dsym.parent;
            v2.isexp = true;
            dsym.aliassym = v2;
            dsym.semanticRun = PASS.semanticdone;
            return;
        }

        /* Storage class can modify the type
         */
        dsym.type = dsym.type.addStorageClass(dsym.storage_class);

        /* Adjust storage class to reflect type
         */
        if (dsym.type.isConst())
        {
            dsym.storage_class |= STC.const_;
            if (dsym.type.isShared())
                dsym.storage_class |= STC.shared_;
        }
        else if (dsym.type.isImmutable())
            dsym.storage_class |= STC.immutable_;
        else if (dsym.type.isShared())
            dsym.storage_class |= STC.shared_;
        else if (dsym.type.isWild())
            dsym.storage_class |= STC.wild;

        if (StorageClass stc = dsym.storage_class & (STC.synchronized_ | STC.override_ | STC.abstract_ | STC.final_))
        {
            if (stc == STC.final_)
                dsym.error("cannot be `final`, perhaps you meant `const`?");
            else
            {
                OutBuffer buf;
                stcToBuffer(&buf, stc);
                dsym.error("cannot be `%s`", buf.peekChars());
            }
            dsym.storage_class &= ~stc; // strip off
        }

        // At this point we can add `scope` to the STC instead of `in`,
        // because we are never going to use this variable's STC for user messages
        if (dsym.storage_class & STC.in_ && global.params.previewIn)
            dsym.storage_class |= STC.scope_;

        if (dsym.storage_class & STC.scope_)
        {
            StorageClass stc = dsym.storage_class & (STC.static_ | STC.extern_ | STC.manifest | STC.gshared);
            if (stc)
            {
                OutBuffer buf;
                stcToBuffer(&buf, stc);
                dsym.error("cannot be `scope` and `%s`", buf.peekChars());
            }
            else if (dsym.isMember())
            {
                dsym.error("field cannot be `scope`");
            }
            else if (!dsym.type.hasPointers())
            {
                dsym.storage_class &= ~STC.scope_;     // silently ignore; may occur in generic code
            }
        }

        if (dsym.storage_class & (STC.static_ | STC.extern_ | STC.manifest | STC.templateparameter | STC.gshared | STC.ctfe))
        {
        }
        else
        {
            AggregateDeclaration aad = parent.isAggregateDeclaration();
            if (aad)
            {
                if (global.params.vfield && dsym.storage_class & (STC.const_ | STC.immutable_) && dsym._init && !dsym._init.isVoidInitializer())
                {
                    const(char)* s = (dsym.storage_class & STC.immutable_) ? "immutable" : "const";
                    message(dsym.loc, "`%s.%s` is `%s` field", ad.toPrettyChars(), dsym.toChars(), s);
                }
                dsym.storage_class |= STC.field;
                if (auto ts = tbn.isTypeStruct())
                    if (ts.sym.noDefaultCtor)
                    {
                        if (!dsym.isThisDeclaration() && !dsym._init)
                            aad.noDefaultCtor = true;
                    }
            }

            InterfaceDeclaration id = parent.isInterfaceDeclaration();
            if (id)
            {
                dsym.error("field not allowed in interface");
            }
            else if (aad && aad.sizeok == Sizeok.done)
            {
                dsym.error("cannot be further field because it will change the determined %s size", aad.toChars());
            }

            /* Templates cannot add fields to aggregates
             */
            TemplateInstance ti = parent.isTemplateInstance();
            if (ti)
            {
                // Take care of nested templates
                while (1)
                {
                    TemplateInstance ti2 = ti.tempdecl.parent.isTemplateInstance();
                    if (!ti2)
                        break;
                    ti = ti2;
                }
                // If it's a member template
                AggregateDeclaration ad2 = ti.tempdecl.isMember();
                if (ad2 && dsym.storage_class != STC.undefined_)
                {
                    dsym.error("cannot use template to add field to aggregate `%s`", ad2.toChars());
                }
            }
        }

        if ((dsym.storage_class & (STC.ref_ | STC.parameter | STC.foreach_ | STC.temp | STC.result)) == STC.ref_ && dsym.ident != Id.This)
        {
            dsym.error("only parameters or `foreach` declarations can be `ref`");
        }

        if (dsym.type.hasWild())
        {
            if (dsym.storage_class & (STC.static_ | STC.extern_ | STC.gshared | STC.manifest | STC.field) || dsym.isDataseg())
            {
                dsym.error("only parameters or stack based variables can be `inout`");
            }
            FuncDeclaration func = sc.func;
            if (func)
            {
                if (func.fes)
                    func = func.fes.func;
                bool isWild = false;
                for (FuncDeclaration fd = func; fd; fd = fd.toParentDecl().isFuncDeclaration())
                {
                    if (fd.type.isTypeFunction().iswild)
                    {
                        isWild = true;
                        break;
                    }
                }
                if (!isWild)
                {
                    dsym.error("`inout` variables can only be declared inside `inout` functions");
                }
            }
        }

        if (!(dsym.storage_class & (STC.ctfe | STC.extern_ | STC.ref_ | STC.result)) &&
            tbn.ty == Tstruct && tbn.isTypeStruct().sym.noDefaultCtor)
        {
            if (!dsym._init)
            {
                if (dsym.isField())
                {
                    /* For fields, we'll check the constructor later to make sure it is initialized
                     */
                    dsym.storage_class |= STC.nodefaultctor;
                }
                else if (dsym.storage_class & STC.parameter)
                {
                }
                else
                    dsym.error("default construction is disabled for type `%s`", dsym.type.toChars());
            }
        }

        FuncDeclaration fd = parent.isFuncDeclaration();
        if (dsym.type.isscope() && !(dsym.storage_class & STC.nodtor))
        {
            if (dsym.storage_class & (STC.field | STC.out_ | STC.ref_ | STC.static_ | STC.manifest | STC.gshared) || !fd)
            {
                dsym.error("globals, statics, fields, manifest constants, ref and out parameters cannot be `scope`");
            }

            // @@@DEPRECATED_2.097@@@  https://dlang.org/deprecate.html#scope%20as%20a%20type%20constraint
            // Deprecated in 2.087
            // Remove this when the feature is removed from the language
            if (!(dsym.storage_class & STC.scope_))
            {
                if (!(dsym.storage_class & STC.parameter) && dsym.ident != Id.withSym)
                    dsym.error("reference to `scope class` must be `scope`");
            }
        }

        // Calculate type size + safety checks
        if (sc.func && !sc.intypeof)
        {
            if (dsym._init && dsym._init.isVoidInitializer() &&
                (dsym.type.hasPointers() || dsym.type.hasInvariant())) // also computes type size
            {
                if (sc.func.setUnsafe())
                {
                    if (dsym.type.hasPointers())
                        dsym.error("`void` initializers for pointers not allowed in safe functions");
                    else
                        dsym.error("`void` initializers for structs with invariants are not allowed in safe functions");
                }
            }
            else if (!dsym._init &&
                     !(dsym.storage_class & (STC.static_ | STC.extern_ | STC.gshared | STC.manifest | STC.field | STC.parameter)) &&
                     dsym.type.hasVoidInitPointers())
            {
                if (sc.func.setUnsafe())
                    dsym.error("`void` initializers for pointers not allowed in safe functions");
            }
        }

        if ((!dsym._init || dsym._init.isVoidInitializer) && !fd)
        {
            // If not mutable, initializable by constructor only
            dsym.setInCtorOnly = true;
        }

        if (dsym._init)
        { } // remember we had an explicit initializer
        else if (dsym.storage_class & STC.manifest)
            dsym.error("manifest constants must have initializers");

        bool isBlit = false;
        uinteger_t sz;
        if (sc.flags & SCOPE.Cfile && !dsym._init)
        {
            addDefaultCInitializer(dsym);
        }
        if (!dsym._init &&
            !(dsym.storage_class & (STC.static_ | STC.gshared | STC.extern_)) &&
            fd &&
            (!(dsym.storage_class & (STC.field | STC.in_ | STC.foreach_ | STC.parameter | STC.result)) ||
             (dsym.storage_class & STC.out_)) &&
            (sz = dsym.type.size()) != 0)
        {
            // Provide a default initializer

            //printf("Providing default initializer for '%s'\n", dsym.toChars());
            if (sz == SIZE_INVALID && dsym.type.ty != Terror)
                dsym.error("size of type `%s` is invalid", dsym.type.toChars());

            Type tv = dsym.type;
            while (tv.ty == Tsarray)    // Don't skip Tenum
                tv = tv.nextOf();
            if (tv.needsNested())
            {
                /* Nested struct requires valid enclosing frame pointer.
                 * In StructLiteralExp::toElem(), it's calculated.
                 */
                assert(tbn.ty == Tstruct);
                checkFrameAccess(dsym.loc, sc, tbn.isTypeStruct().sym);

                Expression e = tv.defaultInitLiteral(dsym.loc);
                e = new BlitExp(dsym.loc, new VarExp(dsym.loc, dsym), e);
                e = e.expressionSemantic(sc);
                dsym._init = new ExpInitializer(dsym.loc, e);
                goto Ldtor;
            }
            if (tv.ty == Tstruct && tv.isTypeStruct().sym.zeroInit)
            {
                /* If a struct is all zeros, as a special case
                 * set its initializer to the integer 0.
                 * In AssignExp::toElem(), we check for this and issue
                 * a memset() to initialize the struct.
                 * Must do same check in interpreter.
                 */
                Expression e = IntegerExp.literal!0;
                e = new BlitExp(dsym.loc, new VarExp(dsym.loc, dsym), e);
                e.type = dsym.type;      // don't type check this, it would fail
                dsym._init = new ExpInitializer(dsym.loc, e);
                goto Ldtor;
            }
            if (dsym.type.baseElemOf().ty == Tvoid)
            {
                dsym.error("`%s` does not have a default initializer", dsym.type.toChars());
            }
            else if (auto e = dsym.type.defaultInit(dsym.loc))
            {
                dsym._init = new ExpInitializer(dsym.loc, e);
            }

            // Default initializer is always a blit
            isBlit = true;
        }
        if (dsym._init)
        {
            sc = sc.push();
            sc.stc &= ~(STC.TYPECTOR | STC.pure_ | STC.nothrow_ | STC.nogc | STC.ref_ | STC.disable);

            if (sc.flags & SCOPE.Cfile &&
                dsym.type.isTypeSArray() &&
                dsym.type.isTypeSArray().isIncomplete() &&
                dsym._init.isVoidInitializer() &&
                !(dsym.storage_class & STC.field))
            {
                dsym.error("incomplete array type must have initializer");
            }

            ExpInitializer ei = dsym._init.isExpInitializer();

            if (ei) // https://issues.dlang.org/show_bug.cgi?id=13424
                    // Preset the required type to fail in FuncLiteralDeclaration::semantic3
                ei.exp = inferType(ei.exp, dsym.type);

            // If inside function, there is no semantic3() call
            if (sc.func || sc.intypeof == 1)
            {
                // If local variable, use AssignExp to handle all the various
                // possibilities.
                if (fd && !(dsym.storage_class & (STC.manifest | STC.static_ | STC.gshared | STC.extern_)) && !dsym._init.isVoidInitializer())
                {
                    //printf("fd = '%s', var = '%s'\n", fd.toChars(), toChars());
                    if (!ei)
                    {
                        ArrayInitializer ai = dsym._init.isArrayInitializer();
                        Expression e;
                        if (ai && tb.ty == Taarray)
                            e = ai.toAssocArrayLiteral();
                        else
                            e = dsym._init.initializerToExpression(null, (sc.flags & SCOPE.Cfile) != 0);
                        if (!e)
                        {
                            // Run semantic, but don't need to interpret
                            dsym._init = dsym._init.initializerSemantic(sc, dsym.type, INITnointerpret);
                            e = dsym._init.initializerToExpression(null, (sc.flags & SCOPE.Cfile) != 0);
                            if (!e)
                            {
                                dsym.error("is not a static and cannot have static initializer");
                                e = ErrorExp.get();
                            }
                        }
                        ei = new ExpInitializer(dsym._init.loc, e);
                        dsym._init = ei;
                    }
                    else if (sc.flags & SCOPE.Cfile && dsym.type.isTypeSArray() &&
                             dsym.type.isTypeSArray().isIncomplete())
                    {
                        // C11 6.7.9-22 determine the size of the incomplete array,
                        // or issue an error that the initializer is invalid.
                        dsym._init = dsym._init.initializerSemantic(sc, dsym.type, INITinterpret);
                    }

                    Expression exp = ei.exp;
                    Expression e1 = new VarExp(dsym.loc, dsym);
                    if (isBlit)
                        exp = new BlitExp(dsym.loc, e1, exp);
                    else
                        exp = new ConstructExp(dsym.loc, e1, exp);
                    dsym.canassign++;
                    exp = exp.expressionSemantic(sc);
                    dsym.canassign--;
                    exp = exp.optimize(WANTvalue);
                    if (exp.op == EXP.error)
                    {
                        dsym._init = new ErrorInitializer();
                        ei = null;
                    }
                    else
                        ei.exp = exp;

                    if (ei && dsym.isScope())
                    {
                        Expression ex = ei.exp.lastComma();
                        if (ex.op == EXP.blit || ex.op == EXP.construct)
                            ex = (cast(AssignExp)ex).e2;
                        if (auto ne = ex.isNewExp())
                        {
                            // See if initializer is a NewExp that can be allocated on the stack
                            if (dsym.type.toBasetype().ty == Tclass)
                            {
                                ne.onstack = 1;
                                dsym.onstack = true;
                            }
                        }
                        else if (auto fe = ex.isFuncExp())
                        {
                            // or a delegate that doesn't escape a reference to the function
                            FuncDeclaration f = fe.fd;
                            if (f.tookAddressOf)
                                f.tookAddressOf--;
                        }
                    }
                }
                else
                {
                    // https://issues.dlang.org/show_bug.cgi?id=14166
                    // Don't run CTFE for the temporary variables inside typeof
                    dsym._init = dsym._init.initializerSemantic(sc, dsym.type, sc.intypeof == 1 ? INITnointerpret : INITinterpret);
                    const init_err = dsym._init.isExpInitializer();
                    if (init_err && init_err.exp.op == EXP.showCtfeContext)
                    {
                         errorSupplemental(dsym.loc, "compile time context created here");
                    }
                }
            }
            else if (parent.isAggregateDeclaration())
            {
                dsym._scope = scx ? scx : sc.copy();
                dsym._scope.setNoFree();
            }
            else if (dsym.storage_class & (STC.const_ | STC.immutable_ | STC.manifest) ||
                     dsym.type.isConst() || dsym.type.isImmutable() ||
                     sc.flags & SCOPE.Cfile)
            {
                /* Because we may need the results of a const declaration in a
                 * subsequent type, such as an array dimension, before semantic2()
                 * gets ordinarily run, try to run semantic2() now.
                 * If a C array is of unknown size, the initializer can provide the size. Do this
                 * eagerly because C does it eagerly.
                 * Ignore failure.
                 */
                if (!inferred)
                {
                    uint errors = global.errors;
                    dsym.inuse++;
                    // Bug 20549. Don't try this on modules or packages, syntaxCopy
                    // could crash (inf. recursion) on a mod/pkg referencing itself
                    if (ei && (ei.exp.op != EXP.scope_ ? true : !ei.exp.isScopeExp().sds.isPackage()))
                    {
                        if (ei.exp.type)
                        {
                            // If exp is already resolved we are done, our original init exp
                            // could have a type painting that we need to respect
                            // e.g.  ['a'] typed as string, or [['z'], ""] as string[]
                            // See https://issues.dlang.org/show_bug.cgi?id=15711
                        }
                        else
                        {
                            Expression exp = ei.exp.syntaxCopy();

                            bool needctfe = dsym.isDataseg() || (dsym.storage_class & STC.manifest);
                            if (needctfe)
                                sc = sc.startCTFE();
                            exp = exp.expressionSemantic(sc);
                            exp = resolveProperties(sc, exp);
                            if (needctfe)
                                sc = sc.endCTFE();
                            ei.exp = exp;
                        }

                        Type tb2 = dsym.type.toBasetype();
                        Type ti = ei.exp.type.toBasetype();

                        /* The problem is the following code:
                         *  struct CopyTest {
                         *     double x;
                         *     this(double a) { x = a * 10.0;}
                         *     this(this) { x += 2.0; }
                         *  }
                         *  const CopyTest z = CopyTest(5.3);  // ok
                         *  const CopyTest w = z;              // not ok, postblit not run
                         *  static assert(w.x == 55.0);
                         * because the postblit doesn't get run on the initialization of w.
                         */
                        if (auto ts = ti.isTypeStruct())
                        {
                            StructDeclaration sd = ts.sym;
                            /* Look to see if initializer involves a copy constructor
                             * (which implies a postblit)
                             */
                            // there is a copy constructor
                            // and exp is the same struct
                            if (sd.postblit && tb2.toDsymbol(null) == sd)
                            {
                                // The only allowable initializer is a (non-copy) constructor
                                if (ei.exp.isLvalue())
                                    dsym.error("of type struct `%s` uses `this(this)`, which is not allowed in static initialization", tb2.toChars());
                            }
                        }
                    }

                    dsym._init = dsym._init.initializerSemantic(sc, dsym.type, INITinterpret);
                    dsym.inuse--;
                    if (global.errors > errors)
                    {
                        dsym._init = new ErrorInitializer();
                        dsym.type = Type.terror;
                    }
                }
                else
                {
                    dsym._scope = scx ? scx : sc.copy();
                    dsym._scope.setNoFree();
                }
            }
            sc = sc.pop();
        }

    Ldtor:
        /* Build code to execute destruction, if necessary
         */
        dsym.edtor = dsym.callScopeDtor(sc);
        if (dsym.edtor)
        {
            if (sc.func && dsym.storage_class & (STC.static_ | STC.gshared))
                dsym.edtor = dsym.edtor.expressionSemantic(sc._module._scope);
            else
                dsym.edtor = dsym.edtor.expressionSemantic(sc);

            version (none)
            {
                // currently disabled because of std.stdio.stdin, stdout and stderr
                if (dsym.isDataseg() && !(dsym.storage_class & STC.extern_))
                    dsym.error("static storage variables cannot have destructors");
            }
        }

        dsym.semanticRun = PASS.semanticdone;

        if (dsym.type.toBasetype().ty == Terror)
            dsym.errors = true;

        if(sc.scopesym && !sc.scopesym.isAggregateDeclaration())
        {
            for (ScopeDsymbol sym = sc.scopesym; sym && dsym.endlinnum == 0;
                 sym = sym.parent ? sym.parent.isScopeDsymbol() : null)
                dsym.endlinnum = sym.endlinnum;
        }
    }

    override void visit(TypeInfoDeclaration dsym)
    {
        assert(dsym.linkage == LINK.c);
    }

    override void visit(BitFieldDeclaration dsym)
    {
        //printf("BitField::semantic('%s') %s\n", toPrettyChars(), id.toChars());
        if (dsym.semanticRun >= PASS.semanticdone)
            return;

        visit(cast(VarDeclaration)dsym);
        if (dsym.errors)
            return;

        if (!dsym.parent.isStructDeclaration() && !dsym.parent.isClassDeclaration())
        {
            dsym.error("bit-field must be member of struct, union, or class");
        }

        sc = sc.startCTFE();
        auto width = dsym.width.expressionSemantic(sc);
        sc = sc.endCTFE();
        width = width.ctfeInterpret();
        if (!dsym.type.isintegral())
        {
            // C11 6.7.2.1-5
            width.error("bit-field type `%s` is not an integer type", dsym.type.toChars());
            dsym.errors = true;
        }
        if (!width.isIntegerExp())
        {
            width.error("bit-field width `%s` is not an integer constant", dsym.width.toChars());
            dsym.errors = true;
        }
        const uwidth = width.toInteger(); // uwidth is unsigned
        if (uwidth == 0 && !dsym.isAnonymous())
        {
            width.error("bit-field `%s` has zero width", dsym.toChars());
            dsym.errors = true;
        }
        const sz = dsym.type.size();
        if (sz == SIZE_INVALID)
            dsym.errors = true;
        const max_width = sz * 8;
        if (uwidth > max_width)
        {
            width.error("width `%lld` of bit-field `%s` does not fit in type `%s`", cast(long)uwidth, dsym.toChars(), dsym.type.toChars());
            dsym.errors = true;
        }
        dsym.fieldWidth = cast(uint)uwidth;
    }

    override void visit(Import imp)
    {
        //printf("Import::semantic('%s') %s\n", toPrettyChars(), id.toChars());
        if (imp.semanticRun > PASS.initial)
            return;

        if (imp._scope)
        {
            sc = imp._scope;
            imp._scope = null;
        }
        if (!sc)
            return;

        imp.parent = sc.parent;

        imp.semanticRun = PASS.semantic;

        // Load if not already done so
        bool loadErrored = false;
        if (!imp.mod)
        {
            loadErrored = imp.load(sc);
            if (imp.mod)
            {
                imp.mod.importAll(null);
                imp.mod.checkImportDeprecation(imp.loc, sc);
            }
        }
        if (imp.mod)
        {
            // Modules need a list of each imported module

            // if inside a template instantiation, the instantianting
            // module gets the import.
            // https://issues.dlang.org/show_bug.cgi?id=17181
            Module importer = sc._module;
            if (sc.minst && sc.tinst)
            {
                importer = sc.minst;
                if (!sc.tinst.importedModules.contains(imp.mod))
                    sc.tinst.importedModules.push(imp.mod);
            }
            //printf("%s imports %s\n", importer.toChars(), imp.mod.toChars());
            if (!importer.aimports.contains(imp.mod))
                importer.aimports.push(imp.mod);

            if (sc.explicitVisibility)
                imp.visibility = sc.visibility;

            if (!imp.aliasId && !imp.names.dim) // neither a selective nor a renamed import
            {
                ScopeDsymbol scopesym = sc.getScopesym();

                if (!imp.isstatic)
                {
                    scopesym.importScope(imp.mod, imp.visibility);
                }


                imp.addPackageAccess(scopesym);
            }

            if (!loadErrored)
            {
                imp.mod.dsymbolSemantic(null);
            }

            if (imp.mod.needmoduleinfo)
            {
                //printf("module4 %s because of %s\n", importer.toChars(), imp.mod.toChars());
                importer.needmoduleinfo = 1;
            }

            sc = sc.push(imp.mod);
            sc.visibility = imp.visibility;
            for (size_t i = 0; i < imp.aliasdecls.dim; i++)
            {
                AliasDeclaration ad = imp.aliasdecls[i];
                //printf("\tImport %s alias %s = %s, scope = %p\n", toPrettyChars(), aliases[i].toChars(), names[i].toChars(), ad._scope);
                Dsymbol sym = imp.mod.search(imp.loc, imp.names[i], IgnorePrivateImports);
                if (sym)
                {
                    import dmd.access : symbolIsVisible;
                    if (!symbolIsVisible(sc, sym))
                        imp.mod.error(imp.loc, "member `%s` is not visible from module `%s`",
                            imp.names[i].toChars(), sc._module.toChars());
                    ad.dsymbolSemantic(sc);
                    // If the import declaration is in non-root module,
                    // analysis of the aliased symbol is deferred.
                    // Therefore, don't see the ad.aliassym or ad.type here.
                }
                else
                {
                    Dsymbol s = imp.mod.search_correct(imp.names[i]);
                    if (s)
                        imp.mod.error(imp.loc, "import `%s` not found, did you mean %s `%s`?", imp.names[i].toChars(), s.kind(), s.toPrettyChars());
                    else
                        imp.mod.error(imp.loc, "import `%s` not found", imp.names[i].toChars());
                    ad.type = Type.terror;
                }
            }
            sc = sc.pop();
        }

        imp.semanticRun = PASS.semanticdone;

        // object self-imports itself, so skip that
        // https://issues.dlang.org/show_bug.cgi?id=7547
        // don't list pseudo modules __entrypoint.d, __main.d
        // https://issues.dlang.org/show_bug.cgi?id=11117
        // https://issues.dlang.org/show_bug.cgi?id=11164
        if (global.params.moduleDeps is null || imp.id == Id.object || sc._module.ident == Id.object ||
            sc._module.ident.toString() != "__main")
            return;

        /* The grammar of the file is:
         *      ImportDeclaration
         *          ::= BasicImportDeclaration [ " : " ImportBindList ] [ " -> "
         *      ModuleAliasIdentifier ] "\n"
         *
         *      BasicImportDeclaration
         *          ::= ModuleFullyQualifiedName " (" FilePath ") : " Protection|"string"
         *              " [ " static" ] : " ModuleFullyQualifiedName " (" FilePath ")"
         *
         *      FilePath
         *          - any string with '(', ')' and '\' escaped with the '\' character
         */
        OutBuffer* ob = global.params.moduleDeps;
        Module imod = sc._module;
        if (!global.params.moduleDepsFile)
            ob.writestring("depsImport ");
        ob.writestring(imod.toPrettyChars());
        ob.writestring(" (");
        escapePath(ob, imod.srcfile.toChars());
        ob.writestring(") : ");
        // use visibility instead of sc.visibility because it couldn't be
        // resolved yet, see the comment above
        visibilityToBuffer(ob, imp.visibility);
        ob.writeByte(' ');
        if (imp.isstatic)
        {
            stcToBuffer(ob, STC.static_);
            ob.writeByte(' ');
        }
        ob.writestring(": ");
        foreach (pid; imp.packages)
        {
            ob.printf("%s.", pid.toChars());
        }
        ob.writestring(imp.id.toString());
        ob.writestring(" (");
        if (imp.mod)
            escapePath(ob, imp.mod.srcfile.toChars());
        else
            ob.writestring("???");
        ob.writeByte(')');
        foreach (i, name; imp.names)
        {
            if (i == 0)
                ob.writeByte(':');
            else
                ob.writeByte(',');
            Identifier _alias = imp.aliases[i];
            if (!_alias)
            {
                ob.printf("%s", name.toChars());
                _alias = name;
            }
            else
                ob.printf("%s=%s", _alias.toChars(), name.toChars());
        }
        if (imp.aliasId)
            ob.printf(" -> %s", imp.aliasId.toChars());
        ob.writenl();
        //printf("-Import::semantic('%s'), pkg = %p\n", toChars(), pkg);
    }

    void attribSemantic(AttribDeclaration ad)
    {
        if (ad.semanticRun != PASS.initial)
            return;
        ad.semanticRun = PASS.semantic;
        Dsymbols* d = ad.include(sc);
        //printf("\tAttribDeclaration::semantic '%s', d = %p\n",toChars(), d);
        if (d)
        {
            Scope* sc2 = ad.newScope(sc);
            bool errors;
            for (size_t i = 0; i < d.dim; i++)
            {
                Dsymbol s = (*d)[i];
                s.dsymbolSemantic(sc2);
                errors |= s.errors;
            }
            ad.errors |= errors;
            if (sc2 != sc)
                sc2.pop();
        }
        ad.semanticRun = PASS.semanticdone;
    }

    override void visit(AttribDeclaration atd)
    {
        attribSemantic(atd);
    }

    override void visit(AnonDeclaration scd)
    {
        //printf("\tAnonDeclaration::semantic isunion:%d ptr:%p\n", scd.isunion, scd);
        assert(sc.parent);
        auto p = sc.parent.pastMixin();
        auto ad = p.isAggregateDeclaration();
        if (!ad)
        {
            error(scd.loc, "%s can only be a part of an aggregate, not %s `%s`", scd.kind(), p.kind(), p.toChars());
            scd.errors = true;
            return;
        }

        if (!scd.decl)
            return;

        sc = sc.push();
        sc.stc &= ~(STC.auto_ | STC.scope_ | STC.static_ | STC.tls | STC.gshared);
        sc.inunion = scd.isunion ? scd : null;
        sc.flags = 0;
        for (size_t i = 0; i < scd.decl.dim; i++)
        {
<<<<<<< HEAD
            Dsymbol s = (*scd.decl)[i];
            s.dsymbolSemantic(sc);
=======
            sc = sc.push();
            sc.stc &= ~(STC.auto_ | STC.scope_ | STC.static_ | STC.gshared);
            sc.inunion = scd.isunion ? scd : null;
            sc.flags = 0;
            for (size_t i = 0; i < scd.decl.dim; i++)
            {
                Dsymbol s = (*scd.decl)[i];
                if (auto var = s.isVarDeclaration)
                {
                    if (scd.isunion)
                        var.overlapped = true;
                }
                s.dsymbolSemantic(sc);
            }
            sc = sc.pop();
>>>>>>> 20a7b636
        }
        sc = sc.pop();
    }

    override void visit(PragmaDeclaration pd)
    {
        StringExp verifyMangleString(ref Expression e)
        {
            auto se = semanticString(sc, e, "mangled name");
            if (!se)
                return null;
            e = se;
            if (!se.len)
            {
                pd.error("zero-length string not allowed for mangled name");
                return null;
            }
            if (se.sz != 1)
            {
                pd.error("mangled name characters can only be of type `char`");
                return null;
            }
            version (all)
            {
                /* Note: D language specification should not have any assumption about backend
                 * implementation. Ideally pragma(mangle) can accept a string of any content.
                 *
                 * Therefore, this validation is compiler implementation specific.
                 */
                auto slice = se.peekString();
                for (size_t i = 0; i < se.len;)
                {
                    dchar c = slice[i];
                    if (c < 0x80)
                    {
                        if (c.isValidMangling)
                        {
                            ++i;
                            continue;
                        }
                        else
                        {
                            pd.error("char 0x%02x not allowed in mangled name", c);
                            break;
                        }
                    }
                    if (const msg = utf_decodeChar(slice, i, c))
                    {
                        pd.error("%.*s", cast(int)msg.length, msg.ptr);
                        break;
                    }
                    if (!isUniAlpha(c))
                    {
                        pd.error("char `0x%04x` not allowed in mangled name", c);
                        break;
                    }
                }
            }
            return se;
        }
        void declarations()
        {
            if (!pd.decl)
                return;

            Scope* sc2 = pd.newScope(sc);
            scope(exit)
                if (sc2 != sc)
                    sc2.pop();

            foreach (s; (*pd.decl)[])
            {
                s.dsymbolSemantic(sc2);
                if (pd.ident != Id.mangle)
                    continue;
                assert(pd.args);
                if (auto ad = s.isAggregateDeclaration())
                {
                    Expression e = (*pd.args)[0];
                    sc2 = sc2.startCTFE();
                    e = e.expressionSemantic(sc);
                    e = resolveProperties(sc2, e);
                    sc2 = sc2.endCTFE();
                    AggregateDeclaration agg;
                    if (auto tc = e.type.isTypeClass())
                        agg = tc.sym;
                    else if (auto ts = e.type.isTypeStruct())
                        agg = ts.sym;
                    ad.mangleOverride = new MangleOverride;
                    void setString(ref Expression e)
                    {
                        if (auto se = verifyMangleString(e))
                        {
                            const name = (cast(const(char)[])se.peekData()).xarraydup;
                            ad.mangleOverride.id = Identifier.idPool(name);
                            e = se;
                        }
                        else
                            e.error("must be a string");
                    }
                    if (agg)
                    {
                        ad.mangleOverride.agg = agg;
                        if (pd.args.dim == 2)
                        {
                            setString((*pd.args)[1]);
                        }
                        else
                            ad.mangleOverride.id = agg.ident;
                    }
                    else
                        setString((*pd.args)[0]);
                }
                else if (auto td = s.isTemplateDeclaration())
                {
                    pd.error("cannot apply to a template declaration");
                    errorSupplemental(pd.loc, "use `template Class(Args...){ pragma(mangle, \"other_name\") class Class {} }`");
                }
                else if (auto se = verifyMangleString((*pd.args)[0]))
                {
                    const name = (cast(const(char)[])se.peekData()).xarraydup;
                    uint cnt = setMangleOverride(s, name);
                    if (cnt > 1)
                        pd.error("can only apply to a single declaration");
                }
            }
        }

        void noDeclarations()
        {
            if (pd.decl)
            {
                pd.error("is missing a terminating `;`");
                declarations();
                // do them anyway, to avoid segfaults.
            }
        }

        // Should be merged with PragmaStatement
        //printf("\tPragmaDeclaration::semantic '%s'\n", pd.toChars());
        if (target.supportsLinkerDirective())
        {
            if (pd.ident == Id.linkerDirective)
            {
                if (!pd.args || pd.args.dim != 1)
                    pd.error("one string argument expected for pragma(linkerDirective)");
                else
                {
                    auto se = semanticString(sc, (*pd.args)[0], "linker directive");
                    if (!se)
                        return noDeclarations();
                    (*pd.args)[0] = se;
                    if (global.params.verbose)
                        message("linkopt   %.*s", cast(int)se.len, se.peekString().ptr);
                }
                return noDeclarations();
            }
        }
        if (pd.ident == Id.msg)
        {
            if (!pd.args)
                return noDeclarations();
            for (size_t i = 0; i < pd.args.dim; i++)
            {
                Expression e = (*pd.args)[i];
                sc = sc.startCTFE();
                e = e.expressionSemantic(sc);
                e = resolveProperties(sc, e);
                sc = sc.endCTFE();
                e = ctfeInterpretForPragmaMsg(e);
                if (e.op == TOK.error)
                {
<<<<<<< HEAD
                    errorSupplemental(pd.loc, "while evaluating `pragma(msg, %s)`", (*pd.args)[i].toChars());
                    return;
                }
                StringExp se = e.toStringExp();
                if (se)
                {
                    se = se.toUTF8(sc);
                    fprintf(stderr, "%.*s", cast(int)se.len, se.peekString().ptr);
=======
                    Expression e = (*pd.args)[i];
                    sc = sc.startCTFE();
                    e = e.expressionSemantic(sc);
                    e = resolveProperties(sc, e);
                    sc = sc.endCTFE();
                    e = ctfeInterpretForPragmaMsg(e);
                    if (e.op == EXP.error)
                    {
                        errorSupplemental(pd.loc, "while evaluating `pragma(msg, %s)`", (*pd.args)[i].toChars());
                        return;
                    }
                    StringExp se = e.toStringExp();
                    if (se)
                    {
                        se = se.toUTF8(sc);
                        fprintf(stderr, "%.*s", cast(int)se.len, se.peekString().ptr);
                    }
                    else
                        fprintf(stderr, "%s", e.toChars());
>>>>>>> 20a7b636
                }
                else
                    fprintf(stderr, "%s", e.toChars());
            }
            fprintf(stderr, "\n");
            return noDeclarations();
        }
        else if (pd.ident == Id.lib)
        {
            if (!pd.args || pd.args.dim != 1)
            {
                pd.error("string expected for library name");
                return noDeclarations();
            }

            auto se = semanticString(sc, (*pd.args)[0], "library name");
            if (!se)
                return noDeclarations();
            (*pd.args)[0] = se;

            auto name = se.peekString().xarraydup;
            if (global.params.verbose)
                message("library   %s", name.ptr);
            if (global.params.moduleDeps && !global.params.moduleDepsFile)
            {
                OutBuffer* ob = global.params.moduleDeps;
                Module imod = sc._module;
                ob.writestring("depsLib ");
                ob.writestring(imod.toPrettyChars());
                ob.writestring(" (");
                escapePath(ob, imod.srcfile.toChars());
                ob.writestring(") : ");
                ob.writestring(name);
                ob.writenl();
            }
            mem.xfree(name.ptr);
            return noDeclarations();
        }
        else if (pd.ident == Id.startaddress)
        {
            if (!pd.args || pd.args.dim != 1)
                pd.error("function name expected for start address");
            else
            {
                /* https://issues.dlang.org/show_bug.cgi?id=11980
                 * resolveProperties and ctfeInterpret call are not necessary.
                 */
                Expression e = (*pd.args)[0];
                sc = sc.startCTFE();
                e = e.expressionSemantic(sc);
                sc = sc.endCTFE();
                (*pd.args)[0] = e;
                Dsymbol sa = getDsymbol(e);
                if (!sa || !sa.isFuncDeclaration())
                    pd.error("function name expected for start address, not `%s`", e.toChars());
            }
            return noDeclarations();
        }
        else if (pd.ident == Id.Pinline)
        {
            if (pd.args && pd.args.dim > 1)
            {
                pd.error("one boolean expression expected for `pragma(inline)`, not %llu", cast(ulong) pd.args.dim);
                pd.args.setDim(1);
                (*pd.args)[0] = ErrorExp.get();
            }

            // this pragma now gets evaluated on demand in function semantic

            return declarations();
        }
        else if (pd.ident == Id.mangle)
        {
            if (!pd.args)
                pd.args = new Expressions();
            if (pd.args.dim == 0 || pd.args.dim > 2)
            {
                pd.error(pd.args.dim == 0 ? "string expected for mangled name"
                                          : "expected 1 or 2 arguments");
                pd.args.setDim(1);
                (*pd.args)[0] = ErrorExp.get(); // error recovery
            }
            return declarations();
        }
        else if (pd.ident == Id.crt_constructor || pd.ident == Id.crt_destructor)
        {
            if (pd.args && pd.args.dim != 0)
                pd.error("takes no argument");
            else
            {
                immutable isCtor = pd.ident == Id.crt_constructor;

                static uint recurse(Dsymbol s, bool isCtor)
                {
                    if (auto ad = s.isAttribDeclaration())
                    {
                        uint nestedCount;
                        auto decls = ad.include(null);
                        if (decls)
                        {
                            for (size_t i = 0; i < decls.dim; ++i)
                                nestedCount += recurse((*decls)[i], isCtor);
                        }
                        return nestedCount;
                    }
                    else if (auto f = s.isFuncDeclaration())
                    {
                        f.flags |= isCtor ? FUNCFLAG.CRTCtor : FUNCFLAG.CRTDtor;
                        return 1;
                    }
                    else
                        return 0;
                    assert(0);
                }

                if (recurse(pd, isCtor) > 1)
                    pd.error("can only apply to a single declaration");
            }
            return declarations();
        }
        else if (pd.ident == Id.printf || pd.ident == Id.scanf)
        {
            if (pd.args && pd.args.dim != 0)
                pd.error("takes no argument");
            return declarations();
        }
        else if (!global.params.ignoreUnsupportedPragmas)
        {
            error(pd.loc, "unrecognized `pragma(%s)`", pd.ident.toChars());
            return declarations();
        }

        if (!global.params.verbose)
            return declarations();

        /* Print unrecognized pragmas
         */
        OutBuffer buf;
        buf.writestring(pd.ident.toString());
        if (pd.args)
        {
            const errors_save = global.startGagging();
            for (size_t i = 0; i < pd.args.dim; i++)
            {
                Expression e = (*pd.args)[i];
                sc = sc.startCTFE();
                e = e.expressionSemantic(sc);
                e = resolveProperties(sc, e);
                sc = sc.endCTFE();
                e = e.ctfeInterpret();
                if (i == 0)
                    buf.writestring(" (");
                else
                    buf.writeByte(',');
                buf.writestring(e.toChars());
            }
            if (pd.args.dim)
                buf.writeByte(')');
            global.endGagging(errors_save);
        }
        message("pragma    %s", buf.peekChars());
        return declarations();
    }

    override void visit(StaticIfDeclaration sid)
    {
        attribSemantic(sid);
    }

    override void visit(StaticForeachDeclaration sfd)
    {
        attribSemantic(sfd);
    }

    private Dsymbols* compileIt(CompileDeclaration cd)
    {
        //printf("CompileDeclaration::compileIt(loc = %d) %s\n", cd.loc.linnum, cd.exp.toChars());
        OutBuffer buf;
        if (expressionsToString(buf, sc, cd.exps))
            return null;

        const errors = global.errors;
        const len = buf.length;
        buf.writeByte(0);
        const str = buf.extractSlice()[0 .. len];
        scope p = new Parser!ASTCodegen(cd.loc, sc._module, str, false);
        p.nextToken();

        auto d = p.parseDeclDefs(0);
        if (global.errors != errors)
            return null;

        if (p.token.value != TOK.endOfFile)
        {
            cd.error("incomplete mixin declaration `%s`", str.ptr);
            return null;
        }
        return d;
    }

    /***********************************************************
     * https://dlang.org/spec/module.html#mixin-declaration
     */
    override void visit(CompileDeclaration cd)
    {
        //printf("CompileDeclaration::semantic()\n");
        if (!cd.compiled)
        {
            cd.decl = compileIt(cd);
            cd.AttribDeclaration.addMember(sc, cd.scopesym);
            cd.compiled = true;

            if (cd._scope && cd.decl)
            {
                for (size_t i = 0; i < cd.decl.dim; i++)
                {
                    Dsymbol s = (*cd.decl)[i];
                    s.setScope(cd._scope);
                }
            }
        }
        attribSemantic(cd);
    }

    override void visit(CPPNamespaceDeclaration ns)
    {
        Identifier identFromSE (StringExp se)
        {
            const sident = se.toStringz();
            if (!sident.length || !Identifier.isValidIdentifier(sident))
            {
                ns.exp.error("expected valid identifier for C++ namespace but got `%.*s`",
                             cast(int)sident.length, sident.ptr);
                return null;
            }
            else
                return Identifier.idPool(sident);
        }

        if (ns.ident !is null)
            return attribSemantic(ns);

        ns.cppnamespace = sc.namespace;
        sc = sc.startCTFE();
        ns.exp = ns.exp.expressionSemantic(sc);
        ns.exp = resolveProperties(sc, ns.exp);
        sc = sc.endCTFE();
        ns.exp = ns.exp.ctfeInterpret();
        // Can be either a tuple of strings or a string itself
        if (auto te = ns.exp.isTupleExp())
        {
            expandTuples(te.exps);
            CPPNamespaceDeclaration current = ns.cppnamespace;
            for (size_t d = 0; d < te.exps.dim; ++d)
            {
                auto exp = (*te.exps)[d];
                auto prev = d ? current : ns.cppnamespace;
                current = (d + 1) != te.exps.dim
                    ? new CPPNamespaceDeclaration(ns.loc, exp, null)
                    : ns;
                current.exp = exp;
                current.cppnamespace = prev;
                if (auto se = exp.toStringExp())
                {
                    current.ident = identFromSE(se);
                    if (current.ident is null)
                        return; // An error happened in `identFromSE`
                }
                else
                    ns.exp.error("`%s`: index %llu is not a string constant, it is a `%s`",
                                 ns.exp.toChars(), cast(ulong) d, ns.exp.type.toChars());
            }
        }
        else if (auto se = ns.exp.toStringExp())
            ns.ident = identFromSE(se);
        // Empty Tuple
        else if (ns.exp.isTypeExp() && ns.exp.isTypeExp().type.toBasetype().isTypeTuple())
        {
        }
        else
            ns.exp.error("compile time string constant (or tuple) expected, not `%s`",
                         ns.exp.toChars());
        attribSemantic(ns);
    }

    override void visit(UserAttributeDeclaration uad)
    {
        //printf("UserAttributeDeclaration::semantic() %p\n", this);
        if (uad.decl && !uad._scope)
            uad.Dsymbol.setScope(sc); // for function local symbols
        arrayExpressionSemantic(uad.atts, sc, true);
        return attribSemantic(uad);
    }

    override void visit(StaticAssert sa)
    {
        if (sa.semanticRun < PASS.semanticdone)
            sa.semanticRun = PASS.semanticdone;
    }

    override void visit(DebugSymbol ds)
    {
        //printf("DebugSymbol::semantic() %s\n", toChars());
        if (ds.semanticRun < PASS.semanticdone)
            ds.semanticRun = PASS.semanticdone;
    }

    override void visit(VersionSymbol vs)
    {
        if (vs.semanticRun < PASS.semanticdone)
            vs.semanticRun = PASS.semanticdone;
    }

    override void visit(Package pkg)
    {
        if (pkg.semanticRun < PASS.semanticdone)
            pkg.semanticRun = PASS.semanticdone;
    }

    override void visit(Module m)
    {
        if (m.semanticRun != PASS.initial)
            return;
        //printf("+Module::semantic(this = %p, '%s'): parent = %p\n", this, toChars(), parent);
        m.semanticRun = PASS.semantic;
        // Note that modules get their own scope, from scratch.
        // This is so regardless of where in the syntax a module
        // gets imported, it is unaffected by context.
        Scope* sc = m._scope; // see if already got one from importAll()
        if (!sc)
        {
            sc = Scope.createGlobal(m); // create root scope
        }

        //printf("Module = %p, linkage = %d\n", sc.scopesym, sc.linkage);
        // Pass 1 semantic routines: do public side of the definition
        m.members.foreachDsymbol( (s)
        {
            //printf("\tModule('%s'): '%s'.dsymbolSemantic()\n", toChars(), s.toChars());
            s.dsymbolSemantic(sc);
            m.runDeferredSemantic();
        });

        if (m.userAttribDecl)
        {
            m.userAttribDecl.dsymbolSemantic(sc);
        }
        if (!m._scope)
        {
            sc = sc.pop();
            sc.pop(); // 2 pops because Scope.createGlobal() created 2
        }
        m.semanticRun = PASS.semanticdone;
        //printf("-Module::semantic(this = %p, '%s'): parent = %p\n", this, toChars(), parent);
    }

    override void visit(EnumDeclaration ed)
    {
        //printf("EnumDeclaration::semantic(sd = %p, '%s') %s\n", sc.scopesym, sc.scopesym.toChars(), ed.toChars());
        //printf("EnumDeclaration::semantic() %p %s\n", this, ed.toChars());
        if (ed.semanticRun >= PASS.semanticdone)
            return; // semantic() already completed
        if (ed.semanticRun == PASS.semantic)
        {
            assert(ed.memtype);
            error(ed.loc, "circular reference to enum base type `%s`", ed.memtype.toChars());
            ed.errors = true;
            ed.semanticRun = PASS.semanticdone;
            return;
        }
        uint dprogress_save = Module.dprogress;

        Scope* scx = null;
        if (ed._scope)
        {
            sc = ed._scope;
            scx = ed._scope; // save so we don't make redundant copies
            ed._scope = null;
        }

        if (!sc)
            return;

        ed.parent = sc.parent;
        ed.type = ed.type.typeSemantic(ed.loc, sc);

        ed.visibility = sc.visibility;
        if (sc.stc & STC.deprecated_)
            ed.isdeprecated = true;
        ed.userAttribDecl = sc.userAttribDecl;
        ed.cppnamespace = sc.namespace;

        ed.semanticRun = PASS.semantic;
        UserAttributeDeclaration.checkGNUABITag(ed, sc.linkage);
        checkMustUseReserved(ed);

        if (!ed.members && !ed.memtype) // enum ident;
        {
            ed.semanticRun = PASS.semanticdone;
            return;
        }

        if (!ed.symtab)
            ed.symtab = new DsymbolTable();

        /* The separate, and distinct, cases are:
         *  1. enum { ... }
         *  2. enum : memtype { ... }
         *  3. enum ident { ... }
         *  4. enum ident : memtype { ... }
         *  5. enum ident : memtype;
         *  6. enum ident;
         */

        if (ed.memtype)
        {
            ed.memtype = ed.memtype.typeSemantic(ed.loc, sc);

            /* Check to see if memtype is forward referenced
             */
            if (auto te = ed.memtype.isTypeEnum())
            {
                auto sym = te.toDsymbol(sc).isEnumDeclaration();
                // Special enums like __c_[u]long[long] are fine to forward reference
                // see https://issues.dlang.org/show_bug.cgi?id=20599
                if (!sym.isSpecial() && (!sym.memtype ||  !sym.members || !sym.symtab || sym._scope))
                {
                    // memtype is forward referenced, so try again later
                    deferDsymbolSemantic(ed, scx);
                    Module.dprogress = dprogress_save;
                    //printf("\tdeferring %s\n", toChars());
                    ed.semanticRun = PASS.initial;
                    return;
                }
                else
                    // Ensure that semantic is run to detect. e.g. invalid forward references
                    sym.dsymbolSemantic(sc);
            }
            if (ed.memtype.ty == Tvoid)
            {
                ed.error("base type must not be `void`");
                ed.memtype = Type.terror;
            }
            if (ed.memtype.ty == Terror)
            {
                ed.errors = true;
                // poison all the members
                ed.members.foreachDsymbol( (s) { s.errors = true; } );
                ed.semanticRun = PASS.semanticdone;
                return;
            }
        }

        if (!ed.members) // enum ident : memtype;
        {
            ed.semanticRun = PASS.semanticdone;
            return;
        }

        if (ed.members.dim == 0)
        {
            ed.error("enum `%s` must have at least one member", ed.toChars());
            ed.errors = true;
            ed.semanticRun = PASS.semanticdone;
            return;
        }

        if (!(sc.flags & SCOPE.Cfile))  // C enum remains incomplete until members are done
            ed.semanticRun = PASS.semanticdone;

        Module.dprogress++;

        // @@@DEPRECATED_2.110@@@ https://dlang.org/deprecate.html#scope%20as%20a%20type%20constraint
        // Deprecated in 2.100
        // Make an error in 2.110
        if (sc.stc & STC.scope_)
            deprecation(ed.loc, "`scope` as a type constraint is deprecated.  Use `scope` at the usage site.");

        Scope* sce;
        if (ed.isAnonymous())
            sce = sc;
        else
        {
            sce = sc.push(ed);
            sce.parent = ed;
        }
        sce = sce.startCTFE();
        sce.setNoFree(); // needed for getMaxMinValue()

        /* Each enum member gets the sce scope
         */
        ed.members.foreachDsymbol( (s)
        {
            EnumMember em = s.isEnumMember();
            if (em)
                em._scope = sce;
        });

        /* addMember() is not called when the EnumDeclaration appears as a function statement,
         * so we have to do what addMember() does and install the enum members in the right symbol
         * table
         */
        addEnumMembers(ed, sc, sc.getScopesym());

        if (sc.flags & SCOPE.Cfile)
        {
            /* C11 6.7.2.2
             */
            assert(ed.memtype);
            int nextValue = 0;        // C11 6.7.2.2-3 first member value defaults to 0

            void emSemantic(EnumMember em, ref int nextValue)
            {
                static void errorReturn(EnumMember em)
                {
                    em.errors = true;
                    em.semanticRun = PASS.semanticdone;
                }

                em.semanticRun = PASS.semantic;
                em.type = Type.tint32;
                em.linkage = LINK.c;
                em.storage_class |= STC.manifest;
                if (em.value)
                {
                    Expression e = em.value;
                    assert(e.dyncast() == DYNCAST.expression);
                    e = e.expressionSemantic(sc);
                    e = resolveProperties(sc, e);
                    e = e.integralPromotions(sc);
                    e = e.ctfeInterpret();
                    if (e.op == EXP.error)
                        return errorReturn(em);
                    auto ie = e.isIntegerExp();
                    if (!ie)
                    {
                        // C11 6.7.2.2-2
                        em.error("enum member must be an integral constant expression, not `%s` of type `%s`", e.toChars(), e.type.toChars());
                        return errorReturn(em);
                    }
                    const sinteger_t v = ie.toInteger();
                    if (v < int.min || v > uint.max)
                    {
                        // C11 6.7.2.2-2
                        em.error("enum member value `%s` does not fit in an `int`", e.toChars());
                        return errorReturn(em);
                    }
                    em.value = new IntegerExp(em.loc, cast(int)v, Type.tint32);
                    nextValue = cast(int)v;
                }
                else
                {
                    em.value = new IntegerExp(em.loc, nextValue, Type.tint32);
                }
                ++nextValue; // C11 6.7.2.2-3 add 1 to value of previous enumeration constant
                em.semanticRun = PASS.semanticdone;
            }

            ed.members.foreachDsymbol( (s)
            {
                if (EnumMember em = s.isEnumMember())
                    emSemantic(em, nextValue);
            });
            ed.semanticRun = PASS.semanticdone;
            return;
        }

        ed.members.foreachDsymbol( (s)
        {
            if (EnumMember em = s.isEnumMember())
                em.dsymbolSemantic(em._scope);
        });
        //printf("defaultval = %lld\n", defaultval);

        //if (defaultval) printf("defaultval: %s %s\n", defaultval.toChars(), defaultval.type.toChars());
        //printf("members = %s\n", members.toChars());
    }

    override void visit(EnumMember em)
    {
        //printf("EnumMember::semantic() %s\n", em.toChars());

        void errorReturn()
        {
            em.errors = true;
            em.semanticRun = PASS.semanticdone;
        }

        if (em.errors || em.semanticRun >= PASS.semanticdone)
            return;
        if (em.semanticRun == PASS.semantic)
        {
            em.error("circular reference to `enum` member");
            return errorReturn();
        }
        assert(em.ed);

        em.ed.dsymbolSemantic(sc);
        if (em.ed.errors)
            return errorReturn();
        if (em.errors || em.semanticRun >= PASS.semanticdone)
            return;

        if (em._scope)
            sc = em._scope;
        if (!sc)
            return;

        em.semanticRun = PASS.semantic;

        em.visibility = em.ed.isAnonymous() ? em.ed.visibility : Visibility(Visibility.Kind.public_);
        em.linkage = LINK.d;
        em.storage_class |= STC.manifest;

        // https://issues.dlang.org/show_bug.cgi?id=9701
        if (em.ed.isAnonymous())
        {
            if (em.userAttribDecl)
                em.userAttribDecl.userAttribDecl = em.ed.userAttribDecl;
            else
                em.userAttribDecl = em.ed.userAttribDecl;
        }

        // Eval UDA in this same scope. Issues 19344, 20835, 21122
        if (em.userAttribDecl)
        {
            // Set scope but avoid extra sc.uda attachment inside setScope()
            auto inneruda = em.userAttribDecl.userAttribDecl;
            em.userAttribDecl.setScope(sc);
            em.userAttribDecl.userAttribDecl = inneruda;
        }

        // The first enum member is special
        bool first = (em == (*em.ed.members)[0]);

        if (em.origType)
        {
            em.origType = em.origType.typeSemantic(em.loc, sc);
            em.type = em.origType;
            assert(em.value); // "type id;" is not a valid enum member declaration
        }

        if (em.value)
        {
            Expression e = em.value;
            assert(e.dyncast() == DYNCAST.expression);
            e = e.expressionSemantic(sc);
            e = resolveProperties(sc, e);
            e = e.ctfeInterpret();
            if (e.op == EXP.error)
                return errorReturn();
            if (first && !em.ed.memtype && !em.ed.isAnonymous())
            {
                em.ed.memtype = e.type;
                if (em.ed.memtype.ty == Terror)
                {
                    em.ed.errors = true;
                    return errorReturn();
                }
                if (em.ed.memtype.ty != Terror)
                {
                    /* https://issues.dlang.org/show_bug.cgi?id=11746
                     * All of named enum members should have same type
                     * with the first member. If the following members were referenced
                     * during the first member semantic, their types should be unified.
                     */
                    em.ed.members.foreachDsymbol( (s)
                    {
                        EnumMember enm = s.isEnumMember();
                        if (!enm || enm == em || enm.semanticRun < PASS.semanticdone || enm.origType)
                            return;

                        //printf("[%d] em = %s, em.semanticRun = %d\n", i, toChars(), em.semanticRun);
                        Expression ev = enm.value;
                        ev = ev.implicitCastTo(sc, em.ed.memtype);
                        ev = ev.ctfeInterpret();
                        ev = ev.castTo(sc, em.ed.type);
                        if (ev.op == EXP.error)
                            em.ed.errors = true;
                        enm.value = ev;
                    });

                    if (em.ed.errors)
                    {
                        em.ed.memtype = Type.terror;
                        return errorReturn();
                    }
                }
            }

            if (em.ed.memtype && !em.origType)
            {
                e = e.implicitCastTo(sc, em.ed.memtype);
                e = e.ctfeInterpret();

                // save origValue for better json output
                em.origValue = e;

                if (!em.ed.isAnonymous())
                {
                    e = e.castTo(sc, em.ed.type.addMod(e.type.mod)); // https://issues.dlang.org/show_bug.cgi?id=12385
                    e = e.ctfeInterpret();
                }
            }
            else if (em.origType)
            {
                e = e.implicitCastTo(sc, em.origType);
                e = e.ctfeInterpret();
                assert(em.ed.isAnonymous());

                // save origValue for better json output
                em.origValue = e;
            }
            em.value = e;
        }
        else if (first)
        {
            Type t;
            if (em.ed.memtype)
                t = em.ed.memtype;
            else
            {
                t = Type.tint32;
                if (!em.ed.isAnonymous())
                    em.ed.memtype = t;
            }
            Expression e = new IntegerExp(em.loc, 0, t);
            e = e.ctfeInterpret();

            // save origValue for better json output
            em.origValue = e;

            if (!em.ed.isAnonymous())
            {
                e = e.castTo(sc, em.ed.type);
                e = e.ctfeInterpret();
            }
            em.value = e;
        }
        else
        {
            /* Find the previous enum member,
             * and set this to be the previous value + 1
             */
            EnumMember emprev = null;
            em.ed.members.foreachDsymbol( (s)
            {
                if (auto enm = s.isEnumMember())
                {
                    if (enm == em)
                        return 1;       // found
                    emprev = enm;
                }
                return 0;       // continue
            });

            assert(emprev);
            if (emprev.semanticRun < PASS.semanticdone) // if forward reference
                emprev.dsymbolSemantic(emprev._scope); // resolve it
            if (emprev.errors)
                return errorReturn();

            Expression eprev = emprev.value;
            // .toHeadMutable() due to https://issues.dlang.org/show_bug.cgi?id=18645
            Type tprev = eprev.type.toHeadMutable().equals(em.ed.type.toHeadMutable())
                ? em.ed.memtype
                : eprev.type;
            /*
                https://issues.dlang.org/show_bug.cgi?id=20777
                Previously this used getProperty, which doesn't consider anything user defined,
                this construct does do that and thus fixes the bug.
            */
            Expression emax = DotIdExp.create(em.ed.loc, new TypeExp(em.ed.loc, tprev), Id.max);
            emax = emax.expressionSemantic(sc);
            emax = emax.ctfeInterpret();

            // Set value to (eprev + 1).
            // But first check that (eprev != emax)
            assert(eprev);
            Expression e = new EqualExp(EXP.equal, em.loc, eprev, emax);
            e = e.expressionSemantic(sc);
            e = e.ctfeInterpret();
            if (e.toInteger())
            {
                em.error("initialization with `%s.%s+1` causes overflow for type `%s`",
                    emprev.ed.toChars(), emprev.toChars(), em.ed.memtype.toChars());
                return errorReturn();
            }

            // Now set e to (eprev + 1)
            e = new AddExp(em.loc, eprev, IntegerExp.literal!1);
            e = e.expressionSemantic(sc);
            e = e.castTo(sc, eprev.type);
            e = e.ctfeInterpret();

            // save origValue (without cast) for better json output
            if (e.op != EXP.error) // avoid duplicate diagnostics
            {
                assert(emprev.origValue);
                em.origValue = new AddExp(em.loc, emprev.origValue, IntegerExp.literal!1);
                em.origValue = em.origValue.expressionSemantic(sc);
                em.origValue = em.origValue.ctfeInterpret();
            }

            if (e.op == EXP.error)
                return errorReturn();
            if (e.type.isfloating())
            {
                // Check that e != eprev (not always true for floats)
                Expression etest = new EqualExp(EXP.equal, em.loc, e, eprev);
                etest = etest.expressionSemantic(sc);
                etest = etest.ctfeInterpret();
                if (etest.toInteger())
                {
                    em.error("has inexact value due to loss of precision");
                    return errorReturn();
                }
            }
            em.value = e;
        }
        if (!em.origType)
            em.type = em.value.type;

        assert(em.origValue);
        em.semanticRun = PASS.semanticdone;
    }

    override void visit(TemplateDeclaration tempdecl)
    {
        static if (LOG)
        {
            printf("TemplateDeclaration.dsymbolSemantic(this = %p, id = '%s')\n", this, tempdecl.ident.toChars());
            printf("sc.stc = %llx\n", sc.stc);
            printf("sc.module = %s\n", sc._module.toChars());
        }
        if (tempdecl.semanticRun != PASS.initial)
            return; // semantic() already run

        if (tempdecl._scope)
        {
            sc = tempdecl._scope;
            tempdecl._scope = null;
        }
        if (!sc)
            return;

        // Remember templates defined in module object that we need to know about
        if (sc._module && sc._module.ident == Id.object)
        {
            if (tempdecl.ident == Id.RTInfo)
                Type.rtinfo = tempdecl;
        }

        /* Remember Scope for later instantiations, but make
         * a copy since attributes can change.
         */
        if (!tempdecl._scope)
        {
            tempdecl._scope = sc.copy();
            tempdecl._scope.setNoFree();
        }

        tempdecl.semanticRun = PASS.semantic;

        tempdecl.parent = sc.parent;
        tempdecl.visibility = sc.visibility;
        tempdecl.userAttribDecl = sc.userAttribDecl;
        tempdecl.cppnamespace = sc.namespace;
        tempdecl.isstatic = tempdecl.toParent().isModule() || (tempdecl._scope.stc & STC.static_);
        tempdecl.deprecated_ = !!(sc.stc & STC.deprecated_);

        UserAttributeDeclaration.checkGNUABITag(tempdecl, sc.linkage);

        if (!tempdecl.isstatic)
        {
            if (auto ad = tempdecl.parent.pastMixin().isAggregateDeclaration())
                ad.makeNested();
        }

        // Set up scope for parameters
        auto paramsym = new ScopeDsymbol();
        paramsym.parent = tempdecl.parent;
        Scope* paramscope = sc.push(paramsym);
        paramscope.stc = 0;

        if (global.params.doDocComments)
        {
            tempdecl.origParameters = new TemplateParameters(tempdecl.parameters.dim);
            for (size_t i = 0; i < tempdecl.parameters.dim; i++)
            {
                TemplateParameter tp = (*tempdecl.parameters)[i];
                (*tempdecl.origParameters)[i] = tp.syntaxCopy();
            }
        }

        for (size_t i = 0; i < tempdecl.parameters.dim; i++)
        {
            TemplateParameter tp = (*tempdecl.parameters)[i];
            if (!tp.declareParameter(paramscope))
            {
                error(tp.loc, "parameter `%s` multiply defined", tp.ident.toChars());
                tempdecl.errors = true;
            }
            if (!tp.tpsemantic(paramscope, tempdecl.parameters))
            {
                tempdecl.errors = true;
            }
            if (i + 1 != tempdecl.parameters.dim && tp.isTemplateTupleParameter())
            {
                tempdecl.error("template tuple parameter must be last one");
                tempdecl.errors = true;
            }
        }

        /* Calculate TemplateParameter.dependent
         */
        TemplateParameters tparams = TemplateParameters(1);
        for (size_t i = 0; i < tempdecl.parameters.dim; i++)
        {
            TemplateParameter tp = (*tempdecl.parameters)[i];
            tparams[0] = tp;

            for (size_t j = 0; j < tempdecl.parameters.dim; j++)
            {
                // Skip cases like: X(T : T)
                if (i == j)
                    continue;

                if (TemplateTypeParameter ttp = (*tempdecl.parameters)[j].isTemplateTypeParameter())
                {
                    if (reliesOnTident(ttp.specType, &tparams))
                        tp.dependent = true;
                }
                else if (TemplateAliasParameter tap = (*tempdecl.parameters)[j].isTemplateAliasParameter())
                {
                    if (reliesOnTident(tap.specType, &tparams) ||
                        reliesOnTident(isType(tap.specAlias), &tparams))
                    {
                        tp.dependent = true;
                    }
                }
            }
        }

        paramscope.pop();

        // Compute again
        tempdecl.onemember = null;
        if (tempdecl.members)
        {
            Dsymbol s;
            if (Dsymbol.oneMembers(tempdecl.members, &s, tempdecl.ident) && s)
            {
                tempdecl.onemember = s;
                s.parent = tempdecl;
            }
        }

        /* BUG: should check:
         *  1. template functions must not introduce virtual functions, as they
         *     cannot be accomodated in the vtbl[]
         *  2. templates cannot introduce non-static data members (i.e. fields)
         *     as they would change the instance size of the aggregate.
         */

        tempdecl.semanticRun = PASS.semanticdone;
    }

    override void visit(TemplateInstance ti)
    {
        templateInstanceSemantic(ti, sc, null);
    }

    override void visit(TemplateMixin tm)
    {
        static if (LOG)
        {
            printf("+TemplateMixin.dsymbolSemantic('%s', this=%p)\n", tm.toChars(), tm);
            fflush(stdout);
        }
        if (tm.semanticRun != PASS.initial)
        {
            // When a class/struct contains mixin members, and is done over
            // because of forward references, never reach here so semanticRun
            // has been reset to PASS.initial.
            static if (LOG)
            {
                printf("\tsemantic done\n");
            }
            return;
        }
        tm.semanticRun = PASS.semantic;
        static if (LOG)
        {
            printf("\tdo semantic\n");
        }

        Scope* scx = null;
        if (tm._scope)
        {
            sc = tm._scope;
            scx = tm._scope; // save so we don't make redundant copies
            tm._scope = null;
        }

        /* Run semantic on each argument, place results in tiargs[],
         * then find best match template with tiargs
         */
        if (!tm.findTempDecl(sc) || !tm.semanticTiargs(sc) || !tm.findBestMatch(sc, null))
        {
            if (tm.semanticRun == PASS.initial) // forward reference had occurred
            {
                //printf("forward reference - deferring\n");
                return deferDsymbolSemantic(tm, scx);
            }

            tm.inst = tm;
            tm.errors = true;
            return; // error recovery
        }

        auto tempdecl = tm.tempdecl.isTemplateDeclaration();
        assert(tempdecl);

        if (!tm.ident)
        {
            /* Assign scope local unique identifier, as same as lambdas.
             */
            const(char)[] s = "__mixin";

            if (FuncDeclaration func = sc.parent.isFuncDeclaration())
            {
                tm.symtab = func.localsymtab;
                if (tm.symtab)
                {
                    // Inside template constraint, symtab is not set yet.
                    goto L1;
                }
            }
            else
            {
                tm.symtab = sc.parent.isScopeDsymbol().symtab;
            L1:
                assert(tm.symtab);
                tm.ident = Identifier.generateId(s, tm.symtab.length + 1);
                tm.symtab.insert(tm);
            }
        }

        tm.inst = tm;
        tm.parent = sc.parent;

        /* Detect recursive mixin instantiations.
         */
        for (Dsymbol s = tm.parent; s; s = s.parent)
        {
            //printf("\ts = '%s'\n", s.toChars());
            TemplateMixin tmix = s.isTemplateMixin();
            if (!tmix || tempdecl != tmix.tempdecl)
                continue;

            /* Different argument list lengths happen with variadic args
             */
            if (tm.tiargs.dim != tmix.tiargs.dim)
                continue;

            for (size_t i = 0; i < tm.tiargs.dim; i++)
            {
                RootObject o = (*tm.tiargs)[i];
                Type ta = isType(o);
                Expression ea = isExpression(o);
                Dsymbol sa = isDsymbol(o);
                RootObject tmo = (*tmix.tiargs)[i];
                if (ta)
                {
                    Type tmta = isType(tmo);
                    if (!tmta)
                        goto Lcontinue;
                    if (!ta.equals(tmta))
                        goto Lcontinue;
                }
                else if (ea)
                {
                    Expression tme = isExpression(tmo);
                    if (!tme || !ea.equals(tme))
                        goto Lcontinue;
                }
                else if (sa)
                {
                    Dsymbol tmsa = isDsymbol(tmo);
                    if (sa != tmsa)
                        goto Lcontinue;
                }
                else
                    assert(0);
            }
            tm.error("recursive mixin instantiation");
            return;

        Lcontinue:
            continue;
        }

        // Copy the syntax trees from the TemplateDeclaration
        tm.members = Dsymbol.arraySyntaxCopy(tempdecl.members);
        if (!tm.members)
            return;

        tm.symtab = new DsymbolTable();

        sc.getScopesym().importScope(tm, Visibility(Visibility.Kind.public_));

        static if (LOG)
        {
            printf("\tcreate scope for template parameters '%s'\n", tm.toChars());
        }
        Scope* scy = sc.push(tm);
        scy.parent = tm;

        /* https://issues.dlang.org/show_bug.cgi?id=930
         *
         * If the template that is to be mixed in is in the scope of a template
         * instance, we have to also declare the type aliases in the new mixin scope.
         */
        auto parentInstance = tempdecl.parent ? tempdecl.parent.isTemplateInstance() : null;
        if (parentInstance)
            parentInstance.declareParameters(scy);

        tm.argsym = new ScopeDsymbol();
        tm.argsym.parent = scy.parent;
        Scope* argscope = scy.push(tm.argsym);

        uint errorsave = global.errors;

        // Declare each template parameter as an alias for the argument type
        tm.declareParameters(argscope);

        // Add members to enclosing scope, as well as this scope
        tm.members.foreachDsymbol(s => s.addMember(argscope, tm));

        // Do semantic() analysis on template instance members
        static if (LOG)
        {
            printf("\tdo semantic() on template instance members '%s'\n", tm.toChars());
        }
        Scope* sc2 = argscope.push(tm);
        //size_t deferred_dim = Module.deferred.dim;

        __gshared int nest;
        //printf("%d\n", nest);
        if (++nest > global.recursionLimit)
        {
            global.gag = 0; // ensure error message gets printed
            tm.error("recursive expansion");
            fatal();
        }

        tm.members.foreachDsymbol( s => s.setScope(sc2) );

        tm.members.foreachDsymbol( s => s.importAll(sc2) );

        tm.members.foreachDsymbol( s => s.dsymbolSemantic(sc2) );

        nest--;

        /* In DeclDefs scope, TemplateMixin does not have to handle deferred symbols.
         * Because the members would already call Module.addDeferredSemantic() for themselves.
         * See Struct, Class, Interface, and EnumDeclaration.dsymbolSemantic().
         */
        //if (!sc.func && Module.deferred.dim > deferred_dim) {}

        AggregateDeclaration ad = tm.toParent().isAggregateDeclaration();
        if (sc.func && !ad)
        {
            tm.semantic2(sc2);
            tm.semantic3(sc2);
        }

        // Give additional context info if error occurred during instantiation
        if (global.errors != errorsave)
        {
            tm.error("error instantiating");
            tm.errors = true;
        }

        sc2.pop();
        argscope.pop();
        scy.pop();

        static if (LOG)
        {
            printf("-TemplateMixin.dsymbolSemantic('%s', this=%p)\n", tm.toChars(), tm);
        }
    }

    override void visit(Nspace ns)
    {
        if (ns.semanticRun != PASS.initial)
            return;
        static if (LOG)
        {
            printf("+Nspace::semantic('%s')\n", ns.toChars());
            scope(exit) printf("-Nspace::semantic('%s')\n", ns.toChars());
        }
        if (ns._scope)
        {
            sc = ns._scope;
            ns._scope = null;
        }
        if (!sc)
            return;

        bool repopulateMembers = false;
        if (ns.identExp)
        {
            // resolve the namespace identifier
            sc = sc.startCTFE();
            Expression resolved = ns.identExp.expressionSemantic(sc);
            resolved = resolveProperties(sc, resolved);
            sc = sc.endCTFE();
            resolved = resolved.ctfeInterpret();
            StringExp name = resolved.toStringExp();
            TupleExp tup = name ? null : resolved.isTupleExp();
            if (!tup && !name)
            {
                error(ns.loc, "expected string expression for namespace name, got `%s`", ns.identExp.toChars());
                return;
            }
            ns.identExp = resolved; // we don't need to keep the old AST around
            if (name)
            {
                const(char)[] ident = name.toStringz();
                if (ident.length == 0 || !Identifier.isValidIdentifier(ident))
                {
                    error(ns.loc, "expected valid identifier for C++ namespace but got `%.*s`", cast(int)ident.length, ident.ptr);
                    return;
                }
                ns.ident = Identifier.idPool(ident);
            }
            else
            {
                // create namespace stack from the tuple
                Nspace parentns = ns;
                foreach (i, exp; *tup.exps)
                {
                    name = exp.toStringExp();
                    if (!name)
                    {
                        error(ns.loc, "expected string expression for namespace name, got `%s`", exp.toChars());
                        return;
                    }
                    const(char)[] ident = name.toStringz();
                    if (ident.length == 0 || !Identifier.isValidIdentifier(ident))
                    {
                        error(ns.loc, "expected valid identifier for C++ namespace but got `%.*s`", cast(int)ident.length, ident.ptr);
                        return;
                    }
                    if (i == 0)
                    {
                        ns.ident = Identifier.idPool(ident);
                    }
                    else
                    {
                        // insert the new namespace
                        Nspace childns = new Nspace(ns.loc, Identifier.idPool(ident), null, parentns.members);
                        parentns.members = new Dsymbols;
                        parentns.members.push(childns);
                        parentns = childns;
                        repopulateMembers = true;
                    }
                }
            }
        }

        ns.semanticRun = PASS.semantic;
        ns.parent = sc.parent;
        // Link does not matter here, if the UDA is present it will error
        UserAttributeDeclaration.checkGNUABITag(ns, LINK.cpp);

        if (!ns.members)
        {
            ns.semanticRun = PASS.semanticdone;
            return;
        }

        assert(sc);
        sc = sc.push(ns);
        sc.linkage = LINK.cpp; // note that namespaces imply C++ linkage
        sc.parent = ns;
        foreach (s; *ns.members)
        {
            if (repopulateMembers)
            {
                s.addMember(sc, sc.scopesym);
                s.setScope(sc);
            }
            s.importAll(sc);
        }
        foreach (s; *ns.members)
        {
            static if (LOG)
            {
                printf("\tmember '%s', kind = '%s'\n", s.toChars(), s.kind());
            }
            s.dsymbolSemantic(sc);
        }
        sc.pop();
        ns.semanticRun = PASS.semanticdone;
    }

    void funcDeclarationSemantic(FuncDeclaration funcdecl)
    {
        version (none)
        {
            printf("FuncDeclaration::semantic(sc = %p, this = %p, '%s', linkage = %d)\n", sc, funcdecl, funcdecl.toPrettyChars(), sc.linkage);
            if (funcdecl.isFuncLiteralDeclaration())
                printf("\tFuncLiteralDeclaration()\n");
            printf("sc.parent = %s, parent = %s\n", sc.parent.toChars(), funcdecl.parent ? funcdecl.parent.toChars() : "");
            printf("type: %p, %s\n", funcdecl.type, funcdecl.type.toChars());
        }

        if (funcdecl.semanticRun != PASS.initial && funcdecl.isFuncLiteralDeclaration())
        {
            /* Member functions that have return types that are
             * forward references can have semantic() run more than
             * once on them.
             * See test\interface2.d, test20
             */
            return;
        }

        if (funcdecl.semanticRun >= PASS.semanticdone)
            return;
        assert(funcdecl.semanticRun <= PASS.semantic);
        funcdecl.semanticRun = PASS.semantic;

        if (funcdecl._scope)
        {
            sc = funcdecl._scope;
            funcdecl._scope = null;
        }

        if (!sc || funcdecl.errors)
            return;

        funcdecl.cppnamespace = sc.namespace;
        funcdecl.parent = sc.parent;
        Dsymbol parent = funcdecl.toParent();

        funcdecl.foverrides.setDim(0); // reset in case semantic() is being retried for this function

        funcdecl.storage_class |= sc.stc & ~STC.ref_;
        AggregateDeclaration ad = funcdecl.isThis();
        // Don't nest structs b/c of generated methods which should not access the outer scopes.
        // https://issues.dlang.org/show_bug.cgi?id=16627
        if (ad && !funcdecl.isGenerated())
        {
            funcdecl.storage_class |= ad.storage_class & (STC.TYPECTOR | STC.synchronized_);
            ad.makeNested();
        }
        if (sc.func)
            funcdecl.storage_class |= sc.func.storage_class & STC.disable;
        // Remove prefix storage classes silently.
        if ((funcdecl.storage_class & STC.TYPECTOR) && !(ad || funcdecl.isNested()))
            funcdecl.storage_class &= ~STC.TYPECTOR;

        //printf("function storage_class = x%llx, sc.stc = x%llx, %x\n", storage_class, sc.stc, Declaration.isFinal());

        if (sc.flags & SCOPE.compile)
            funcdecl.flags |= FUNCFLAG.compileTimeOnly; // don't emit code for this function

        funcdecl.linkage = sc.linkage;
        if (auto fld = funcdecl.isFuncLiteralDeclaration())
        {
            if (fld.treq)
            {
                Type treq = fld.treq;
                assert(treq.nextOf().ty == Tfunction);
                if (treq.ty == Tdelegate)
                    fld.tok = TOK.delegate_;
                else if (treq.isPtrToFunction())
                    fld.tok = TOK.function_;
                else
                    assert(0);
                funcdecl.linkage = treq.nextOf().toTypeFunction().linkage;
            }
        }

        // evaluate pragma(inline)
        if (auto pragmadecl = sc.inlining)
            funcdecl.inlining = pragmadecl.evalPragmaInline(sc);

        // check pragma(crt_constructor)
        if (funcdecl.flags & (FUNCFLAG.CRTCtor | FUNCFLAG.CRTDtor))
        {
            if (funcdecl.linkage != LINK.c)
            {
                funcdecl.error("must be `extern(C)` for `pragma(%s)`",
                    (funcdecl.flags & FUNCFLAG.CRTCtor) ? "crt_constructor".ptr : "crt_destructor".ptr);
            }
        }

        funcdecl.visibility = sc.visibility;
        funcdecl.userAttribDecl = sc.userAttribDecl;
        UserAttributeDeclaration.checkGNUABITag(funcdecl, funcdecl.linkage);
        checkMustUseReserved(funcdecl);

        if (!funcdecl.originalType)
            funcdecl.originalType = funcdecl.type.syntaxCopy();

        static TypeFunction getFunctionType(FuncDeclaration fd)
        {
            if (auto tf = fd.type.isTypeFunction())
                return tf;

            if (!fd.type.isTypeError())
            {
                fd.error("`%s` must be a function instead of `%s`", fd.toChars(), fd.type.toChars());
                fd.type = Type.terror;
            }
            fd.errors = true;
            return null;
        }

        if (sc.flags & SCOPE.Cfile)
        {
            /* C11 allows a function to be declared with a typedef, D does not.
             */
            if (auto ti = funcdecl.type.isTypeIdentifier())
            {
                auto tj = ti.typeSemantic(funcdecl.loc, sc);
                if (auto tjf = tj.isTypeFunction())
                {
                    /* Copy the type instead of just pointing to it,
                     * as we don't merge function types
                     */
                    auto tjf2 = new TypeFunction(tjf.parameterList, tjf.next, tjf.linkage);
                    funcdecl.type = tjf2;
                    funcdecl.originalType = tjf2;
                }
            }
        }

        if (!getFunctionType(funcdecl))
            return;

        if (!funcdecl.type.deco)
        {
            sc = sc.push();
            sc.stc |= funcdecl.storage_class & (STC.disable | STC.deprecated_); // forward to function type

            TypeFunction tf = funcdecl.type.toTypeFunction();
            if (sc.func)
            {
                /* If the nesting parent is pure without inference,
                 * then this function defaults to pure too.
                 *
                 *  auto foo() pure {
                 *    auto bar() {}     // become a weak purity function
                 *    class C {         // nested class
                 *      auto baz() {}   // become a weak purity function
                 *    }
                 *
                 *    static auto boo() {}   // typed as impure
                 *    // Even though, boo cannot call any impure functions.
                 *    // See also Expression::checkPurity().
                 *  }
                 */
                if (tf.purity == PURE.impure && (funcdecl.isNested() || funcdecl.isThis()))
                {
                    FuncDeclaration fd = null;
                    for (Dsymbol p = funcdecl.toParent2(); p; p = p.toParent2())
                    {
                        if (AggregateDeclaration adx = p.isAggregateDeclaration())
                        {
                            if (adx.isNested())
                                continue;
                            break;
                        }
                        if ((fd = p.isFuncDeclaration()) !is null)
                            break;
                    }

                    /* If the parent's purity is inferred, then this function's purity needs
                     * to be inferred first.
                     */
                    if (fd && fd.isPureBypassingInference() >= PURE.weak && !funcdecl.isInstantiated())
                    {
                        tf.purity = PURE.fwdref; // default to pure
                    }
                }
            }

            if (tf.isref)
                sc.stc |= STC.ref_;
            if (tf.isScopeQual)
                sc.stc |= STC.scope_;
            if (tf.isnothrow)
                sc.stc |= STC.nothrow_;
            if (tf.isnogc)
                sc.stc |= STC.nogc;
            if (tf.isproperty)
                sc.stc |= STC.property;
            if (tf.purity == PURE.fwdref)
                sc.stc |= STC.pure_;

            if (tf.trust != TRUST.default_)
            {
                sc.stc &= ~STC.safeGroup;
                if (tf.trust == TRUST.safe)
                    sc.stc |= STC.safe;
                else if (tf.trust == TRUST.system)
                    sc.stc |= STC.system;
                else if (tf.trust == TRUST.trusted)
                    sc.stc |= STC.trusted;
            }

            if (funcdecl.isCtorDeclaration())
            {
                tf.isctor = true;
                Type tret = ad.handleType();
                assert(tret);
                tret = tret.addStorageClass(funcdecl.storage_class | sc.stc);
                tret = tret.addMod(funcdecl.type.mod);
                tf.next = tret;
                if (ad.isStructDeclaration())
                    sc.stc |= STC.ref_;
            }

            // 'return' on a non-static class member function implies 'scope' as well
            if (ad && ad.isClassDeclaration() && (tf.isreturn || sc.stc & STC.return_) && !(sc.stc & STC.static_))
                sc.stc |= STC.scope_;

            // If 'this' has no pointers, remove 'scope' as it has no meaning
            if (sc.stc & STC.scope_ && ad && ad.isStructDeclaration() && !ad.type.hasPointers())
            {
                sc.stc &= ~STC.scope_;
                tf.isScopeQual = false;
            }

            sc.linkage = funcdecl.linkage;

            if (!tf.isNaked() && !(funcdecl.isThis() || funcdecl.isNested()))
            {
                OutBuffer buf;
                MODtoBuffer(&buf, tf.mod);
                funcdecl.error("without `this` cannot be `%s`", buf.peekChars());
                tf.mod = 0; // remove qualifiers
            }

            /* Apply const, immutable, wild and shared storage class
             * to the function type. Do this before type semantic.
             */
            auto stc = funcdecl.storage_class;
            if (funcdecl.type.isImmutable())
                stc |= STC.immutable_;
            if (funcdecl.type.isConst())
                stc |= STC.const_;
            if (funcdecl.type.isShared() || funcdecl.storage_class & STC.synchronized_)
                stc |= STC.shared_;
            if (funcdecl.type.isWild())
                stc |= STC.wild;
            funcdecl.type = funcdecl.type.addSTC(stc);

            funcdecl.type = funcdecl.type.typeSemantic(funcdecl.loc, sc);
            sc = sc.pop();
        }

        auto f = getFunctionType(funcdecl);
        if (!f)
            return;     // funcdecl's type is not a function

        {
            // Merge back function attributes into 'originalType'.
            // It's used for mangling, ddoc, and json output.
            TypeFunction tfo = funcdecl.originalType.toTypeFunction();
            tfo.mod = f.mod;
            tfo.isScopeQual = f.isScopeQual;
            tfo.isreturninferred = f.isreturninferred;
            tfo.isscopeinferred = f.isscopeinferred;
            tfo.isref = f.isref;
            tfo.isnothrow = f.isnothrow;
            tfo.isnogc = f.isnogc;
            tfo.isproperty = f.isproperty;
            tfo.purity = f.purity;
            tfo.trust = f.trust;

            funcdecl.storage_class &= ~(STC.TYPECTOR | STC.FUNCATTR);
        }

        if (funcdecl.overnext && funcdecl.isCsymbol())
        {
            /* C does not allow function overloading, but it does allow
             * redeclarations of the same function. If .overnext points
             * to a redeclaration, ok. Error if it is an overload.
             */
            auto fnext = funcdecl.overnext.isFuncDeclaration();
            funcDeclarationSemantic(fnext);
            auto fn = fnext.type.isTypeFunction();
            if (!fn || !cFuncEquivalence(f, fn))
            {
                funcdecl.error("redeclaration with different type");
                //printf("t1: %s\n", f.toChars());
                //printf("t2: %s\n", fn.toChars());
            }
            funcdecl.overnext = null;   // don't overload the redeclarations
        }

        if ((funcdecl.storage_class & STC.auto_) && !f.isref && !funcdecl.inferRetType)
            funcdecl.error("storage class `auto` has no effect if return type is not inferred");

        /* Functions can only be 'scope' if they have a 'this'
         */
        if (f.isScopeQual && !funcdecl.isNested() && !ad)
        {
            funcdecl.error("functions cannot be `scope`");
        }

        if (f.isreturn && !funcdecl.needThis() && !funcdecl.isNested())
        {
            /* Non-static nested functions have a hidden 'this' pointer to which
             * the 'return' applies
             */
            if (sc.scopesym && sc.scopesym.isAggregateDeclaration())
                funcdecl.error("`static` member has no `this` to which `return` can apply");
            else
                error(funcdecl.loc, "top-level function `%s` has no `this` to which `return` can apply", funcdecl.toChars());
        }

        if (funcdecl.isAbstract() && !funcdecl.isVirtual())
        {
            const(char)* sfunc;
            if (funcdecl.isStatic())
                sfunc = "static";
            else if (funcdecl.visibility.kind == Visibility.Kind.private_ || funcdecl.visibility.kind == Visibility.Kind.package_)
                sfunc = visibilityToChars(funcdecl.visibility.kind);
            else
                sfunc = "final";
            funcdecl.error("`%s` functions cannot be `abstract`", sfunc);
        }

        if (funcdecl.isOverride() && !funcdecl.isVirtual() && !funcdecl.isFuncLiteralDeclaration())
        {
            Visibility.Kind kind = funcdecl.visible().kind;
            if ((kind == Visibility.Kind.private_ || kind == Visibility.Kind.package_) && funcdecl.isMember())
                funcdecl.error("`%s` method is not virtual and cannot override", visibilityToChars(kind));
            else
                funcdecl.error("cannot override a non-virtual function");
        }

        if (funcdecl.isAbstract() && funcdecl.isFinalFunc())
            funcdecl.error("cannot be both `final` and `abstract`");
        version (none)
        {
            if (funcdecl.isAbstract() && funcdecl.fbody)
                funcdecl.error("`abstract` functions cannot have bodies");
        }

        version (none)
        {
            if (funcdecl.isStaticConstructor() || funcdecl.isStaticDestructor())
            {
                if (!funcdecl.isStatic() || funcdecl.type.nextOf().ty != Tvoid)
                    funcdecl.error("static constructors / destructors must be `static void`");
                if (f.arguments && f.arguments.dim)
                    funcdecl.error("static constructors / destructors must have empty parameter list");
                // BUG: check for invalid storage classes
            }
        }

        if (const pors = sc.flags & (SCOPE.printf | SCOPE.scanf))
        {
            /* printf/scanf-like functions must be of the form:
             *    extern (C/C++) T printf([parameters...], const(char)* format, ...);
             * or:
             *    extern (C/C++) T vprintf([parameters...], const(char)* format, va_list);
             */

            static bool isPointerToChar(Parameter p)
            {
                if (auto tptr = p.type.isTypePointer())
                {
                    return tptr.next.ty == Tchar;
                }
                return false;
            }

            bool isVa_list(Parameter p)
            {
                return p.type.equals(target.va_listType(funcdecl.loc, sc));
            }

            const nparams = f.parameterList.length;
            if ((f.linkage == LINK.c || f.linkage == LINK.cpp) &&

                (f.parameterList.varargs == VarArg.variadic &&
                 nparams >= 1 &&
                 isPointerToChar(f.parameterList[nparams - 1]) ||

                 f.parameterList.varargs == VarArg.none &&
                 nparams >= 2 &&
                 isPointerToChar(f.parameterList[nparams - 2]) &&
                 isVa_list(f.parameterList[nparams - 1])
                )
               )
            {
                funcdecl.flags |= (pors == SCOPE.printf) ? FUNCFLAG.printf : FUNCFLAG.scanf;
            }
            else
            {
                const p = (pors == SCOPE.printf ? Id.printf : Id.scanf).toChars();
                if (f.parameterList.varargs == VarArg.variadic)
                {
                    funcdecl.error("`pragma(%s)` functions must be `extern(C) %s %s([parameters...], const(char)*, ...)`"
                                   ~ " not `%s`",
                        p, f.next.toChars(), funcdecl.toChars(), funcdecl.type.toChars());
                }
                else
                {
                    funcdecl.error("`pragma(%s)` functions must be `extern(C) %s %s([parameters...], const(char)*, va_list)`",
                        p, f.next.toChars(), funcdecl.toChars());
                }
            }
        }

        if (auto id = parent.isInterfaceDeclaration())
        {
            funcdecl.storage_class |= STC.abstract_;
            if (funcdecl.isCtorDeclaration() || funcdecl.isPostBlitDeclaration() || funcdecl.isDtorDeclaration() || funcdecl.isInvariantDeclaration() || funcdecl.isNewDeclaration() || funcdecl.isDelete())
                funcdecl.error("constructors, destructors, postblits, invariants, new and delete functions are not allowed in interface `%s`", id.toChars());
            if (funcdecl.fbody && funcdecl.isVirtual())
                funcdecl.error("function body only allowed in `final` functions in interface `%s`", id.toChars());
        }

        if (UnionDeclaration ud = parent.isUnionDeclaration())
        {
            if (funcdecl.isPostBlitDeclaration() || funcdecl.isDtorDeclaration() || funcdecl.isInvariantDeclaration())
                funcdecl.error("destructors, postblits and invariants are not allowed in union `%s`", ud.toChars());
        }

        if (StructDeclaration sd = parent.isStructDeclaration())
        {
            if (funcdecl.isCtorDeclaration())
            {
                goto Ldone;
            }
        }

        if (ClassDeclaration cd = parent.isClassDeclaration())
        {
            parent = cd = objc.getParent(funcdecl, cd);

            if (funcdecl.isCtorDeclaration())
            {
                goto Ldone;
            }

            if (funcdecl.storage_class & STC.abstract_)
                cd.isabstract = ThreeState.yes;

            // if static function, do not put in vtbl[]
            if (!funcdecl.isVirtual())
            {
                //printf("\tnot virtual\n");
                goto Ldone;
            }
            // Suppress further errors if the return type is an error
            if (funcdecl.type.nextOf() == Type.terror)
                goto Ldone;

            bool may_override = false;
            for (size_t i = 0; i < cd.baseclasses.dim; i++)
            {
                BaseClass* b = (*cd.baseclasses)[i];
                ClassDeclaration cbd = b.type.toBasetype().isClassHandle();
                if (!cbd)
                    continue;
                for (size_t j = 0; j < cbd.vtbl.dim; j++)
                {
                    FuncDeclaration f2 = cbd.vtbl[j].isFuncDeclaration();
                    if (!f2 || f2.ident != funcdecl.ident)
                        continue;
                    if (cbd.parent && cbd.parent.isTemplateInstance())
                    {
                        if (!f2.functionSemantic())
                            goto Ldone;
                    }
                    may_override = true;
                }
            }
            if (may_override && funcdecl.type.nextOf() is null)
            {
                /* If same name function exists in base class but 'this' is auto return,
                 * cannot find index of base class's vtbl[] to override.
                 */
                funcdecl.error("return type inference is not supported if may override base class function");
            }

            /* Find index of existing function in base class's vtbl[] to override
             * (the index will be the same as in cd's current vtbl[])
             */
            int vi = cd.baseClass ? funcdecl.findVtblIndex(&cd.baseClass.vtbl, cast(int)cd.baseClass.vtbl.dim) : -1;

            bool doesoverride = false;
            switch (vi)
            {
            case -1:
            Lintro:
                /* Didn't find one, so
                 * This is an 'introducing' function which gets a new
                 * slot in the vtbl[].
                 */

                // Verify this doesn't override previous final function
                if (cd.baseClass)
                {
                    Dsymbol s = cd.baseClass.search(funcdecl.loc, funcdecl.ident);
                    if (s)
                    {
                        if (auto f2 = s.isFuncDeclaration())
                        {
                            f2 = f2.overloadExactMatch(funcdecl.type);
                            if (f2 && f2.isFinalFunc() && f2.visible().kind != Visibility.Kind.private_)
                                funcdecl.error("cannot override `final` function `%s`", f2.toPrettyChars());
                        }
                    }
                }

                /* These quirky conditions mimic what happens when virtual
                   inheritance is implemented by producing a virtual base table
                   with offsets to each of the virtual bases.
                 */
                if (target.cpp.splitVBasetable && cd.classKind == ClassKind.cpp &&
                    cd.baseClass && cd.baseClass.vtbl.dim)
                {
                    /* if overriding an interface function, then this is not
                     * introducing and don't put it in the class vtbl[]
                     */
                    funcdecl.interfaceVirtual = funcdecl.overrideInterface();
                    if (funcdecl.interfaceVirtual)
                    {
                        //printf("\tinterface function %s\n", toChars());
                        cd.vtblFinal.push(funcdecl);
                        goto Linterfaces;
                    }
                }

                if (funcdecl.isFinalFunc())
                {
                    // Don't check here, as it may override an interface function
                    //if (isOverride())
                    //    error("is marked as override, but does not override any function");
                    cd.vtblFinal.push(funcdecl);
                }
                else
                {
                    //printf("\tintroducing function %s\n", funcdecl.toChars());
                    funcdecl.flags |= FUNCFLAG.introducing;
                    if (cd.classKind == ClassKind.cpp && target.cpp.reverseOverloads)
                    {
                        /* Overloaded functions with same name are grouped and in reverse order.
                         * Search for first function of overload group, and insert
                         * funcdecl into vtbl[] immediately before it.
                         */
                        funcdecl.vtblIndex = cast(int)cd.vtbl.dim;
                        bool found;
                        foreach (const i, s; cd.vtbl)
                        {
                            if (found)
                                // the rest get shifted forward
                                ++s.isFuncDeclaration().vtblIndex;
                            else if (s.ident == funcdecl.ident && s.parent == parent)
                            {
                                // found first function of overload group
                                funcdecl.vtblIndex = cast(int)i;
                                found = true;
                                ++s.isFuncDeclaration().vtblIndex;
                            }
                        }
                        cd.vtbl.insert(funcdecl.vtblIndex, funcdecl);

                        debug foreach (const i, s; cd.vtbl)
                        {
                            // a C++ dtor gets its vtblIndex later (and might even be added twice to the vtbl),
                            // e.g. when compiling druntime with a debug compiler, namely with core.stdcpp.exception.
                            if (auto fd = s.isFuncDeclaration())
                                assert(fd.vtblIndex == i ||
                                       (cd.classKind == ClassKind.cpp && fd.isDtorDeclaration) ||
                                       funcdecl.parent.isInterfaceDeclaration); // interface functions can be in multiple vtbls
                        }
                    }
                    else
                    {
                        // Append to end of vtbl[]
                        vi = cast(int)cd.vtbl.dim;
                        cd.vtbl.push(funcdecl);
                        funcdecl.vtblIndex = vi;
                    }
                }
                break;

            case -2:
                // can't determine because of forward references
                funcdecl.errors = true;
                return;

            default:
                {
                    if (vi >= cd.vtbl.length)
                    {
                        /* the derived class cd doesn't have its vtbl[] allocated yet.
                         * https://issues.dlang.org/show_bug.cgi?id=21008
                         */
                        funcdecl.error("circular reference to class `%s`", cd.toChars());
                        funcdecl.errors = true;
                        return;
                    }
                    FuncDeclaration fdv = cd.baseClass.vtbl[vi].isFuncDeclaration();
                    FuncDeclaration fdc = cd.vtbl[vi].isFuncDeclaration();
                    // This function is covariant with fdv

                    if (fdc == funcdecl)
                    {
                        doesoverride = true;
                        break;
                    }

                    if (fdc.toParent() == parent)
                    {
                        //printf("vi = %d,\tthis = %p %s %s @ [%s]\n\tfdc  = %p %s %s @ [%s]\n\tfdv  = %p %s %s @ [%s]\n",
                        //        vi, this, this.toChars(), this.type.toChars(), this.loc.toChars(),
                        //            fdc,  fdc .toChars(), fdc .type.toChars(), fdc .loc.toChars(),
                        //            fdv,  fdv .toChars(), fdv .type.toChars(), fdv .loc.toChars());

                        // fdc overrides fdv exactly, then this introduces new function.
                        if (fdc.type.mod == fdv.type.mod && funcdecl.type.mod != fdv.type.mod)
                            goto Lintro;
                    }

                    if (fdv.isDeprecated && !funcdecl.isDeprecated)
                        deprecation(funcdecl.loc, "`%s` is overriding the deprecated method `%s`",
                                    funcdecl.toPrettyChars, fdv.toPrettyChars);

                    // This function overrides fdv
                    if (fdv.isFinalFunc())
                        funcdecl.error("cannot override `final` function `%s`", fdv.toPrettyChars());

                    if (!funcdecl.isOverride())
                    {
                        if (fdv.isFuture())
                        {
                            deprecation(funcdecl.loc, "`@__future` base class method `%s` is being overridden by `%s`; rename the latter", fdv.toPrettyChars(), funcdecl.toPrettyChars());
                            // Treat 'this' as an introducing function, giving it a separate hierarchy in the vtbl[]
                            goto Lintro;
                        }
                        else
                        {
                            // https://issues.dlang.org/show_bug.cgi?id=17349
                            error(funcdecl.loc, "cannot implicitly override base class method `%s` with `%s`; add `override` attribute",
                                  fdv.toPrettyChars(), funcdecl.toPrettyChars());
                        }
                    }
                    doesoverride = true;
                    if (fdc.toParent() == parent)
                    {
                        // If both are mixins, or both are not, then error.
                        // If either is not, the one that is not overrides the other.
                        bool thismixin = funcdecl.parent.isClassDeclaration() !is null;
                        bool fdcmixin = fdc.parent.isClassDeclaration() !is null;
                        if (thismixin == fdcmixin)
                        {
                            funcdecl.error("multiple overrides of same function");
                        }
                        /*
                         * https://issues.dlang.org/show_bug.cgi?id=711
                         *
                         * If an overriding method is introduced through a mixin,
                         * we need to update the vtbl so that both methods are
                         * present.
                         */
                        else if (thismixin)
                        {
                            /* if the mixin introduced the overriding method, then reintroduce it
                             * in the vtbl. The initial entry for the mixined method
                             * will be updated at the end of the enclosing `if` block
                             * to point to the current (non-mixined) function.
                             */
                            auto vitmp = cast(int)cd.vtbl.dim;
                            cd.vtbl.push(fdc);
                            fdc.vtblIndex = vitmp;
                        }
                        else if (fdcmixin)
                        {
                            /* if the current overriding function is coming from a
                             * mixined block, then push the current function in the
                             * vtbl, but keep the previous (non-mixined) function as
                             * the overriding one.
                             */
                            auto vitmp = cast(int)cd.vtbl.dim;
                            cd.vtbl.push(funcdecl);
                            funcdecl.vtblIndex = vitmp;
                            break;
                        }
                        else // fdc overrides fdv
                        {
                            // this doesn't override any function
                            break;
                        }
                    }
                    cd.vtbl[vi] = funcdecl;
                    funcdecl.vtblIndex = vi;

                    /* Remember which functions this overrides
                     */
                    funcdecl.foverrides.push(fdv);

                    /* This works by whenever this function is called,
                     * it actually returns tintro, which gets dynamically
                     * cast to type. But we know that tintro is a base
                     * of type, so we could optimize it by not doing a
                     * dynamic cast, but just subtracting the isBaseOf()
                     * offset if the value is != null.
                     */

                    if (fdv.tintro)
                        funcdecl.tintro = fdv.tintro;
                    else if (!funcdecl.type.equals(fdv.type))
                    {
                        auto tnext = funcdecl.type.nextOf();
                        if (auto handle = tnext.isClassHandle())
                        {
                            if (handle.semanticRun < PASS.semanticdone && !handle.isBaseInfoComplete())
                                handle.dsymbolSemantic(null);
                        }
                        /* Only need to have a tintro if the vptr
                         * offsets differ
                         */
                        int offset;
                        if (fdv.type.nextOf().isBaseOf(tnext, &offset))
                        {
                            funcdecl.tintro = fdv.type;
                        }
                    }
                    break;
                }
            }

            /* Go through all the interface bases.
             * If this function is covariant with any members of those interface
             * functions, set the tintro.
             */
        Linterfaces:
            bool foundVtblMatch = false;

            for (ClassDeclaration bcd = cd; !foundVtblMatch && bcd; bcd = bcd.baseClass)
            {
                foreach (b; bcd.interfaces)
                {
                    vi = funcdecl.findVtblIndex(&b.sym.vtbl, cast(int)b.sym.vtbl.dim);
                    switch (vi)
                    {
                    case -1:
                        break;

                    case -2:
                        // can't determine because of forward references
                        funcdecl.errors = true;
                        return;

                    default:
                        {
                            auto fdv = cast(FuncDeclaration)b.sym.vtbl[vi];
                            Type ti = null;

                            foundVtblMatch = true;

                            /* Remember which functions this overrides
                             */
                            funcdecl.foverrides.push(fdv);

                            /* Should we really require 'override' when implementing
                             * an interface function?
                             */
                            //if (!isOverride())
                            //    warning(loc, "overrides base class function %s, but is not marked with 'override'", fdv.toPrettyChars());

                            if (fdv.tintro)
                                ti = fdv.tintro;
                            else if (!funcdecl.type.equals(fdv.type))
                            {
                                /* Only need to have a tintro if the vptr
                                 * offsets differ
                                 */
                                int offset;
                                if (fdv.type.nextOf().isBaseOf(funcdecl.type.nextOf(), &offset))
                                {
                                    ti = fdv.type;
                                }
                            }
                            if (ti)
                            {
                                if (funcdecl.tintro)
                                {
                                    if (!funcdecl.tintro.nextOf().equals(ti.nextOf()) && !funcdecl.tintro.nextOf().isBaseOf(ti.nextOf(), null) && !ti.nextOf().isBaseOf(funcdecl.tintro.nextOf(), null))
                                    {
                                        funcdecl.error("incompatible covariant types `%s` and `%s`", funcdecl.tintro.toChars(), ti.toChars());
                                    }
                                }
                                else
                                {
                                    funcdecl.tintro = ti;
                                }
                            }
                        }
                    }
                }
            }
            if (foundVtblMatch)
            {
                goto L2;
            }

            if (!doesoverride && funcdecl.isOverride() && (funcdecl.type.nextOf() || !may_override))
            {
                BaseClass* bc = null;
                Dsymbol s = null;
                for (size_t i = 0; i < cd.baseclasses.dim; i++)
                {
                    bc = (*cd.baseclasses)[i];
                    s = bc.sym.search_correct(funcdecl.ident);
                    if (s)
                        break;
                }

                if (s)
                {
                    HdrGenState hgs;
                    OutBuffer buf;

                    auto fd = s.isFuncDeclaration();
                    functionToBufferFull(cast(TypeFunction)(funcdecl.type), &buf,
                        new Identifier(funcdecl.toPrettyChars()), &hgs, null);
                    const(char)* funcdeclToChars = buf.peekChars();

                    if (fd)
                    {
                        OutBuffer buf1;

                        if (fd.ident == funcdecl.ident)
                            hgs.fullQual = true;
                        functionToBufferFull(cast(TypeFunction)(fd.type), &buf1,
                            new Identifier(fd.toPrettyChars()), &hgs, null);

                        error(funcdecl.loc, "function `%s` does not override any function, did you mean to override `%s`?",
                            funcdeclToChars, buf1.peekChars());
                    }
                    else
                    {
                        error(funcdecl.loc, "function `%s` does not override any function, did you mean to override %s `%s`?",
                            funcdeclToChars, s.kind, s.toPrettyChars());
                        errorSupplemental(funcdecl.loc, "Functions are the only declarations that may be overriden");
                    }
                }
                else
                    funcdecl.error("does not override any function");
            }

        L2:
            objc.setSelector(funcdecl, sc);
            objc.checkLinkage(funcdecl);
            objc.addToClassMethodList(funcdecl, cd);
            objc.setAsOptional(funcdecl, sc);

            /* Go through all the interface bases.
             * Disallow overriding any final functions in the interface(s).
             */
            foreach (b; cd.interfaces)
            {
                if (b.sym)
                {
                    if (auto s = search_function(b.sym, funcdecl.ident))
                    {
                        if (auto f2 = s.isFuncDeclaration())
                        {
                            f2 = f2.overloadExactMatch(funcdecl.type);
                            if (f2 && f2.isFinalFunc() && f2.visible().kind != Visibility.Kind.private_)
                                funcdecl.error("cannot override `final` function `%s.%s`", b.sym.toChars(), f2.toPrettyChars());
                        }
                    }
                }
            }

            if (funcdecl.isOverride)
            {
                if (funcdecl.storage_class & STC.disable)
                    deprecation(funcdecl.loc,
                                "`%s` cannot be annotated with `@disable` because it is overriding a function in the base class",
                                funcdecl.toPrettyChars);

                if (funcdecl.isDeprecated && !(funcdecl.foverrides.length && funcdecl.foverrides[0].isDeprecated))
                    deprecation(funcdecl.loc,
                                "`%s` cannot be marked as `deprecated` because it is overriding a function in the base class",
                                funcdecl.toPrettyChars);
            }

        }
        else if (funcdecl.isOverride() && !parent.isTemplateInstance())
            funcdecl.error("`override` only applies to class member functions");

        if (auto ti = parent.isTemplateInstance)
        {
            objc.setSelector(funcdecl, sc);
            objc.setAsOptional(funcdecl, sc);
        }

        objc.validateSelector(funcdecl);
        objc.validateOptional(funcdecl);
        // Reflect this.type to f because it could be changed by findVtblIndex
        f = funcdecl.type.toTypeFunction();

    Ldone:
        if (!funcdecl.fbody && !funcdecl.allowsContractWithoutBody())
            funcdecl.error("`in` and `out` contracts can only appear without a body when they are virtual interface functions or abstract");

        /* Do not allow template instances to add virtual functions
         * to a class.
         */
        if (funcdecl.isVirtual())
        {
            if (auto ti = parent.isTemplateInstance())
            {
                // Take care of nested templates
                while (1)
                {
                    TemplateInstance ti2 = ti.tempdecl.parent.isTemplateInstance();
                    if (!ti2)
                        break;
                    ti = ti2;
                }

                // If it's a member template
                ClassDeclaration cd = ti.tempdecl.isClassMember();
                if (cd)
                {
                    funcdecl.error("cannot use template to add virtual function to class `%s`", cd.toChars());
                }
            }
        }

        funcdecl.checkMain();       // Check main() parameters and return type

        /* Purity and safety can be inferred for some functions by examining
         * the function body.
         */
        if (funcdecl.canInferAttributes(sc))
            funcdecl.initInferAttributes();

        Module.dprogress++;
        funcdecl.semanticRun = PASS.semanticdone;

        /* Save scope for possible later use (if we need the
         * function internals)
         */
        funcdecl._scope = sc.copy();
        funcdecl._scope.setNoFree();

        __gshared bool printedMain = false; // semantic might run more than once
        if (global.params.verbose && !printedMain)
        {
            const(char)* type = funcdecl.isMain() ? "main" : funcdecl.isWinMain() ? "winmain" : funcdecl.isDllMain() ? "dllmain" : cast(const(char)*)null;
            Module mod = sc._module;

            if (type && mod)
            {
                printedMain = true;
                auto name = mod.srcfile.toChars();
                auto path = FileName.searchPath(global.path, name, true);
                message("entry     %-10s\t%s", type, path ? path : name);
            }
        }

        if (funcdecl.fbody && sc._module.isRoot() &&
            (funcdecl.isMain() || funcdecl.isWinMain() || funcdecl.isDllMain() || funcdecl.isCMain()))
            global.hasMainFunction = true;

        if (funcdecl.fbody && funcdecl.isMain() && sc._module.isRoot())
        {
            // check if `_d_cmain` is defined
            bool cmainTemplateExists()
            {
                auto rootSymbol = sc.search(funcdecl.loc, Id.empty, null);
                if (auto moduleSymbol = rootSymbol.search(funcdecl.loc, Id.object))
                    if (moduleSymbol.search(funcdecl.loc, Id.CMain))
                        return true;

                return false;
            }

            // Only mixin `_d_cmain` if it is defined
            if (cmainTemplateExists())
            {
                // add `mixin _d_cmain!();` to the declaring module
                auto tqual = new TypeIdentifier(funcdecl.loc, Id.CMain);
                auto tm = new TemplateMixin(funcdecl.loc, null, tqual, null);
                sc._module.members.push(tm);
            }
        }

        assert(funcdecl.type.ty != Terror || funcdecl.errors);

        // semantic for parameters' UDAs
        foreach (i, param; f.parameterList)
        {
            if (param && param.userAttribDecl)
                param.userAttribDecl.dsymbolSemantic(sc);
        }
    }

     /// Do the semantic analysis on the external interface to the function.
    override void visit(FuncDeclaration funcdecl)
    {
        funcDeclarationSemantic(funcdecl);
    }

    override void visit(CtorDeclaration ctd)
    {
        //printf("CtorDeclaration::semantic() %s\n", toChars());
        if (ctd.semanticRun >= PASS.semanticdone)
            return;
        if (ctd._scope)
        {
            sc = ctd._scope;
            ctd._scope = null;
        }

        ctd.parent = sc.parent;
        Dsymbol p = ctd.toParentDecl();
        AggregateDeclaration ad = p.isAggregateDeclaration();
        if (!ad)
        {
            error(ctd.loc, "constructor can only be a member of aggregate, not %s `%s`", p.kind(), p.toChars());
            ctd.type = Type.terror;
            ctd.errors = true;
            return;
        }

        sc = sc.push();

        if (sc.stc & STC.static_)
        {
            if (sc.stc & STC.shared_)
                error(ctd.loc, "`shared static` has no effect on a constructor inside a `shared static` block. Use `shared static this()`");
            else
                error(ctd.loc, "`static` has no effect on a constructor inside a `static` block. Use `static this()`");
        }

        sc.stc &= ~STC.static_; // not a static constructor

        funcDeclarationSemantic(ctd);

        sc.pop();

        if (ctd.errors)
            return;

        TypeFunction tf = ctd.type.toTypeFunction();
        immutable dim = tf.parameterList.length;
        auto sd = ad.isStructDeclaration();

        /* See if it's the default constructor
         * But, template constructor should not become a default constructor.
         */
<<<<<<< HEAD
        if (!ad || (ctd.parent.isTemplateInstance() && !ctd.parent.isTemplateMixin()))
            return;

        immutable dim = tf.parameterList.length;

        if (auto sd = ad.isStructDeclaration())
        {
            if (dim == 0 && tf.parameterList.varargs == VarArg.none) // empty default ctor w/o any varargs
=======
        if (ad && (!ctd.parent.isTemplateInstance() || ctd.parent.isTemplateMixin()))
        {
            if (sd)
>>>>>>> 20a7b636
            {
                if (ctd.fbody || !(ctd.storage_class & STC.disable))
                {
                    ctd.error("default constructor for structs only allowed " ~
                        "with `@disable`, no body, and no parameters");
                    ctd.storage_class |= STC.disable;
                    ctd.fbody = null;
                }
                sd.noDefaultCtor = true;
            }
            else if (dim == 0 && tf.parameterList.varargs != VarArg.none) // allow varargs only ctor
            {
            }
            else if (dim && tf.parameterList[0].defaultArg)
            {
                // if the first parameter has a default argument, then the rest does as well
                if (ctd.storage_class & STC.disable)
                {
                    ctd.error("is marked `@disable`, so it cannot have default "~
                              "arguments for all parameters.");
                    errorSupplemental(ctd.loc, "Use `@disable this();` if you want to disable default initialization.");
                }
                else
                    ctd.error("all parameters have default arguments, "~
                              "but structs cannot have default constructors.");
            }
            else if ((dim == 1 || (dim > 1 && tf.parameterList[1].defaultArg)))
            {
                //printf("tf: %s\n", tf.toChars());
                auto param = tf.parameterList[0];
                if (param.storageClass & STC.ref_ && param.type.mutableOf().unSharedOf() == sd.type.mutableOf().unSharedOf())
                {
                    //printf("copy constructor\n");
                    ctd.isCpCtor = true;
                }
            }
        }
<<<<<<< HEAD
        else if (dim == 0 && tf.parameterList.varargs == VarArg.none)
        {
            ad.defaultCtor = ctd;
=======
        // https://issues.dlang.org/show_bug.cgi?id=22593
        else if (auto ti = ctd.parent.isTemplateInstance())
        {
            if (sd && sd.hasCopyCtor && (dim == 1 || (dim > 1 && tf.parameterList[1].defaultArg)))
            {
                auto param = tf.parameterList[0];

                // if the template instance introduces an rvalue constructor
                // between the members of a struct declaration, we should check if a
                // copy constructor exists and issue an error in that case.
                if (!(param.storageClass & STC.ref_) && param.type.mutableOf().unSharedOf() == sd.type.mutableOf().unSharedOf())
                {
                    .error(ctd.loc, "Cannot define both an rvalue constructor and a copy constructor for `struct %s`", sd.toChars);
                    .errorSupplemental(ti.loc, "Template instance `%s` creates a rvalue constructor for `struct %s`",
                            ti.toChars(), sd.toChars());
                }
            }
>>>>>>> 20a7b636
        }
    }

    override void visit(PostBlitDeclaration pbd)
    {
        //printf("PostBlitDeclaration::semantic() %s\n", toChars());
        //printf("ident: %s, %s, %p, %p\n", ident.toChars(), Id.dtor.toChars(), ident, Id.dtor);
        //printf("stc = x%llx\n", sc.stc);
        if (pbd.semanticRun >= PASS.semanticdone)
            return;
        if (pbd._scope)
        {
            sc = pbd._scope;
            pbd._scope = null;
        }

        pbd.parent = sc.parent;
        Dsymbol p = pbd.toParent2();
        StructDeclaration ad = p.isStructDeclaration();
        if (!ad)
        {
            error(pbd.loc, "postblit can only be a member of struct, not %s `%s`", p.kind(), p.toChars());
            pbd.type = Type.terror;
            pbd.errors = true;
            return;
        }
        if (pbd.ident == Id.postblit && pbd.semanticRun < PASS.semantic)
            ad.postblits.push(pbd);
        if (!pbd.type)
            pbd.type = new TypeFunction(ParameterList(), Type.tvoid, LINK.d, pbd.storage_class);

        sc = sc.push();
        sc.stc &= ~STC.static_; // not static
        sc.linkage = LINK.d;

        funcDeclarationSemantic(pbd);

        sc.pop();
    }

    override void visit(DtorDeclaration dd)
    {
        //printf("DtorDeclaration::semantic() %s\n", toChars());
        //printf("ident: %s, %s, %p, %p\n", ident.toChars(), Id.dtor.toChars(), ident, Id.dtor);
        if (dd.semanticRun >= PASS.semanticdone)
            return;
        if (dd._scope)
        {
            sc = dd._scope;
            dd._scope = null;
        }

        dd.parent = sc.parent;
        Dsymbol p = dd.toParent2();
        AggregateDeclaration ad = p.isAggregateDeclaration();
        if (!ad)
        {
            error(dd.loc, "destructor can only be a member of aggregate, not %s `%s`", p.kind(), p.toChars());
            dd.type = Type.terror;
            dd.errors = true;
            return;
        }
        if (dd.ident == Id.dtor && dd.semanticRun < PASS.semantic)
            ad.userDtors.push(dd);
        if (!dd.type)
        {
            dd.type = new TypeFunction(ParameterList(), Type.tvoid, LINK.d, dd.storage_class);
            if (ad.classKind == ClassKind.cpp && dd.ident == Id.dtor)
            {
                if (auto cldec = ad.isClassDeclaration())
                {
                    assert (cldec.cppDtorVtblIndex == -1); // double-call check already by dd.type
                    if (cldec.baseClass && cldec.baseClass.cppDtorVtblIndex != -1)
                    {
                        // override the base virtual
                        cldec.cppDtorVtblIndex = cldec.baseClass.cppDtorVtblIndex;
                    }
                    else if (!dd.isFinal())
                    {
                        // reserve the dtor slot for the destructor (which we'll create later)
                        cldec.cppDtorVtblIndex = cast(int)cldec.vtbl.dim;
                        cldec.vtbl.push(dd);
                        if (target.cpp.twoDtorInVtable)
                            cldec.vtbl.push(dd); // deleting destructor uses a second slot
                    }
                }
            }
        }

        sc = sc.push();
        sc.stc &= ~STC.static_; // not a static destructor
        if (sc.linkage != LINK.cpp)
            sc.linkage = LINK.d;

        funcDeclarationSemantic(dd);

        sc.pop();
    }

    override void visit(StaticCtorDeclaration scd)
    {
        //printf("StaticCtorDeclaration::semantic()\n");
        if (scd.semanticRun >= PASS.semanticdone)
            return;
        if (scd._scope)
        {
            sc = scd._scope;
            scd._scope = null;
        }

        scd.parent = sc.parent;
        Dsymbol p = scd.parent.pastMixin();
        if (!p.isScopeDsymbol())
        {
            const(char)* s = (scd.isSharedStaticCtorDeclaration() ? "shared " : "");
            error(scd.loc, "`%sstatic` constructor can only be member of module/aggregate/template, not %s `%s`", s, p.kind(), p.toChars());
            scd.type = Type.terror;
            scd.errors = true;
            return;
        }
        if (!scd.type)
            scd.type = new TypeFunction(ParameterList(), Type.tvoid, LINK.d, scd.storage_class);

        /* If the static ctor appears within a template instantiation,
         * it could get called multiple times by the module constructors
         * for different modules. Thus, protect it with a gate.
         */
        if (scd.isInstantiated() && scd.semanticRun < PASS.semantic)
        {
            /* Add this prefix to the constructor:
             * ```
             * static int gate;
             * if (++gate != 1) return;
             * ```
             * or, for shared constructor:
             * ```
             * shared int gate;
             * if (core.atomic.atomicOp!"+="(gate, 1) != 1) return;
             * ```
             */
            const bool isShared = !!scd.isSharedStaticCtorDeclaration();
            auto v = new VarDeclaration(Loc.initial, Type.tint32, Id.gate, null);
            v.storage_class = STC.temp | STC.static_ | (isShared ? STC.shared_ : 0);

            auto sa = new Statements();
            Statement s = new ExpStatement(Loc.initial, v);
            sa.push(s);

            Expression e;
            if (isShared)
            {
                e = doAtomicOp("+=", v.ident, IntegerExp.literal!(1));
                if (e is null)
                {
                    scd.error("shared static constructor within a template require `core.atomic : atomicOp` to be present");
                    return;
                }
            }
            else
            {
                e = new AddAssignExp(
                    Loc.initial, new IdentifierExp(Loc.initial, v.ident), IntegerExp.literal!1);
            }

            e = new EqualExp(EXP.notEqual, Loc.initial, e, IntegerExp.literal!1);
            s = new IfStatement(Loc.initial, null, e, new ReturnStatement(Loc.initial, null), null, Loc.initial);

            sa.push(s);
            if (scd.fbody)
                sa.push(scd.fbody);

            scd.fbody = new CompoundStatement(Loc.initial, sa);
        }

        const LINK save = sc.linkage;
        if (save != LINK.d)
        {
            const(char)* s = (scd.isSharedStaticCtorDeclaration() ? "shared " : "");
            deprecation(scd.loc, "`%sstatic` constructor can only be of D linkage", s);
            // Just correct it
            sc.linkage = LINK.d;
        }
        funcDeclarationSemantic(scd);
        sc.linkage = save;

        // We're going to need ModuleInfo
        Module m = scd.getModule();
        if (!m)
            m = sc._module;
        if (m)
        {
            m.needmoduleinfo = 1;
            //printf("module1 %s needs moduleinfo\n", m.toChars());
        }
    }

    override void visit(StaticDtorDeclaration sdd)
    {
        if (sdd.semanticRun >= PASS.semanticdone)
            return;
        if (sdd._scope)
        {
            sc = sdd._scope;
            sdd._scope = null;
        }

        sdd.parent = sc.parent;
        Dsymbol p = sdd.parent.pastMixin();
        if (!p.isScopeDsymbol())
        {
            const(char)* s = (sdd.isSharedStaticDtorDeclaration() ? "shared " : "");
            error(sdd.loc, "`%sstatic` destructor can only be member of module/aggregate/template, not %s `%s`", s, p.kind(), p.toChars());
            sdd.type = Type.terror;
            sdd.errors = true;
            return;
        }
        if (!sdd.type)
            sdd.type = new TypeFunction(ParameterList(), Type.tvoid, LINK.d, sdd.storage_class);

        /* If the static ctor appears within a template instantiation,
         * it could get called multiple times by the module constructors
         * for different modules. Thus, protect it with a gate.
         */
        if (sdd.isInstantiated() && sdd.semanticRun < PASS.semantic)
        {
            /* Add this prefix to the constructor:
             * ```
             * static int gate;
             * if (--gate != 0) return;
             * ```
             * or, for shared constructor:
             * ```
             * shared int gate;
             * if (core.atomic.atomicOp!"-="(gate, 1) != 0) return;
             * ```
             */
            const bool isShared = !!sdd.isSharedStaticDtorDeclaration();
            auto v = new VarDeclaration(Loc.initial, Type.tint32, Id.gate, null);
            v.storage_class = STC.temp | STC.static_ | (isShared ? STC.shared_ : 0);

            auto sa = new Statements();
            Statement s = new ExpStatement(Loc.initial, v);
            sa.push(s);

            Expression e;
            if (isShared)
            {
                e = doAtomicOp("-=", v.ident, IntegerExp.literal!(1));
                if (e is null)
                {
                    sdd.error("shared static destructo within a template require `core.atomic : atomicOp` to be present");
                    return;
                }
            }
            else
            {
                e = new AddAssignExp(
                    Loc.initial, new IdentifierExp(Loc.initial, v.ident), IntegerExp.literal!(-1));
            }

            e = new EqualExp(EXP.notEqual, Loc.initial, e, IntegerExp.literal!0);
            s = new IfStatement(Loc.initial, null, e, new ReturnStatement(Loc.initial, null), null, Loc.initial);

            sa.push(s);
            if (sdd.fbody)
                sa.push(sdd.fbody);

            sdd.fbody = new CompoundStatement(Loc.initial, sa);

            sdd.vgate = v;
        }

        const LINK save = sc.linkage;
        if (save != LINK.d)
        {
            const(char)* s = (sdd.isSharedStaticDtorDeclaration() ? "shared " : "");
            deprecation(sdd.loc, "`%sstatic` destructor can only be of D linkage", s);
            // Just correct it
            sc.linkage = LINK.d;
        }
        funcDeclarationSemantic(sdd);
        sc.linkage = save;

        // We're going to need ModuleInfo
        Module m = sdd.getModule();
        if (!m)
            m = sc._module;
        if (m)
        {
            m.needmoduleinfo = 1;
            //printf("module2 %s needs moduleinfo\n", m.toChars());
        }
    }

    override void visit(InvariantDeclaration invd)
    {
        if (invd.semanticRun >= PASS.semanticdone)
            return;
        if (invd._scope)
        {
            sc = invd._scope;
            invd._scope = null;
        }

        invd.parent = sc.parent;
        Dsymbol p = invd.parent.pastMixin();
        AggregateDeclaration ad = p.isAggregateDeclaration();
        if (!ad)
        {
            error(invd.loc, "`invariant` can only be a member of aggregate, not %s `%s`", p.kind(), p.toChars());
            invd.type = Type.terror;
            invd.errors = true;
            return;
        }
        if (invd.ident != Id.classInvariant &&
             invd.semanticRun < PASS.semantic &&
             !ad.isUnionDeclaration()           // users are on their own with union fields
           )
            ad.invs.push(invd);
        if (!invd.type)
            invd.type = new TypeFunction(ParameterList(), Type.tvoid, LINK.d, invd.storage_class);

        sc = sc.push();
        sc.stc &= ~STC.static_; // not a static invariant
        sc.stc |= STC.const_; // invariant() is always const
        sc.flags = (sc.flags & ~SCOPE.contract) | SCOPE.invariant_;
        sc.linkage = LINK.d;

        funcDeclarationSemantic(invd);

        sc.pop();
    }

    override void visit(UnitTestDeclaration utd)
    {
        if (utd.semanticRun >= PASS.semanticdone)
            return;
        if (utd._scope)
        {
            sc = utd._scope;
            utd._scope = null;
        }

        utd.visibility = sc.visibility;

        utd.parent = sc.parent;
        Dsymbol p = utd.parent.pastMixin();
        if (!p.isScopeDsymbol())
        {
            error(utd.loc, "`unittest` can only be a member of module/aggregate/template, not %s `%s`", p.kind(), p.toChars());
            utd.type = Type.terror;
            utd.errors = true;
            return;
        }

        if (global.params.useUnitTests)
        {
            if (!utd.type)
                utd.type = new TypeFunction(ParameterList(), Type.tvoid, LINK.d, utd.storage_class);
            Scope* sc2 = sc.push();
            sc2.linkage = LINK.d;
            funcDeclarationSemantic(utd);
            sc2.pop();
        }

        version (none)
        {
            // We're going to need ModuleInfo even if the unit tests are not
            // compiled in, because other modules may import this module and refer
            // to this ModuleInfo.
            // (This doesn't make sense to me?)
            Module m = utd.getModule();
            if (!m)
                m = sc._module;
            if (m)
            {
                //printf("module3 %s needs moduleinfo\n", m.toChars());
                m.needmoduleinfo = 1;
            }
        }
    }

    override void visit(NewDeclaration nd)
    {
        //printf("NewDeclaration::semantic()\n");
        if (nd.semanticRun >= PASS.semanticdone)
            return;
        if (!nd.type)
            nd.type = new TypeFunction(ParameterList(), Type.tvoid.pointerTo(), LINK.d, nd.storage_class);

        funcDeclarationSemantic(nd);
    }

    override void visit(StructDeclaration sd)
    {
        //printf("StructDeclaration::semantic(this=%p, '%s', sizeok = %d)\n", sd, sd.toPrettyChars(), sd.sizeok);

        //static int count; if (++count == 20) assert(0);

        if (sd.semanticRun >= PASS.semanticdone)
            return;
        int errors = global.errors;

        //printf("+StructDeclaration::semantic(this=%p, '%s', sizeok = %d)\n", sd, sd.toPrettyChars(), sd.sizeok);
        Scope* scx = null;
        if (sd._scope)
        {
            sc = sd._scope;
            scx = sd._scope; // save so we don't make redundant copies
            sd._scope = null;
        }

        if (!sd.parent)
        {
            assert(sc.parent && sc.func);
            sd.parent = sc.parent;
        }
        assert(sd.parent && !sd.isAnonymous());

        if (sd.errors)
            sd.type = Type.terror;
        if (sd.semanticRun == PASS.initial)
            sd.type = sd.type.addSTC(sc.stc | sd.storage_class);
        sd.type = sd.type.typeSemantic(sd.loc, sc);
        if (auto ts = sd.type.isTypeStruct())
            if (ts.sym != sd)
            {
                auto ti = ts.sym.isInstantiated();
                if (ti && isError(ti))
                    ts.sym = sd;
            }

        // Ungag errors when not speculative
        Ungag ungag = sd.ungagSpeculative();

        if (sd.semanticRun == PASS.initial)
        {
            sd.visibility = sc.visibility;

            sd.alignment = sc.alignment();

            sd.storage_class |= sc.stc;
            if (sd.storage_class & STC.abstract_)
                sd.error("structs, unions cannot be `abstract`");

            sd.userAttribDecl = sc.userAttribDecl;

            if (sc.linkage == LINK.cpp)
                sd.classKind = ClassKind.cpp;
            else if (sc.linkage == LINK.c)
                sd.classKind = ClassKind.c;
            sd.cppnamespace = sc.namespace;
            sd.cppmangle = sc.cppmangle;
        }
        else if (sd.symtab && !scx)
            return;

        sd.semanticRun = PASS.semantic;
        UserAttributeDeclaration.checkGNUABITag(sd, sc.linkage);

        if (!sd.members) // if opaque declaration
        {
            sd.semanticRun = PASS.semanticdone;
            return;
        }
        if (!sd.symtab)
        {
            sd.symtab = new DsymbolTable();

            sd.members.foreachDsymbol( s => s.addMember(sc, sd) );
        }

        auto sc2 = sd.newScope(sc);

        /* Set scope so if there are forward references, we still might be able to
         * resolve individual members like enums.
         */
        sd.members.foreachDsymbol( s => s.setScope(sc2) );
        sd.members.foreachDsymbol( s => s.importAll(sc2) );
        sd.members.foreachDsymbol( (s) { s.dsymbolSemantic(sc2); sd.errors |= s.errors; } );

        if (sd.errors)
            sd.type = Type.terror;

        if (!sd.determineFields())
        {
            if (sd.type.ty != Terror)
            {
                sd.error(sd.loc, "circular or forward reference");
                sd.errors = true;
                sd.type = Type.terror;
            }

            sc2.pop();
            sd.semanticRun = PASS.semanticdone;
            return;
        }
        /* Following special member functions creation needs semantic analysis
         * completion of sub-structs in each field types. For example, buildDtor
         * needs to check existence of elaborate dtor in type of each fields.
         * See the case in compilable/test14838.d
         */
        foreach (v; sd.fields)
        {
            Type tb = v.type.baseElemOf();
            if (tb.ty != Tstruct)
                continue;
            auto sdec = (cast(TypeStruct)tb).sym;
            if (sdec.semanticRun >= PASS.semanticdone)
                continue;

            sc2.pop();

            //printf("\tdeferring %s\n", toChars());
            return deferDsymbolSemantic(sd, scx);
        }

        /* Look for special member functions.
         */
        sd.disableNew = sd.search(Loc.initial, Id.classNew) !is null;

        // Look for the constructor
        sd.ctor = sd.searchCtor();

        buildDtors(sd, sc2);

        sd.hasCopyCtor = buildCopyCtor(sd, sc2);
        sd.postblit = buildPostBlit(sd, sc2);

        buildOpAssign(sd, sc2);
        buildOpEquals(sd, sc2);

        if (!(sc2.flags & SCOPE.Cfile) &&
            global.params.useTypeInfo && Type.dtypeinfo)  // these functions are used for TypeInfo
        {
            sd.xeq = buildXopEquals(sd, sc2);
            sd.xcmp = buildXopCmp(sd, sc2);
            sd.xhash = buildXtoHash(sd, sc2);
        }

        sd.inv = buildInv(sd, sc2);

        Module.dprogress++;
        sd.semanticRun = PASS.semanticdone;
        //printf("-StructDeclaration::semantic(this=%p, '%s')\n", sd, sd.toChars());

        sc2.pop();

        if (sd.ctor)
        {
            Dsymbol scall = sd.search(Loc.initial, Id.call);
            if (scall)
            {
                uint xerrors = global.startGagging();
                sc = sc.push();
                sc.tinst = null;
                sc.minst = null;
                auto fcall = resolveFuncCall(sd.loc, sc, scall, null, null, null, FuncResolveFlag.quiet);
                sc = sc.pop();
                global.endGagging(xerrors);

                if (fcall && fcall.isStatic())
                {
                    sd.error(fcall.loc, "`static opCall` is hidden by constructors and can never be called");
                    errorSupplemental(fcall.loc, "Please use a factory method instead, or replace all constructors with `static opCall`.");
                }
            }
        }

        if (sd.type.ty == Tstruct && (cast(TypeStruct)sd.type).sym != sd)
        {
            // https://issues.dlang.org/show_bug.cgi?id=19024
            StructDeclaration sym = (cast(TypeStruct)sd.type).sym;
            version (none)
            {
                printf("this = %p %s\n", sd, sd.toChars());
                printf("type = %d sym = %p, %s\n", sd.type.ty, sym, sym.toPrettyChars());
            }
            sd.error("already exists at %s. Perhaps in another function with the same name?", sym.loc.toChars());
        }

        if (global.errors != errors)
        {
            // The type is no good.
            sd.type = Type.terror;
            sd.errors = true;
            if (sd.deferred)
                sd.deferred.errors = true;
        }

        if (sd.deferred && !global.gag)
        {
            sd.deferred.semantic2(sc);
            sd.deferred.semantic3(sc);
        }

        // @@@DEPRECATED_2.110@@@ https://dlang.org/deprecate.html#scope%20as%20a%20type%20constraint
        // Deprecated in 2.100
        // Make an error in 2.110
        if (sd.storage_class & STC.scope_)
            deprecation(sd.loc, "`scope` as a type constraint is deprecated.  Use `scope` at the usage site.");
    }

    void interfaceSemantic(ClassDeclaration cd)
    {
        cd.vtblInterfaces = new BaseClasses();
        cd.vtblInterfaces.reserve(cd.interfaces.length);
        foreach (b; cd.interfaces)
        {
            cd.vtblInterfaces.push(b);
            b.copyBaseInterfaces(cd.vtblInterfaces);
        }
    }

    override void visit(ClassDeclaration cldec)
    {
        //printf("ClassDeclaration.dsymbolSemantic(%s), type = %p, sizeok = %d, this = %p\n", cldec.toChars(), cldec.type, cldec.sizeok, this);
        //printf("\tparent = %p, '%s'\n", sc.parent, sc.parent ? sc.parent.toChars() : "");
        //printf("sc.stc = %x\n", sc.stc);

        //{ static int n;  if (++n == 20) *(char*)0=0; }

        if (cldec.semanticRun >= PASS.semanticdone)
            return;
        int errors = global.errors;

        //printf("+ClassDeclaration.dsymbolSemantic(%s), type = %p, sizeok = %d, this = %p\n", toChars(), type, sizeok, this);

        Scope* scx = null;
        if (cldec._scope)
        {
            sc = cldec._scope;
            scx = cldec._scope; // save so we don't make redundant copies
            cldec._scope = null;
        }

        if (!cldec.parent)
        {
            assert(sc.parent);
            cldec.parent = sc.parent;
        }

        if (cldec.errors)
            cldec.type = Type.terror;
        if (cldec.semanticRun == PASS.initial)
            cldec.type = cldec.type.addSTC(sc.stc | cldec.storage_class);
        cldec.type = cldec.type.typeSemantic(cldec.loc, sc);
        if (auto tc = cldec.type.isTypeClass())
            if (tc.sym != cldec)
            {
                auto ti = tc.sym.isInstantiated();
                if (ti && isError(ti))
                    tc.sym = cldec;
            }

        // Ungag errors when not speculative
        Ungag ungag = cldec.ungagSpeculative();

        if (cldec.semanticRun == PASS.initial)
        {
            cldec.visibility = sc.visibility;

            cldec.storage_class |= sc.stc;
            if (cldec.storage_class & STC.auto_)
                cldec.error("storage class `auto` is invalid when declaring a class, did you mean to use `scope`?");
            if (cldec.storage_class & STC.scope_)
                cldec.stack = true;
            if (cldec.storage_class & STC.abstract_)
                cldec.isabstract = ThreeState.yes;

            cldec.userAttribDecl = sc.userAttribDecl;

            if (sc.linkage == LINK.cpp)
                cldec.classKind = ClassKind.cpp;
            cldec.cppnamespace = sc.namespace;
            cldec.cppmangle = sc.cppmangle;
            if (sc.linkage == LINK.objc)
                objc.setObjc(cldec);
        }
        else if (cldec.symtab && !scx)
        {
            return;
        }
        cldec.semanticRun = PASS.semantic;
        UserAttributeDeclaration.checkGNUABITag(cldec, sc.linkage);
        checkMustUseReserved(cldec);

        if (cldec.baseok < Baseok.done)
        {
            /* https://issues.dlang.org/show_bug.cgi?id=12078
             * https://issues.dlang.org/show_bug.cgi?id=12143
             * https://issues.dlang.org/show_bug.cgi?id=15733
             * While resolving base classes and interfaces, a base may refer
             * the member of this derived class. In that time, if all bases of
             * this class can  be determined, we can go forward the semantc process
             * beyond the Lancestorsdone. To do the recursive semantic analysis,
             * temporarily set and unset `_scope` around exp().
             */
            T resolveBase(T)(lazy T exp)
            {
                if (!scx)
                {
                    scx = sc.copy();
                    scx.setNoFree();
                }
                static if (!is(T == void))
                {
                    cldec._scope = scx;
                    auto r = exp();
                    cldec._scope = null;
                    return r;
                }
                else
                {
                    cldec._scope = scx;
                    exp();
                    cldec._scope = null;
                }
            }

            cldec.baseok = Baseok.start;

            // Expand any tuples in baseclasses[]
            for (size_t i = 0; i < cldec.baseclasses.dim;)
            {
                auto b = (*cldec.baseclasses)[i];
                b.type = resolveBase(b.type.typeSemantic(cldec.loc, sc));

                Type tb = b.type.toBasetype();
                if (auto tup = tb.isTypeTuple())
                {
                    cldec.baseclasses.remove(i);
                    size_t dim = Parameter.dim(tup.arguments);
                    for (size_t j = 0; j < dim; j++)
                    {
                        Parameter arg = Parameter.getNth(tup.arguments, j);
                        b = new BaseClass(arg.type);
                        cldec.baseclasses.insert(i + j, b);
                    }
                }
                else
                    i++;
            }

            if (cldec.baseok >= Baseok.done)
            {
                //printf("%s already semantic analyzed, semanticRun = %d\n", toChars(), semanticRun);
                if (cldec.semanticRun >= PASS.semanticdone)
                    return;
                goto Lancestorsdone;
            }

            // See if there's a base class as first in baseclasses[]
            if (cldec.baseclasses.dim)
            {
                BaseClass* b = (*cldec.baseclasses)[0];
                Type tb = b.type.toBasetype();
                TypeClass tc = tb.isTypeClass();
                if (!tc)
                {
                    if (b.type != Type.terror)
                        cldec.error("base type must be `class` or `interface`, not `%s`", b.type.toChars());
                    cldec.baseclasses.remove(0);
                    goto L7;
                }
                if (tc.sym.isDeprecated())
                {
                    if (!cldec.isDeprecated())
                    {
                        // Deriving from deprecated class makes this one deprecated too
                        cldec.setDeprecated();
                        tc.checkDeprecated(cldec.loc, sc);
                    }
                }
                if (tc.sym.isInterfaceDeclaration())
                    goto L7;

                for (ClassDeclaration cdb = tc.sym; cdb; cdb = cdb.baseClass)
                {
                    if (cdb == cldec)
                    {
                        cldec.error("circular inheritance");
                        cldec.baseclasses.remove(0);
                        goto L7;
                    }
                }

                /* https://issues.dlang.org/show_bug.cgi?id=11034
                 * Class inheritance hierarchy
                 * and instance size of each classes are orthogonal information.
                 * Therefore, even if tc.sym.sizeof == Sizeok.none,
                 * we need to set baseClass field for class covariance check.
                 */
                cldec.baseClass = tc.sym;
                b.sym = cldec.baseClass;

                if (tc.sym.baseok < Baseok.done)
                    resolveBase(tc.sym.dsymbolSemantic(null)); // Try to resolve forward reference
                if (tc.sym.baseok < Baseok.done)
                {
                    //printf("\ttry later, forward reference of base class %s\n", tc.sym.toChars());
                    if (tc.sym._scope)
                        Module.addDeferredSemantic(tc.sym);
                    cldec.baseok = Baseok.none;
                }
            L7:
            }

            // Treat the remaining entries in baseclasses as interfaces
            // Check for errors, handle forward references
            int multiClassError = cldec.baseClass is null ? 0 : 1;

            BCLoop:
            for (size_t i = (cldec.baseClass ? 1 : 0); i < cldec.baseclasses.dim;)
            {
                BaseClass* b = (*cldec.baseclasses)[i];
                Type tb = b.type.toBasetype();
                TypeClass tc = tb.isTypeClass();
                if (!tc || !tc.sym.isInterfaceDeclaration())
                {
                    // It's a class
                    if (tc)
                    {
                        if (multiClassError == 0)
                        {
                            error(cldec.loc,"`%s`: base class must be specified first, " ~
                                  "before any interfaces.", cldec.toPrettyChars());
                            multiClassError += 1;
                        }
                        else if (multiClassError >= 1)
                        {
                                if(multiClassError == 1)
                                    error(cldec.loc,"`%s`: multiple class inheritance is not supported." ~
                                          " Use multiple interface inheritance and/or composition.", cldec.toPrettyChars());
                                multiClassError += 1;

                                if (tc.sym.fields.dim)
                                    errorSupplemental(cldec.loc,"`%s` has fields, consider making it a member of `%s`",
                                                      b.type.toChars(), cldec.type.toChars());
                                else
                                    errorSupplemental(cldec.loc,"`%s` has no fields, consider making it an `interface`",
                                                      b.type.toChars());
                        }
                    }
                    // It's something else: e.g. `int` in `class Foo : Bar, int { ... }`
                    else if (b.type != Type.terror)
                    {
                        error(cldec.loc,"`%s`: base type must be `interface`, not `%s`",
                              cldec.toPrettyChars(), b.type.toChars());
                    }
                    cldec.baseclasses.remove(i);
                    continue;
                }

                // Check for duplicate interfaces
                for (size_t j = (cldec.baseClass ? 1 : 0); j < i; j++)
                {
                    BaseClass* b2 = (*cldec.baseclasses)[j];
                    if (b2.sym == tc.sym)
                    {
                        cldec.error("inherits from duplicate interface `%s`", b2.sym.toChars());
                        cldec.baseclasses.remove(i);
                        continue BCLoop;
                    }
                }
                if (tc.sym.isDeprecated())
                {
                    if (!cldec.isDeprecated())
                    {
                        // Deriving from deprecated class makes this one deprecated too
                        cldec.setDeprecated();
                        tc.checkDeprecated(cldec.loc, sc);
                    }
                }

                b.sym = tc.sym;

                if (tc.sym.baseok < Baseok.done)
                    resolveBase(tc.sym.dsymbolSemantic(null)); // Try to resolve forward reference
                if (tc.sym.baseok < Baseok.done)
                {
                    //printf("\ttry later, forward reference of base %s\n", tc.sym.toChars());
                    if (tc.sym._scope)
                        Module.addDeferredSemantic(tc.sym);
                    cldec.baseok = Baseok.none;
                }
                i++;
            }
            if (cldec.baseok == Baseok.none)
            {
                // Forward referencee of one or more bases, try again later
                //printf("\tL%d semantic('%s') failed due to forward references\n", __LINE__, toChars());
                return deferDsymbolSemantic(cldec, scx);
            }
            cldec.baseok = Baseok.done;

            if (cldec.classKind == ClassKind.objc || (cldec.baseClass && cldec.baseClass.classKind == ClassKind.objc))
                cldec.classKind = ClassKind.objc; // Objective-C classes do not inherit from Object

            // If no base class, and this is not an Object, use Object as base class
            if (!cldec.baseClass && cldec.ident != Id.Object && cldec.object && cldec.classKind == ClassKind.d)
            {
                void badObjectDotD()
                {
                    cldec.error("missing or corrupt object.d");
                    fatal();
                }

                if (!cldec.object || cldec.object.errors)
                    badObjectDotD();

                Type t = cldec.object.type;
                t = t.typeSemantic(cldec.loc, sc).toBasetype();
                if (t.ty == Terror)
                    badObjectDotD();
                TypeClass tc = t.isTypeClass();
                assert(tc);

                auto b = new BaseClass(tc);
                cldec.baseclasses.shift(b);

                cldec.baseClass = tc.sym;
                assert(!cldec.baseClass.isInterfaceDeclaration());
                b.sym = cldec.baseClass;
            }
            if (cldec.baseClass)
            {
                if (cldec.baseClass.storage_class & STC.final_)
                    cldec.error("cannot inherit from class `%s` because it is `final`", cldec.baseClass.toChars());

                // Inherit properties from base class
                if (cldec.baseClass.isCOMclass())
                    cldec.com = true;
                if (cldec.baseClass.isCPPclass())
                    cldec.classKind = ClassKind.cpp;
                if (cldec.classKind != cldec.baseClass.classKind)
                    cldec.error("with %s linkage cannot inherit from class `%s` with %s linkage",
                        cldec.classKind.toChars(), cldec.baseClass.toChars(), cldec.baseClass.classKind.toChars());

                if (cldec.baseClass.stack)
                    cldec.stack = true;
                cldec.enclosing = cldec.baseClass.enclosing;
                cldec.storage_class |= cldec.baseClass.storage_class & STC.TYPECTOR;
            }

            cldec.interfaces = cldec.baseclasses.tdata()[(cldec.baseClass ? 1 : 0) .. cldec.baseclasses.dim];
            foreach (b; cldec.interfaces)
            {
                // If this is an interface, and it derives from a COM interface,
                // then this is a COM interface too.
                if (b.sym.isCOMinterface())
                    cldec.com = true;
                if (cldec.classKind == ClassKind.cpp && !b.sym.isCPPinterface())
                {
                    error(cldec.loc, "C++ class `%s` cannot implement D interface `%s`",
                        cldec.toPrettyChars(), b.sym.toPrettyChars());
                }
            }
            interfaceSemantic(cldec);
        }
    Lancestorsdone:
        //printf("\tClassDeclaration.dsymbolSemantic(%s) baseok = %d\n", toChars(), baseok);

        if (!cldec.members) // if opaque declaration
        {
            cldec.semanticRun = PASS.semanticdone;
            return;
        }
        if (!cldec.symtab)
        {
            cldec.symtab = new DsymbolTable();

            /* https://issues.dlang.org/show_bug.cgi?id=12152
             * The semantic analysis of base classes should be finished
             * before the members semantic analysis of this class, in order to determine
             * vtbl in this class. However if a base class refers the member of this class,
             * it can be resolved as a normal forward reference.
             * Call addMember() and setScope() to make this class members visible from the base classes.
             */
            cldec.members.foreachDsymbol( s => s.addMember(sc, cldec) );

            auto sc2 = cldec.newScope(sc);

            /* Set scope so if there are forward references, we still might be able to
             * resolve individual members like enums.
             */
            cldec.members.foreachDsymbol( s => s.setScope(sc2) );

            sc2.pop();
        }

        for (size_t i = 0; i < cldec.baseclasses.dim; i++)
        {
            BaseClass* b = (*cldec.baseclasses)[i];
            Type tb = b.type.toBasetype();
            TypeClass tc = tb.isTypeClass();
            if (tc.sym.semanticRun < PASS.semanticdone)
            {
                // Forward referencee of one or more bases, try again later
                if (tc.sym._scope)
                    Module.addDeferredSemantic(tc.sym);
                //printf("\tL%d semantic('%s') failed due to forward references\n", __LINE__, toChars());
                return deferDsymbolSemantic(cldec, scx);
            }
        }

        if (cldec.baseok == Baseok.done)
        {
            cldec.baseok = Baseok.semanticdone;
            objc.setMetaclass(cldec, sc);

            // initialize vtbl
            if (cldec.baseClass)
            {
                if (cldec.classKind == ClassKind.cpp && cldec.baseClass.vtbl.dim == 0)
                {
                    cldec.error("C++ base class `%s` needs at least one virtual function", cldec.baseClass.toChars());
                }

                // Copy vtbl[] from base class
                cldec.vtbl.setDim(cldec.baseClass.vtbl.dim);
                memcpy(cldec.vtbl.tdata(), cldec.baseClass.vtbl.tdata(), (void*).sizeof * cldec.vtbl.dim);

                cldec.vthis = cldec.baseClass.vthis;
                cldec.vthis2 = cldec.baseClass.vthis2;
            }
            else
            {
                // No base class, so this is the root of the class hierarchy
                cldec.vtbl.setDim(0);
                if (cldec.vtblOffset())
                    cldec.vtbl.push(cldec); // leave room for classinfo as first member
            }

            /* If this is a nested class, add the hidden 'this'
             * member which is a pointer to the enclosing scope.
             */
            if (cldec.vthis) // if inheriting from nested class
            {
                // Use the base class's 'this' member
                if (cldec.storage_class & STC.static_)
                    cldec.error("static class cannot inherit from nested class `%s`", cldec.baseClass.toChars());
                if (cldec.toParentLocal() != cldec.baseClass.toParentLocal() &&
                    (!cldec.toParentLocal() ||
                     !cldec.baseClass.toParentLocal().getType() ||
                     !cldec.baseClass.toParentLocal().getType().isBaseOf(cldec.toParentLocal().getType(), null)))
                {
                    if (cldec.toParentLocal())
                    {
                        cldec.error("is nested within `%s`, but super class `%s` is nested within `%s`",
                            cldec.toParentLocal().toChars(),
                            cldec.baseClass.toChars(),
                            cldec.baseClass.toParentLocal().toChars());
                    }
                    else
                    {
                        cldec.error("is not nested, but super class `%s` is nested within `%s`",
                            cldec.baseClass.toChars(),
                            cldec.baseClass.toParentLocal().toChars());
                    }
                    cldec.enclosing = null;
                }
                if (cldec.vthis2)
                {
                    if (cldec.toParent2() != cldec.baseClass.toParent2() &&
                        (!cldec.toParent2() ||
                         !cldec.baseClass.toParent2().getType() ||
                         !cldec.baseClass.toParent2().getType().isBaseOf(cldec.toParent2().getType(), null)))
                    {
                        if (cldec.toParent2() && cldec.toParent2() != cldec.toParentLocal())
                        {
                            cldec.error("needs the frame pointer of `%s`, but super class `%s` needs the frame pointer of `%s`",
                                cldec.toParent2().toChars(),
                                cldec.baseClass.toChars(),
                                cldec.baseClass.toParent2().toChars());
                        }
                        else
                        {
                            cldec.error("doesn't need a frame pointer, but super class `%s` needs the frame pointer of `%s`",
                                cldec.baseClass.toChars(),
                                cldec.baseClass.toParent2().toChars());
                        }
                    }
                }
                else
                    cldec.makeNested2();
            }
            else
                cldec.makeNested();
        }

        auto sc2 = cldec.newScope(sc);

        cldec.members.foreachDsymbol( s => s.importAll(sc2) );

        // Note that members.dim can grow due to tuple expansion during semantic()
        cldec.members.foreachDsymbol( s => s.dsymbolSemantic(sc2) );

        if (!cldec.determineFields())
        {
            assert(cldec.type == Type.terror);
            sc2.pop();
            return;
        }
        /* Following special member functions creation needs semantic analysis
         * completion of sub-structs in each field types.
         */
        foreach (v; cldec.fields)
        {
            Type tb = v.type.baseElemOf();
            if (tb.ty != Tstruct)
                continue;
            auto sd = (cast(TypeStruct)tb).sym;
            if (sd.semanticRun >= PASS.semanticdone)
                continue;

            sc2.pop();

            //printf("\tdeferring %s\n", toChars());
            return deferDsymbolSemantic(cldec, scx);
        }

        /* Look for special member functions.
         * They must be in this class, not in a base class.
         */
        // Can be in base class
        cldec.disableNew = cldec.search(Loc.initial, Id.classNew) !is null;

        // Look for the constructor
        cldec.ctor = cldec.searchCtor();

        if (!cldec.ctor && cldec.noDefaultCtor)
        {
            // A class object is always created by constructor, so this check is legitimate.
            foreach (v; cldec.fields)
            {
                if (v.storage_class & STC.nodefaultctor)
                    error(v.loc, "field `%s` must be initialized in constructor", v.toChars());
            }
        }

        // If this class has no constructor, but base class has a default
        // ctor, create a constructor:
        //    this() { }
        if (!cldec.ctor && cldec.baseClass && cldec.baseClass.ctor)
        {
            auto fd = resolveFuncCall(cldec.loc, sc2, cldec.baseClass.ctor, null, cldec.type, null, FuncResolveFlag.quiet);
            if (!fd) // try shared base ctor instead
                fd = resolveFuncCall(cldec.loc, sc2, cldec.baseClass.ctor, null, cldec.type.sharedOf, null, FuncResolveFlag.quiet);
            if (fd && !fd.errors)
            {
                //printf("Creating default this(){} for class %s\n", toChars());
                auto btf = fd.type.toTypeFunction();
                auto tf = new TypeFunction(ParameterList(), null, LINK.d, fd.storage_class);
                tf.mod = btf.mod;
                // Don't copy @safe, ... from the base class constructor and let it be inferred instead
                // This is required if other lowerings add code to the generated constructor which
                // is less strict (e.g. `preview=dtorfields` might introduce a call to a less qualified dtor)

                auto ctor = new CtorDeclaration(cldec.loc, Loc.initial, 0, tf);
                ctor.storage_class |= STC.inference;
                ctor.flags |= FUNCFLAG.generated;
                ctor.fbody = new CompoundStatement(Loc.initial, new Statements());

                cldec.members.push(ctor);
                ctor.addMember(sc, cldec);
                ctor.dsymbolSemantic(sc2);

                cldec.ctor = ctor;
                cldec.defaultCtor = ctor;
            }
            else
            {
                cldec.error("cannot implicitly generate a default constructor when base class `%s` is missing a default constructor",
                    cldec.baseClass.toPrettyChars());
            }
        }

        buildDtors(cldec, sc2);

        if (cldec.classKind == ClassKind.cpp && cldec.cppDtorVtblIndex != -1)
        {
            // now we've built the aggregate destructor, we'll make it virtual and assign it to the reserved vtable slot
            cldec.dtor.vtblIndex = cldec.cppDtorVtblIndex;
            cldec.vtbl[cldec.cppDtorVtblIndex] = cldec.dtor;

            if (target.cpp.twoDtorInVtable)
            {
                // TODO: create a C++ compatible deleting destructor (call out to `operator delete`)
                //       for the moment, we'll call the non-deleting destructor and leak
                cldec.vtbl[cldec.cppDtorVtblIndex + 1] = cldec.dtor;
            }
        }

        if (auto f = hasIdentityOpAssign(cldec, sc2))
        {
            if (!(f.storage_class & STC.disable))
                cldec.error(f.loc, "identity assignment operator overload is illegal");
        }

        cldec.inv = buildInv(cldec, sc2);

        Module.dprogress++;
        cldec.semanticRun = PASS.semanticdone;
        //printf("-ClassDeclaration.dsymbolSemantic(%s), type = %p\n", toChars(), type);

        sc2.pop();

        /* isAbstract() is undecidable in some cases because of circular dependencies.
         * Now that semantic is finished, get a definitive result, and error if it is not the same.
         */
        if (cldec.isabstract != ThreeState.none)    // if evaluated it before completion
        {
            const isabstractsave = cldec.isabstract;
            cldec.isabstract = ThreeState.none;
            cldec.isAbstract();               // recalculate
            if (cldec.isabstract != isabstractsave)
            {
                cldec.error("cannot infer `abstract` attribute due to circular dependencies");
            }
        }

        if (cldec.type.ty == Tclass && (cast(TypeClass)cldec.type).sym != cldec)
        {
            // https://issues.dlang.org/show_bug.cgi?id=17492
            ClassDeclaration cd = (cast(TypeClass)cldec.type).sym;
            version (none)
            {
                printf("this = %p %s\n", cldec, cldec.toPrettyChars());
                printf("type = %d sym = %p, %s\n", cldec.type.ty, cd, cd.toPrettyChars());
            }
            cldec.error("already exists at %s. Perhaps in another function with the same name?", cd.loc.toChars());
        }

        if (global.errors != errors)
        {
            // The type is no good.
            cldec.type = Type.terror;
            cldec.errors = true;
            if (cldec.deferred)
                cldec.deferred.errors = true;
        }

        // Verify fields of a synchronized class are not public
        if (cldec.storage_class & STC.synchronized_)
        {
            foreach (vd; cldec.fields)
            {
                if (!vd.isThisDeclaration() &&
                    vd.visible() >= Visibility(Visibility.Kind.public_))
                {
                    vd.error("Field members of a `synchronized` class cannot be `%s`",
                        visibilityToChars(vd.visible().kind));
                }
            }
        }

        if (cldec.deferred && !global.gag)
        {
            cldec.deferred.semantic2(sc);
            cldec.deferred.semantic3(sc);
        }
        //printf("-ClassDeclaration.dsymbolSemantic(%s), type = %p, sizeok = %d, this = %p\n", toChars(), type, sizeok, this);

        // @@@DEPRECATED_2.110@@@ https://dlang.org/deprecate.html#scope%20as%20a%20type%20constraint
        // Deprecated in 2.100
        // Make an error in 2.110
        // Don't forget to remove code at https://github.com/dlang/dmd/blob/b2f8274ba76358607fc3297a1e9f361480f9bcf9/src/dmd/dsymbolsem.d#L1032-L1036
        if (cldec.storage_class & STC.scope_)
            deprecation(cldec.loc, "`scope` as a type constraint is deprecated.  Use `scope` at the usage site.");
    }

    override void visit(InterfaceDeclaration idec)
    {
        /// Returns: `true` is this is an anonymous Objective-C metaclass
        static bool isAnonymousMetaclass(InterfaceDeclaration idec)
        {
            return idec.classKind == ClassKind.objc &&
                idec.objc.isMeta &&
                idec.isAnonymous;
        }

        //printf("InterfaceDeclaration.dsymbolSemantic(%s), type = %p\n", toChars(), type);
        if (idec.semanticRun >= PASS.semanticdone)
            return;
        int errors = global.errors;

        //printf("+InterfaceDeclaration.dsymbolSemantic(%s), type = %p\n", toChars(), type);

        Scope* scx = null;
        if (idec._scope)
        {
            sc = idec._scope;
            scx = idec._scope; // save so we don't make redundant copies
            idec._scope = null;
        }

        if (!idec.parent)
        {
            assert(sc.parent && sc.func);
            idec.parent = sc.parent;
        }
        // Objective-C metaclasses are anonymous
        assert(idec.parent && !idec.isAnonymous || isAnonymousMetaclass(idec));

        if (idec.errors)
            idec.type = Type.terror;
        idec.type = idec.type.typeSemantic(idec.loc, sc);
        if (idec.type.ty == Tclass && (cast(TypeClass)idec.type).sym != idec)
        {
            auto ti = (cast(TypeClass)idec.type).sym.isInstantiated();
            if (ti && isError(ti))
                (cast(TypeClass)idec.type).sym = idec;
        }

        // Ungag errors when not speculative
        Ungag ungag = idec.ungagSpeculative();

        if (idec.semanticRun == PASS.initial)
        {
            idec.visibility = sc.visibility;

            idec.storage_class |= sc.stc;
            idec.userAttribDecl = sc.userAttribDecl;
        }
        else if (idec.symtab)
        {
            if (idec.sizeok == Sizeok.done || !scx)
            {
                idec.semanticRun = PASS.semanticdone;
                return;
            }
        }
        idec.semanticRun = PASS.semantic;

        if (idec.baseok < Baseok.done)
        {
            T resolveBase(T)(lazy T exp)
            {
                if (!scx)
                {
                    scx = sc.copy();
                    scx.setNoFree();
                }
                static if (!is(T == void))
                {
                    idec._scope = scx;
                    auto r = exp();
                    idec._scope = null;
                    return r;
                }
                else
                {
                    idec._scope = scx;
                    exp();
                    idec._scope = null;
                }
            }

            idec.baseok = Baseok.start;

            // Expand any tuples in baseclasses[]
            for (size_t i = 0; i < idec.baseclasses.dim;)
            {
                auto b = (*idec.baseclasses)[i];
                b.type = resolveBase(b.type.typeSemantic(idec.loc, sc));

                Type tb = b.type.toBasetype();
                if (auto tup = tb.isTypeTuple())
                {
                    idec.baseclasses.remove(i);
                    size_t dim = Parameter.dim(tup.arguments);
                    for (size_t j = 0; j < dim; j++)
                    {
                        Parameter arg = Parameter.getNth(tup.arguments, j);
                        b = new BaseClass(arg.type);
                        idec.baseclasses.insert(i + j, b);
                    }
                }
                else
                    i++;
            }

            if (idec.baseok >= Baseok.done)
            {
                //printf("%s already semantic analyzed, semanticRun = %d\n", toChars(), semanticRun);
                if (idec.semanticRun >= PASS.semanticdone)
                    return;
                goto Lancestorsdone;
            }

            if (!idec.baseclasses.dim && sc.linkage == LINK.cpp)
                idec.classKind = ClassKind.cpp;
            idec.cppnamespace = sc.namespace;
            UserAttributeDeclaration.checkGNUABITag(idec, sc.linkage);
            checkMustUseReserved(idec);

            if (sc.linkage == LINK.objc)
                objc.setObjc(idec);

            // Check for errors, handle forward references
            BCLoop:
            for (size_t i = 0; i < idec.baseclasses.dim;)
            {
                BaseClass* b = (*idec.baseclasses)[i];
                Type tb = b.type.toBasetype();
                TypeClass tc = (tb.ty == Tclass) ? cast(TypeClass)tb : null;
                if (!tc || !tc.sym.isInterfaceDeclaration())
                {
                    if (b.type != Type.terror)
                        idec.error("base type must be `interface`, not `%s`", b.type.toChars());
                    idec.baseclasses.remove(i);
                    continue;
                }

                // Check for duplicate interfaces
                for (size_t j = 0; j < i; j++)
                {
                    BaseClass* b2 = (*idec.baseclasses)[j];
                    if (b2.sym == tc.sym)
                    {
                        idec.error("inherits from duplicate interface `%s`", b2.sym.toChars());
                        idec.baseclasses.remove(i);
                        continue BCLoop;
                    }
                }
                if (tc.sym == idec || idec.isBaseOf2(tc.sym))
                {
                    idec.error("circular inheritance of interface");
                    idec.baseclasses.remove(i);
                    continue;
                }
                if (tc.sym.isDeprecated())
                {
                    if (!idec.isDeprecated())
                    {
                        // Deriving from deprecated interface makes this one deprecated too
                        idec.setDeprecated();
                        tc.checkDeprecated(idec.loc, sc);
                    }
                }

                b.sym = tc.sym;

                if (tc.sym.baseok < Baseok.done)
                    resolveBase(tc.sym.dsymbolSemantic(null)); // Try to resolve forward reference
                if (tc.sym.baseok < Baseok.done)
                {
                    //printf("\ttry later, forward reference of base %s\n", tc.sym.toChars());
                    if (tc.sym._scope)
                        Module.addDeferredSemantic(tc.sym);
                    idec.baseok = Baseok.none;
                }
                i++;
            }
            if (idec.baseok == Baseok.none)
            {
                // Forward referencee of one or more bases, try again later
                return deferDsymbolSemantic(idec, scx);
            }
            idec.baseok = Baseok.done;

            idec.interfaces = idec.baseclasses.tdata()[0 .. idec.baseclasses.dim];
            foreach (b; idec.interfaces)
            {
                // If this is an interface, and it derives from a COM interface,
                // then this is a COM interface too.
                if (b.sym.isCOMinterface())
                    idec.com = true;
                if (b.sym.isCPPinterface())
                    idec.classKind = ClassKind.cpp;
            }

            interfaceSemantic(idec);
        }
    Lancestorsdone:

        if (!idec.members) // if opaque declaration
        {
            idec.semanticRun = PASS.semanticdone;
            return;
        }
        if (!idec.symtab)
            idec.symtab = new DsymbolTable();

        for (size_t i = 0; i < idec.baseclasses.dim; i++)
        {
            BaseClass* b = (*idec.baseclasses)[i];
            Type tb = b.type.toBasetype();
            TypeClass tc = tb.isTypeClass();
            if (tc.sym.semanticRun < PASS.semanticdone)
            {
                // Forward referencee of one or more bases, try again later
                if (tc.sym._scope)
                    Module.addDeferredSemantic(tc.sym);
                return deferDsymbolSemantic(idec, scx);
            }
        }

        if (idec.baseok == Baseok.done)
        {
            idec.baseok = Baseok.semanticdone;
            objc.setMetaclass(idec, sc);

            // initialize vtbl
            if (idec.vtblOffset())
                idec.vtbl.push(idec); // leave room at vtbl[0] for classinfo

            // Cat together the vtbl[]'s from base interfaces
            foreach (i, b; idec.interfaces)
            {
                // Skip if b has already appeared
                for (size_t k = 0; k < i; k++)
                {
                    if (b == idec.interfaces[k])
                        goto Lcontinue;
                }

                // Copy vtbl[] from base class
                if (b.sym.vtblOffset())
                {
                    size_t d = b.sym.vtbl.dim;
                    if (d > 1)
                    {
                        idec.vtbl.pushSlice(b.sym.vtbl[1 .. d]);
                    }
                }
                else
                {
                    idec.vtbl.append(&b.sym.vtbl);
                }

            Lcontinue:
            }
        }

        idec.members.foreachDsymbol( s => s.addMember(sc, idec) );

        auto sc2 = idec.newScope(sc);

        /* Set scope so if there are forward references, we still might be able to
         * resolve individual members like enums.
         */
        idec.members.foreachDsymbol( s => s.setScope(sc2) );

        idec.members.foreachDsymbol( s => s.importAll(sc2) );

        idec.members.foreachDsymbol( s => s.dsymbolSemantic(sc2) );

        Module.dprogress++;
        idec.semanticRun = PASS.semanticdone;
        //printf("-InterfaceDeclaration.dsymbolSemantic(%s), type = %p\n", toChars(), type);

        sc2.pop();

        if (global.errors != errors)
        {
            // The type is no good.
            idec.type = Type.terror;
        }

        version (none)
        {
            if (type.ty == Tclass && (cast(TypeClass)idec.type).sym != idec)
            {
                printf("this = %p %s\n", idec, idec.toChars());
                printf("type = %d sym = %p\n", idec.type.ty, (cast(TypeClass)idec.type).sym);
            }
        }
        assert(idec.type.ty != Tclass || (cast(TypeClass)idec.type).sym == idec);

        // @@@DEPRECATED_2.120@@@ https://dlang.org/deprecate.html#scope%20as%20a%20type%20constraint
        // Deprecated in 2.087
        // Made an error in 2.100, but removal depends on `scope class` being removed too
        // Don't forget to remove code at https://github.com/dlang/dmd/blob/b2f8274ba76358607fc3297a1e9f361480f9bcf9/src/dmd/dsymbolsem.d#L1032-L1036
        if (idec.storage_class & STC.scope_)
            error(idec.loc, "`scope` as a type constraint is obsolete.  Use `scope` at the usage site.");
    }
}

/*******************************************
 * Add members of EnumDeclaration to the symbol table(s).
 * Params:
 *      ed = EnumDeclaration
 *      sc = context of `ed`
 *      sds = symbol table that `ed` resides in
 */
void addEnumMembers(EnumDeclaration ed, Scope* sc, ScopeDsymbol sds)
{
    if (ed.added)
        return;
    ed.added = true;

    if (!ed.members)
        return;

    const bool isCEnum = (sc.flags & SCOPE.Cfile) != 0; // it's an ImportC enum
    const bool isAnon = ed.isAnonymous();

    if ((isCEnum || isAnon) && !sds.symtab)
        sds.symtab = new DsymbolTable();

    if ((isCEnum || !isAnon) && !ed.symtab)
        ed.symtab = new DsymbolTable();

    ed.members.foreachDsymbol( (s)
    {
        if (EnumMember em = s.isEnumMember())
        {
            em.ed = ed;
            if (isCEnum)
            {
                em.addMember(sc, ed);   // add em to ed's symbol table
                em.addMember(sc, sds);  // add em to symbol table that ed is in
                em.parent = ed; // restore it after previous addMember() changed it
            }
            else
            {
                em.addMember(sc, isAnon ? sds : ed);
            }
        }
    });
}

void templateInstanceSemantic(TemplateInstance tempinst, Scope* sc, Expressions* fargs)
{
    //printf("[%s] TemplateInstance.dsymbolSemantic('%s', this=%p, gag = %d, sc = %p)\n", tempinst.loc.toChars(), tempinst.toChars(), tempinst, global.gag, sc);
    version (none)
    {
        for (Dsymbol s = tempinst; s; s = s.parent)
        {
            printf("\t%s\n", s.toChars());
        }
        printf("Scope\n");
        for (Scope* scx = sc; scx; scx = scx.enclosing)
        {
            printf("\t%s parent %s\n", scx._module ? scx._module.toChars() : "null", scx.parent ? scx.parent.toChars() : "null");
        }
    }

    static if (LOG)
    {
        printf("\n+TemplateInstance.dsymbolSemantic('%s', this=%p)\n", tempinst.toChars(), tempinst);
    }
    if (tempinst.inst) // if semantic() was already run
    {
        static if (LOG)
        {
            printf("-TemplateInstance.dsymbolSemantic('%s', this=%p) already run\n",
                   tempinst.inst.toChars(), tempinst.inst);
        }
        return;
    }
    if (tempinst.semanticRun != PASS.initial)
    {
        static if (LOG)
        {
            printf("Recursive template expansion\n");
        }
        auto ungag = Ungag(global.gag);
        if (!tempinst.gagged)
            global.gag = 0;
        tempinst.error(tempinst.loc, "recursive template expansion");
        if (tempinst.gagged)
            tempinst.semanticRun = PASS.initial;
        else
            tempinst.inst = tempinst;
        tempinst.errors = true;
        return;
    }

    // Get the enclosing template instance from the scope tinst
    tempinst.tinst = sc.tinst;

    // Get the instantiating module from the scope minst
    tempinst.minst = sc.minst;
    // https://issues.dlang.org/show_bug.cgi?id=10920
    // If the enclosing function is non-root symbol,
    // this instance should be speculative.
    if (!tempinst.tinst && sc.func && sc.func.inNonRoot())
    {
        tempinst.minst = null;
    }

    tempinst.gagged = (global.gag > 0);

    tempinst.semanticRun = PASS.semantic;

    static if (LOG)
    {
        printf("\tdo semantic\n");
    }
    /* Find template declaration first,
     * then run semantic on each argument (place results in tiargs[]),
     * last find most specialized template from overload list/set.
     */
    if (!tempinst.findTempDecl(sc, null) || !tempinst.semanticTiargs(sc) || !tempinst.findBestMatch(sc, fargs))
    {
    Lerror:
        if (tempinst.gagged)
        {
            // https://issues.dlang.org/show_bug.cgi?id=13220
            // Roll back status for later semantic re-running
            tempinst.semanticRun = PASS.initial;
        }
        else
            tempinst.inst = tempinst;
        tempinst.errors = true;
        return;
    }
    TemplateDeclaration tempdecl = tempinst.tempdecl.isTemplateDeclaration();
    assert(tempdecl);

    TemplateStats.incInstance(tempdecl, tempinst);

    tempdecl.checkDeprecated(tempinst.loc, sc);

    // If tempdecl is a mixin, disallow it
    if (tempdecl.ismixin)
    {
        tempinst.error("mixin templates are not regular templates");
        goto Lerror;
    }

    tempinst.hasNestedArgs(tempinst.tiargs, tempdecl.isstatic);
    if (tempinst.errors)
        goto Lerror;

    // Copy the tempdecl namespace (not the scope one)
    tempinst.cppnamespace = tempdecl.cppnamespace;
    if (tempinst.cppnamespace)
        tempinst.cppnamespace.dsymbolSemantic(sc);

    /* Greatly simplified semantic processing for AliasSeq templates
     */
    if (tempdecl.isTrivialAliasSeq)
    {
        tempinst.inst = tempinst;
        return aliasSeqInstanceSemantic(tempinst, sc, tempdecl);
    }

    /* Greatly simplified semantic processing for Alias templates
     */
    else if (tempdecl.isTrivialAlias)
    {
        tempinst.inst = tempinst;
        return aliasInstanceSemantic(tempinst, sc, tempdecl);
    }

    /* See if there is an existing TemplateInstantiation that already
     * implements the typeargs. If so, just refer to that one instead.
     */
    tempinst.inst = tempdecl.findExistingInstance(tempinst, fargs);
    TemplateInstance errinst = null;
    if (!tempinst.inst)
    {
        // So, we need to implement 'this' instance.
    }
    else if (tempinst.inst.gagged && !tempinst.gagged && tempinst.inst.errors)
    {
        // If the first instantiation had failed, re-run semantic,
        // so that error messages are shown.
        errinst = tempinst.inst;
    }
    else
    {
        // It's a match
        tempinst.parent = tempinst.inst.parent;
        tempinst.errors = tempinst.inst.errors;

        // If both this and the previous instantiation were gagged,
        // use the number of errors that happened last time.
        global.errors += tempinst.errors;
        global.gaggedErrors += tempinst.errors;

        // If the first instantiation was gagged, but this is not:
        if (tempinst.inst.gagged)
        {
            // It had succeeded, mark it is a non-gagged instantiation,
            // and reuse it.
            tempinst.inst.gagged = tempinst.gagged;
        }

        tempinst.tnext = tempinst.inst.tnext;
        tempinst.inst.tnext = tempinst;

        /* A module can have explicit template instance and its alias
         * in module scope (e,g, `alias Base64 = Base64Impl!('+', '/');`).
         * If the first instantiation 'inst' had happened in non-root module,
         * compiler can assume that its instantiated code would be included
         * in the separately compiled obj/lib file (e.g. phobos.lib).
         *
         * However, if 'this' second instantiation happened in root module,
         * compiler might need to invoke its codegen
         * (https://issues.dlang.org/show_bug.cgi?id=2500 & https://issues.dlang.org/show_bug.cgi?id=2644).
         * But whole import graph is not determined until all semantic pass finished,
         * so 'inst' should conservatively finish the semantic3 pass for the codegen.
         */
        if (tempinst.minst && tempinst.minst.isRoot() && !(tempinst.inst.minst && tempinst.inst.minst.isRoot()))
        {
            /* Swap the position of 'inst' and 'this' in the instantiation graph.
             * Then, the primary instance `inst` will be changed to a root instance,
             * along with all members of `inst` having their scopes updated.
             *
             * Before:
             *  non-root -> A!() -> B!()[inst] -> C!() { members[non-root] }
             *                      |
             *  root     -> D!() -> B!()[this]
             *
             * After:
             *  non-root -> A!() -> B!()[this]
             *                      |
             *  root     -> D!() -> B!()[inst] -> C!() { members[root] }
             */
            Module mi = tempinst.minst;
            TemplateInstance ti = tempinst.tinst;
            tempinst.minst = tempinst.inst.minst;
            tempinst.tinst = tempinst.inst.tinst;
            tempinst.inst.minst = mi;
            tempinst.inst.tinst = ti;

            /* https://issues.dlang.org/show_bug.cgi?id=21299
               `minst` has been updated on the primary instance `inst` so it is
               now coming from a root module, however all Dsymbol `inst.members`
               of the instance still have their `_scope.minst` pointing at the
               original non-root module. We must now propagate `minst` to all
               members so that forward referenced dependencies that get
               instantiated will also be appended to the root module, otherwise
               there will be undefined references at link-time.  */
            extern (C++) final class InstMemberWalker : Visitor
            {
                alias visit = Visitor.visit;
                TemplateInstance inst;

                extern (D) this(TemplateInstance inst)
                {
                    this.inst = inst;
                }

                override void visit(Dsymbol d)
                {
                    if (d._scope)
                        d._scope.minst = inst.minst;
                }

                override void visit(ScopeDsymbol sds)
                {
                    sds.members.foreachDsymbol( s => s.accept(this) );
                    visit(cast(Dsymbol)sds);
                }

                override void visit(AttribDeclaration ad)
                {
                    ad.include(null).foreachDsymbol( s => s.accept(this) );
                    visit(cast(Dsymbol)ad);
                }

                override void visit(ConditionalDeclaration cd)
                {
                    if (cd.condition.inc)
                        visit(cast(AttribDeclaration)cd);
                    else
                        visit(cast(Dsymbol)cd);
                }
            }
            scope v = new InstMemberWalker(tempinst.inst);
            tempinst.inst.accept(v);

            if (!global.params.allInst &&
                tempinst.minst) // if inst was not speculative...
            {
                assert(!tempinst.minst.isRoot()); // ... it was previously appended to a non-root module
                // Append again to the root module members[], so that the instance will
                // get codegen chances (depending on `tempinst.inst.needsCodegen()`).
                tempinst.inst.appendToModuleMember();
            }

            assert(tempinst.inst.memberOf && tempinst.inst.memberOf.isRoot(), "no codegen chances");
        }

        // modules imported by an existing instance should be added to the module
        // that instantiates the instance.
        if (tempinst.minst)
            foreach(imp; tempinst.inst.importedModules)
                if (!tempinst.minst.aimports.contains(imp))
                    tempinst.minst.aimports.push(imp);

        static if (LOG)
        {
            printf("\tit's a match with instance %p, %d\n", tempinst.inst, tempinst.inst.semanticRun);
        }
        return;
    }
    static if (LOG)
    {
        printf("\timplement template instance %s '%s'\n", tempdecl.parent.toChars(), tempinst.toChars());
        printf("\ttempdecl %s\n", tempdecl.toChars());
    }
    uint errorsave = global.errors;

    tempinst.inst = tempinst;
    tempinst.parent = tempinst.enclosing ? tempinst.enclosing : tempdecl.parent;
    //printf("parent = '%s'\n", parent.kind());

    TemplateStats.incUnique(tempdecl, tempinst);

    TemplateInstance tempdecl_instance_idx = tempdecl.addInstance(tempinst);

    //getIdent();

    // Store the place we added it to in target_symbol_list(_idx) so we can
    // remove it later if we encounter an error.
    Dsymbols* target_symbol_list = tempinst.appendToModuleMember();
    size_t target_symbol_list_idx = target_symbol_list ? target_symbol_list.dim - 1 : 0;

    // Copy the syntax trees from the TemplateDeclaration
    tempinst.members = Dsymbol.arraySyntaxCopy(tempdecl.members);

    // resolve TemplateThisParameter
    for (size_t i = 0; i < tempdecl.parameters.dim; i++)
    {
        if ((*tempdecl.parameters)[i].isTemplateThisParameter() is null)
            continue;
        Type t = isType((*tempinst.tiargs)[i]);
        assert(t);
        if (StorageClass stc = ModToStc(t.mod))
        {
            //printf("t = %s, stc = x%llx\n", t.toChars(), stc);
            auto s = new Dsymbols();
            s.push(new StorageClassDeclaration(stc, tempinst.members));
            tempinst.members = s;
        }
        break;
    }

    // Create our own scope for the template parameters
    Scope* _scope = tempdecl._scope;
    if (tempdecl.semanticRun == PASS.initial)
    {
        tempinst.error("template instantiation `%s` forward references template declaration `%s`", tempinst.toChars(), tempdecl.toChars());
        return;
    }

    static if (LOG)
    {
        printf("\tcreate scope for template parameters '%s'\n", tempinst.toChars());
    }
    tempinst.argsym = new ScopeDsymbol();
    tempinst.argsym.parent = _scope.parent;
    _scope = _scope.push(tempinst.argsym);
    _scope.tinst = tempinst;
    _scope.minst = tempinst.minst;
    //scope.stc = 0;

    // Declare each template parameter as an alias for the argument type
    Scope* paramscope = _scope.push();
    paramscope.stc = 0;
    paramscope.visibility = Visibility(Visibility.Kind.public_); // https://issues.dlang.org/show_bug.cgi?id=14169
                                              // template parameters should be public
    tempinst.declareParameters(paramscope);
    paramscope.pop();

    // Add members of template instance to template instance symbol table
    //parent = scope.scopesym;
    tempinst.symtab = new DsymbolTable();

    tempinst.members.foreachDsymbol( (s)
    {
        static if (LOG)
        {
            printf("\t adding member '%s' %p kind %s to '%s'\n", s.toChars(), s, s.kind(), tempinst.toChars());
        }
        s.addMember(_scope, tempinst);
    });

    static if (LOG)
    {
        printf("adding members done\n");
    }

    /* See if there is only one member of template instance, and that
     * member has the same name as the template instance.
     * If so, this template instance becomes an alias for that member.
     */
    //printf("members.dim = %d\n", tempinst.members.dim);
    if (tempinst.members.dim)
    {
        Dsymbol s;
        if (Dsymbol.oneMembers(tempinst.members, &s, tempdecl.ident) && s)
        {
            //printf("tempdecl.ident = %s, s = '%s'\n", tempdecl.ident.toChars(), s.kind(), s.toPrettyChars());
            //printf("setting aliasdecl\n");
            tempinst.aliasdecl = s;
        }
    }

    /* If function template declaration
     */
    if (fargs && tempinst.aliasdecl)
    {
        if (auto fd = tempinst.aliasdecl.isFuncDeclaration())
        {
            /* Transmit fargs to type so that TypeFunction.dsymbolSemantic() can
             * resolve any "auto ref" storage classes.
             */
            if (fd.type)
                if (auto tf = fd.type.isTypeFunction())
                    tf.fargs = fargs;
        }
    }

    // Do semantic() analysis on template instance members
    static if (LOG)
    {
        printf("\tdo semantic() on template instance members '%s'\n", tempinst.toChars());
    }
    Scope* sc2;
    sc2 = _scope.push(tempinst);
    //printf("enclosing = %d, sc.parent = %s\n", tempinst.enclosing, sc.parent.toChars());
    sc2.parent = tempinst;
    sc2.tinst = tempinst;
    sc2.minst = tempinst.minst;
    sc2.stc &= ~STC.deprecated_;
    tempinst.tryExpandMembers(sc2);

    tempinst.semanticRun = PASS.semanticdone;

    /* ConditionalDeclaration may introduce eponymous declaration,
     * so we should find it once again after semantic.
     */
    if (tempinst.members.dim)
    {
        Dsymbol s;
        if (Dsymbol.oneMembers(tempinst.members, &s, tempdecl.ident) && s)
        {
            if (!tempinst.aliasdecl || tempinst.aliasdecl != s)
            {
                //printf("tempdecl.ident = %s, s = '%s'\n", tempdecl.ident.toChars(), s.kind(), s.toPrettyChars());
                //printf("setting aliasdecl 2\n");
                tempinst.aliasdecl = s;
            }
        }
    }

    if (global.errors != errorsave)
        goto Laftersemantic;

    /* If any of the instantiation members didn't get semantic() run
     * on them due to forward references, we cannot run semantic2()
     * or semantic3() yet.
     */
    {
        bool found_deferred_ad = false;
        for (size_t i = 0; i < Module.deferred.dim; i++)
        {
            Dsymbol sd = Module.deferred[i];
            AggregateDeclaration ad = sd.isAggregateDeclaration();
            if (ad && ad.parent && ad.parent.isTemplateInstance())
            {
                //printf("deferred template aggregate: %s %s\n",
                //        sd.parent.toChars(), sd.toChars());
                found_deferred_ad = true;
                if (ad.parent == tempinst)
                {
                    ad.deferred = tempinst;
                    break;
                }
            }
        }
        if (found_deferred_ad || Module.deferred.dim)
            goto Laftersemantic;
    }

    /* The problem is when to parse the initializer for a variable.
     * Perhaps VarDeclaration.dsymbolSemantic() should do it like it does
     * for initializers inside a function.
     */
    //if (sc.parent.isFuncDeclaration())
    {
        /* https://issues.dlang.org/show_bug.cgi?id=782
         * this has problems if the classes this depends on
         * are forward referenced. Find a way to defer semantic()
         * on this template.
         */
        tempinst.semantic2(sc2);
    }
    if (global.errors != errorsave)
        goto Laftersemantic;

    if ((sc.func || (sc.flags & SCOPE.fullinst)) && !tempinst.tinst)
    {
        /* If a template is instantiated inside function, the whole instantiation
         * should be done at that position. But, immediate running semantic3 of
         * dependent templates may cause unresolved forward reference.
         * https://issues.dlang.org/show_bug.cgi?id=9050
         * To avoid the issue, don't run semantic3 until semantic and semantic2 done.
         */
        TemplateInstances deferred;
        tempinst.deferred = &deferred;

        //printf("Run semantic3 on %s\n", toChars());
        tempinst.trySemantic3(sc2);

        for (size_t i = 0; i < deferred.dim; i++)
        {
            //printf("+ run deferred semantic3 on %s\n", deferred[i].toChars());
            deferred[i].semantic3(null);
        }

        tempinst.deferred = null;
    }
    else if (tempinst.tinst)
    {
        bool doSemantic3 = false;
        FuncDeclaration fd;
        if (tempinst.aliasdecl)
            fd = tempinst.aliasdecl.toAlias2().isFuncDeclaration();

        if (fd)
        {
            /* Template function instantiation should run semantic3 immediately
             * for attribute inference.
             */
            scope fld = fd.isFuncLiteralDeclaration();
            if (fld && fld.tok == TOK.reserved)
                doSemantic3 = true;
            else if (sc.func)
                doSemantic3 = true;
        }
        else if (sc.func)
        {
            /* A lambda function in template arguments might capture the
             * instantiated scope context. For the correct context inference,
             * all instantiated functions should run the semantic3 immediately.
             * See also compilable/test14973.d
             */
            foreach (oarg; tempinst.tdtypes)
            {
                auto s = getDsymbol(oarg);
                if (!s)
                    continue;

                if (auto td = s.isTemplateDeclaration())
                {
                    if (!td.literal)
                        continue;
                    assert(td.members && td.members.dim == 1);
                    s = (*td.members)[0];
                }
                if (auto fld = s.isFuncLiteralDeclaration())
                {
                    if (fld.tok == TOK.reserved)
                    {
                        doSemantic3 = true;
                        break;
                    }
                }
            }
            //printf("[%s] %s doSemantic3 = %d\n", tempinst.tinst.loc.toChars(), tempinst.tinst.toChars(), doSemantic3);
        }
        if (doSemantic3)
            tempinst.trySemantic3(sc2);

        TemplateInstance ti = tempinst.tinst;
        int nest = 0;
        while (ti && !ti.deferred && ti.tinst)
        {
            ti = ti.tinst;
            if (++nest > global.recursionLimit)
            {
                global.gag = 0; // ensure error message gets printed
                tempinst.error("recursive expansion");
                fatal();
            }
        }
        if (ti && ti.deferred)
        {
            //printf("deferred semantic3 of %p %s, ti = %s, ti.deferred = %p\n", this, toChars(), ti.toChars());
            for (size_t i = 0;; i++)
            {
                if (i == ti.deferred.dim)
                {
                    ti.deferred.push(tempinst);
                    break;
                }
                if ((*ti.deferred)[i] == tempinst)
                    break;
            }
        }
    }

    if (tempinst.aliasdecl)
    {
        /* https://issues.dlang.org/show_bug.cgi?id=13816
         * AliasDeclaration tries to resolve forward reference
         * twice (See inuse check in AliasDeclaration.toAlias()). It's
         * necessary to resolve mutual references of instantiated symbols, but
         * it will left a true recursive alias in tuple declaration - an
         * AliasDeclaration A refers TupleDeclaration B, and B contains A
         * in its elements.  To correctly make it an error, we strictly need to
         * resolve the alias of eponymous member.
         */
        tempinst.aliasdecl = tempinst.aliasdecl.toAlias2();
    }

Laftersemantic:
    sc2.pop();
    _scope.pop();

    // Give additional context info if error occurred during instantiation
    if (global.errors != errorsave)
    {
        if (!tempinst.errors)
        {
            if (!tempdecl.literal)
                tempinst.error(tempinst.loc, "error instantiating");
            if (tempinst.tinst)
                tempinst.tinst.printInstantiationTrace();
        }
        tempinst.errors = true;
        if (tempinst.gagged)
        {
            // Errors are gagged, so remove the template instance from the
            // instance/symbol lists we added it to and reset our state to
            // finish clean and so we can try to instantiate it again later
            // (see https://issues.dlang.org/show_bug.cgi?id=4302 and https://issues.dlang.org/show_bug.cgi?id=6602).
            tempdecl.removeInstance(tempdecl_instance_idx);
            if (target_symbol_list)
            {
                // Because we added 'this' in the last position above, we
                // should be able to remove it without messing other indices up.
                assert((*target_symbol_list)[target_symbol_list_idx] == tempinst);
                target_symbol_list.remove(target_symbol_list_idx);
                tempinst.memberOf = null;                    // no longer a member
            }
            tempinst.semanticRun = PASS.initial;
            tempinst.inst = null;
            tempinst.symtab = null;
        }
    }
    else if (errinst)
    {
        /* https://issues.dlang.org/show_bug.cgi?id=14541
         * If the previous gagged instance had failed by
         * circular references, currrent "error reproduction instantiation"
         * might succeed, because of the difference of instantiated context.
         * On such case, the cached error instance needs to be overridden by the
         * succeeded instance.
         */
        //printf("replaceInstance()\n");
        assert(errinst.errors);
        auto ti1 = TemplateInstanceBox(errinst);
        tempdecl.instances.remove(ti1);

        auto ti2 = TemplateInstanceBox(tempinst);
        tempdecl.instances[ti2] = tempinst;
    }

    static if (LOG)
    {
        printf("-TemplateInstance.dsymbolSemantic('%s', this=%p)\n", tempinst.toChars(), tempinst);
    }
}

/******************************************************
 * Do template instance semantic for isAliasSeq templates.
 * This is a greatly simplified version of templateInstanceSemantic().
 */
private
void aliasSeqInstanceSemantic(TemplateInstance tempinst, Scope* sc, TemplateDeclaration tempdecl)
{
    //printf("[%s] aliasSeqInstance.dsymbolSemantic('%s')\n", tempinst.loc.toChars(), tempinst.toChars());
    Scope* paramscope = sc.push();
    paramscope.stc = 0;
    paramscope.visibility = Visibility(Visibility.Kind.public_);

    TemplateTupleParameter ttp = (*tempdecl.parameters)[0].isTemplateTupleParameter();
    Tuple va = tempinst.tdtypes[0].isTuple();
    Declaration d = new TupleDeclaration(tempinst.loc, ttp.ident, &va.objects);
    d.storage_class |= STC.templateparameter;
    d.dsymbolSemantic(sc);

    paramscope.pop();

    tempinst.aliasdecl = d;

    tempinst.semanticRun = PASS.semanticdone;
}

/******************************************************
 * Do template instance semantic for isAlias templates.
 * This is a greatly simplified version of templateInstanceSemantic().
 */
private
void aliasInstanceSemantic(TemplateInstance tempinst, Scope* sc, TemplateDeclaration tempdecl)
{
    //printf("[%s] aliasInstance.dsymbolSemantic('%s')\n", tempinst.loc.toChars(), tempinst.toChars());
    Scope* paramscope = sc.push();
    paramscope.stc = 0;
    paramscope.visibility = Visibility(Visibility.Kind.public_);

    TemplateTypeParameter ttp = (*tempdecl.parameters)[0].isTemplateTypeParameter();
    Type ta = tempinst.tdtypes[0].isType();
    auto ad = tempdecl.onemember.isAliasDeclaration();

    // Note: qualifiers can be in both 'ad.type.mod' and 'ad.storage_class'
    Declaration d = new AliasDeclaration(tempinst.loc, ttp.ident, ta.addMod(ad.type.mod));
    d.storage_class |= STC.templateparameter | ad.storage_class;
    d.dsymbolSemantic(sc);

    paramscope.pop();

    tempinst.aliasdecl = d;

    tempinst.semanticRun = PASS.semanticdone;
}

// function used to perform semantic on AliasDeclaration
void aliasSemantic(AliasDeclaration ds, Scope* sc)
{
    //printf("AliasDeclaration::semantic() %s\n", ds.toChars());

    // as DsymbolSemanticVisitor::visit(AliasDeclaration), in case we're called first.
    // see https://issues.dlang.org/show_bug.cgi?id=21001
    ds.storage_class |= sc.stc & STC.deprecated_;
    ds.visibility = sc.visibility;
    ds.userAttribDecl = sc.userAttribDecl;

    // TypeTraits needs to know if it's located in an AliasDeclaration
    const oldflags = sc.flags;
    sc.flags |= SCOPE.alias_;

    void normalRet()
    {
        sc.flags = oldflags;
        ds.inuse = 0;
        ds.semanticRun = PASS.semanticdone;

        if (auto sx = ds.overnext)
        {
            ds.overnext = null;
            if (!ds.overloadInsert(sx))
                ScopeDsymbol.multiplyDefined(Loc.initial, sx, ds);
        }
    }

    void errorRet()
    {
        ds.aliassym = null;
        ds.type = Type.terror;
        ds.inuse = 0;
        normalRet();
    }

    // preserve the original type
    if (!ds.originalType && ds.type)
        ds.originalType = ds.type.syntaxCopy();

    if (ds.aliassym)
    {
        auto fd = ds.aliassym.isFuncLiteralDeclaration();
        auto td = ds.aliassym.isTemplateDeclaration();
        if (fd || td && td.literal)
        {
            if (fd && fd.semanticRun >= PASS.semanticdone)
                return normalRet();

            Expression e = new FuncExp(ds.loc, ds.aliassym);
            e = e.expressionSemantic(sc);
            if (auto fe = e.isFuncExp())
            {
                ds.aliassym = fe.td ? cast(Dsymbol)fe.td : fe.fd;
                return normalRet();
            }
            else
                return errorRet();
        }

        if (ds.aliassym.isTemplateInstance())
            ds.aliassym.dsymbolSemantic(sc);
        return normalRet();
    }
    ds.inuse = 1;

    // Given:
    //  alias foo.bar.abc def;
    // it is not knowable from the syntax whether `def` is an alias
    // for type `foo.bar.abc` or an alias for symbol `foo.bar.abc`. It is up to the semantic()
    // pass to distinguish.
    // If it is a type, then `.type` is set and getType() will return that
    // type. If it is a symbol, then `.aliassym` is set and type is `null` -
    // toAlias() will return `.aliassym`

    const errors = global.errors;
    Type oldtype = ds.type;

    // Ungag errors when not instantiated DeclDefs scope alias
    auto ungag = Ungag(global.gag);
    //printf("%s parent = %s, gag = %d, instantiated = %d\n", ds.toChars(), ds.parent.toChars(), global.gag, ds.isInstantiated() !is null);
    if (ds.parent && global.gag && !ds.isInstantiated() && !ds.toParent2().isFuncDeclaration() && (sc.minst || sc.tinst))
    {
        //printf("%s type = %s\n", ds.toPrettyChars(), ds.type.toChars());
        global.gag = 0;
    }

    // https://issues.dlang.org/show_bug.cgi?id=18480
    // Detect `alias sym = sym;` to prevent creating loops in overload overnext lists.
    if (auto tident = ds.type.isTypeIdentifier())
    {
        // Selective imports are allowed to alias to the same name `import mod : sym=sym`.
        if (!ds._import)
        {
            if (tident.ident is ds.ident && !tident.idents.dim)
            {
                error(ds.loc, "`alias %s = %s;` cannot alias itself, use a qualified name to create an overload set",
                    ds.ident.toChars(), tident.ident.toChars());
                ds.type = Type.terror;
            }
        }
    }
    /* This section is needed because Type.resolve() will:
     *   const x = 3;
     *   alias y = x;
     * try to convert identifier x to 3.
     */
    auto s = ds.type.toDsymbol(sc);
    if (errors != global.errors)
        return errorRet();
    if (s == ds)
    {
        ds.error("cannot resolve");
        return errorRet();
    }
    if (!s || !s.isEnumMember())
    {
        Type t;
        Expression e;
        Scope* sc2 = sc;
        if (ds.storage_class & (STC.ref_ | STC.nothrow_ | STC.nogc | STC.pure_ | STC.disable))
        {
            // For 'ref' to be attached to function types, and picked
            // up by Type.resolve(), it has to go into sc.
            sc2 = sc.push();
            sc2.stc |= ds.storage_class & (STC.ref_ | STC.nothrow_ | STC.nogc | STC.pure_ | STC.shared_ | STC.disable);
        }
        ds.type = ds.type.addSTC(ds.storage_class);
        ds.type.resolve(ds.loc, sc2, e, t, s);
        if (sc2 != sc)
            sc2.pop();

        if (e)  // Try to convert Expression to Dsymbol
        {
            // TupleExp is naturally converted to a TupleDeclaration
            if (auto te = e.isTupleExp())
                s = new TupleDeclaration(te.loc, ds.ident, cast(Objects*)te.exps);
            else
            {
                s = getDsymbol(e);
                if (!s)
                {
                    if (e.op != EXP.error)
                        ds.error("cannot alias an expression `%s`", e.toChars());
                    return errorRet();
                }
            }
        }
        ds.type = t;
    }
    if (s == ds)
    {
        assert(global.errors);
        return errorRet();
    }
    if (s) // it's a symbolic alias
    {
        //printf("alias %s resolved to %s %s\n", ds.toChars(), s.kind(), s.toChars());
        ds.type = null;
        ds.aliassym = s;
    }
    else    // it's a type alias
    {
        //printf("alias %s resolved to type %s\n", ds.toChars(), ds.type.toChars());
        ds.type = ds.type.typeSemantic(ds.loc, sc);
        ds.aliassym = null;
    }

    if (global.gag && errors != global.errors)
        return errorRet();

    normalRet();
}

/********************
 * Perform semantic on AliasAssignment.
 * Has a lot of similarities to aliasSemantic(). Perhaps they should share code.
 */
private void aliasAssignSemantic(AliasAssign ds, Scope* sc)
{
    //printf("AliasAssign::semantic() %p,  %s\n", ds, ds.ident.toChars());

    void errorRet()
    {
        ds.errors = true;
        ds.type = Type.terror;
        ds.semanticRun = PASS.semanticdone;
        return;
    }

    /* Find the AliasDeclaration corresponding to ds.
     * Returns: AliasDeclaration if found, null if error
     */
    AliasDeclaration findAliasDeclaration(AliasAssign ds, Scope* sc)
    {
        Dsymbol scopesym;
        Dsymbol as = sc.search(ds.loc, ds.ident, &scopesym);
        if (!as)
        {
            ds.error("undefined identifier `%s`", ds.ident.toChars());
            return null;
        }
        if (as.errors)
            return null;

        auto ad = as.isAliasDeclaration();
        if (!ad)
        {
            ds.error("identifier `%s` must be an alias declaration", as.toChars());
            return null;
        }

        if (ad.overnext)
        {
            ds.error("cannot reassign overloaded alias");
            return null;
        }

        // Check constraints on the parent
        auto adParent = ad.toParent();
        if (adParent != ds.toParent())
        {
            if (!adParent)
                adParent = ds.toParent();
            error(ds.loc, "`%s` must have same parent `%s` as alias `%s`", ds.ident.toChars(), adParent.toChars(), ad.toChars());
            return null;
        }
        if (!adParent.isTemplateInstance())
        {
            ds.error("must be a member of a template");
            return null;
        }

        return ad;
    }

    auto aliassym = findAliasDeclaration(ds, sc);
    if (!aliassym)
        return errorRet();

    if (aliassym.adFlags & Declaration.wasRead)
    {
        if (!aliassym.errors)
            error(ds.loc, "%s was read, so cannot reassign", aliassym.toChars());
        aliassym.errors = true;
        return errorRet();
    }

    aliassym.adFlags |= Declaration.ignoreRead; // temporarilly allow reads of aliassym

    const storage_class = sc.stc & (STC.deprecated_ | STC.ref_ | STC.nothrow_ | STC.nogc | STC.pure_ | STC.shared_ | STC.disable);

    if (ds.aliassym)
    {
        auto fd = ds.aliassym.isFuncLiteralDeclaration();
        auto td = ds.aliassym.isTemplateDeclaration();
        if (fd && fd.semanticRun >= PASS.semanticdone)
        {
        }
        else if (fd || td && td.literal)
        {

            Expression e = new FuncExp(ds.loc, ds.aliassym);
            e = e.expressionSemantic(sc);
            auto fe = e.isFuncExp();
            if (!fe)
                return errorRet();
            ds.aliassym = fe.td ? cast(Dsymbol)fe.td : fe.fd;
        }
        else if (ds.aliassym.isTemplateInstance())
            ds.aliassym.dsymbolSemantic(sc);

        aliassym.type = null;
        aliassym.aliassym = ds.aliassym;
        return;
    }

    /* Given:
     *    abc = def;
     * it is not knownable from the syntax whether `def` is a type or a symbol.
     * It appears here as `ds.type`. Do semantic analysis on `def` to disambiguate.
     */

    const errors = global.errors;

    /* This section is needed because Type.resolve() will:
     *   const x = 3;
     *   alias y = x;
     * try to convert identifier x to 3.
     */
    auto s = ds.type.toDsymbol(sc);
    if (errors != global.errors)
        return errorRet();
    if (s == aliassym)
    {
        ds.error("cannot resolve");
        return errorRet();
    }

    if (!s || !s.isEnumMember())
    {
        Type t;
        Expression e;
        Scope* sc2 = sc;
        if (storage_class & (STC.ref_ | STC.nothrow_ | STC.nogc | STC.pure_ | STC.shared_ | STC.disable))
        {
            // For 'ref' to be attached to function types, and picked
            // up by Type.resolve(), it has to go into sc.
            sc2 = sc.push();
            sc2.stc |= storage_class & (STC.ref_ | STC.nothrow_ | STC.nogc | STC.pure_ | STC.shared_ | STC.disable);
        }
        ds.type = ds.type.addSTC(storage_class);
        ds.type.resolve(ds.loc, sc2, e, t, s);
        if (sc2 != sc)
            sc2.pop();

        if (e)  // Try to convert Expression to Dsymbol
        {
            // TupleExp is naturally converted to a TupleDeclaration
            if (auto te = e.isTupleExp())
                s = new TupleDeclaration(te.loc, ds.ident, cast(Objects*)te.exps);
            else
            {
                s = getDsymbol(e);
                if (!s)
                {
                    if (e.op != EXP.error)
                        ds.error("cannot alias an expression `%s`", e.toChars());
                    return errorRet();
                }
            }
        }
        ds.type = t;
    }
    if (s == aliassym)
    {
        assert(global.errors);
        return errorRet();
    }

    if (s) // it's a symbolic alias
    {
        //printf("alias %s resolved to %s %s\n", toChars(), s.kind(), s.toChars());
        aliassym.type = null;
        aliassym.aliassym = s;
        aliassym.storage_class |= sc.stc & STC.deprecated_;
        aliassym.visibility = sc.visibility;
        aliassym.userAttribDecl = sc.userAttribDecl;
    }
    else    // it's a type alias
    {
        //printf("alias %s resolved to type %s\n", toChars(), type.toChars());
        aliassym.type = ds.type.typeSemantic(ds.loc, sc);
        aliassym.aliassym = null;
    }


    aliassym.adFlags &= ~Declaration.ignoreRead;

    if (aliassym.type && aliassym.type.ty == Terror ||
        global.gag && errors != global.errors)
    {
        aliassym.type = Type.terror;
        aliassym.aliassym = null;
        return errorRet();
    }

    ds.semanticRun = PASS.semanticdone;
}

/***************************************
 * Find all instance fields in `ad`, then push them into `fields`.
 *
 * Runs semantic() for all instance field variables, but also
 * the field types can remain yet not resolved forward references,
 * except direct recursive definitions.
 * After the process sizeok is set to Sizeok.fwd.
 *
 * Params:
 *      ad = the AggregateDeclaration to examine
 * Returns:
 *      false if any errors occur.
 */
bool determineFields(AggregateDeclaration ad)
{
    if (ad._scope)
        dsymbolSemantic(ad, null);
    if (ad.sizeok != Sizeok.none)
        return true;

    //printf("determineFields() %s, fields.dim = %d\n", toChars(), fields.dim);
    // determineFields can be called recursively from one of the fields's v.semantic
    ad.fields.setDim(0);

    static int func(Dsymbol s, AggregateDeclaration ad)
    {
        auto v = s.isVarDeclaration();
        if (!v)
            return 0;
        if (v.storage_class & STC.manifest)
            return 0;

        if (v.semanticRun < PASS.semanticdone)
            v.dsymbolSemantic(null);
        // Return in case a recursive determineFields triggered by v.semantic already finished
        if (ad.sizeok != Sizeok.none)
            return 1;

        if (v.aliassym)
            return 0;   // If this variable was really a tuple, skip it.

        if (v.storage_class & (STC.static_ | STC.extern_ | STC.tls | STC.gshared | STC.manifest | STC.ctfe | STC.templateparameter))
            return 0;
        if (!v.isField() || v.semanticRun < PASS.semanticdone)
            return 1;   // unresolvable forward reference

        ad.fields.push(v);

        if (v.storage_class & STC.ref_)
            return 0;
        auto tv = v.type.baseElemOf();
        if (auto tvs = tv.isTypeStruct())
        {
            if (ad == tvs.sym)
            {
                const(char)* psz = (v.type.toBasetype().ty == Tsarray) ? "static array of " : "";
                ad.error("cannot have field `%s` with %ssame struct type", v.toChars(), psz);
                ad.type = Type.terror;
                ad.errors = true;
                return 1;
            }
        }
        return 0;
    }

    if (ad.members)
    {
        for (size_t i = 0; i < ad.members.dim; i++)
        {
            auto s = (*ad.members)[i];
            if (s.apply(&func, ad))
            {
                if (ad.sizeok != Sizeok.none)
                {
                    // recursive determineFields already finished
                    return true;
                }
                return false;
            }
        }
    }

    if (ad.sizeok != Sizeok.done)
        ad.sizeok = Sizeok.fwd;

    return true;
}

/// Do an atomic operation (currently tailored to [shared] static ctors|dtors) needs
private CallExp doAtomicOp (string op, Identifier var, Expression arg)
{
    __gshared Import imp = null;
    __gshared Identifier[1] id;

    assert(op == "-=" || op == "+=");

    const loc = Loc.initial;

    // Below code is similar to `loadStdMath` (used for `^^` operator)
    if (!imp)
    {
        id[0] = Id.core;
        auto s = new Import(Loc.initial, id[], Id.atomic, null, true);
        // Module.load will call fatal() if there's no std.math available.
        // Gag the error here, pushing the error handling to the caller.
        uint errors = global.startGagging();
        s.load(null);
        if (s.mod)
        {
            s.mod.importAll(null);
            s.mod.dsymbolSemantic(null);
        }
        global.endGagging(errors);
        imp = s;
    }
    // Module couldn't be loaded
    if (imp.mod is null)
        return null;

    Objects* tiargs = new Objects(1);
    (*tiargs)[0] = new StringExp(loc, op);

    Expressions* args = new Expressions(2);
    (*args)[0] = new IdentifierExp(loc, var);
    (*args)[1] = arg;

    auto sc = new ScopeExp(loc, imp.mod);
    auto dti = new DotTemplateInstanceExp(
        loc, sc, Id.atomicOp, tiargs);

    return CallExp.create(loc, dti, args);
}<|MERGE_RESOLUTION|>--- conflicted
+++ resolved
@@ -1471,10 +1471,6 @@
         sc.flags = 0;
         for (size_t i = 0; i < scd.decl.dim; i++)
         {
-<<<<<<< HEAD
-            Dsymbol s = (*scd.decl)[i];
-            s.dsymbolSemantic(sc);
-=======
             sc = sc.push();
             sc.stc &= ~(STC.auto_ | STC.scope_ | STC.static_ | STC.gshared);
             sc.inunion = scd.isunion ? scd : null;
@@ -1490,7 +1486,6 @@
                 s.dsymbolSemantic(sc);
             }
             sc = sc.pop();
->>>>>>> 20a7b636
         }
         sc = sc.pop();
     }
@@ -1663,16 +1658,6 @@
                 e = ctfeInterpretForPragmaMsg(e);
                 if (e.op == TOK.error)
                 {
-<<<<<<< HEAD
-                    errorSupplemental(pd.loc, "while evaluating `pragma(msg, %s)`", (*pd.args)[i].toChars());
-                    return;
-                }
-                StringExp se = e.toStringExp();
-                if (se)
-                {
-                    se = se.toUTF8(sc);
-                    fprintf(stderr, "%.*s", cast(int)se.len, se.peekString().ptr);
-=======
                     Expression e = (*pd.args)[i];
                     sc = sc.startCTFE();
                     e = e.expressionSemantic(sc);
@@ -1692,7 +1677,6 @@
                     }
                     else
                         fprintf(stderr, "%s", e.toChars());
->>>>>>> 20a7b636
                 }
                 else
                     fprintf(stderr, "%s", e.toChars());
@@ -4065,20 +4049,9 @@
         /* See if it's the default constructor
          * But, template constructor should not become a default constructor.
          */
-<<<<<<< HEAD
-        if (!ad || (ctd.parent.isTemplateInstance() && !ctd.parent.isTemplateMixin()))
-            return;
-
-        immutable dim = tf.parameterList.length;
-
-        if (auto sd = ad.isStructDeclaration())
-        {
-            if (dim == 0 && tf.parameterList.varargs == VarArg.none) // empty default ctor w/o any varargs
-=======
         if (ad && (!ctd.parent.isTemplateInstance() || ctd.parent.isTemplateMixin()))
         {
             if (sd)
->>>>>>> 20a7b636
             {
                 if (ctd.fbody || !(ctd.storage_class & STC.disable))
                 {
@@ -4116,11 +4089,6 @@
                 }
             }
         }
-<<<<<<< HEAD
-        else if (dim == 0 && tf.parameterList.varargs == VarArg.none)
-        {
-            ad.defaultCtor = ctd;
-=======
         // https://issues.dlang.org/show_bug.cgi?id=22593
         else if (auto ti = ctd.parent.isTemplateInstance())
         {
@@ -4138,7 +4106,6 @@
                             ti.toChars(), sd.toChars());
                 }
             }
->>>>>>> 20a7b636
         }
     }
 
