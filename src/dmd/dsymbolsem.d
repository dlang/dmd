--- conflicted
+++ resolved
@@ -3051,19 +3051,6 @@
         if (auto pragmadecl = sc.inlining)
             funcdecl.inlining = pragmadecl.evalPragmaInline(sc);
 
-<<<<<<< HEAD
-=======
-        // check pragma(crt_constructor)
-        if (funcdecl.flags & (FUNCFLAG.CRTCtor | FUNCFLAG.CRTDtor))
-        {
-            if (funcdecl._linkage != LINK.c)
-            {
-                funcdecl.error("must be `extern(C)` for `pragma(%s)`",
-                    (funcdecl.flags & FUNCFLAG.CRTCtor) ? "crt_constructor".ptr : "crt_destructor".ptr);
-            }
-        }
-
->>>>>>> a53934d1
         funcdecl.visibility = sc.visibility;
         funcdecl.userAttribDecl = sc.userAttribDecl;
         UserAttributeDeclaration.checkGNUABITag(funcdecl, funcdecl._linkage);
