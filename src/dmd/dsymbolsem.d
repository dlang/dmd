/**
 * Does the semantic 1 pass on the AST, which looks at symbol declarations but not initializers
 * or function bodies.
 *
 * Copyright:   Copyright (C) 1999-2022 by The D Language Foundation, All Rights Reserved
 * Authors:     $(LINK2 https://www.digitalmars.com, Walter Bright)
 * License:     $(LINK2 https://www.boost.org/LICENSE_1_0.txt, Boost License 1.0)
 * Source:      $(LINK2 https://github.com/dlang/dmd/blob/master/src/dmd/dsymbolsem.d, _dsymbolsem.d)
 * Documentation:  https://dlang.org/phobos/dmd_dsymbolsem.html
 * Coverage:    https://codecov.io/gh/dlang/dmd/src/master/src/dmd/dsymbolsem.d
 */

module dmd.dsymbolsem;

import core.stdc.stdio;
import core.stdc.string;

import dmd.aggregate;
import dmd.aliasthis;
import dmd.apply;
import dmd.arraytypes;
import dmd.astcodegen;
import dmd.astenums;
import dmd.attrib;
import dmd.blockexit;
import dmd.clone;
import dmd.compiler;
import dmd.dcast;
import dmd.dclass;
import dmd.declaration;
import dmd.denum;
import dmd.dimport;
import dmd.dinterpret;
import dmd.dmangle;
import dmd.dmodule;
import dmd.dscope;
import dmd.dstruct;
import dmd.dsymbol;
import dmd.dtemplate;
import dmd.dversion;
import dmd.errors;
import dmd.escape;
import dmd.expression;
import dmd.expressionsem;
import dmd.func;
import dmd.globals;
import dmd.id;
import dmd.identifier;
import dmd.importc;
import dmd.init;
import dmd.initsem;
import dmd.hdrgen;
import dmd.mtype;
import dmd.nogc;
import dmd.nspace;
import dmd.objc;
import dmd.opover;
import dmd.parse;
import dmd.root.filename;
import dmd.common.outbuffer;
import dmd.root.rmem;
import dmd.root.rootobject;
import dmd.root.utf;
import dmd.semantic2;
import dmd.semantic3;
import dmd.sideeffect;
import dmd.statementsem;
import dmd.staticassert;
import dmd.tokens;
import dmd.utils;
import dmd.statement;
import dmd.target;
import dmd.templateparamsem;
import dmd.typesem;
import dmd.visitor;

enum LOG = false;

private uint setMangleOverride(Dsymbol s, const(char)[] sym)
{
    if (s.isFuncDeclaration() || s.isVarDeclaration())
    {
        s.isDeclaration().mangleOverride = sym;
        return 1;
    }

    if (auto ad = s.isAttribDeclaration())
    {
        uint nestedCount = 0;

        ad.include(null).foreachDsymbol( (s) { nestedCount += setMangleOverride(s, sym); } );

        return nestedCount;
    }
    return 0;
}

/*************************************
 * Does semantic analysis on the public face of declarations.
 */
extern(C++) void dsymbolSemantic(Dsymbol dsym, Scope* sc)
{
    scope v = new DsymbolSemanticVisitor(sc);
    dsym.accept(v);
}

/***************************************************
 * Determine the numerical value of the AlignmentDeclaration
 * Params:
 *      ad = AlignmentDeclaration
 *      sc = context
 * Returns:
 *      ad with alignment value determined
 */
AlignDeclaration getAlignment(AlignDeclaration ad, Scope* sc)
{
    if (!ad.salign.isUnknown())   // UNKNOWN is 0
        return ad;

    if (!ad.exps)
    {
        ad.salign.setDefault();
        return ad;
    }

    dinteger_t strictest = 0;   // strictest alignment
    bool errors;
    foreach (ref exp; (*ad.exps)[])
    {
        sc = sc.startCTFE();
        auto e = exp.expressionSemantic(sc);
        e = resolveProperties(sc, e);
        sc = sc.endCTFE();
        e = e.ctfeInterpret();
        exp = e;                // could be re-evaluated if exps are assigned to more than one AlignDeclaration by CParser.applySpecifier(),
                                // e.g. `_Alignas(8) int a, b;`
        if (e.op == EXP.error)
            errors = true;
        else
        {
            auto n = e.toInteger();
            if (sc.flags & SCOPE.Cfile && n == 0)       // C11 6.7.5-6 allows 0 for alignment
                continue;

            if (n < 1 || n & (n - 1) || ushort.max < n || !e.type.isintegral())
            {
                error(ad.loc, "alignment must be an integer positive power of 2, not 0x%llx", cast(ulong)n);
                errors = true;
            }
            if (n > strictest)  // C11 6.7.5-6
                strictest = n;
        }
    }

    if (errors || strictest == 0)  // C11 6.7.5-6 says alignment of 0 means no effect
        ad.salign.setDefault();
    else
        ad.salign.set(cast(uint) strictest);

    return ad;
}

const(char)* getMessage(DeprecatedDeclaration dd)
{
    if (auto sc = dd._scope)
    {
        dd._scope = null;

        sc = sc.startCTFE();
        dd.msg = dd.msg.expressionSemantic(sc);
        dd.msg = resolveProperties(sc, dd.msg);
        sc = sc.endCTFE();
        dd.msg = dd.msg.ctfeInterpret();

        if (auto se = dd.msg.toStringExp())
            dd.msgstr = se.toStringz().ptr;
        else
            dd.msg.error("compile time constant expected, not `%s`", dd.msg.toChars());
    }
    return dd.msgstr;
}


// Returns true if a contract can appear without a function body.
package bool allowsContractWithoutBody(FuncDeclaration funcdecl)
{
    assert(!funcdecl.fbody);

    /* Contracts can only appear without a body when they are virtual
     * interface functions or abstract.
     */
    Dsymbol parent = funcdecl.toParent();
    InterfaceDeclaration id = parent.isInterfaceDeclaration();

    if (!funcdecl.isAbstract() &&
        (funcdecl.fensures || funcdecl.frequires) &&
        !(id && funcdecl.isVirtual()))
    {
        auto cd = parent.isClassDeclaration();
        if (!(cd && cd.isAbstract()))
            return false;
    }
    return true;
}

private extern(C++) final class DsymbolSemanticVisitor : Visitor
{
    alias visit = Visitor.visit;

    Scope* sc;
    this(Scope* sc)
    {
        this.sc = sc;
    }

    // Save the scope and defer semantic analysis on the Dsymbol.
    private void deferDsymbolSemantic(Dsymbol s, Scope *scx)
    {
        s._scope = scx ? scx : sc.copy();
        s._scope.setNoFree();
        Module.addDeferredSemantic(s);
    }

    override void visit(Dsymbol dsym)
    {
        dsym.error("%p has no semantic routine", dsym);
    }

    override void visit(ScopeDsymbol) { }
    override void visit(Declaration) { }

    override void visit(AliasThis dsym)
    {
        if (dsym.semanticRun != PASS.init)
            return;

        if (dsym._scope)
        {
            sc = dsym._scope;
            dsym._scope = null;
        }

        if (!sc)
            return;

        dsym.semanticRun = PASS.semantic;
        dsym.isDeprecated_ = !!(sc.stc & STC.deprecated_);

        Dsymbol p = sc.parent.pastMixin();
        AggregateDeclaration ad = p.isAggregateDeclaration();
        if (!ad)
        {
            error(dsym.loc, "alias this can only be a member of aggregate, not %s `%s`", p.kind(), p.toChars());
            return;
        }

        assert(ad.members);
        Dsymbol s = ad.search(dsym.loc, dsym.ident);
        if (!s)
        {
            s = sc.search(dsym.loc, dsym.ident, null);
            if (s)
                error(dsym.loc, "`%s` is not a member of `%s`", s.toChars(), ad.toChars());
            else
                error(dsym.loc, "undefined identifier `%s`", dsym.ident.toChars());
            return;
        }
        if (ad.aliasthis && s != ad.aliasthis)
        {
            error(dsym.loc, "there can be only one alias this");
            return;
        }

        /* disable the alias this conversion so the implicit conversion check
         * doesn't use it.
         */
        ad.aliasthis = null;

        Dsymbol sx = s;
        if (sx.isAliasDeclaration())
            sx = sx.toAlias();
        Declaration d = sx.isDeclaration();
        if (d && !d.isTupleDeclaration())
        {
            /* https://issues.dlang.org/show_bug.cgi?id=18429
             *
             * If the identifier in the AliasThis declaration
             * is defined later and is a voldemort type, we must
             * perform semantic on the declaration to deduce the type.
             */
            if (!d.type)
                d.dsymbolSemantic(sc);

            Type t = d.type;
            assert(t);
            if (ad.type.implicitConvTo(t) > MATCH.nomatch)
            {
                error(dsym.loc, "alias this is not reachable as `%s` already converts to `%s`", ad.toChars(), t.toChars());
            }
        }

        dsym.sym = s;
        // Restore alias this
        ad.aliasthis = dsym;
        dsym.semanticRun = PASS.semanticdone;
    }

    override void visit(AliasDeclaration dsym)
    {
        if (dsym.semanticRun >= PASS.semanticdone)
            return;
        assert(dsym.semanticRun <= PASS.semantic);

        dsym.storage_class |= sc.stc & STC.deprecated_;
        dsym.visibility = sc.visibility;
        dsym.userAttribDecl = sc.userAttribDecl;

        if (!sc.func && dsym.inNonRoot())
            return;

        aliasSemantic(dsym, sc);
    }

    override void visit(AliasAssign dsym)
    {
        //printf("visit(AliasAssign)\n");
        if (dsym.semanticRun >= PASS.semanticdone)
            return;
        assert(dsym.semanticRun <= PASS.semantic);

        if (!sc.func && dsym.inNonRoot())
            return;

        aliasAssignSemantic(dsym, sc);
    }

    override void visit(VarDeclaration dsym)
    {
        version (none)
        {
            printf("VarDeclaration::semantic('%s', parent = '%s') sem = %d\n",
                   dsym.toChars(), sc.parent ? sc.parent.toChars() : null, dsym.semanticRun);
            printf(" type = %s\n", dsym.type ? dsym.type.toChars() : "null");
            printf(" stc = x%llx\n", dsym.storage_class);
            printf(" storage_class = x%llx\n", dsym.storage_class);
            printf("linkage = %d\n", dsym.linkage);
            //if (strcmp(toChars(), "mul") == 0) assert(0);
        }
        //if (semanticRun > PASS.init)
        //    return;
        //semanticRun = PSSsemantic;

        if (dsym.semanticRun >= PASS.semanticdone)
            return;

        if (sc && sc.inunion && sc.inunion.isAnonDeclaration())
            dsym.overlapped = true;

        dsym.sequenceNumber = global.varSequenceNumber++;

        Scope* scx = null;
        if (dsym._scope)
        {
            sc = dsym._scope;
            scx = sc;
            dsym._scope = null;
        }

        if (!sc)
            return;

        dsym.semanticRun = PASS.semantic;

        // 'static foreach' variables should not inherit scope properties
        // https://issues.dlang.org/show_bug.cgi?id=19482
        if ((dsym.storage_class & (STC.foreach_ | STC.local)) == (STC.foreach_ | STC.local))
        {
            dsym.linkage = LINK.d;
            dsym.visibility = Visibility(Visibility.Kind.public_);
            dsym.overlapped = false; // unset because it is modified early on this function
            dsym.userAttribDecl = null; // unset because it is set by Dsymbol.setScope()
        }
        else
        {
            /* Pick up storage classes from context, but except synchronized,
             * override, abstract, and final.
             */
            dsym.storage_class |= (sc.stc & ~(STC.synchronized_ | STC.override_ | STC.abstract_ | STC.final_));
            dsym.userAttribDecl = sc.userAttribDecl;
            dsym.cppnamespace = sc.namespace;
            dsym.linkage = sc.linkage;
            dsym.visibility = sc.visibility;
            dsym.alignment = sc.alignment();
        }

        if (dsym.storage_class & STC.extern_ && dsym._init)
            dsym.error("extern symbols cannot have initializers");

        AggregateDeclaration ad = dsym.isThis();
        if (ad)
            dsym.storage_class |= ad.storage_class & STC.TYPECTOR;

        /* If auto type inference, do the inference
         */
        int inferred = 0;
        if (!dsym.type)
        {
            dsym.inuse++;

            // Infering the type requires running semantic,
            // so mark the scope as ctfe if required
            bool needctfe = (dsym.storage_class & (STC.manifest | STC.static_)) != 0;
            if (needctfe)
            {
                sc.flags |= SCOPE.condition;
                sc = sc.startCTFE();
            }
            //printf("inferring type for %s with init %s\n", dsym.toChars(), dsym._init.toChars());
            dsym._init = dsym._init.inferType(sc);
            dsym.type = dsym._init.initializerToExpression().type;
            if (needctfe)
                sc = sc.endCTFE();

            dsym.inuse--;
            inferred = 1;

            /* This is a kludge to support the existing syntax for RAII
             * declarations.
             */
            dsym.storage_class &= ~STC.auto_;
            dsym.originalType = dsym.type.syntaxCopy();
        }
        else
        {
            if (!dsym.originalType)
                dsym.originalType = dsym.type.syntaxCopy();

            /* Prefix function attributes of variable declaration can affect
             * its type:
             *      pure nothrow void function() fp;
             *      static assert(is(typeof(fp) == void function() pure nothrow));
             */
            Scope* sc2 = sc.push();
            sc2.stc |= (dsym.storage_class & STC.FUNCATTR);
            dsym.inuse++;
            dsym.type = dsym.type.typeSemantic(dsym.loc, sc2);
            dsym.inuse--;
            sc2.pop();
        }
        //printf(" semantic type = %s\n", dsym.type ? dsym.type.toChars() : "null");
        if (dsym.type.ty == Terror)
            dsym.errors = true;

        dsym.type.checkDeprecated(dsym.loc, sc);
        dsym.parent = sc.parent;
        //printf("this = %p, parent = %p, '%s'\n", dsym, dsym.parent, dsym.parent.toChars());

        /* If scope's alignment is the default, use the type's alignment,
         * otherwise the scope overrrides.
         */
        if (dsym.alignment.isDefault())
            dsym.alignment = dsym.type.alignment(); // use type's alignment

        //printf("sc.stc = %x\n", sc.stc);
        //printf("storage_class = x%x\n", storage_class);

        if (global.params.vcomplex)
            dsym.type.checkComplexTransition(dsym.loc, sc);

        // Calculate type size + safety checks
        if (sc.func && !sc.intypeof)
        {
            if (dsym.storage_class & STC.gshared && !dsym.isMember())
            {
                if (sc.func.setUnsafe())
                    dsym.error("__gshared not allowed in safe functions; use shared");
            }
        }

        Dsymbol parent = dsym.toParent();

        Type tb = dsym.type.toBasetype();
        Type tbn = tb.baseElemOf();
        if (tb.ty == Tvoid && !(dsym.storage_class & STC.lazy_))
        {
            if (inferred)
            {
                dsym.error("type `%s` is inferred from initializer `%s`, and variables cannot be of type `void`", dsym.type.toChars(), dsym._init.toChars());
            }
            else
                dsym.error("variables cannot be of type `void`");
            dsym.type = Type.terror;
            tb = dsym.type;
        }
        if (tb.ty == Tfunction)
        {
            dsym.error("cannot be declared to be a function");
            dsym.type = Type.terror;
            tb = dsym.type;
        }
        if (auto ts = tb.isTypeStruct())
        {
            // Require declarations, except when it's just a reference (as done for pointers)
            // or when the variable is defined externally
            if (!ts.sym.members && !(dsym.storage_class & (STC.ref_ | STC.extern_)))
            {
                dsym.error("no definition of struct `%s`", ts.toChars());

                // Explain why the definition is required when it's part of another type
                if (!dsym.type.isTypeStruct())
                {
                    // Prefer Loc of the dependant type
                    const s = dsym.type.toDsymbol(sc);
                    const loc = (s ? s : dsym).loc;
                    loc.errorSupplemental("required by type `%s`", dsym.type.toChars());
                }

                // Flag variable as error to avoid invalid error messages due to unknown size
                dsym.type = Type.terror;
            }
        }
        if ((dsym.storage_class & STC.auto_) && !inferred)
            dsym.error("storage class `auto` has no effect if type is not inferred, did you mean `scope`?");

        if (auto tt = tb.isTypeTuple())
        {
            /* Instead, declare variables for each of the tuple elements
             * and add those.
             */
            size_t nelems = Parameter.dim(tt.arguments);
            Expression ie = (dsym._init && !dsym._init.isVoidInitializer()) ? dsym._init.initializerToExpression() : null;
            if (ie)
                ie = ie.expressionSemantic(sc);
            if (nelems > 0 && ie)
            {
                auto iexps = new Expressions();
                iexps.push(ie);
                auto exps = new Expressions();
                for (size_t pos = 0; pos < iexps.dim; pos++)
                {
                Lexpand1:
                    Expression e = (*iexps)[pos];
                    Parameter arg = Parameter.getNth(tt.arguments, pos);
                    arg.type = arg.type.typeSemantic(dsym.loc, sc);
                    //printf("[%d] iexps.dim = %d, ", pos, iexps.dim);
                    //printf("e = (%s %s, %s), ", Token::tochars[e.op], e.toChars(), e.type.toChars());
                    //printf("arg = (%s, %s)\n", arg.toChars(), arg.type.toChars());

                    if (e != ie)
                    {
                        if (iexps.dim > nelems)
                            goto Lnomatch;
                        if (e.type.implicitConvTo(arg.type))
                            continue;
                    }

                    if (auto te = e.isTupleExp())
                    {
                        if (iexps.dim - 1 + te.exps.dim > nelems)
                            goto Lnomatch;

                        iexps.remove(pos);
                        iexps.insert(pos, te.exps);
                        (*iexps)[pos] = Expression.combine(te.e0, (*iexps)[pos]);
                        goto Lexpand1;
                    }
                    else if (isAliasThisTuple(e))
                    {
                        auto v = copyToTemp(0, "__tup", e);
                        v.dsymbolSemantic(sc);
                        auto ve = new VarExp(dsym.loc, v);
                        ve.type = e.type;

                        exps.setDim(1);
                        (*exps)[0] = ve;
                        expandAliasThisTuples(exps, 0);

                        for (size_t u = 0; u < exps.dim; u++)
                        {
                        Lexpand2:
                            Expression ee = (*exps)[u];
                            arg = Parameter.getNth(tt.arguments, pos + u);
                            arg.type = arg.type.typeSemantic(dsym.loc, sc);
                            //printf("[%d+%d] exps.dim = %d, ", pos, u, exps.dim);
                            //printf("ee = (%s %s, %s), ", Token::tochars[ee.op], ee.toChars(), ee.type.toChars());
                            //printf("arg = (%s, %s)\n", arg.toChars(), arg.type.toChars());

                            size_t iexps_dim = iexps.dim - 1 + exps.dim;
                            if (iexps_dim > nelems)
                                goto Lnomatch;
                            if (ee.type.implicitConvTo(arg.type))
                                continue;

                            if (expandAliasThisTuples(exps, u) != -1)
                                goto Lexpand2;
                        }

                        if ((*exps)[0] != ve)
                        {
                            Expression e0 = (*exps)[0];
                            (*exps)[0] = new CommaExp(dsym.loc, new DeclarationExp(dsym.loc, v), e0);
                            (*exps)[0].type = e0.type;

                            iexps.remove(pos);
                            iexps.insert(pos, exps);
                            goto Lexpand1;
                        }
                    }
                }
                if (iexps.dim < nelems)
                    goto Lnomatch;

                ie = new TupleExp(dsym._init.loc, iexps);
            }
        Lnomatch:

            if (ie && ie.op == EXP.tuple)
            {
                auto te = ie.isTupleExp();
                size_t tedim = te.exps.dim;
                if (tedim != nelems)
                {
                    error(dsym.loc, "tuple of %d elements cannot be assigned to tuple of %d elements", cast(int)tedim, cast(int)nelems);
                    for (size_t u = tedim; u < nelems; u++) // fill dummy expression
                        te.exps.push(ErrorExp.get());
                }
            }

            auto exps = new Objects(nelems);
            for (size_t i = 0; i < nelems; i++)
            {
                Parameter arg = Parameter.getNth(tt.arguments, i);

                OutBuffer buf;
                buf.printf("__%s_field_%llu", dsym.ident.toChars(), cast(ulong)i);
                auto id = Identifier.idPool(buf[]);

                Initializer ti;
                if (ie)
                {
                    Expression einit = ie;
                    if (auto te = ie.isTupleExp())
                    {
                        einit = (*te.exps)[i];
                        if (i == 0)
                            einit = Expression.combine(te.e0, einit);
                    }
                    ti = new ExpInitializer(einit.loc, einit);
                }
                else
                    ti = dsym._init ? dsym._init.syntaxCopy() : null;

                StorageClass storage_class = STC.temp | STC.local | dsym.storage_class;
                if ((dsym.storage_class & STC.parameter) && (arg.storageClass & STC.parameter))
                    storage_class |= arg.storageClass;
                auto v = new VarDeclaration(dsym.loc, arg.type, id, ti, storage_class);
                //printf("declaring field %s of type %s\n", v.toChars(), v.type.toChars());
                v.overlapped = dsym.overlapped;

                v.dsymbolSemantic(sc);

                if (sc.scopesym)
                {
                    //printf("adding %s to %s\n", v.toChars(), sc.scopesym.toChars());
                    if (sc.scopesym.members)
                        // Note this prevents using foreach() over members, because the limits can change
                        sc.scopesym.members.push(v);
                }

                Expression e = new DsymbolExp(dsym.loc, v);
                (*exps)[i] = e;
            }
            auto v2 = new TupleDeclaration(dsym.loc, dsym.ident, exps);
            v2.parent = dsym.parent;
            v2.isexp = true;
            dsym.aliassym = v2;
            dsym.semanticRun = PASS.semanticdone;
            return;
        }

        /* Storage class can modify the type
         */
        dsym.type = dsym.type.addStorageClass(dsym.storage_class);

        /* Adjust storage class to reflect type
         */
        if (dsym.type.isConst())
        {
            dsym.storage_class |= STC.const_;
            if (dsym.type.isShared())
                dsym.storage_class |= STC.shared_;
        }
        else if (dsym.type.isImmutable())
            dsym.storage_class |= STC.immutable_;
        else if (dsym.type.isShared())
            dsym.storage_class |= STC.shared_;
        else if (dsym.type.isWild())
            dsym.storage_class |= STC.wild;

        if (StorageClass stc = dsym.storage_class & (STC.synchronized_ | STC.override_ | STC.abstract_ | STC.final_))
        {
            if (stc == STC.final_)
                dsym.error("cannot be `final`, perhaps you meant `const`?");
            else
            {
                OutBuffer buf;
                stcToBuffer(&buf, stc);
                dsym.error("cannot be `%s`", buf.peekChars());
            }
            dsym.storage_class &= ~stc; // strip off
        }

        // At this point we can add `scope` to the STC instead of `in`,
        // because we are never going to use this variable's STC for user messages
        if (dsym.storage_class & STC.in_ && global.params.previewIn)
            dsym.storage_class |= STC.scope_;

        if (dsym.storage_class & STC.scope_)
        {
            StorageClass stc = dsym.storage_class & (STC.static_ | STC.extern_ | STC.manifest | STC.tls | STC.gshared);
            if (stc)
            {
                OutBuffer buf;
                stcToBuffer(&buf, stc);
                dsym.error("cannot be `scope` and `%s`", buf.peekChars());
            }
            else if (dsym.isMember())
            {
                dsym.error("field cannot be `scope`");
            }
            else if (!dsym.type.hasPointers())
            {
                dsym.storage_class &= ~STC.scope_;     // silently ignore; may occur in generic code
            }
        }

        if (dsym.storage_class & (STC.static_ | STC.extern_ | STC.manifest | STC.templateparameter | STC.tls | STC.gshared | STC.ctfe))
        {
        }
        else
        {
            AggregateDeclaration aad = parent.isAggregateDeclaration();
            if (aad)
            {
                if (global.params.vfield && dsym.storage_class & (STC.const_ | STC.immutable_) && dsym._init && !dsym._init.isVoidInitializer())
                {
                    const(char)* s = (dsym.storage_class & STC.immutable_) ? "immutable" : "const";
                    message(dsym.loc, "`%s.%s` is `%s` field", ad.toPrettyChars(), dsym.toChars(), s);
                }
                dsym.storage_class |= STC.field;
                if (auto ts = tbn.isTypeStruct())
                    if (ts.sym.noDefaultCtor)
                    {
                        if (!dsym.isThisDeclaration() && !dsym._init)
                            aad.noDefaultCtor = true;
                    }
            }

            InterfaceDeclaration id = parent.isInterfaceDeclaration();
            if (id)
            {
                dsym.error("field not allowed in interface");
            }
            else if (aad && aad.sizeok == Sizeok.done)
            {
                dsym.error("cannot be further field because it will change the determined %s size", aad.toChars());
            }

            /* Templates cannot add fields to aggregates
             */
            TemplateInstance ti = parent.isTemplateInstance();
            if (ti)
            {
                // Take care of nested templates
                while (1)
                {
                    TemplateInstance ti2 = ti.tempdecl.parent.isTemplateInstance();
                    if (!ti2)
                        break;
                    ti = ti2;
                }
                // If it's a member template
                AggregateDeclaration ad2 = ti.tempdecl.isMember();
                if (ad2 && dsym.storage_class != STC.undefined_)
                {
                    dsym.error("cannot use template to add field to aggregate `%s`", ad2.toChars());
                }
            }
        }

        if ((dsym.storage_class & (STC.ref_ | STC.parameter | STC.foreach_ | STC.temp | STC.result)) == STC.ref_ && dsym.ident != Id.This)
        {
            dsym.error("only parameters or `foreach` declarations can be `ref`");
        }

        if (dsym.type.hasWild())
        {
            if (dsym.storage_class & (STC.static_ | STC.extern_ | STC.tls | STC.gshared | STC.manifest | STC.field) || dsym.isDataseg())
            {
                dsym.error("only parameters or stack based variables can be `inout`");
            }
            FuncDeclaration func = sc.func;
            if (func)
            {
                if (func.fes)
                    func = func.fes.func;
                bool isWild = false;
                for (FuncDeclaration fd = func; fd; fd = fd.toParentDecl().isFuncDeclaration())
                {
                    if (fd.type.isTypeFunction().iswild)
                    {
                        isWild = true;
                        break;
                    }
                }
                if (!isWild)
                {
                    dsym.error("`inout` variables can only be declared inside `inout` functions");
                }
            }
        }

        if (!(dsym.storage_class & (STC.ctfe | STC.extern_ | STC.ref_ | STC.result)) &&
            tbn.ty == Tstruct && tbn.isTypeStruct().sym.noDefaultCtor)
        {
            if (!dsym._init)
            {
                if (dsym.isField())
                {
                    /* For fields, we'll check the constructor later to make sure it is initialized
                     */
                    dsym.storage_class |= STC.nodefaultctor;
                }
                else if (dsym.storage_class & STC.parameter)
                {
                }
                else
                    dsym.error("default construction is disabled for type `%s`", dsym.type.toChars());
            }
        }

        FuncDeclaration fd = parent.isFuncDeclaration();
        if (dsym.type.isscope() && !(dsym.storage_class & STC.nodtor))
        {
            if (dsym.storage_class & (STC.field | STC.out_ | STC.ref_ | STC.static_ | STC.manifest | STC.tls | STC.gshared) || !fd)
            {
                dsym.error("globals, statics, fields, manifest constants, ref and out parameters cannot be `scope`");
            }

            // @@@DEPRECATED@@@  https://dlang.org/deprecate.html#scope%20as%20a%20type%20constraint
            // Deprecated in 2.087
            // Remove this when the feature is removed from the language
            if (0 &&          // deprecation disabled for now to accommodate existing extensive use
               !(dsym.storage_class & STC.scope_))
            {
                if (!(dsym.storage_class & STC.parameter) && dsym.ident != Id.withSym)
                    dsym.error("reference to `scope class` must be `scope`");
            }
        }

        // Calculate type size + safety checks
        if (sc.func && !sc.intypeof)
        {
            if (dsym._init && dsym._init.isVoidInitializer() &&
                (dsym.type.hasPointers() || dsym.type.hasInvariant())) // also computes type size
            {
                if (sc.func.setUnsafe())
                {
                    if (dsym.type.hasPointers())
                        dsym.error("`void` initializers for pointers not allowed in safe functions");
                    else
                        dsym.error("`void` initializers for structs with invariants are not allowed in safe functions");
                }
            }
            else if (!dsym._init &&
                     !(dsym.storage_class & (STC.static_ | STC.extern_ | STC.tls | STC.gshared | STC.manifest | STC.field | STC.parameter)) &&
                     dsym.type.hasVoidInitPointers())
            {
                if (sc.func.setUnsafe())
                    dsym.error("`void` initializers for pointers not allowed in safe functions");
            }
        }

        if ((!dsym._init || dsym._init.isVoidInitializer) && !fd)
        {
            // If not mutable, initializable by constructor only
            dsym.setInCtorOnly = true;
        }

        if (dsym._init)
        { } // remember we had an explicit initializer
        else if (dsym.storage_class & STC.manifest)
            dsym.error("manifest constants must have initializers");

        bool isBlit = false;
        d_uns64 sz;
        if (sc.flags & SCOPE.Cfile && !dsym._init)
        {
            addDefaultCInitializer(dsym);
        }
        if (!dsym._init &&
            !(dsym.storage_class & (STC.static_ | STC.gshared | STC.extern_)) &&
            fd &&
            (!(dsym.storage_class & (STC.field | STC.in_ | STC.foreach_ | STC.parameter | STC.result)) ||
             (dsym.storage_class & STC.out_)) &&
            (sz = dsym.type.size()) != 0)
        {
            // Provide a default initializer

            //printf("Providing default initializer for '%s'\n", dsym.toChars());
            if (sz == SIZE_INVALID && dsym.type.ty != Terror)
                dsym.error("size of type `%s` is invalid", dsym.type.toChars());

            Type tv = dsym.type;
            while (tv.ty == Tsarray)    // Don't skip Tenum
                tv = tv.nextOf();
            if (tv.needsNested())
            {
                /* Nested struct requires valid enclosing frame pointer.
                 * In StructLiteralExp::toElem(), it's calculated.
                 */
                assert(tbn.ty == Tstruct);
                checkFrameAccess(dsym.loc, sc, tbn.isTypeStruct().sym);

                Expression e = tv.defaultInitLiteral(dsym.loc);
                e = new BlitExp(dsym.loc, new VarExp(dsym.loc, dsym), e);
                e = e.expressionSemantic(sc);
                dsym._init = new ExpInitializer(dsym.loc, e);
                goto Ldtor;
            }
            if (tv.ty == Tstruct && tv.isTypeStruct().sym.zeroInit)
            {
                /* If a struct is all zeros, as a special case
                 * set its initializer to the integer 0.
                 * In AssignExp::toElem(), we check for this and issue
                 * a memset() to initialize the struct.
                 * Must do same check in interpreter.
                 */
                Expression e = IntegerExp.literal!0;
                e = new BlitExp(dsym.loc, new VarExp(dsym.loc, dsym), e);
                e.type = dsym.type;      // don't type check this, it would fail
                dsym._init = new ExpInitializer(dsym.loc, e);
                goto Ldtor;
            }
            if (dsym.type.baseElemOf().ty == Tvoid)
            {
                dsym.error("`%s` does not have a default initializer", dsym.type.toChars());
            }
            else if (auto e = dsym.type.defaultInit(dsym.loc))
            {
                dsym._init = new ExpInitializer(dsym.loc, e);
            }

            // Default initializer is always a blit
            isBlit = true;
        }
        if (dsym._init)
        {
            sc = sc.push();
            sc.stc &= ~(STC.TYPECTOR | STC.pure_ | STC.nothrow_ | STC.nogc | STC.ref_ | STC.disable);

            if (sc.flags & SCOPE.Cfile &&
                dsym.type.isTypeSArray() &&
                dsym.type.isTypeSArray().isIncomplete() &&
                dsym._init.isVoidInitializer() &&
                !(dsym.storage_class & STC.field))
            {
                dsym.error("incomplete array type must have initializer");
            }

            ExpInitializer ei = dsym._init.isExpInitializer();

            if (ei) // https://issues.dlang.org/show_bug.cgi?id=13424
                    // Preset the required type to fail in FuncLiteralDeclaration::semantic3
                ei.exp = inferType(ei.exp, dsym.type);

            // If inside function, there is no semantic3() call
            if (sc.func || sc.intypeof == 1)
            {
                // If local variable, use AssignExp to handle all the various
                // possibilities.
                if (fd && !(dsym.storage_class & (STC.manifest | STC.static_ | STC.tls | STC.gshared | STC.extern_)) && !dsym._init.isVoidInitializer())
                {
                    //printf("fd = '%s', var = '%s'\n", fd.toChars(), toChars());
                    if (!ei)
                    {
                        ArrayInitializer ai = dsym._init.isArrayInitializer();
                        Expression e;
                        if (ai && tb.ty == Taarray)
                            e = ai.toAssocArrayLiteral();
                        else
                            e = dsym._init.initializerToExpression();
                        if (!e)
                        {
                            // Run semantic, but don't need to interpret
                            dsym._init = dsym._init.initializerSemantic(sc, dsym.type, INITnointerpret);
                            e = dsym._init.initializerToExpression();
                            if (!e)
                            {
                                dsym.error("is not a static and cannot have static initializer");
                                e = ErrorExp.get();
                            }
                        }
                        ei = new ExpInitializer(dsym._init.loc, e);
                        dsym._init = ei;
                    }
                    else if (sc.flags & SCOPE.Cfile && dsym.type.isTypeSArray() &&
                             dsym.type.isTypeSArray().isIncomplete())
                    {
                        // C11 6.7.9-22 determine the size of the incomplete array,
                        // or issue an error that the initializer is invalid.
                        dsym._init = dsym._init.initializerSemantic(sc, dsym.type, INITinterpret);
                    }

                    Expression exp = ei.exp;
                    Expression e1 = new VarExp(dsym.loc, dsym);
                    if (isBlit)
                        exp = new BlitExp(dsym.loc, e1, exp);
                    else
                        exp = new ConstructExp(dsym.loc, e1, exp);
                    dsym.canassign++;
                    exp = exp.expressionSemantic(sc);
                    dsym.canassign--;
                    exp = exp.optimize(WANTvalue);
                    if (exp.op == EXP.error)
                    {
                        dsym._init = new ErrorInitializer();
                        ei = null;
                    }
                    else
                        ei.exp = exp;

                    if (ei && dsym.isScope())
                    {
                        Expression ex = ei.exp.lastComma();
                        if (ex.op == EXP.blit || ex.op == EXP.construct)
                            ex = (cast(AssignExp)ex).e2;
                        if (auto ne = ex.isNewExp())
                        {
                            // See if initializer is a NewExp that can be allocated on the stack
                            if (dsym.type.toBasetype().ty == Tclass)
                            {
                                if (ne.newargs && ne.newargs.dim > 1)
                                {
                                    dsym.mynew = true;
                                }
                                else
                                {
                                    ne.onstack = 1;
                                    dsym.onstack = true;
                                }
                            }
                        }
                        else if (auto fe = ex.isFuncExp())
                        {
                            // or a delegate that doesn't escape a reference to the function
                            FuncDeclaration f = fe.fd;
                            if (f.tookAddressOf)
                                f.tookAddressOf--;
                        }
                    }
                }
                else
                {
                    // https://issues.dlang.org/show_bug.cgi?id=14166
                    // Don't run CTFE for the temporary variables inside typeof
                    dsym._init = dsym._init.initializerSemantic(sc, dsym.type, sc.intypeof == 1 ? INITnointerpret : INITinterpret);
                    const init_err = dsym._init.isExpInitializer();
                    if (init_err && init_err.exp.op == EXP.showCtfeContext)
                    {
                         errorSupplemental(dsym.loc, "compile time context created here");
                    }
                }
            }
            else if (parent.isAggregateDeclaration())
            {
                dsym._scope = scx ? scx : sc.copy();
                dsym._scope.setNoFree();
            }
            else if (dsym.storage_class & (STC.const_ | STC.immutable_ | STC.manifest) ||
                     dsym.type.isConst() || dsym.type.isImmutable() ||
                     sc.flags & SCOPE.Cfile)
            {
                /* Because we may need the results of a const declaration in a
                 * subsequent type, such as an array dimension, before semantic2()
                 * gets ordinarily run, try to run semantic2() now.
                 * If a C array is of unknown size, the initializer can provide the size. Do this
                 * eagerly because C does it eagerly.
                 * Ignore failure.
                 */
                if (!inferred)
                {
                    uint errors = global.errors;
                    dsym.inuse++;
                    // Bug 20549. Don't try this on modules or packages, syntaxCopy
                    // could crash (inf. recursion) on a mod/pkg referencing itself
                    if (ei && (ei.exp.op != EXP.scope_ ? true : !ei.exp.isScopeExp().sds.isPackage()))
                    {
                        if (ei.exp.type)
                        {
                            // If exp is already resolved we are done, our original init exp
                            // could have a type painting that we need to respect
                            // e.g.  ['a'] typed as string, or [['z'], ""] as string[]
                            // See https://issues.dlang.org/show_bug.cgi?id=15711
                        }
                        else
                        {
                            Expression exp = ei.exp.syntaxCopy();

                            bool needctfe = dsym.isDataseg() || (dsym.storage_class & STC.manifest);
                            if (needctfe)
                                sc = sc.startCTFE();
                            exp = exp.expressionSemantic(sc);
                            exp = resolveProperties(sc, exp);
                            if (needctfe)
                                sc = sc.endCTFE();
                            ei.exp = exp;
                        }

                        Type tb2 = dsym.type.toBasetype();
                        Type ti = ei.exp.type.toBasetype();

                        /* The problem is the following code:
                         *  struct CopyTest {
                         *     double x;
                         *     this(double a) { x = a * 10.0;}
                         *     this(this) { x += 2.0; }
                         *  }
                         *  const CopyTest z = CopyTest(5.3);  // ok
                         *  const CopyTest w = z;              // not ok, postblit not run
                         *  static assert(w.x == 55.0);
                         * because the postblit doesn't get run on the initialization of w.
                         */
                        if (auto ts = ti.isTypeStruct())
                        {
                            StructDeclaration sd = ts.sym;
                            /* Look to see if initializer involves a copy constructor
                             * (which implies a postblit)
                             */
                            // there is a copy constructor
                            // and exp is the same struct
                            if (sd.postblit && tb2.toDsymbol(null) == sd)
                            {
                                // The only allowable initializer is a (non-copy) constructor
                                if (ei.exp.isLvalue())
                                    dsym.error("of type struct `%s` uses `this(this)`, which is not allowed in static initialization", tb2.toChars());
                            }
                        }
                    }

                    dsym._init = dsym._init.initializerSemantic(sc, dsym.type, INITinterpret);
                    dsym.inuse--;
                    if (global.errors > errors)
                    {
                        dsym._init = new ErrorInitializer();
                        dsym.type = Type.terror;
                    }
                }
                else
                {
                    dsym._scope = scx ? scx : sc.copy();
                    dsym._scope.setNoFree();
                }
            }
            sc = sc.pop();
        }

    Ldtor:
        /* Build code to execute destruction, if necessary
         */
        dsym.edtor = dsym.callScopeDtor(sc);
        if (dsym.edtor)
        {
            /* If dsym is a local variable, who's type is a struct with a scope destructor,
             * then make dsym scope, too.
             */
            if (global.params.useDIP1000 == FeatureState.enabled &&
                !(dsym.storage_class & (STC.parameter | STC.temp | STC.field | STC.in_ | STC.foreach_ | STC.result | STC.manifest)) &&
                !dsym.isDataseg() &&
                !dsym.doNotInferScope &&
                dsym.type.hasPointers())
            {
                auto tv = dsym.type.baseElemOf();
                if (tv.ty == Tstruct &&
                    tv.isTypeStruct().sym.dtor.storage_class & STC.scope_)
                {
                    dsym.storage_class |= STC.scope_;
                }
            }

            if (sc.func && dsym.storage_class & (STC.static_ | STC.gshared))
                dsym.edtor = dsym.edtor.expressionSemantic(sc._module._scope);
            else
                dsym.edtor = dsym.edtor.expressionSemantic(sc);

            version (none)
            {
                // currently disabled because of std.stdio.stdin, stdout and stderr
                if (dsym.isDataseg() && !(dsym.storage_class & STC.extern_))
                    dsym.error("static storage variables cannot have destructors");
            }
        }

        dsym.semanticRun = PASS.semanticdone;

        if (dsym.type.toBasetype().ty == Terror)
            dsym.errors = true;

        if(sc.scopesym && !sc.scopesym.isAggregateDeclaration())
        {
            for (ScopeDsymbol sym = sc.scopesym; sym && dsym.endlinnum == 0;
                 sym = sym.parent ? sym.parent.isScopeDsymbol() : null)
                dsym.endlinnum = sym.endlinnum;
        }
    }

    override void visit(TypeInfoDeclaration dsym)
    {
        assert(dsym.linkage == LINK.c);
    }

    override void visit(BitFieldDeclaration dsym)
    {
        //printf("BitField::semantic('%s') %s\n", toPrettyChars(), id.toChars());
        if (dsym.semanticRun >= PASS.semanticdone)
            return;

        visit(cast(VarDeclaration)dsym);
        if (dsym.errors)
            return;

        sc = sc.startCTFE();
        auto width = dsym.width.expressionSemantic(sc);
        sc = sc.endCTFE();
        width = width.ctfeInterpret();
        if (!dsym.type.isintegral())
        {
            // C11 6.7.2.1-5
            width.error("bit-field type `%s` is not an integer type", dsym.type.toChars());
            dsym.errors = true;
        }
        if (!width.isIntegerExp())
        {
            width.error("bit-field width `%s` is not an integer constant", dsym.width.toChars());
            dsym.errors = true;
        }
        const uwidth = width.toInteger(); // uwidth is unsigned
        if (uwidth == 0 && !dsym.isAnonymous())
        {
            width.error("bit-field `%s` has zero width", dsym.toChars());
            dsym.errors = true;
        }
        const sz = dsym.type.size();
        if (sz == SIZE_INVALID)
            dsym.errors = true;
        const max_width = sz * 8;
        if (uwidth > max_width)
        {
            width.error("width `%lld` of bit-field `%s` does not fit in type `%s`", cast(long)uwidth, dsym.toChars(), dsym.type.toChars());
            dsym.errors = true;
        }
        dsym.fieldWidth = cast(uint)uwidth;
    }

    override void visit(Import imp)
    {
        //printf("Import::semantic('%s') %s\n", toPrettyChars(), id.toChars());
        if (imp.semanticRun > PASS.init)
            return;

        if (imp._scope)
        {
            sc = imp._scope;
            imp._scope = null;
        }
        if (!sc)
            return;

        imp.parent = sc.parent;

        imp.semanticRun = PASS.semantic;

        // Load if not already done so
        bool loadErrored = false;
        if (!imp.mod)
        {
            loadErrored = imp.load(sc);
            if (imp.mod)
            {
                imp.mod.importAll(null);
                imp.mod.checkImportDeprecation(imp.loc, sc);
            }
        }
        if (imp.mod)
        {
            // Modules need a list of each imported module

            // if inside a template instantiation, the instantianting
            // module gets the import.
            // https://issues.dlang.org/show_bug.cgi?id=17181
            Module importer = sc._module;
            if (sc.minst && sc.tinst)
            {
                importer = sc.minst;
                if (!sc.tinst.importedModules.contains(imp.mod))
                    sc.tinst.importedModules.push(imp.mod);
            }
            //printf("%s imports %s\n", importer.toChars(), imp.mod.toChars());
            if (!importer.aimports.contains(imp.mod))
                importer.aimports.push(imp.mod);

            if (sc.explicitVisibility)
                imp.visibility = sc.visibility;

            if (!imp.aliasId && !imp.names.dim) // neither a selective nor a renamed import
            {
                ScopeDsymbol scopesym = sc.getScopesym();

                if (!imp.isstatic)
                {
                    scopesym.importScope(imp.mod, imp.visibility);
                }


                imp.addPackageAccess(scopesym);
            }

            if (!loadErrored)
            {
                imp.mod.dsymbolSemantic(null);
            }

            if (imp.mod.needmoduleinfo)
            {
                //printf("module4 %s because of %s\n", importer.toChars(), imp.mod.toChars());
                importer.needmoduleinfo = 1;
            }

            sc = sc.push(imp.mod);
            sc.visibility = imp.visibility;
            for (size_t i = 0; i < imp.aliasdecls.dim; i++)
            {
                AliasDeclaration ad = imp.aliasdecls[i];
                //printf("\tImport %s alias %s = %s, scope = %p\n", toPrettyChars(), aliases[i].toChars(), names[i].toChars(), ad._scope);
                Dsymbol sym = imp.mod.search(imp.loc, imp.names[i], IgnorePrivateImports);
                if (sym)
                {
                    import dmd.access : symbolIsVisible;
                    if (!symbolIsVisible(sc, sym))
                        imp.mod.error(imp.loc, "member `%s` is not visible from module `%s`",
                            imp.names[i].toChars(), sc._module.toChars());
                    ad.dsymbolSemantic(sc);
                    // If the import declaration is in non-root module,
                    // analysis of the aliased symbol is deferred.
                    // Therefore, don't see the ad.aliassym or ad.type here.
                }
                else
                {
                    Dsymbol s = imp.mod.search_correct(imp.names[i]);
                    if (s)
                        imp.mod.error(imp.loc, "import `%s` not found, did you mean %s `%s`?", imp.names[i].toChars(), s.kind(), s.toPrettyChars());
                    else
                        imp.mod.error(imp.loc, "import `%s` not found", imp.names[i].toChars());
                    ad.type = Type.terror;
                }
            }
            sc = sc.pop();
        }

        imp.semanticRun = PASS.semanticdone;

        // object self-imports itself, so skip that
        // https://issues.dlang.org/show_bug.cgi?id=7547
        // don't list pseudo modules __entrypoint.d, __main.d
        // https://issues.dlang.org/show_bug.cgi?id=11117
        // https://issues.dlang.org/show_bug.cgi?id=11164
        if (global.params.moduleDeps !is null && !(imp.id == Id.object && sc._module.ident == Id.object) &&
            strcmp(sc._module.ident.toChars(), "__main") != 0)
        {
            /* The grammar of the file is:
             *      ImportDeclaration
             *          ::= BasicImportDeclaration [ " : " ImportBindList ] [ " -> "
             *      ModuleAliasIdentifier ] "\n"
             *
             *      BasicImportDeclaration
             *          ::= ModuleFullyQualifiedName " (" FilePath ") : " Protection|"string"
             *              " [ " static" ] : " ModuleFullyQualifiedName " (" FilePath ")"
             *
             *      FilePath
             *          - any string with '(', ')' and '\' escaped with the '\' character
             */
            OutBuffer* ob = global.params.moduleDeps;
            Module imod = sc._module;
            if (!global.params.moduleDepsFile)
                ob.writestring("depsImport ");
            ob.writestring(imod.toPrettyChars());
            ob.writestring(" (");
            escapePath(ob, imod.srcfile.toChars());
            ob.writestring(") : ");
            // use visibility instead of sc.visibility because it couldn't be
            // resolved yet, see the comment above
            visibilityToBuffer(ob, imp.visibility);
            ob.writeByte(' ');
            if (imp.isstatic)
            {
                stcToBuffer(ob, STC.static_);
                ob.writeByte(' ');
            }
            ob.writestring(": ");
            foreach (pid; imp.packages)
            {
                ob.printf("%s.", pid.toChars());
            }
            ob.writestring(imp.id.toString());
            ob.writestring(" (");
            if (imp.mod)
                escapePath(ob, imp.mod.srcfile.toChars());
            else
                ob.writestring("???");
            ob.writeByte(')');
            foreach (i, name; imp.names)
            {
                if (i == 0)
                    ob.writeByte(':');
                else
                    ob.writeByte(',');
                Identifier _alias = imp.aliases[i];
                if (!_alias)
                {
                    ob.printf("%s", name.toChars());
                    _alias = name;
                }
                else
                    ob.printf("%s=%s", _alias.toChars(), name.toChars());
            }
            if (imp.aliasId)
                ob.printf(" -> %s", imp.aliasId.toChars());
            ob.writenl();
        }
        //printf("-Import::semantic('%s'), pkg = %p\n", toChars(), pkg);
    }

    void attribSemantic(AttribDeclaration ad)
    {
        if (ad.semanticRun != PASS.init)
            return;
        ad.semanticRun = PASS.semantic;
        Dsymbols* d = ad.include(sc);
        //printf("\tAttribDeclaration::semantic '%s', d = %p\n",toChars(), d);
        if (d)
        {
            Scope* sc2 = ad.newScope(sc);
            bool errors;
            for (size_t i = 0; i < d.dim; i++)
            {
                Dsymbol s = (*d)[i];
                s.dsymbolSemantic(sc2);
                errors |= s.errors;
            }
            ad.errors |= errors;
            if (sc2 != sc)
                sc2.pop();
        }
        ad.semanticRun = PASS.semanticdone;
    }

    override void visit(AttribDeclaration atd)
    {
        attribSemantic(atd);
    }

    override void visit(AnonDeclaration scd)
    {
        //printf("\tAnonDeclaration::semantic isunion:%d ptr:%p\n", scd.isunion, scd);
        assert(sc.parent);
        auto p = sc.parent.pastMixin();
        auto ad = p.isAggregateDeclaration();
        if (!ad)
        {
            error(scd.loc, "%s can only be a part of an aggregate, not %s `%s`", scd.kind(), p.kind(), p.toChars());
            scd.errors = true;
            return;
        }

        if (scd.decl)
        {
            sc = sc.push();
            sc.stc &= ~(STC.auto_ | STC.scope_ | STC.static_ | STC.tls | STC.gshared);
            sc.inunion = scd.isunion ? scd : null;
            sc.flags = 0;
            for (size_t i = 0; i < scd.decl.dim; i++)
            {
                Dsymbol s = (*scd.decl)[i];
                if (auto var = s.isVarDeclaration)
                {
                    if (scd.isunion)
                        var.overlapped = true;
                }
                s.dsymbolSemantic(sc);
            }
            sc = sc.pop();
        }
    }

    override void visit(PragmaDeclaration pd)
    {
        StringExp verifyMangleString(ref Expression e)
        {
            auto se = semanticString(sc, e, "mangled name");
            if (!se)
                return null;
            e = se;
            if (!se.len)
            {
                pd.error("zero-length string not allowed for mangled name");
                return null;
            }
            if (se.sz != 1)
            {
                pd.error("mangled name characters can only be of type `char`");
                return null;
            }
            version (all)
            {
                /* Note: D language specification should not have any assumption about backend
                 * implementation. Ideally pragma(mangle) can accept a string of any content.
                 *
                 * Therefore, this validation is compiler implementation specific.
                 */
                auto slice = se.peekString();
                for (size_t i = 0; i < se.len;)
                {
                    dchar c = slice[i];
                    if (c < 0x80)
                    {
                        if (c.isValidMangling)
                        {
                            ++i;
                            continue;
                        }
                        else
                        {
                            pd.error("char 0x%02x not allowed in mangled name", c);
                            break;
                        }
                    }
                    if (const msg = utf_decodeChar(slice, i, c))
                    {
                        pd.error("%.*s", cast(int)msg.length, msg.ptr);
                        break;
                    }
                    if (!isUniAlpha(c))
                    {
                        pd.error("char `0x%04x` not allowed in mangled name", c);
                        break;
                    }
                }
            }
            return se;
        }
        void declarations()
        {
            if (!pd.decl)
                return;

            Scope* sc2 = pd.newScope(sc);
            scope(exit)
                if (sc2 != sc)
                    sc2.pop();

            foreach (s; (*pd.decl)[])
            {
                s.dsymbolSemantic(sc2);
                if (pd.ident != Id.mangle)
                    continue;
                assert(pd.args);
                if (auto ad = s.isAggregateDeclaration())
                {
                    Expression e = (*pd.args)[0];
                    sc2 = sc2.startCTFE();
                    e = e.expressionSemantic(sc);
                    e = resolveProperties(sc2, e);
                    sc2 = sc2.endCTFE();
                    AggregateDeclaration agg;
                    if (auto tc = e.type.isTypeClass())
                        agg = tc.sym;
                    else if (auto ts = e.type.isTypeStruct())
                        agg = ts.sym;
                    ad.mangleOverride = new MangleOverride;
                    void setString(ref Expression e)
                    {
                        if (auto se = verifyMangleString(e))
                        {
                            const name = (cast(const(char)[])se.peekData()).xarraydup;
                            ad.mangleOverride.id = Identifier.idPool(name);
                            e = se;
                        }
                        else
                            e.error("must be a string");
                    }
                    if (agg)
                    {
                        ad.mangleOverride.agg = agg;
                        if (pd.args.dim == 2)
                        {
                            setString((*pd.args)[1]);
                        }
                        else
                            ad.mangleOverride.id = agg.ident;
                    }
                    else
                        setString((*pd.args)[0]);
                }
                else if (auto td = s.isTemplateDeclaration())
                {
                    pd.error("cannot apply to a template declaration");
                    errorSupplemental(pd.loc, "use `template Class(Args...){ pragma(mangle, \"other_name\") class Class {} }`");
                }
                else if (auto se = verifyMangleString((*pd.args)[0]))
                {
                    const name = (cast(const(char)[])se.peekData()).xarraydup;
                    uint cnt = setMangleOverride(s, name);
                    if (cnt > 1)
                        pd.error("can only apply to a single declaration");
                }
            }
        }

        void noDeclarations()
        {
            if (pd.decl)
            {
                pd.error("is missing a terminating `;`");
                declarations();
                // do them anyway, to avoid segfaults.
            }
        }

        // Should be merged with PragmaStatement
        //printf("\tPragmaDeclaration::semantic '%s'\n", pd.toChars());
<<<<<<< HEAD
        if (target.os == Target.OS.Windows && !target.omfobj)
=======
        if (target.supportsLinkerDirective())
>>>>>>> d07aa0b4
        {
            if (pd.ident == Id.linkerDirective)
            {
                if (!pd.args || pd.args.dim != 1)
                    pd.error("one string argument expected for pragma(linkerDirective)");
                else
                {
                    auto se = semanticString(sc, (*pd.args)[0], "linker directive");
                    if (!se)
                        return noDeclarations();
                    (*pd.args)[0] = se;
                    if (global.params.verbose)
                        message("linkopt   %.*s", cast(int)se.len, se.peekString().ptr);
                }
                return noDeclarations();
            }
        }
        if (pd.ident == Id.msg)
        {
            if (pd.args)
            {
                for (size_t i = 0; i < pd.args.dim; i++)
                {
                    Expression e = (*pd.args)[i];
                    sc = sc.startCTFE();
                    e = e.expressionSemantic(sc);
                    e = resolveProperties(sc, e);
                    sc = sc.endCTFE();
                    e = ctfeInterpretForPragmaMsg(e);
                    if (e.op == EXP.error)
                    {
                        errorSupplemental(pd.loc, "while evaluating `pragma(msg, %s)`", (*pd.args)[i].toChars());
                        return;
                    }
                    StringExp se = e.toStringExp();
                    if (se)
                    {
                        se = se.toUTF8(sc);
                        fprintf(stderr, "%.*s", cast(int)se.len, se.peekString().ptr);
                    }
                    else
                        fprintf(stderr, "%s", e.toChars());
                }
                fprintf(stderr, "\n");
            }
            return noDeclarations();
        }
        else if (pd.ident == Id.lib)
        {
            if (!pd.args || pd.args.dim != 1)
                pd.error("string expected for library name");
            else
            {
                auto se = semanticString(sc, (*pd.args)[0], "library name");
                if (!se)
                    return noDeclarations();
                (*pd.args)[0] = se;

                auto name = se.peekString().xarraydup;
                if (global.params.verbose)
                    message("library   %s", name.ptr);
                if (global.params.moduleDeps && !global.params.moduleDepsFile)
                {
                    OutBuffer* ob = global.params.moduleDeps;
                    Module imod = sc._module;
                    ob.writestring("depsLib ");
                    ob.writestring(imod.toPrettyChars());
                    ob.writestring(" (");
                    escapePath(ob, imod.srcfile.toChars());
                    ob.writestring(") : ");
                    ob.writestring(name);
                    ob.writenl();
                }
                mem.xfree(name.ptr);
            }
            return noDeclarations();
        }
        else if (pd.ident == Id.startaddress)
        {
            if (!pd.args || pd.args.dim != 1)
                pd.error("function name expected for start address");
            else
            {
                /* https://issues.dlang.org/show_bug.cgi?id=11980
                 * resolveProperties and ctfeInterpret call are not necessary.
                 */
                Expression e = (*pd.args)[0];
                sc = sc.startCTFE();
                e = e.expressionSemantic(sc);
                sc = sc.endCTFE();
                (*pd.args)[0] = e;
                Dsymbol sa = getDsymbol(e);
                if (!sa || !sa.isFuncDeclaration())
                    pd.error("function name expected for start address, not `%s`", e.toChars());
            }
            return noDeclarations();
        }
        else if (pd.ident == Id.Pinline)
        {
            if (pd.args && pd.args.dim > 1)
            {
                pd.error("one boolean expression expected for `pragma(inline)`, not %llu", cast(ulong) pd.args.dim);
                pd.args.setDim(1);
                (*pd.args)[0] = ErrorExp.get();
            }

            // this pragma now gets evaluated on demand in function semantic

            return declarations();
        }
        else if (pd.ident == Id.mangle)
        {
            if (!pd.args)
                pd.args = new Expressions();
            if (pd.args.dim == 0 || pd.args.dim > 2)
            {
                pd.error(pd.args.dim == 0 ? "string expected for mangled name"
                                          : "expected 1 or 2 arguments");
                pd.args.setDim(1);
                (*pd.args)[0] = ErrorExp.get(); // error recovery
            }
            return declarations();
        }
        else if (pd.ident == Id.crt_constructor || pd.ident == Id.crt_destructor)
        {
            if (pd.args && pd.args.dim != 0)
                pd.error("takes no argument");
            else
            {
                immutable isCtor = pd.ident == Id.crt_constructor;

                static uint recurse(Dsymbol s, bool isCtor)
                {
                    if (auto ad = s.isAttribDeclaration())
                    {
                        uint nestedCount;
                        auto decls = ad.include(null);
                        if (decls)
                        {
                            for (size_t i = 0; i < decls.dim; ++i)
                                nestedCount += recurse((*decls)[i], isCtor);
                        }
                        return nestedCount;
                    }
                    else if (auto f = s.isFuncDeclaration())
                    {
                        f.isCrtCtorDtor |= isCtor ? 1 : 2;
                        return 1;
                    }
                    else
                        return 0;
                    assert(0);
                }

                if (recurse(pd, isCtor) > 1)
                    pd.error("can only apply to a single declaration");
            }
            return declarations();
        }
        else if (pd.ident == Id.printf || pd.ident == Id.scanf)
        {
            if (pd.args && pd.args.dim != 0)
                pd.error("takes no argument");
            return declarations();
        }
        else if (!global.params.ignoreUnsupportedPragmas)
        {
            error(pd.loc, "unrecognized `pragma(%s)`", pd.ident.toChars());
            return declarations();
        }

        if (!global.params.verbose)
            return declarations();

        /* Print unrecognized pragmas
         */
        OutBuffer buf;
        buf.writestring(pd.ident.toString());
        if (pd.args)
        {
            const errors_save = global.startGagging();
            for (size_t i = 0; i < pd.args.dim; i++)
            {
                Expression e = (*pd.args)[i];
                sc = sc.startCTFE();
                e = e.expressionSemantic(sc);
                e = resolveProperties(sc, e);
                sc = sc.endCTFE();
                e = e.ctfeInterpret();
                if (i == 0)
                    buf.writestring(" (");
                else
                    buf.writeByte(',');
                buf.writestring(e.toChars());
            }
            if (pd.args.dim)
                buf.writeByte(')');
            global.endGagging(errors_save);
        }
        message("pragma    %s", buf.peekChars());
        return declarations();
    }

    override void visit(StaticIfDeclaration sid)
    {
        attribSemantic(sid);
    }

    override void visit(StaticForeachDeclaration sfd)
    {
        attribSemantic(sfd);
    }

    private Dsymbols* compileIt(CompileDeclaration cd)
    {
        //printf("CompileDeclaration::compileIt(loc = %d) %s\n", cd.loc.linnum, cd.exp.toChars());
        OutBuffer buf;
        if (expressionsToString(buf, sc, cd.exps))
            return null;

        const errors = global.errors;
        const len = buf.length;
        buf.writeByte(0);
        const str = buf.extractSlice()[0 .. len];
        scope p = new Parser!ASTCodegen(cd.loc, sc._module, str, false);
        p.nextToken();

        auto d = p.parseDeclDefs(0);
        if (global.errors != errors)
            return null;

        if (p.token.value != TOK.endOfFile)
        {
            cd.error("incomplete mixin declaration `%s`", str.ptr);
            return null;
        }
        return d;
    }

    /***********************************************************
     * https://dlang.org/spec/module.html#mixin-declaration
     */
    override void visit(CompileDeclaration cd)
    {
        //printf("CompileDeclaration::semantic()\n");
        if (!cd.compiled)
        {
            cd.decl = compileIt(cd);
            cd.AttribDeclaration.addMember(sc, cd.scopesym);
            cd.compiled = true;

            if (cd._scope && cd.decl)
            {
                for (size_t i = 0; i < cd.decl.dim; i++)
                {
                    Dsymbol s = (*cd.decl)[i];
                    s.setScope(cd._scope);
                }
            }
        }
        attribSemantic(cd);
    }

    override void visit(CPPNamespaceDeclaration ns)
    {
        Identifier identFromSE (StringExp se)
        {
            const sident = se.toStringz();
            if (!sident.length || !Identifier.isValidIdentifier(sident))
            {
                ns.exp.error("expected valid identifier for C++ namespace but got `%.*s`",
                             cast(int)sident.length, sident.ptr);
                return null;
            }
            else
                return Identifier.idPool(sident);
        }

        if (ns.ident is null)
        {
            ns.cppnamespace = sc.namespace;
            sc = sc.startCTFE();
            ns.exp = ns.exp.expressionSemantic(sc);
            ns.exp = resolveProperties(sc, ns.exp);
            sc = sc.endCTFE();
            ns.exp = ns.exp.ctfeInterpret();
            // Can be either a tuple of strings or a string itself
            if (auto te = ns.exp.isTupleExp())
            {
                expandTuples(te.exps);
                CPPNamespaceDeclaration current = ns.cppnamespace;
                for (size_t d = 0; d < te.exps.dim; ++d)
                {
                    auto exp = (*te.exps)[d];
                    auto prev = d ? current : ns.cppnamespace;
                    current = (d + 1) != te.exps.dim
                        ? new CPPNamespaceDeclaration(ns.loc, exp, null)
                        : ns;
                    current.exp = exp;
                    current.cppnamespace = prev;
                    if (auto se = exp.toStringExp())
                    {
                        current.ident = identFromSE(se);
                        if (current.ident is null)
                            return; // An error happened in `identFromSE`
                    }
                    else
                        ns.exp.error("`%s`: index %llu is not a string constant, it is a `%s`",
                                     ns.exp.toChars(), cast(ulong) d, ns.exp.type.toChars());
                }
            }
            else if (auto se = ns.exp.toStringExp())
                ns.ident = identFromSE(se);
            // Empty Tuple
            else if (ns.exp.isTypeExp() && ns.exp.isTypeExp().type.toBasetype().isTypeTuple())
            {
            }
            else
                ns.exp.error("compile time string constant (or tuple) expected, not `%s`",
                             ns.exp.toChars());
        }
        attribSemantic(ns);
    }

    override void visit(UserAttributeDeclaration uad)
    {
        //printf("UserAttributeDeclaration::semantic() %p\n", this);
        if (uad.decl && !uad._scope)
            uad.Dsymbol.setScope(sc); // for function local symbols
        arrayExpressionSemantic(uad.atts, sc, true);
        return attribSemantic(uad);
    }

    override void visit(StaticAssert sa)
    {
        if (sa.semanticRun < PASS.semanticdone)
            sa.semanticRun = PASS.semanticdone;
    }

    override void visit(DebugSymbol ds)
    {
        //printf("DebugSymbol::semantic() %s\n", toChars());
        if (ds.semanticRun < PASS.semanticdone)
            ds.semanticRun = PASS.semanticdone;
    }

    override void visit(VersionSymbol vs)
    {
        if (vs.semanticRun < PASS.semanticdone)
            vs.semanticRun = PASS.semanticdone;
    }

    override void visit(Package pkg)
    {
        if (pkg.semanticRun < PASS.semanticdone)
            pkg.semanticRun = PASS.semanticdone;
    }

    override void visit(Module m)
    {
        if (m.semanticRun != PASS.init)
            return;
        //printf("+Module::semantic(this = %p, '%s'): parent = %p\n", this, toChars(), parent);
        m.semanticRun = PASS.semantic;
        // Note that modules get their own scope, from scratch.
        // This is so regardless of where in the syntax a module
        // gets imported, it is unaffected by context.
        Scope* sc = m._scope; // see if already got one from importAll()
        if (!sc)
        {
            sc = Scope.createGlobal(m); // create root scope
        }

        //printf("Module = %p, linkage = %d\n", sc.scopesym, sc.linkage);
        // Pass 1 semantic routines: do public side of the definition
        m.members.foreachDsymbol( (s)
        {
            //printf("\tModule('%s'): '%s'.dsymbolSemantic()\n", toChars(), s.toChars());
            s.dsymbolSemantic(sc);
            m.runDeferredSemantic();
        });

        if (m.userAttribDecl)
        {
            m.userAttribDecl.dsymbolSemantic(sc);
        }
        if (!m._scope)
        {
            sc = sc.pop();
            sc.pop(); // 2 pops because Scope.createGlobal() created 2
        }
        m.semanticRun = PASS.semanticdone;
        //printf("-Module::semantic(this = %p, '%s'): parent = %p\n", this, toChars(), parent);
    }

    override void visit(EnumDeclaration ed)
    {
        //printf("EnumDeclaration::semantic(sd = %p, '%s') %s\n", sc.scopesym, sc.scopesym.toChars(), ed.toChars());
        //printf("EnumDeclaration::semantic() %p %s\n", this, ed.toChars());
        if (ed.semanticRun >= PASS.semanticdone)
            return; // semantic() already completed
        if (ed.semanticRun == PASS.semantic)
        {
            assert(ed.memtype);
            error(ed.loc, "circular reference to enum base type `%s`", ed.memtype.toChars());
            ed.errors = true;
            ed.semanticRun = PASS.semanticdone;
            return;
        }
        uint dprogress_save = Module.dprogress;

        Scope* scx = null;
        if (ed._scope)
        {
            sc = ed._scope;
            scx = ed._scope; // save so we don't make redundant copies
            ed._scope = null;
        }

        if (!sc)
            return;

        ed.parent = sc.parent;
        ed.type = ed.type.typeSemantic(ed.loc, sc);

        ed.visibility = sc.visibility;
        if (sc.stc & STC.deprecated_)
            ed.isdeprecated = true;
        ed.userAttribDecl = sc.userAttribDecl;
        ed.cppnamespace = sc.namespace;

        ed.semanticRun = PASS.semantic;
        UserAttributeDeclaration.checkGNUABITag(ed, sc.linkage);

        if (!ed.members && !ed.memtype) // enum ident;
        {
            ed.semanticRun = PASS.semanticdone;
            return;
        }

        if (!ed.symtab)
            ed.symtab = new DsymbolTable();

        /* The separate, and distinct, cases are:
         *  1. enum { ... }
         *  2. enum : memtype { ... }
         *  3. enum ident { ... }
         *  4. enum ident : memtype { ... }
         *  5. enum ident : memtype;
         *  6. enum ident;
         */

        if (ed.memtype)
        {
            ed.memtype = ed.memtype.typeSemantic(ed.loc, sc);

            /* Check to see if memtype is forward referenced
             */
            if (auto te = ed.memtype.isTypeEnum())
            {
                auto sym = te.toDsymbol(sc).isEnumDeclaration();
                // Special enums like __c_[u]long[long] are fine to forward reference
                // see https://issues.dlang.org/show_bug.cgi?id=20599
                if (!sym.isSpecial() && (!sym.memtype ||  !sym.members || !sym.symtab || sym._scope))
                {
                    // memtype is forward referenced, so try again later
                    deferDsymbolSemantic(ed, scx);
                    Module.dprogress = dprogress_save;
                    //printf("\tdeferring %s\n", toChars());
                    ed.semanticRun = PASS.init;
                    return;
                }
                else
                    // Ensure that semantic is run to detect. e.g. invalid forward references
                    sym.dsymbolSemantic(sc);
            }
            if (ed.memtype.ty == Tvoid)
            {
                ed.error("base type must not be `void`");
                ed.memtype = Type.terror;
            }
            if (ed.memtype.ty == Terror)
            {
                ed.errors = true;
                // poison all the members
                ed.members.foreachDsymbol( (s) { s.errors = true; } );
                ed.semanticRun = PASS.semanticdone;
                return;
            }
        }

        if (!ed.members) // enum ident : memtype;
        {
            ed.semanticRun = PASS.semanticdone;
            return;
        }

        if (ed.members.dim == 0)
        {
            ed.error("enum `%s` must have at least one member", ed.toChars());
            ed.errors = true;
            ed.semanticRun = PASS.semanticdone;
            return;
        }

        if (!(sc.flags & SCOPE.Cfile))  // C enum remains incomplete until members are done
            ed.semanticRun = PASS.semanticdone;

        Module.dprogress++;

        Scope* sce;
        if (ed.isAnonymous())
            sce = sc;
        else
        {
            sce = sc.push(ed);
            sce.parent = ed;
        }
        sce = sce.startCTFE();
        sce.setNoFree(); // needed for getMaxMinValue()

        /* Each enum member gets the sce scope
         */
        ed.members.foreachDsymbol( (s)
        {
            EnumMember em = s.isEnumMember();
            if (em)
                em._scope = sce;
        });

        /* addMember() is not called when the EnumDeclaration appears as a function statement,
         * so we have to do what addMember() does and install the enum members in the right symbol
         * table
         */
        addEnumMembers(ed, sc, sc.getScopesym());

        if (sc.flags & SCOPE.Cfile)
        {
            /* C11 6.7.2.2
             */
            ed.memtype = Type.tint32; // C11 6.7.2.2-4 implementation defined
            int nextValue = 0;        // C11 6.7.2.2-3 first member value defaults to 0

            void emSemantic(EnumMember em, ref int nextValue)
            {
                static void errorReturn(EnumMember em)
                {
                    em.errors = true;
                    em.semanticRun = PASS.semanticdone;
                }

                em.semanticRun = PASS.semantic;
                em.type = Type.tint32;
                em.linkage = LINK.c;
                em.storage_class |= STC.manifest;
                if (em.value)
                {
                    Expression e = em.value;
                    assert(e.dyncast() == DYNCAST.expression);
                    e = e.expressionSemantic(sc);
                    e = resolveProperties(sc, e);
                    e = e.integralPromotions(sc);
                    e = e.ctfeInterpret();
                    if (e.op == EXP.error)
                        return errorReturn(em);
                    auto ie = e.isIntegerExp();
                    if (!ie)
                    {
                        // C11 6.7.2.2-2
                        em.error("enum member must be an integral constant expression, not `%s` of type `%s`", e.toChars(), e.type.toChars());
                        return errorReturn(em);
                    }
                    const sinteger_t v = ie.toInteger();
                    if (v < int.min || v > uint.max)
                    {
                        // C11 6.7.2.2-2
                        em.error("enum member value `%s` does not fit in an `int`", e.toChars());
                        return errorReturn(em);
                    }
                    em.value = new IntegerExp(em.loc, cast(int)v, Type.tint32);
                    nextValue = cast(int)v;
                }
                else
                {
                    em.value = new IntegerExp(em.loc, nextValue, Type.tint32);
                }
                ++nextValue; // C11 6.7.2.2-3 add 1 to value of previous enumeration constant
                em.semanticRun = PASS.semanticdone;
            }

            ed.members.foreachDsymbol( (s)
            {
                if (EnumMember em = s.isEnumMember())
                    emSemantic(em, nextValue);
            });
            ed.semanticRun = PASS.semanticdone;
            return;
        }

        ed.members.foreachDsymbol( (s)
        {
            if (EnumMember em = s.isEnumMember())
                em.dsymbolSemantic(em._scope);
        });
        //printf("defaultval = %lld\n", defaultval);

        //if (defaultval) printf("defaultval: %s %s\n", defaultval.toChars(), defaultval.type.toChars());
        //printf("members = %s\n", members.toChars());
    }

    override void visit(EnumMember em)
    {
        //printf("EnumMember::semantic() %s\n", em.toChars());

        void errorReturn()
        {
            em.errors = true;
            em.semanticRun = PASS.semanticdone;
        }

        if (em.errors || em.semanticRun >= PASS.semanticdone)
            return;
        if (em.semanticRun == PASS.semantic)
        {
            em.error("circular reference to `enum` member");
            return errorReturn();
        }
        assert(em.ed);

        em.ed.dsymbolSemantic(sc);
        if (em.ed.errors)
            return errorReturn();
        if (em.errors || em.semanticRun >= PASS.semanticdone)
            return;

        if (em._scope)
            sc = em._scope;
        if (!sc)
            return;

        em.semanticRun = PASS.semantic;

        em.visibility = em.ed.isAnonymous() ? em.ed.visibility : Visibility(Visibility.Kind.public_);
        em.linkage = LINK.d;
        em.storage_class |= STC.manifest;

        // https://issues.dlang.org/show_bug.cgi?id=9701
        if (em.ed.isAnonymous())
        {
            if (em.userAttribDecl)
                em.userAttribDecl.userAttribDecl = em.ed.userAttribDecl;
            else
                em.userAttribDecl = em.ed.userAttribDecl;
        }

        // Eval UDA in this same scope. Issues 19344, 20835, 21122
        if (em.userAttribDecl)
        {
            // Set scope but avoid extra sc.uda attachment inside setScope()
            auto inneruda = em.userAttribDecl.userAttribDecl;
            em.userAttribDecl.setScope(sc);
            em.userAttribDecl.userAttribDecl = inneruda;
        }

        // The first enum member is special
        bool first = (em == (*em.ed.members)[0]);

        if (em.origType)
        {
            em.origType = em.origType.typeSemantic(em.loc, sc);
            em.type = em.origType;
            assert(em.value); // "type id;" is not a valid enum member declaration
        }

        if (em.value)
        {
            Expression e = em.value;
            assert(e.dyncast() == DYNCAST.expression);
            e = e.expressionSemantic(sc);
            e = resolveProperties(sc, e);
            e = e.ctfeInterpret();
            if (e.op == EXP.error)
                return errorReturn();
            if (first && !em.ed.memtype && !em.ed.isAnonymous())
            {
                em.ed.memtype = e.type;
                if (em.ed.memtype.ty == Terror)
                {
                    em.ed.errors = true;
                    return errorReturn();
                }
                if (em.ed.memtype.ty != Terror)
                {
                    /* https://issues.dlang.org/show_bug.cgi?id=11746
                     * All of named enum members should have same type
                     * with the first member. If the following members were referenced
                     * during the first member semantic, their types should be unified.
                     */
                    em.ed.members.foreachDsymbol( (s)
                    {
                        EnumMember enm = s.isEnumMember();
                        if (!enm || enm == em || enm.semanticRun < PASS.semanticdone || enm.origType)
                            return;

                        //printf("[%d] em = %s, em.semanticRun = %d\n", i, toChars(), em.semanticRun);
                        Expression ev = enm.value;
                        ev = ev.implicitCastTo(sc, em.ed.memtype);
                        ev = ev.ctfeInterpret();
                        ev = ev.castTo(sc, em.ed.type);
                        if (ev.op == EXP.error)
                            em.ed.errors = true;
                        enm.value = ev;
                    });

                    if (em.ed.errors)
                    {
                        em.ed.memtype = Type.terror;
                        return errorReturn();
                    }
                }
            }

            if (em.ed.memtype && !em.origType)
            {
                e = e.implicitCastTo(sc, em.ed.memtype);
                e = e.ctfeInterpret();

                // save origValue for better json output
                em.origValue = e;

                if (!em.ed.isAnonymous())
                {
                    e = e.castTo(sc, em.ed.type.addMod(e.type.mod)); // https://issues.dlang.org/show_bug.cgi?id=12385
                    e = e.ctfeInterpret();
                }
            }
            else if (em.origType)
            {
                e = e.implicitCastTo(sc, em.origType);
                e = e.ctfeInterpret();
                assert(em.ed.isAnonymous());

                // save origValue for better json output
                em.origValue = e;
            }
            em.value = e;
        }
        else if (first)
        {
            Type t;
            if (em.ed.memtype)
                t = em.ed.memtype;
            else
            {
                t = Type.tint32;
                if (!em.ed.isAnonymous())
                    em.ed.memtype = t;
            }
            Expression e = new IntegerExp(em.loc, 0, t);
            e = e.ctfeInterpret();

            // save origValue for better json output
            em.origValue = e;

            if (!em.ed.isAnonymous())
            {
                e = e.castTo(sc, em.ed.type);
                e = e.ctfeInterpret();
            }
            em.value = e;
        }
        else
        {
            /* Find the previous enum member,
             * and set this to be the previous value + 1
             */
            EnumMember emprev = null;
            em.ed.members.foreachDsymbol( (s)
            {
                if (auto enm = s.isEnumMember())
                {
                    if (enm == em)
                        return 1;       // found
                    emprev = enm;
                }
                return 0;       // continue
            });

            assert(emprev);
            if (emprev.semanticRun < PASS.semanticdone) // if forward reference
                emprev.dsymbolSemantic(emprev._scope); // resolve it
            if (emprev.errors)
                return errorReturn();

            Expression eprev = emprev.value;
            // .toHeadMutable() due to https://issues.dlang.org/show_bug.cgi?id=18645
            Type tprev = eprev.type.toHeadMutable().equals(em.ed.type.toHeadMutable())
                ? em.ed.memtype
                : eprev.type;

            Expression emax = tprev.getProperty(sc, em.ed.loc, Id.max, 0);
            emax = emax.expressionSemantic(sc);
            emax = emax.ctfeInterpret();

            // Set value to (eprev + 1).
            // But first check that (eprev != emax)
            assert(eprev);
            Expression e = new EqualExp(EXP.equal, em.loc, eprev, emax);
            e = e.expressionSemantic(sc);
            e = e.ctfeInterpret();
            if (e.toInteger())
            {
                em.error("initialization with `%s.%s+1` causes overflow for type `%s`",
                    emprev.ed.toChars(), emprev.toChars(), em.ed.memtype.toChars());
                return errorReturn();
            }

            // Now set e to (eprev + 1)
            e = new AddExp(em.loc, eprev, IntegerExp.literal!1);
            e = e.expressionSemantic(sc);
            e = e.castTo(sc, eprev.type);
            e = e.ctfeInterpret();

            // save origValue (without cast) for better json output
            if (e.op != EXP.error) // avoid duplicate diagnostics
            {
                assert(emprev.origValue);
                em.origValue = new AddExp(em.loc, emprev.origValue, IntegerExp.literal!1);
                em.origValue = em.origValue.expressionSemantic(sc);
                em.origValue = em.origValue.ctfeInterpret();
            }

            if (e.op == EXP.error)
                return errorReturn();
            if (e.type.isfloating())
            {
                // Check that e != eprev (not always true for floats)
                Expression etest = new EqualExp(EXP.equal, em.loc, e, eprev);
                etest = etest.expressionSemantic(sc);
                etest = etest.ctfeInterpret();
                if (etest.toInteger())
                {
                    em.error("has inexact value due to loss of precision");
                    return errorReturn();
                }
            }
            em.value = e;
        }
        if (!em.origType)
            em.type = em.value.type;

        assert(em.origValue);
        em.semanticRun = PASS.semanticdone;
    }

    override void visit(TemplateDeclaration tempdecl)
    {
        static if (LOG)
        {
            printf("TemplateDeclaration.dsymbolSemantic(this = %p, id = '%s')\n", this, tempdecl.ident.toChars());
            printf("sc.stc = %llx\n", sc.stc);
            printf("sc.module = %s\n", sc._module.toChars());
        }
        if (tempdecl.semanticRun != PASS.init)
            return; // semantic() already run

        if (tempdecl._scope)
        {
            sc = tempdecl._scope;
            tempdecl._scope = null;
        }
        if (!sc)
            return;

        // Remember templates defined in module object that we need to know about
        if (sc._module && sc._module.ident == Id.object)
        {
            if (tempdecl.ident == Id.RTInfo)
                Type.rtinfo = tempdecl;
        }

        /* Remember Scope for later instantiations, but make
         * a copy since attributes can change.
         */
        if (!tempdecl._scope)
        {
            tempdecl._scope = sc.copy();
            tempdecl._scope.setNoFree();
        }

        tempdecl.semanticRun = PASS.semantic;

        tempdecl.parent = sc.parent;
        tempdecl.visibility = sc.visibility;
        tempdecl.userAttribDecl = sc.userAttribDecl;
        tempdecl.cppnamespace = sc.namespace;
        tempdecl.isstatic = tempdecl.toParent().isModule() || (tempdecl._scope.stc & STC.static_);
        tempdecl.deprecated_ = !!(sc.stc & STC.deprecated_);

        UserAttributeDeclaration.checkGNUABITag(tempdecl, sc.linkage);

        if (!tempdecl.isstatic)
        {
            if (auto ad = tempdecl.parent.pastMixin().isAggregateDeclaration())
                ad.makeNested();
        }

        // Set up scope for parameters
        auto paramsym = new ScopeDsymbol();
        paramsym.parent = tempdecl.parent;
        Scope* paramscope = sc.push(paramsym);
        paramscope.stc = 0;

        if (global.params.doDocComments)
        {
            tempdecl.origParameters = new TemplateParameters(tempdecl.parameters.dim);
            for (size_t i = 0; i < tempdecl.parameters.dim; i++)
            {
                TemplateParameter tp = (*tempdecl.parameters)[i];
                (*tempdecl.origParameters)[i] = tp.syntaxCopy();
            }
        }

        for (size_t i = 0; i < tempdecl.parameters.dim; i++)
        {
            TemplateParameter tp = (*tempdecl.parameters)[i];
            if (!tp.declareParameter(paramscope))
            {
                error(tp.loc, "parameter `%s` multiply defined", tp.ident.toChars());
                tempdecl.errors = true;
            }
            if (!tp.tpsemantic(paramscope, tempdecl.parameters))
            {
                tempdecl.errors = true;
            }
            if (i + 1 != tempdecl.parameters.dim && tp.isTemplateTupleParameter())
            {
                tempdecl.error("template tuple parameter must be last one");
                tempdecl.errors = true;
            }
        }

        /* Calculate TemplateParameter.dependent
         */
        TemplateParameters tparams = TemplateParameters(1);
        for (size_t i = 0; i < tempdecl.parameters.dim; i++)
        {
            TemplateParameter tp = (*tempdecl.parameters)[i];
            tparams[0] = tp;

            for (size_t j = 0; j < tempdecl.parameters.dim; j++)
            {
                // Skip cases like: X(T : T)
                if (i == j)
                    continue;

                if (TemplateTypeParameter ttp = (*tempdecl.parameters)[j].isTemplateTypeParameter())
                {
                    if (reliesOnTident(ttp.specType, &tparams))
                        tp.dependent = true;
                }
                else if (TemplateAliasParameter tap = (*tempdecl.parameters)[j].isTemplateAliasParameter())
                {
                    if (reliesOnTident(tap.specType, &tparams) ||
                        reliesOnTident(isType(tap.specAlias), &tparams))
                    {
                        tp.dependent = true;
                    }
                }
            }
        }

        paramscope.pop();

        // Compute again
        tempdecl.onemember = null;
        if (tempdecl.members)
        {
            Dsymbol s;
            if (Dsymbol.oneMembers(tempdecl.members, &s, tempdecl.ident) && s)
            {
                tempdecl.onemember = s;
                s.parent = tempdecl;
            }
        }

        /* BUG: should check:
         *  1. template functions must not introduce virtual functions, as they
         *     cannot be accomodated in the vtbl[]
         *  2. templates cannot introduce non-static data members (i.e. fields)
         *     as they would change the instance size of the aggregate.
         */

        tempdecl.semanticRun = PASS.semanticdone;
    }

    override void visit(TemplateInstance ti)
    {
        templateInstanceSemantic(ti, sc, null);
    }

    override void visit(TemplateMixin tm)
    {
        static if (LOG)
        {
            printf("+TemplateMixin.dsymbolSemantic('%s', this=%p)\n", tm.toChars(), tm);
            fflush(stdout);
        }
        if (tm.semanticRun != PASS.init)
        {
            // When a class/struct contains mixin members, and is done over
            // because of forward references, never reach here so semanticRun
            // has been reset to PASS.init.
            static if (LOG)
            {
                printf("\tsemantic done\n");
            }
            return;
        }
        tm.semanticRun = PASS.semantic;
        static if (LOG)
        {
            printf("\tdo semantic\n");
        }

        Scope* scx = null;
        if (tm._scope)
        {
            sc = tm._scope;
            scx = tm._scope; // save so we don't make redundant copies
            tm._scope = null;
        }

        /* Run semantic on each argument, place results in tiargs[],
         * then find best match template with tiargs
         */
        if (!tm.findTempDecl(sc) || !tm.semanticTiargs(sc) || !tm.findBestMatch(sc, null))
        {
            if (tm.semanticRun == PASS.init) // forward reference had occurred
            {
                //printf("forward reference - deferring\n");
                return deferDsymbolSemantic(tm, scx);
            }

            tm.inst = tm;
            tm.errors = true;
            return; // error recovery
        }

        auto tempdecl = tm.tempdecl.isTemplateDeclaration();
        assert(tempdecl);

        if (!tm.ident)
        {
            /* Assign scope local unique identifier, as same as lambdas.
             */
            const(char)[] s = "__mixin";

            if (FuncDeclaration func = sc.parent.isFuncDeclaration())
            {
                tm.symtab = func.localsymtab;
                if (tm.symtab)
                {
                    // Inside template constraint, symtab is not set yet.
                    goto L1;
                }
            }
            else
            {
                tm.symtab = sc.parent.isScopeDsymbol().symtab;
            L1:
                assert(tm.symtab);
                tm.ident = Identifier.generateId(s, tm.symtab.length + 1);
                tm.symtab.insert(tm);
            }
        }

        tm.inst = tm;
        tm.parent = sc.parent;

        /* Detect recursive mixin instantiations.
         */
        for (Dsymbol s = tm.parent; s; s = s.parent)
        {
            //printf("\ts = '%s'\n", s.toChars());
            TemplateMixin tmix = s.isTemplateMixin();
            if (!tmix || tempdecl != tmix.tempdecl)
                continue;

            /* Different argument list lengths happen with variadic args
             */
            if (tm.tiargs.dim != tmix.tiargs.dim)
                continue;

            for (size_t i = 0; i < tm.tiargs.dim; i++)
            {
                RootObject o = (*tm.tiargs)[i];
                Type ta = isType(o);
                Expression ea = isExpression(o);
                Dsymbol sa = isDsymbol(o);
                RootObject tmo = (*tmix.tiargs)[i];
                if (ta)
                {
                    Type tmta = isType(tmo);
                    if (!tmta)
                        goto Lcontinue;
                    if (!ta.equals(tmta))
                        goto Lcontinue;
                }
                else if (ea)
                {
                    Expression tme = isExpression(tmo);
                    if (!tme || !ea.equals(tme))
                        goto Lcontinue;
                }
                else if (sa)
                {
                    Dsymbol tmsa = isDsymbol(tmo);
                    if (sa != tmsa)
                        goto Lcontinue;
                }
                else
                    assert(0);
            }
            tm.error("recursive mixin instantiation");
            return;

        Lcontinue:
            continue;
        }

        // Copy the syntax trees from the TemplateDeclaration
        tm.members = Dsymbol.arraySyntaxCopy(tempdecl.members);
        if (!tm.members)
            return;

        tm.symtab = new DsymbolTable();

        sc.getScopesym().importScope(tm, Visibility(Visibility.Kind.public_));

        static if (LOG)
        {
            printf("\tcreate scope for template parameters '%s'\n", tm.toChars());
        }
        Scope* scy = sc.push(tm);
        scy.parent = tm;

        /* https://issues.dlang.org/show_bug.cgi?id=930
         *
         * If the template that is to be mixed in is in the scope of a template
         * instance, we have to also declare the type aliases in the new mixin scope.
         */
        auto parentInstance = tempdecl.parent ? tempdecl.parent.isTemplateInstance() : null;
        if (parentInstance)
            parentInstance.declareParameters(scy);

        tm.argsym = new ScopeDsymbol();
        tm.argsym.parent = scy.parent;
        Scope* argscope = scy.push(tm.argsym);

        uint errorsave = global.errors;

        // Declare each template parameter as an alias for the argument type
        tm.declareParameters(argscope);

        // Add members to enclosing scope, as well as this scope
        tm.members.foreachDsymbol(s => s.addMember(argscope, tm));

        // Do semantic() analysis on template instance members
        static if (LOG)
        {
            printf("\tdo semantic() on template instance members '%s'\n", tm.toChars());
        }
        Scope* sc2 = argscope.push(tm);
        //size_t deferred_dim = Module.deferred.dim;

        __gshared int nest;
        //printf("%d\n", nest);
        if (++nest > global.recursionLimit)
        {
            global.gag = 0; // ensure error message gets printed
            tm.error("recursive expansion");
            fatal();
        }

        tm.members.foreachDsymbol( s => s.setScope(sc2) );

        tm.members.foreachDsymbol( s => s.importAll(sc2) );

        tm.members.foreachDsymbol( s => s.dsymbolSemantic(sc2) );

        nest--;

        /* In DeclDefs scope, TemplateMixin does not have to handle deferred symbols.
         * Because the members would already call Module.addDeferredSemantic() for themselves.
         * See Struct, Class, Interface, and EnumDeclaration.dsymbolSemantic().
         */
        //if (!sc.func && Module.deferred.dim > deferred_dim) {}

        AggregateDeclaration ad = tm.toParent().isAggregateDeclaration();
        if (sc.func && !ad)
        {
            tm.semantic2(sc2);
            tm.semantic3(sc2);
        }

        // Give additional context info if error occurred during instantiation
        if (global.errors != errorsave)
        {
            tm.error("error instantiating");
            tm.errors = true;
        }

        sc2.pop();
        argscope.pop();
        scy.pop();

        static if (LOG)
        {
            printf("-TemplateMixin.dsymbolSemantic('%s', this=%p)\n", tm.toChars(), tm);
        }
    }

    override void visit(Nspace ns)
    {
        if (ns.semanticRun != PASS.init)
            return;
        static if (LOG)
        {
            printf("+Nspace::semantic('%s')\n", ns.toChars());
        }
        if (ns._scope)
        {
            sc = ns._scope;
            ns._scope = null;
        }
        if (!sc)
            return;

        bool repopulateMembers = false;
        if (ns.identExp)
        {
            // resolve the namespace identifier
            sc = sc.startCTFE();
            Expression resolved = ns.identExp.expressionSemantic(sc);
            resolved = resolveProperties(sc, resolved);
            sc = sc.endCTFE();
            resolved = resolved.ctfeInterpret();
            StringExp name = resolved.toStringExp();
            TupleExp tup = name ? null : resolved.toTupleExp();
            if (!tup && !name)
            {
                error(ns.loc, "expected string expression for namespace name, got `%s`", ns.identExp.toChars());
                return;
            }
            ns.identExp = resolved; // we don't need to keep the old AST around
            if (name)
            {
                const(char)[] ident = name.toStringz();
                if (ident.length == 0 || !Identifier.isValidIdentifier(ident))
                {
                    error(ns.loc, "expected valid identifier for C++ namespace but got `%.*s`", cast(int)ident.length, ident.ptr);
                    return;
                }
                ns.ident = Identifier.idPool(ident);
            }
            else
            {
                // create namespace stack from the tuple
                Nspace parentns = ns;
                foreach (i, exp; *tup.exps)
                {
                    name = exp.toStringExp();
                    if (!name)
                    {
                        error(ns.loc, "expected string expression for namespace name, got `%s`", exp.toChars());
                        return;
                    }
                    const(char)[] ident = name.toStringz();
                    if (ident.length == 0 || !Identifier.isValidIdentifier(ident))
                    {
                        error(ns.loc, "expected valid identifier for C++ namespace but got `%.*s`", cast(int)ident.length, ident.ptr);
                        return;
                    }
                    if (i == 0)
                    {
                        ns.ident = Identifier.idPool(ident);
                    }
                    else
                    {
                        // insert the new namespace
                        Nspace childns = new Nspace(ns.loc, Identifier.idPool(ident), null, parentns.members);
                        parentns.members = new Dsymbols;
                        parentns.members.push(childns);
                        parentns = childns;
                        repopulateMembers = true;
                    }
                }
            }
        }

        ns.semanticRun = PASS.semantic;
        ns.parent = sc.parent;
        // Link does not matter here, if the UDA is present it will error
        UserAttributeDeclaration.checkGNUABITag(ns, LINK.cpp);

        if (ns.members)
        {
            assert(sc);
            sc = sc.push(ns);
            sc.linkage = LINK.cpp; // note that namespaces imply C++ linkage
            sc.parent = ns;
            foreach (s; *ns.members)
            {
                if (repopulateMembers)
                {
                    s.addMember(sc, sc.scopesym);
                    s.setScope(sc);
                }
                s.importAll(sc);
            }
            foreach (s; *ns.members)
            {
                static if (LOG)
                {
                    printf("\tmember '%s', kind = '%s'\n", s.toChars(), s.kind());
                }
                s.dsymbolSemantic(sc);
            }
            sc.pop();
        }
        ns.semanticRun = PASS.semanticdone;
        static if (LOG)
        {
            printf("-Nspace::semantic('%s')\n", ns.toChars());
        }
    }

    void funcDeclarationSemantic(FuncDeclaration funcdecl)
    {
        TypeFunction f;
        AggregateDeclaration ad;
        InterfaceDeclaration id;

        version (none)
        {
            printf("FuncDeclaration::semantic(sc = %p, this = %p, '%s', linkage = %d)\n", sc, funcdecl, funcdecl.toPrettyChars(), sc.linkage);
            if (funcdecl.isFuncLiteralDeclaration())
                printf("\tFuncLiteralDeclaration()\n");
            printf("sc.parent = %s, parent = %s\n", sc.parent.toChars(), funcdecl.parent ? funcdecl.parent.toChars() : "");
            printf("type: %p, %s\n", funcdecl.type, funcdecl.type.toChars());
        }

        if (funcdecl.semanticRun != PASS.init && funcdecl.isFuncLiteralDeclaration())
        {
            /* Member functions that have return types that are
             * forward references can have semantic() run more than
             * once on them.
             * See test\interface2.d, test20
             */
            return;
        }

        if (funcdecl.semanticRun >= PASS.semanticdone)
            return;
        assert(funcdecl.semanticRun <= PASS.semantic);
        funcdecl.semanticRun = PASS.semantic;

        if (funcdecl._scope)
        {
            sc = funcdecl._scope;
            funcdecl._scope = null;
        }

        if (!sc || funcdecl.errors)
            return;

        funcdecl.cppnamespace = sc.namespace;
        funcdecl.parent = sc.parent;
        Dsymbol parent = funcdecl.toParent();

        funcdecl.foverrides.setDim(0); // reset in case semantic() is being retried for this function

        funcdecl.storage_class |= sc.stc & ~STC.ref_;
        ad = funcdecl.isThis();
        // Don't nest structs b/c of generated methods which should not access the outer scopes.
        // https://issues.dlang.org/show_bug.cgi?id=16627
        if (ad && !funcdecl.generated)
        {
            funcdecl.storage_class |= ad.storage_class & (STC.TYPECTOR | STC.synchronized_);
            ad.makeNested();
        }
        if (sc.func)
            funcdecl.storage_class |= sc.func.storage_class & STC.disable;
        // Remove prefix storage classes silently.
        if ((funcdecl.storage_class & STC.TYPECTOR) && !(ad || funcdecl.isNested()))
            funcdecl.storage_class &= ~STC.TYPECTOR;

        //printf("function storage_class = x%llx, sc.stc = x%llx, %x\n", storage_class, sc.stc, Declaration::isFinal());

        if (sc.flags & SCOPE.compile)
            funcdecl.flags |= FUNCFLAG.compileTimeOnly; // don't emit code for this function

        FuncLiteralDeclaration fld = funcdecl.isFuncLiteralDeclaration();
        if (fld && fld.treq)
        {
            Type treq = fld.treq;
            assert(treq.nextOf().ty == Tfunction);
            if (treq.ty == Tdelegate)
                fld.tok = TOK.delegate_;
            else if (treq.isPtrToFunction())
                fld.tok = TOK.function_;
            else
                assert(0);
            funcdecl.linkage = treq.nextOf().toTypeFunction().linkage;
        }
        else
            funcdecl.linkage = sc.linkage;

        // evaluate pragma(inline)
        if (auto pragmadecl = sc.inlining)
            funcdecl.inlining = pragmadecl.evalPragmaInline(sc);

        // check pragma(crt_constructor)
        if (funcdecl.isCrtCtorDtor)
        {
            if (funcdecl.linkage != LINK.c)
            {
                funcdecl.error("must be `extern(C)` for `pragma(%s)`",
                    funcdecl.isCrtCtorDtor == 1 ? "crt_constructor".ptr : "crt_destructor".ptr);
            }
        }

        funcdecl.visibility = sc.visibility;
        funcdecl.userAttribDecl = sc.userAttribDecl;
        UserAttributeDeclaration.checkGNUABITag(funcdecl, funcdecl.linkage);

        if (!funcdecl.originalType)
            funcdecl.originalType = funcdecl.type.syntaxCopy();
        if (funcdecl.type.ty != Tfunction)
        {
            if (funcdecl.type.ty != Terror)
            {
                funcdecl.error("`%s` must be a function instead of `%s`", funcdecl.toChars(), funcdecl.type.toChars());
                funcdecl.type = Type.terror;
            }
            funcdecl.errors = true;
            return;
        }
        if (!funcdecl.type.deco)
        {
            sc = sc.push();
            sc.stc |= funcdecl.storage_class & (STC.disable | STC.deprecated_); // forward to function type

            TypeFunction tf = funcdecl.type.toTypeFunction();
            if (sc.func)
            {
                /* If the nesting parent is pure without inference,
                 * then this function defaults to pure too.
                 *
                 *  auto foo() pure {
                 *    auto bar() {}     // become a weak purity function
                 *    class C {         // nested class
                 *      auto baz() {}   // become a weak purity function
                 *    }
                 *
                 *    static auto boo() {}   // typed as impure
                 *    // Even though, boo cannot call any impure functions.
                 *    // See also Expression::checkPurity().
                 *  }
                 */
                if (tf.purity == PURE.impure && (funcdecl.isNested() || funcdecl.isThis()))
                {
                    FuncDeclaration fd = null;
                    for (Dsymbol p = funcdecl.toParent2(); p; p = p.toParent2())
                    {
                        if (AggregateDeclaration adx = p.isAggregateDeclaration())
                        {
                            if (adx.isNested())
                                continue;
                            break;
                        }
                        if ((fd = p.isFuncDeclaration()) !is null)
                            break;
                    }

                    /* If the parent's purity is inferred, then this function's purity needs
                     * to be inferred first.
                     */
                    if (fd && fd.isPureBypassingInference() >= PURE.weak && !funcdecl.isInstantiated())
                    {
                        tf.purity = PURE.fwdref; // default to pure
                    }
                }
            }

            if (tf.isref)
                sc.stc |= STC.ref_;
            if (tf.isScopeQual)
                sc.stc |= STC.scope_;
            if (tf.isnothrow)
                sc.stc |= STC.nothrow_;
            if (tf.isnogc)
                sc.stc |= STC.nogc;
            if (tf.isproperty)
                sc.stc |= STC.property;
            if (tf.purity == PURE.fwdref)
                sc.stc |= STC.pure_;
            if (tf.trust != TRUST.default_)
                sc.stc &= ~STC.safeGroup;
            if (tf.trust == TRUST.safe)
                sc.stc |= STC.safe;
            if (tf.trust == TRUST.system)
                sc.stc |= STC.system;
            if (tf.trust == TRUST.trusted)
                sc.stc |= STC.trusted;

            if (funcdecl.isCtorDeclaration())
            {
                tf.isctor = true;
                Type tret = ad.handleType();
                assert(tret);
                tret = tret.addStorageClass(funcdecl.storage_class | sc.stc);
                tret = tret.addMod(funcdecl.type.mod);
                tf.next = tret;
                if (ad.isStructDeclaration())
                    sc.stc |= STC.ref_;
            }

            // 'return' on a non-static class member function implies 'scope' as well
            if (ad && ad.isClassDeclaration() && (tf.isreturn || sc.stc & STC.return_) && !(sc.stc & STC.static_))
                sc.stc |= STC.scope_;

            // If 'this' has no pointers, remove 'scope' as it has no meaning
            if (sc.stc & STC.scope_ && ad && ad.isStructDeclaration() && !ad.type.hasPointers())
            {
                sc.stc &= ~STC.scope_;
                tf.isScopeQual = false;
            }

            sc.linkage = funcdecl.linkage;

            if (!tf.isNaked() && !(funcdecl.isThis() || funcdecl.isNested()))
            {
                OutBuffer buf;
                MODtoBuffer(&buf, tf.mod);
                funcdecl.error("without `this` cannot be `%s`", buf.peekChars());
                tf.mod = 0; // remove qualifiers
            }

            /* Apply const, immutable, wild and shared storage class
             * to the function type. Do this before type semantic.
             */
            auto stc = funcdecl.storage_class;
            if (funcdecl.type.isImmutable())
                stc |= STC.immutable_;
            if (funcdecl.type.isConst())
                stc |= STC.const_;
            if (funcdecl.type.isShared() || funcdecl.storage_class & STC.synchronized_)
                stc |= STC.shared_;
            if (funcdecl.type.isWild())
                stc |= STC.wild;
            funcdecl.type = funcdecl.type.addSTC(stc);

            funcdecl.type = funcdecl.type.typeSemantic(funcdecl.loc, sc);
            sc = sc.pop();
        }
        if (funcdecl.type.ty != Tfunction)
        {
            if (funcdecl.type.ty != Terror)
            {
                funcdecl.error("`%s` must be a function instead of `%s`", funcdecl.toChars(), funcdecl.type.toChars());
                funcdecl.type = Type.terror;
            }
            funcdecl.errors = true;
            return;
        }
        else
        {
            // Merge back function attributes into 'originalType'.
            // It's used for mangling, ddoc, and json output.
            TypeFunction tfo = funcdecl.originalType.toTypeFunction();
            TypeFunction tfx = funcdecl.type.toTypeFunction();
            tfo.mod = tfx.mod;
            tfo.isScopeQual = tfx.isScopeQual;
            tfo.isreturninferred = tfx.isreturninferred;
            tfo.isscopeinferred = tfx.isscopeinferred;
            tfo.isref = tfx.isref;
            tfo.isnothrow = tfx.isnothrow;
            tfo.isnogc = tfx.isnogc;
            tfo.isproperty = tfx.isproperty;
            tfo.purity = tfx.purity;
            tfo.trust = tfx.trust;

            funcdecl.storage_class &= ~(STC.TYPECTOR | STC.FUNCATTR);
        }

        f = cast(TypeFunction)funcdecl.type;

        if ((funcdecl.storage_class & STC.auto_) && !f.isref && !funcdecl.inferRetType)
            funcdecl.error("storage class `auto` has no effect if return type is not inferred");

        /* Functions can only be 'scope' if they have a 'this'
         */
        if (f.isScopeQual && !funcdecl.isNested() && !ad)
        {
            funcdecl.error("functions cannot be `scope`");
        }

        if (f.isreturn && !funcdecl.needThis() && !funcdecl.isNested())
        {
            /* Non-static nested functions have a hidden 'this' pointer to which
             * the 'return' applies
             */
            if (sc.scopesym && sc.scopesym.isAggregateDeclaration())
                funcdecl.error("`static` member has no `this` to which `return` can apply");
            else
                error(funcdecl.loc, "Top-level function `%s` has no `this` to which `return` can apply", funcdecl.toChars());
        }

        if (funcdecl.isAbstract() && !funcdecl.isVirtual())
        {
            const(char)* sfunc;
            if (funcdecl.isStatic())
                sfunc = "static";
            else if (funcdecl.visibility.kind == Visibility.Kind.private_ || funcdecl.visibility.kind == Visibility.Kind.package_)
                sfunc = visibilityToChars(funcdecl.visibility.kind);
            else
                sfunc = "final";
            funcdecl.error("`%s` functions cannot be `abstract`", sfunc);
        }

        if (funcdecl.isOverride() && !funcdecl.isVirtual() && !funcdecl.isFuncLiteralDeclaration())
        {
            Visibility.Kind kind = funcdecl.visible().kind;
            if ((kind == Visibility.Kind.private_ || kind == Visibility.Kind.package_) && funcdecl.isMember())
                funcdecl.error("`%s` method is not virtual and cannot override", visibilityToChars(kind));
            else
                funcdecl.error("cannot override a non-virtual function");
        }

        if (funcdecl.isAbstract() && funcdecl.isFinalFunc())
            funcdecl.error("cannot be both `final` and `abstract`");
        version (none)
        {
            if (funcdecl.isAbstract() && funcdecl.fbody)
                funcdecl.error("`abstract` functions cannot have bodies");
        }

        version (none)
        {
            if (funcdecl.isStaticConstructor() || funcdecl.isStaticDestructor())
            {
                if (!funcdecl.isStatic() || funcdecl.type.nextOf().ty != Tvoid)
                    funcdecl.error("static constructors / destructors must be `static void`");
                if (f.arguments && f.arguments.dim)
                    funcdecl.error("static constructors / destructors must have empty parameter list");
                // BUG: check for invalid storage classes
            }
        }

        if (const pors = sc.flags & (SCOPE.printf | SCOPE.scanf))
        {
            /* printf/scanf-like functions must be of the form:
             *    extern (C/C++) T printf([parameters...], const(char)* format, ...);
             * or:
             *    extern (C/C++) T vprintf([parameters...], const(char)* format, va_list);
             */

            static bool isPointerToChar(Parameter p)
            {
                if (auto tptr = p.type.isTypePointer())
                {
                    return tptr.next.ty == Tchar;
                }
                return false;
            }

            bool isVa_list(Parameter p)
            {
                return p.type.equals(target.va_listType(funcdecl.loc, sc));
            }

            const nparams = f.parameterList.length;
            if ((f.linkage == LINK.c || f.linkage == LINK.cpp) &&

                (f.parameterList.varargs == VarArg.variadic &&
                 nparams >= 1 &&
                 isPointerToChar(f.parameterList[nparams - 1]) ||

                 f.parameterList.varargs == VarArg.none &&
                 nparams >= 2 &&
                 isPointerToChar(f.parameterList[nparams - 2]) &&
                 isVa_list(f.parameterList[nparams - 1])
                )
               )
            {
                funcdecl.flags |= (pors == SCOPE.printf) ? FUNCFLAG.printf : FUNCFLAG.scanf;
            }
            else
            {
                const p = (pors == SCOPE.printf ? Id.printf : Id.scanf).toChars();
                if (f.parameterList.varargs == VarArg.variadic)
                {
                    funcdecl.error("`pragma(%s)` functions must be `extern(C) %s %s([parameters...], const(char)*, ...)`"
                                   ~ " not `%s`",
                        p, f.next.toChars(), funcdecl.toChars(), funcdecl.type.toChars());
                }
                else
                {
                    funcdecl.error("`pragma(%s)` functions must be `extern(C) %s %s([parameters...], const(char)*, va_list)`",
                        p, f.next.toChars(), funcdecl.toChars());
                }
            }
        }

        id = parent.isInterfaceDeclaration();
        if (id)
        {
            funcdecl.storage_class |= STC.abstract_;
            if (funcdecl.isCtorDeclaration() || funcdecl.isPostBlitDeclaration() || funcdecl.isDtorDeclaration() || funcdecl.isInvariantDeclaration() || funcdecl.isNewDeclaration() || funcdecl.isDelete())
                funcdecl.error("constructors, destructors, postblits, invariants, new and delete functions are not allowed in interface `%s`", id.toChars());
            if (funcdecl.fbody && funcdecl.isVirtual())
                funcdecl.error("function body only allowed in `final` functions in interface `%s`", id.toChars());
        }
        if (UnionDeclaration ud = parent.isUnionDeclaration())
        {
            if (funcdecl.isPostBlitDeclaration() || funcdecl.isDtorDeclaration() || funcdecl.isInvariantDeclaration())
                funcdecl.error("destructors, postblits and invariants are not allowed in union `%s`", ud.toChars());
        }

        if (StructDeclaration sd = parent.isStructDeclaration())
        {
            if (funcdecl.isCtorDeclaration())
            {
                goto Ldone;
            }
        }

        if (ClassDeclaration cd = parent.isClassDeclaration())
        {
            parent = cd = objc.getParent(funcdecl, cd);

            if (funcdecl.isCtorDeclaration())
            {
                goto Ldone;
            }

            if (funcdecl.storage_class & STC.abstract_)
                cd.isabstract = ThreeState.yes;

            // if static function, do not put in vtbl[]
            if (!funcdecl.isVirtual())
            {
                //printf("\tnot virtual\n");
                goto Ldone;
            }
            // Suppress further errors if the return type is an error
            if (funcdecl.type.nextOf() == Type.terror)
                goto Ldone;

            bool may_override = false;
            for (size_t i = 0; i < cd.baseclasses.dim; i++)
            {
                BaseClass* b = (*cd.baseclasses)[i];
                ClassDeclaration cbd = b.type.toBasetype().isClassHandle();
                if (!cbd)
                    continue;
                for (size_t j = 0; j < cbd.vtbl.dim; j++)
                {
                    FuncDeclaration f2 = cbd.vtbl[j].isFuncDeclaration();
                    if (!f2 || f2.ident != funcdecl.ident)
                        continue;
                    if (cbd.parent && cbd.parent.isTemplateInstance())
                    {
                        if (!f2.functionSemantic())
                            goto Ldone;
                    }
                    may_override = true;
                }
            }
            if (may_override && funcdecl.type.nextOf() is null)
            {
                /* If same name function exists in base class but 'this' is auto return,
                 * cannot find index of base class's vtbl[] to override.
                 */
                funcdecl.error("return type inference is not supported if may override base class function");
            }

            /* Find index of existing function in base class's vtbl[] to override
             * (the index will be the same as in cd's current vtbl[])
             */
            int vi = cd.baseClass ? funcdecl.findVtblIndex(&cd.baseClass.vtbl, cast(int)cd.baseClass.vtbl.dim) : -1;

            bool doesoverride = false;
            switch (vi)
            {
            case -1:
            Lintro:
                /* Didn't find one, so
                 * This is an 'introducing' function which gets a new
                 * slot in the vtbl[].
                 */

                // Verify this doesn't override previous final function
                if (cd.baseClass)
                {
                    Dsymbol s = cd.baseClass.search(funcdecl.loc, funcdecl.ident);
                    if (s)
                    {
                        FuncDeclaration f2 = s.isFuncDeclaration();
                        if (f2)
                        {
                            f2 = f2.overloadExactMatch(funcdecl.type);
                            if (f2 && f2.isFinalFunc() && f2.visible().kind != Visibility.Kind.private_)
                                funcdecl.error("cannot override `final` function `%s`", f2.toPrettyChars());
                        }
                    }
                }

                /* These quirky conditions mimic what happens when virtual
                   inheritance is implemented by producing a virtual base table
                   with offsets to each of the virtual bases.
                 */
<<<<<<< HEAD
                if (target.os == Target.OS.Windows && !target.omfobj &&
                    cd.classKind == ClassKind.cpp && cd.baseClass && cd.baseClass.vtbl.dim)
=======
                if (target.cpp.splitVBasetable && cd.classKind == ClassKind.cpp &&
                    cd.baseClass && cd.baseClass.vtbl.dim)
>>>>>>> d07aa0b4
                {
                    /* if overriding an interface function, then this is not
                     * introducing and don't put it in the class vtbl[]
                     */
                    funcdecl.interfaceVirtual = funcdecl.overrideInterface();
                    if (funcdecl.interfaceVirtual)
                    {
                        //printf("\tinterface function %s\n", toChars());
                        cd.vtblFinal.push(funcdecl);
                        goto Linterfaces;
                    }
                }

                if (funcdecl.isFinalFunc())
                {
                    // Don't check here, as it may override an interface function
                    //if (isOverride())
                    //    error("is marked as override, but does not override any function");
                    cd.vtblFinal.push(funcdecl);
                }
                else
                {
                    //printf("\tintroducing function %s\n", funcdecl.toChars());
                    funcdecl.introducing = 1;
                    if (cd.classKind == ClassKind.cpp && target.cpp.reverseOverloads)
                    {
                        /* Overloaded functions with same name are grouped and in reverse order.
                         * Search for first function of overload group, and insert
                         * funcdecl into vtbl[] immediately before it.
                         */
                        funcdecl.vtblIndex = cast(int)cd.vtbl.dim;
                        bool found;
                        foreach (const i, s; cd.vtbl)
                        {
                            if (found)
                                // the rest get shifted forward
                                ++s.isFuncDeclaration().vtblIndex;
                            else if (s.ident == funcdecl.ident && s.parent == parent)
                            {
                                // found first function of overload group
                                funcdecl.vtblIndex = cast(int)i;
                                found = true;
                                ++s.isFuncDeclaration().vtblIndex;
                            }
                        }
                        cd.vtbl.insert(funcdecl.vtblIndex, funcdecl);

                        debug foreach (const i, s; cd.vtbl)
                        {
                            // a C++ dtor gets its vtblIndex later (and might even be added twice to the vtbl),
                            // e.g. when compiling druntime with a debug compiler, namely with core.stdcpp.exception.
                            if (auto fd = s.isFuncDeclaration())
                                assert(fd.vtblIndex == i ||
                                       (cd.classKind == ClassKind.cpp && fd.isDtorDeclaration) ||
                                       funcdecl.parent.isInterfaceDeclaration); // interface functions can be in multiple vtbls
                        }
                    }
                    else
                    {
                        // Append to end of vtbl[]
                        vi = cast(int)cd.vtbl.dim;
                        cd.vtbl.push(funcdecl);
                        funcdecl.vtblIndex = vi;
                    }
                }
                break;

            case -2:
                // can't determine because of forward references
                funcdecl.errors = true;
                return;

            default:
                {
                    FuncDeclaration fdv = cd.baseClass.vtbl[vi].isFuncDeclaration();
                    FuncDeclaration fdc = cd.vtbl[vi].isFuncDeclaration();
                    // This function is covariant with fdv

                    if (fdc == funcdecl)
                    {
                        doesoverride = true;
                        break;
                    }

                    if (fdc.toParent() == parent)
                    {
                        //printf("vi = %d,\tthis = %p %s %s @ [%s]\n\tfdc  = %p %s %s @ [%s]\n\tfdv  = %p %s %s @ [%s]\n",
                        //        vi, this, this.toChars(), this.type.toChars(), this.loc.toChars(),
                        //            fdc,  fdc .toChars(), fdc .type.toChars(), fdc .loc.toChars(),
                        //            fdv,  fdv .toChars(), fdv .type.toChars(), fdv .loc.toChars());

                        // fdc overrides fdv exactly, then this introduces new function.
                        if (fdc.type.mod == fdv.type.mod && funcdecl.type.mod != fdv.type.mod)
                            goto Lintro;
                    }

                    if (fdv.isDeprecated && !funcdecl.isDeprecated)
                        deprecation(funcdecl.loc, "`%s` is overriding the deprecated method `%s`",
                                    funcdecl.toPrettyChars, fdv.toPrettyChars);

                    // This function overrides fdv
                    if (fdv.isFinalFunc())
                        funcdecl.error("cannot override `final` function `%s`", fdv.toPrettyChars());

                    if (!funcdecl.isOverride())
                    {
                        if (fdv.isFuture())
                        {
                            deprecation(funcdecl.loc, "`@__future` base class method `%s` is being overridden by `%s`; rename the latter", fdv.toPrettyChars(), funcdecl.toPrettyChars());
                            // Treat 'this' as an introducing function, giving it a separate hierarchy in the vtbl[]
                            goto Lintro;
                        }
                        else
                        {
                            // https://issues.dlang.org/show_bug.cgi?id=17349
                            error(funcdecl.loc, "cannot implicitly override base class method `%s` with `%s`; add `override` attribute",
                                  fdv.toPrettyChars(), funcdecl.toPrettyChars());
                        }
                    }
                    doesoverride = true;
                    if (fdc.toParent() == parent)
                    {
                        // If both are mixins, or both are not, then error.
                        // If either is not, the one that is not overrides the other.
                        bool thismixin = funcdecl.parent.isClassDeclaration() !is null;
                        bool fdcmixin = fdc.parent.isClassDeclaration() !is null;
                        if (thismixin == fdcmixin)
                        {
                            funcdecl.error("multiple overrides of same function");
                        }
                        /*
                         * https://issues.dlang.org/show_bug.cgi?id=711
                         *
                         * If an overriding method is introduced through a mixin,
                         * we need to update the vtbl so that both methods are
                         * present.
                         */
                        else if (thismixin)
                        {
                            /* if the mixin introduced the overriding method, then reintroduce it
                             * in the vtbl. The initial entry for the mixined method
                             * will be updated at the end of the enclosing `if` block
                             * to point to the current (non-mixined) function.
                             */
                            auto vitmp = cast(int)cd.vtbl.dim;
                            cd.vtbl.push(fdc);
                            fdc.vtblIndex = vitmp;
                        }
                        else if (fdcmixin)
                        {
                            /* if the current overriding function is coming from a
                             * mixined block, then push the current function in the
                             * vtbl, but keep the previous (non-mixined) function as
                             * the overriding one.
                             */
                            auto vitmp = cast(int)cd.vtbl.dim;
                            cd.vtbl.push(funcdecl);
                            funcdecl.vtblIndex = vitmp;
                            break;
                        }
                        else // fdc overrides fdv
                        {
                            // this doesn't override any function
                            break;
                        }
                    }
                    cd.vtbl[vi] = funcdecl;
                    funcdecl.vtblIndex = vi;

                    /* Remember which functions this overrides
                     */
                    funcdecl.foverrides.push(fdv);

                    /* This works by whenever this function is called,
                     * it actually returns tintro, which gets dynamically
                     * cast to type. But we know that tintro is a base
                     * of type, so we could optimize it by not doing a
                     * dynamic cast, but just subtracting the isBaseOf()
                     * offset if the value is != null.
                     */

                    if (fdv.tintro)
                        funcdecl.tintro = fdv.tintro;
                    else if (!funcdecl.type.equals(fdv.type))
                    {
                        /* Only need to have a tintro if the vptr
                         * offsets differ
                         */
                        int offset;
                        if (fdv.type.nextOf().isBaseOf(funcdecl.type.nextOf(), &offset))
                        {
                            funcdecl.tintro = fdv.type;
                        }
                    }
                    break;
                }
            }

            /* Go through all the interface bases.
             * If this function is covariant with any members of those interface
             * functions, set the tintro.
             */
        Linterfaces:
            bool foundVtblMatch = false;

            for (ClassDeclaration bcd = cd; !foundVtblMatch && bcd; bcd = bcd.baseClass)
            {
                foreach (b; bcd.interfaces)
                {
                    vi = funcdecl.findVtblIndex(&b.sym.vtbl, cast(int)b.sym.vtbl.dim);
                    switch (vi)
                    {
                    case -1:
                        break;

                    case -2:
                        // can't determine because of forward references
                        funcdecl.errors = true;
                        return;

                    default:
                        {
                            auto fdv = cast(FuncDeclaration)b.sym.vtbl[vi];
                            Type ti = null;

                            foundVtblMatch = true;

                            /* Remember which functions this overrides
                             */
                            funcdecl.foverrides.push(fdv);

                            /* Should we really require 'override' when implementing
                             * an interface function?
                             */
                            //if (!isOverride())
                            //    warning(loc, "overrides base class function %s, but is not marked with 'override'", fdv.toPrettyChars());

                            if (fdv.tintro)
                                ti = fdv.tintro;
                            else if (!funcdecl.type.equals(fdv.type))
                            {
                                /* Only need to have a tintro if the vptr
                                 * offsets differ
                                 */
                                int offset;
                                if (fdv.type.nextOf().isBaseOf(funcdecl.type.nextOf(), &offset))
                                {
                                    ti = fdv.type;
                                }
                            }
                            if (ti)
                            {
                                if (funcdecl.tintro)
                                {
                                    if (!funcdecl.tintro.nextOf().equals(ti.nextOf()) && !funcdecl.tintro.nextOf().isBaseOf(ti.nextOf(), null) && !ti.nextOf().isBaseOf(funcdecl.tintro.nextOf(), null))
                                    {
                                        funcdecl.error("incompatible covariant types `%s` and `%s`", funcdecl.tintro.toChars(), ti.toChars());
                                    }
                                }
                                else
                                {
                                    funcdecl.tintro = ti;
                                }
                            }
                        }
                    }
                }
            }
            if (foundVtblMatch)
            {
                goto L2;
            }

            if (!doesoverride && funcdecl.isOverride() && (funcdecl.type.nextOf() || !may_override))
            {
                BaseClass* bc = null;
                Dsymbol s = null;
                for (size_t i = 0; i < cd.baseclasses.dim; i++)
                {
                    bc = (*cd.baseclasses)[i];
                    s = bc.sym.search_correct(funcdecl.ident);
                    if (s)
                        break;
                }

                if (s)
                {
                    HdrGenState hgs;
                    OutBuffer buf;

                    auto fd = s.isFuncDeclaration();
                    functionToBufferFull(cast(TypeFunction)(funcdecl.type), &buf,
                        new Identifier(funcdecl.toPrettyChars()), &hgs, null);
                    const(char)* funcdeclToChars = buf.peekChars();

                    if (fd)
                    {
                        OutBuffer buf1;

                        if (fd.ident == funcdecl.ident)
                            hgs.fullQual = true;
                        functionToBufferFull(cast(TypeFunction)(fd.type), &buf1,
                            new Identifier(fd.toPrettyChars()), &hgs, null);

                        error(funcdecl.loc, "function `%s` does not override any function, did you mean to override `%s`?",
                            funcdeclToChars, buf1.peekChars());
                    }
                    else
                    {
                        error(funcdecl.loc, "function `%s` does not override any function, did you mean to override %s `%s`?",
                            funcdeclToChars, s.kind, s.toPrettyChars());
                        errorSupplemental(funcdecl.loc, "Functions are the only declarations that may be overriden");
                    }
                }
                else
                    funcdecl.error("does not override any function");
            }

        L2:
            objc.setSelector(funcdecl, sc);
            objc.checkLinkage(funcdecl);
            objc.addToClassMethodList(funcdecl, cd);
            objc.setAsOptional(funcdecl, sc);

            /* Go through all the interface bases.
             * Disallow overriding any final functions in the interface(s).
             */
            foreach (b; cd.interfaces)
            {
                if (b.sym)
                {
                    Dsymbol s = search_function(b.sym, funcdecl.ident);
                    if (s)
                    {
                        FuncDeclaration f2 = s.isFuncDeclaration();
                        if (f2)
                        {
                            f2 = f2.overloadExactMatch(funcdecl.type);
                            if (f2 && f2.isFinalFunc() && f2.visible().kind != Visibility.Kind.private_)
                                funcdecl.error("cannot override `final` function `%s.%s`", b.sym.toChars(), f2.toPrettyChars());
                        }
                    }
                }
            }

            if (funcdecl.isOverride)
            {
                if (funcdecl.storage_class & STC.disable)
                    deprecation(funcdecl.loc,
                                "`%s` cannot be annotated with `@disable` because it is overriding a function in the base class",
                                funcdecl.toPrettyChars);

                if (funcdecl.isDeprecated && !(funcdecl.foverrides.length && funcdecl.foverrides[0].isDeprecated))
                    deprecation(funcdecl.loc,
                                "`%s` cannot be marked as `deprecated` because it is overriding a function in the base class",
                                funcdecl.toPrettyChars);
            }

        }
        else if (funcdecl.isOverride() && !parent.isTemplateInstance())
            funcdecl.error("`override` only applies to class member functions");

        if (auto ti = parent.isTemplateInstance)
        {
            objc.setSelector(funcdecl, sc);
            objc.setAsOptional(funcdecl, sc);
        }

        objc.validateSelector(funcdecl);
        objc.validateOptional(funcdecl);
        // Reflect this.type to f because it could be changed by findVtblIndex
        f = funcdecl.type.toTypeFunction();

    Ldone:
        if (!funcdecl.fbody && !funcdecl.allowsContractWithoutBody())
            funcdecl.error("`in` and `out` contracts can only appear without a body when they are virtual interface functions or abstract");

        /* Do not allow template instances to add virtual functions
         * to a class.
         */
        if (funcdecl.isVirtual())
        {
            TemplateInstance ti = parent.isTemplateInstance();
            if (ti)
            {
                // Take care of nested templates
                while (1)
                {
                    TemplateInstance ti2 = ti.tempdecl.parent.isTemplateInstance();
                    if (!ti2)
                        break;
                    ti = ti2;
                }

                // If it's a member template
                ClassDeclaration cd = ti.tempdecl.isClassMember();
                if (cd)
                {
                    funcdecl.error("cannot use template to add virtual function to class `%s`", cd.toChars());
                }
            }
        }

        if (funcdecl.isMain())
            funcdecl.checkDmain();       // Check main() parameters and return type

        /* Purity and safety can be inferred for some functions by examining
         * the function body.
         */
        if (funcdecl.canInferAttributes(sc))
            funcdecl.initInferAttributes();

        Module.dprogress++;
        funcdecl.semanticRun = PASS.semanticdone;

        /* Save scope for possible later use (if we need the
         * function internals)
         */
        funcdecl._scope = sc.copy();
        funcdecl._scope.setNoFree();

        __gshared bool printedMain = false; // semantic might run more than once
        if (global.params.verbose && !printedMain)
        {
            const(char)* type = funcdecl.isMain() ? "main" : funcdecl.isWinMain() ? "winmain" : funcdecl.isDllMain() ? "dllmain" : cast(const(char)*)null;
            Module mod = sc._module;

            if (type && mod)
            {
                printedMain = true;
                auto name = mod.srcfile.toChars();
                auto path = FileName.searchPath(global.path, name, true);
                message("entry     %-10s\t%s", type, path ? path : name);
            }
        }

        if (funcdecl.fbody && sc._module.isRoot() &&
            (funcdecl.isMain() || funcdecl.isWinMain() || funcdecl.isDllMain() || funcdecl.isCMain()))
            global.hasMainFunction = true;

        if (funcdecl.fbody && funcdecl.isMain() && sc._module.isRoot())
        {
            // check if `_d_cmain` is defined
            bool cmainTemplateExists()
            {
                auto rootSymbol = sc.search(funcdecl.loc, Id.empty, null);
                if (auto moduleSymbol = rootSymbol.search(funcdecl.loc, Id.object))
                    if (moduleSymbol.search(funcdecl.loc, Id.CMain))
                        return true;

                return false;
            }

            // Only mixin `_d_cmain` if it is defined
            if (cmainTemplateExists())
            {
                // add `mixin _d_cmain!();` to the declaring module
                auto tqual = new TypeIdentifier(funcdecl.loc, Id.CMain);
                auto tm = new TemplateMixin(funcdecl.loc, null, tqual, null);
                sc._module.members.push(tm);
            }
        }

        assert(funcdecl.type.ty != Terror || funcdecl.errors);

        // semantic for parameters' UDAs
        foreach (i, param; f.parameterList)
        {
            if (param && param.userAttribDecl)
                param.userAttribDecl.dsymbolSemantic(sc);
        }
    }

     /// Do the semantic analysis on the external interface to the function.
    override void visit(FuncDeclaration funcdecl)
    {
        funcDeclarationSemantic(funcdecl);
    }

    override void visit(CtorDeclaration ctd)
    {
        //printf("CtorDeclaration::semantic() %s\n", toChars());
        if (ctd.semanticRun >= PASS.semanticdone)
            return;
        if (ctd._scope)
        {
            sc = ctd._scope;
            ctd._scope = null;
        }

        ctd.parent = sc.parent;
        Dsymbol p = ctd.toParentDecl();
        AggregateDeclaration ad = p.isAggregateDeclaration();
        if (!ad)
        {
            error(ctd.loc, "constructor can only be a member of aggregate, not %s `%s`", p.kind(), p.toChars());
            ctd.type = Type.terror;
            ctd.errors = true;
            return;
        }

        sc = sc.push();

        if (sc.stc & STC.static_)
        {
            if (sc.stc & STC.shared_)
                error(ctd.loc, "`shared static` has no effect on a constructor inside a `shared static` block. Use `shared static this()`");
            else
                error(ctd.loc, "`static` has no effect on a constructor inside a `static` block. Use `static this()`");
        }

        sc.stc &= ~STC.static_; // not a static constructor

        funcDeclarationSemantic(ctd);

        sc.pop();

        if (ctd.errors)
            return;

        TypeFunction tf = ctd.type.toTypeFunction();
        immutable dim = tf.parameterList.length;
        auto sd = ad.isStructDeclaration();

        /* See if it's the default constructor
         * But, template constructor should not become a default constructor.
         */
        if (ad && (!ctd.parent.isTemplateInstance() || ctd.parent.isTemplateMixin()))
        {
            if (sd)
            {
                if (dim == 0 && tf.parameterList.varargs == VarArg.none) // empty default ctor w/o any varargs
                {
                    if (ctd.fbody || !(ctd.storage_class & STC.disable))
                    {
                        ctd.error("default constructor for structs only allowed " ~
                            "with `@disable`, no body, and no parameters");
                        ctd.storage_class |= STC.disable;
                        ctd.fbody = null;
                    }
                    sd.noDefaultCtor = true;
                }
                else if (dim == 0 && tf.parameterList.varargs != VarArg.none) // allow varargs only ctor
                {
                }
                else if (dim && tf.parameterList[0].defaultArg)
                {
                    // if the first parameter has a default argument, then the rest does as well
                    if (ctd.storage_class & STC.disable)
                    {
                        ctd.error("is marked `@disable`, so it cannot have default "~
                                  "arguments for all parameters.");
                        errorSupplemental(ctd.loc, "Use `@disable this();` if you want to disable default initialization.");
                    }
                    else
                        ctd.error("all parameters have default arguments, "~
                                  "but structs cannot have default constructors.");
                }
                else if ((dim == 1 || (dim > 1 && tf.parameterList[1].defaultArg)))
                {
                    //printf("tf: %s\n", tf.toChars());
                    auto param = tf.parameterList[0];
                    if (param.storageClass & STC.ref_ && param.type.mutableOf().unSharedOf() == sd.type.mutableOf().unSharedOf())
                    {
                        //printf("copy constructor\n");
                        ctd.isCpCtor = true;
                    }
                }
            }
            else if (dim == 0 && tf.parameterList.varargs == VarArg.none)
            {
                ad.defaultCtor = ctd;
            }
        }
        // https://issues.dlang.org/show_bug.cgi?id=22593
        else if (auto ti = ctd.parent.isTemplateInstance())
        {
            if (sd && sd.hasCopyCtor && (dim == 1 || (dim > 1 && tf.parameterList[1].defaultArg)))
            {
                auto param = tf.parameterList[0];

                // if the template instance introduces an rvalue constructor
                // between the members of a struct declaration, we should check if a
                // copy constructor exists and issue an error in that case.
                if (!(param.storageClass & STC.ref_) && param.type.mutableOf().unSharedOf() == sd.type.mutableOf().unSharedOf())
                {
                    .error(ctd.loc, "Cannot define both an rvalue constructor and a copy constructor for `struct %s`", sd.toChars);
                    .errorSupplemental(ti.loc, "Template instance `%s` creates a rvalue constructor for `struct %s`",
                            ti.toChars(), sd.toChars());
                }
            }
        }
    }

    override void visit(PostBlitDeclaration pbd)
    {
        //printf("PostBlitDeclaration::semantic() %s\n", toChars());
        //printf("ident: %s, %s, %p, %p\n", ident.toChars(), Id::dtor.toChars(), ident, Id::dtor);
        //printf("stc = x%llx\n", sc.stc);
        if (pbd.semanticRun >= PASS.semanticdone)
            return;
        if (pbd._scope)
        {
            sc = pbd._scope;
            pbd._scope = null;
        }

        pbd.parent = sc.parent;
        Dsymbol p = pbd.toParent2();
        StructDeclaration ad = p.isStructDeclaration();
        if (!ad)
        {
            error(pbd.loc, "postblit can only be a member of struct, not %s `%s`", p.kind(), p.toChars());
            pbd.type = Type.terror;
            pbd.errors = true;
            return;
        }
        if (pbd.ident == Id.postblit && pbd.semanticRun < PASS.semantic)
            ad.postblits.push(pbd);
        if (!pbd.type)
            pbd.type = new TypeFunction(ParameterList(), Type.tvoid, LINK.d, pbd.storage_class);

        sc = sc.push();
        sc.stc &= ~STC.static_; // not static
        sc.linkage = LINK.d;

        funcDeclarationSemantic(pbd);

        sc.pop();
    }

    override void visit(DtorDeclaration dd)
    {
        //printf("DtorDeclaration::semantic() %s\n", toChars());
        //printf("ident: %s, %s, %p, %p\n", ident.toChars(), Id::dtor.toChars(), ident, Id::dtor);
        if (dd.semanticRun >= PASS.semanticdone)
            return;
        if (dd._scope)
        {
            sc = dd._scope;
            dd._scope = null;
        }

        dd.parent = sc.parent;
        Dsymbol p = dd.toParent2();
        AggregateDeclaration ad = p.isAggregateDeclaration();
        if (!ad)
        {
            error(dd.loc, "destructor can only be a member of aggregate, not %s `%s`", p.kind(), p.toChars());
            dd.type = Type.terror;
            dd.errors = true;
            return;
        }
        if (dd.ident == Id.dtor && dd.semanticRun < PASS.semantic)
            ad.userDtors.push(dd);
        if (!dd.type)
        {
            dd.type = new TypeFunction(ParameterList(), Type.tvoid, LINK.d, dd.storage_class);
            if (ad.classKind == ClassKind.cpp && dd.ident == Id.dtor)
            {
                if (auto cldec = ad.isClassDeclaration())
                {
                    assert (cldec.cppDtorVtblIndex == -1); // double-call check already by dd.type
                    if (cldec.baseClass && cldec.baseClass.cppDtorVtblIndex != -1)
                    {
                        // override the base virtual
                        cldec.cppDtorVtblIndex = cldec.baseClass.cppDtorVtblIndex;
                    }
                    else if (!dd.isFinal())
                    {
                        // reserve the dtor slot for the destructor (which we'll create later)
                        cldec.cppDtorVtblIndex = cast(int)cldec.vtbl.dim;
                        cldec.vtbl.push(dd);
                        if (target.cpp.twoDtorInVtable)
                            cldec.vtbl.push(dd); // deleting destructor uses a second slot
                    }
                }
            }
        }

        sc = sc.push();
        sc.stc &= ~STC.static_; // not a static destructor
        if (sc.linkage != LINK.cpp)
            sc.linkage = LINK.d;

        funcDeclarationSemantic(dd);

        sc.pop();
    }

    override void visit(StaticCtorDeclaration scd)
    {
        //printf("StaticCtorDeclaration::semantic()\n");
        if (scd.semanticRun >= PASS.semanticdone)
            return;
        if (scd._scope)
        {
            sc = scd._scope;
            scd._scope = null;
        }

        scd.parent = sc.parent;
        Dsymbol p = scd.parent.pastMixin();
        if (!p.isScopeDsymbol())
        {
            const(char)* s = (scd.isSharedStaticCtorDeclaration() ? "shared " : "");
            error(scd.loc, "`%sstatic` constructor can only be member of module/aggregate/template, not %s `%s`", s, p.kind(), p.toChars());
            scd.type = Type.terror;
            scd.errors = true;
            return;
        }
        if (!scd.type)
            scd.type = new TypeFunction(ParameterList(), Type.tvoid, LINK.d, scd.storage_class);

        /* If the static ctor appears within a template instantiation,
         * it could get called multiple times by the module constructors
         * for different modules. Thus, protect it with a gate.
         */
        if (scd.isInstantiated() && scd.semanticRun < PASS.semantic)
        {
            /* Add this prefix to the function:
             *      static int gate;
             *      if (++gate != 1) return;
             * Note that this is not thread safe; should not have threads
             * during static construction.
             */
            auto v = new VarDeclaration(Loc.initial, Type.tint32, Id.gate, null);
            v.storage_class = STC.temp | (scd.isSharedStaticCtorDeclaration() ? STC.static_ : STC.tls);

            auto sa = new Statements();
            Statement s = new ExpStatement(Loc.initial, v);
            sa.push(s);

            Expression e = new IdentifierExp(Loc.initial, v.ident);
            e = new AddAssignExp(Loc.initial, e, IntegerExp.literal!1);
            e = new EqualExp(EXP.notEqual, Loc.initial, e, IntegerExp.literal!1);
            s = new IfStatement(Loc.initial, null, e, new ReturnStatement(Loc.initial, null), null, Loc.initial);

            sa.push(s);
            if (scd.fbody)
                sa.push(scd.fbody);

            scd.fbody = new CompoundStatement(Loc.initial, sa);
        }

        const LINK save = sc.linkage;
        if (save != LINK.d)
        {
            const(char)* s = (scd.isSharedStaticCtorDeclaration() ? "shared " : "");
            deprecation(scd.loc, "`%sstatic` constructor can only be of D linkage", s);
            // Just correct it
            sc.linkage = LINK.d;
        }
        funcDeclarationSemantic(scd);
        sc.linkage = save;

        // We're going to need ModuleInfo
        Module m = scd.getModule();
        if (!m)
            m = sc._module;
        if (m)
        {
            m.needmoduleinfo = 1;
            //printf("module1 %s needs moduleinfo\n", m.toChars());
        }
    }

    override void visit(StaticDtorDeclaration sdd)
    {
        if (sdd.semanticRun >= PASS.semanticdone)
            return;
        if (sdd._scope)
        {
            sc = sdd._scope;
            sdd._scope = null;
        }

        sdd.parent = sc.parent;
        Dsymbol p = sdd.parent.pastMixin();
        if (!p.isScopeDsymbol())
        {
            const(char)* s = (sdd.isSharedStaticDtorDeclaration() ? "shared " : "");
            error(sdd.loc, "`%sstatic` destructor can only be member of module/aggregate/template, not %s `%s`", s, p.kind(), p.toChars());
            sdd.type = Type.terror;
            sdd.errors = true;
            return;
        }
        if (!sdd.type)
            sdd.type = new TypeFunction(ParameterList(), Type.tvoid, LINK.d, sdd.storage_class);

        /* If the static ctor appears within a template instantiation,
         * it could get called multiple times by the module constructors
         * for different modules. Thus, protect it with a gate.
         */
        if (sdd.isInstantiated() && sdd.semanticRun < PASS.semantic)
        {
            /* Add this prefix to the function:
             *      static int gate;
             *      if (--gate != 0) return;
             * Increment gate during constructor execution.
             * Note that this is not thread safe; should not have threads
             * during static destruction.
             */
            auto v = new VarDeclaration(Loc.initial, Type.tint32, Id.gate, null);
            v.storage_class = STC.temp | (sdd.isSharedStaticDtorDeclaration() ? STC.static_ : STC.tls);

            auto sa = new Statements();
            Statement s = new ExpStatement(Loc.initial, v);
            sa.push(s);

            Expression e = new IdentifierExp(Loc.initial, v.ident);
            e = new AddAssignExp(Loc.initial, e, IntegerExp.literal!(-1));
            e = new EqualExp(EXP.notEqual, Loc.initial, e, IntegerExp.literal!0);
            s = new IfStatement(Loc.initial, null, e, new ReturnStatement(Loc.initial, null), null, Loc.initial);

            sa.push(s);
            if (sdd.fbody)
                sa.push(sdd.fbody);

            sdd.fbody = new CompoundStatement(Loc.initial, sa);

            sdd.vgate = v;
        }

        const LINK save = sc.linkage;
        if (save != LINK.d)
        {
            const(char)* s = (sdd.isSharedStaticDtorDeclaration() ? "shared " : "");
            deprecation(sdd.loc, "`%sstatic` destructor can only be of D linkage", s);
            // Just correct it
            sc.linkage = LINK.d;
        }
        funcDeclarationSemantic(sdd);
        sc.linkage = save;

        // We're going to need ModuleInfo
        Module m = sdd.getModule();
        if (!m)
            m = sc._module;
        if (m)
        {
            m.needmoduleinfo = 1;
            //printf("module2 %s needs moduleinfo\n", m.toChars());
        }
    }

    override void visit(InvariantDeclaration invd)
    {
        if (invd.semanticRun >= PASS.semanticdone)
            return;
        if (invd._scope)
        {
            sc = invd._scope;
            invd._scope = null;
        }

        invd.parent = sc.parent;
        Dsymbol p = invd.parent.pastMixin();
        AggregateDeclaration ad = p.isAggregateDeclaration();
        if (!ad)
        {
            error(invd.loc, "`invariant` can only be a member of aggregate, not %s `%s`", p.kind(), p.toChars());
            invd.type = Type.terror;
            invd.errors = true;
            return;
        }
        if (invd.ident != Id.classInvariant &&
             invd.semanticRun < PASS.semantic &&
             !ad.isUnionDeclaration()           // users are on their own with union fields
           )
            ad.invs.push(invd);
        if (!invd.type)
            invd.type = new TypeFunction(ParameterList(), Type.tvoid, LINK.d, invd.storage_class);

        sc = sc.push();
        sc.stc &= ~STC.static_; // not a static invariant
        sc.stc |= STC.const_; // invariant() is always const
        sc.flags = (sc.flags & ~SCOPE.contract) | SCOPE.invariant_;
        sc.linkage = LINK.d;

        funcDeclarationSemantic(invd);

        sc.pop();
    }

    override void visit(UnitTestDeclaration utd)
    {
        if (utd.semanticRun >= PASS.semanticdone)
            return;
        if (utd._scope)
        {
            sc = utd._scope;
            utd._scope = null;
        }

        utd.visibility = sc.visibility;

        utd.parent = sc.parent;
        Dsymbol p = utd.parent.pastMixin();
        if (!p.isScopeDsymbol())
        {
            error(utd.loc, "`unittest` can only be a member of module/aggregate/template, not %s `%s`", p.kind(), p.toChars());
            utd.type = Type.terror;
            utd.errors = true;
            return;
        }

        if (global.params.useUnitTests)
        {
            if (!utd.type)
                utd.type = new TypeFunction(ParameterList(), Type.tvoid, LINK.d, utd.storage_class);
            Scope* sc2 = sc.push();
            sc2.linkage = LINK.d;
            funcDeclarationSemantic(utd);
            sc2.pop();
        }

        version (none)
        {
            // We're going to need ModuleInfo even if the unit tests are not
            // compiled in, because other modules may import this module and refer
            // to this ModuleInfo.
            // (This doesn't make sense to me?)
            Module m = utd.getModule();
            if (!m)
                m = sc._module;
            if (m)
            {
                //printf("module3 %s needs moduleinfo\n", m.toChars());
                m.needmoduleinfo = 1;
            }
        }
    }

    override void visit(NewDeclaration nd)
    {
        //printf("NewDeclaration::semantic()\n");
        if (nd.semanticRun >= PASS.semanticdone)
            return;
        if (!nd.type)
            nd.type = new TypeFunction(ParameterList(), Type.tvoid.pointerTo(), LINK.d, nd.storage_class);

        funcDeclarationSemantic(nd);
    }

    override void visit(StructDeclaration sd)
    {
        //printf("StructDeclaration::semantic(this=%p, '%s', sizeok = %d)\n", sd, sd.toPrettyChars(), sd.sizeok);

        //static int count; if (++count == 20) assert(0);

        if (sd.semanticRun >= PASS.semanticdone)
            return;
        int errors = global.errors;

        //printf("+StructDeclaration::semantic(this=%p, '%s', sizeok = %d)\n", this, sd.toPrettyChars(), sd.sizeok);
        Scope* scx = null;
        if (sd._scope)
        {
            sc = sd._scope;
            scx = sd._scope; // save so we don't make redundant copies
            sd._scope = null;
        }

        if (!sd.parent)
        {
            assert(sc.parent && sc.func);
            sd.parent = sc.parent;
        }
        assert(sd.parent && !sd.isAnonymous());

        if (sd.errors)
            sd.type = Type.terror;
        if (sd.semanticRun == PASS.init)
            sd.type = sd.type.addSTC(sc.stc | sd.storage_class);
        sd.type = sd.type.typeSemantic(sd.loc, sc);
        if (auto ts = sd.type.isTypeStruct())
            if (ts.sym != sd)
            {
                auto ti = ts.sym.isInstantiated();
                if (ti && isError(ti))
                    ts.sym = sd;
            }

        // Ungag errors when not speculative
        Ungag ungag = sd.ungagSpeculative();

        if (sd.semanticRun == PASS.init)
        {
            sd.visibility = sc.visibility;

            sd.alignment = sc.alignment();

            sd.storage_class |= sc.stc;
            if (sd.storage_class & STC.abstract_)
                sd.error("structs, unions cannot be `abstract`");

            sd.userAttribDecl = sc.userAttribDecl;

            if (sc.linkage == LINK.cpp)
                sd.classKind = ClassKind.cpp;
            else if (sc.linkage == LINK.c)
                sd.classKind = ClassKind.c;
            sd.cppnamespace = sc.namespace;
            sd.cppmangle = sc.cppmangle;
        }
        else if (sd.symtab && !scx)
            return;

        sd.semanticRun = PASS.semantic;
        UserAttributeDeclaration.checkGNUABITag(sd, sc.linkage);

        if (!sd.members) // if opaque declaration
        {
            sd.semanticRun = PASS.semanticdone;
            return;
        }
        if (!sd.symtab)
        {
            sd.symtab = new DsymbolTable();

            sd.members.foreachDsymbol( s => s.addMember(sc, sd) );
        }

        auto sc2 = sd.newScope(sc);

        /* Set scope so if there are forward references, we still might be able to
         * resolve individual members like enums.
         */
        sd.members.foreachDsymbol( s => s.setScope(sc2) );
        sd.members.foreachDsymbol( s => s.importAll(sc2) );
        sd.members.foreachDsymbol( (s) { s.dsymbolSemantic(sc2); sd.errors |= s.errors; } );

        if (sd.errors)
            sd.type = Type.terror;

        if (!sd.determineFields())
        {
            if (sd.type.ty != Terror)
            {
                sd.error(sd.loc, "circular or forward reference");
                sd.errors = true;
                sd.type = Type.terror;
            }

            sc2.pop();
            sd.semanticRun = PASS.semanticdone;
            return;
        }
        /* Following special member functions creation needs semantic analysis
         * completion of sub-structs in each field types. For example, buildDtor
         * needs to check existence of elaborate dtor in type of each fields.
         * See the case in compilable/test14838.d
         */
        foreach (v; sd.fields)
        {
            Type tb = v.type.baseElemOf();
            if (tb.ty != Tstruct)
                continue;
            auto sdec = (cast(TypeStruct)tb).sym;
            if (sdec.semanticRun >= PASS.semanticdone)
                continue;

            sc2.pop();

            //printf("\tdeferring %s\n", toChars());
            return deferDsymbolSemantic(sd, scx);
        }

        /* Look for special member functions.
         */
        sd.disableNew = sd.search(Loc.initial, Id.classNew) !is null;

        // Look for the constructor
        sd.ctor = sd.searchCtor();

        buildDtors(sd, sc2);

        sd.hasCopyCtor = buildCopyCtor(sd, sc2);
        sd.postblit = buildPostBlit(sd, sc2);

        buildOpAssign(sd, sc2);
        buildOpEquals(sd, sc2);

        if (global.params.useTypeInfo && Type.dtypeinfo)  // these functions are used for TypeInfo
        {
            sd.xeq = buildXopEquals(sd, sc2);
            sd.xcmp = buildXopCmp(sd, sc2);
            sd.xhash = buildXtoHash(sd, sc2);
        }

        sd.inv = buildInv(sd, sc2);

        Module.dprogress++;
        sd.semanticRun = PASS.semanticdone;
        //printf("-StructDeclaration::semantic(this=%p, '%s')\n", sd, sd.toChars());

        sc2.pop();

        if (sd.ctor)
        {
            Dsymbol scall = sd.search(Loc.initial, Id.call);
            if (scall)
            {
                uint xerrors = global.startGagging();
                sc = sc.push();
                sc.tinst = null;
                sc.minst = null;
                auto fcall = resolveFuncCall(sd.loc, sc, scall, null, null, null, FuncResolveFlag.quiet);
                sc = sc.pop();
                global.endGagging(xerrors);

                if (fcall && fcall.isStatic())
                {
                    sd.error(fcall.loc, "`static opCall` is hidden by constructors and can never be called");
                    errorSupplemental(fcall.loc, "Please use a factory method instead, or replace all constructors with `static opCall`.");
                }
            }
        }

        if (sd.type.ty == Tstruct && (cast(TypeStruct)sd.type).sym != sd)
        {
            // https://issues.dlang.org/show_bug.cgi?id=19024
            StructDeclaration sym = (cast(TypeStruct)sd.type).sym;
            version (none)
            {
                printf("this = %p %s\n", sd, sd.toChars());
                printf("type = %d sym = %p, %s\n", sd.type.ty, sym, sym.toPrettyChars());
            }
            sd.error("already exists at %s. Perhaps in another function with the same name?", sym.loc.toChars());
        }

        if (global.errors != errors)
        {
            // The type is no good.
            sd.type = Type.terror;
            sd.errors = true;
            if (sd.deferred)
                sd.deferred.errors = true;
        }

        if (sd.deferred && !global.gag)
        {
            sd.deferred.semantic2(sc);
            sd.deferred.semantic3(sc);
        }
    }

    void interfaceSemantic(ClassDeclaration cd)
    {
        cd.vtblInterfaces = new BaseClasses();
        cd.vtblInterfaces.reserve(cd.interfaces.length);
        foreach (b; cd.interfaces)
        {
            cd.vtblInterfaces.push(b);
            b.copyBaseInterfaces(cd.vtblInterfaces);
        }
    }

    override void visit(ClassDeclaration cldec)
    {
        //printf("ClassDeclaration.dsymbolSemantic(%s), type = %p, sizeok = %d, this = %p\n", cldec.toChars(), cldec.type, cldec.sizeok, this);
        //printf("\tparent = %p, '%s'\n", sc.parent, sc.parent ? sc.parent.toChars() : "");
        //printf("sc.stc = %x\n", sc.stc);

        //{ static int n;  if (++n == 20) *(char*)0=0; }

        if (cldec.semanticRun >= PASS.semanticdone)
            return;
        int errors = global.errors;

        //printf("+ClassDeclaration.dsymbolSemantic(%s), type = %p, sizeok = %d, this = %p\n", toChars(), type, sizeok, this);

        Scope* scx = null;
        if (cldec._scope)
        {
            sc = cldec._scope;
            scx = cldec._scope; // save so we don't make redundant copies
            cldec._scope = null;
        }

        if (!cldec.parent)
        {
            assert(sc.parent);
            cldec.parent = sc.parent;
        }

        if (cldec.errors)
            cldec.type = Type.terror;
        if (cldec.semanticRun == PASS.init)
            cldec.type = cldec.type.addSTC(sc.stc | cldec.storage_class);
        cldec.type = cldec.type.typeSemantic(cldec.loc, sc);
        if (auto tc = cldec.type.isTypeClass())
            if (tc.sym != cldec)
            {
                auto ti = tc.sym.isInstantiated();
                if (ti && isError(ti))
                    tc.sym = cldec;
            }

        // Ungag errors when not speculative
        Ungag ungag = cldec.ungagSpeculative();

        if (cldec.semanticRun == PASS.init)
        {
            cldec.visibility = sc.visibility;

            cldec.storage_class |= sc.stc;
            if (cldec.storage_class & STC.auto_)
                cldec.error("storage class `auto` is invalid when declaring a class, did you mean to use `scope`?");
            if (cldec.storage_class & STC.scope_)
                cldec.stack = true;
            if (cldec.storage_class & STC.abstract_)
                cldec.isabstract = ThreeState.yes;

            cldec.userAttribDecl = sc.userAttribDecl;

            if (sc.linkage == LINK.cpp)
                cldec.classKind = ClassKind.cpp;
            cldec.cppnamespace = sc.namespace;
            cldec.cppmangle = sc.cppmangle;
            if (sc.linkage == LINK.objc)
                objc.setObjc(cldec);
        }
        else if (cldec.symtab && !scx)
        {
            return;
        }
        cldec.semanticRun = PASS.semantic;
        UserAttributeDeclaration.checkGNUABITag(cldec, sc.linkage);

        if (cldec.baseok < Baseok.done)
        {
            /* https://issues.dlang.org/show_bug.cgi?id=12078
             * https://issues.dlang.org/show_bug.cgi?id=12143
             * https://issues.dlang.org/show_bug.cgi?id=15733
             * While resolving base classes and interfaces, a base may refer
             * the member of this derived class. In that time, if all bases of
             * this class can  be determined, we can go forward the semantc process
             * beyond the Lancestorsdone. To do the recursive semantic analysis,
             * temporarily set and unset `_scope` around exp().
             */
            T resolveBase(T)(lazy T exp)
            {
                if (!scx)
                {
                    scx = sc.copy();
                    scx.setNoFree();
                }
                static if (!is(T == void))
                {
                    cldec._scope = scx;
                    auto r = exp();
                    cldec._scope = null;
                    return r;
                }
                else
                {
                    cldec._scope = scx;
                    exp();
                    cldec._scope = null;
                }
            }

            cldec.baseok = Baseok.start;

            // Expand any tuples in baseclasses[]
            for (size_t i = 0; i < cldec.baseclasses.dim;)
            {
                auto b = (*cldec.baseclasses)[i];
                b.type = resolveBase(b.type.typeSemantic(cldec.loc, sc));

                Type tb = b.type.toBasetype();
                if (auto tup = tb.isTypeTuple())
                {
                    cldec.baseclasses.remove(i);
                    size_t dim = Parameter.dim(tup.arguments);
                    for (size_t j = 0; j < dim; j++)
                    {
                        Parameter arg = Parameter.getNth(tup.arguments, j);
                        b = new BaseClass(arg.type);
                        cldec.baseclasses.insert(i + j, b);
                    }
                }
                else
                    i++;
            }

            if (cldec.baseok >= Baseok.done)
            {
                //printf("%s already semantic analyzed, semanticRun = %d\n", toChars(), semanticRun);
                if (cldec.semanticRun >= PASS.semanticdone)
                    return;
                goto Lancestorsdone;
            }

            // See if there's a base class as first in baseclasses[]
            if (cldec.baseclasses.dim)
            {
                BaseClass* b = (*cldec.baseclasses)[0];
                Type tb = b.type.toBasetype();
                TypeClass tc = tb.isTypeClass();
                if (!tc)
                {
                    if (b.type != Type.terror)
                        cldec.error("base type must be `class` or `interface`, not `%s`", b.type.toChars());
                    cldec.baseclasses.remove(0);
                    goto L7;
                }
                if (tc.sym.isDeprecated())
                {
                    if (!cldec.isDeprecated())
                    {
                        // Deriving from deprecated class makes this one deprecated too
                        cldec.setDeprecated();
                        tc.checkDeprecated(cldec.loc, sc);
                    }
                }
                if (tc.sym.isInterfaceDeclaration())
                    goto L7;

                for (ClassDeclaration cdb = tc.sym; cdb; cdb = cdb.baseClass)
                {
                    if (cdb == cldec)
                    {
                        cldec.error("circular inheritance");
                        cldec.baseclasses.remove(0);
                        goto L7;
                    }
                }

                /* https://issues.dlang.org/show_bug.cgi?id=11034
                 * Class inheritance hierarchy
                 * and instance size of each classes are orthogonal information.
                 * Therefore, even if tc.sym.sizeof == Sizeok.none,
                 * we need to set baseClass field for class covariance check.
                 */
                cldec.baseClass = tc.sym;
                b.sym = cldec.baseClass;

                if (tc.sym.baseok < Baseok.done)
                    resolveBase(tc.sym.dsymbolSemantic(null)); // Try to resolve forward reference
                if (tc.sym.baseok < Baseok.done)
                {
                    //printf("\ttry later, forward reference of base class %s\n", tc.sym.toChars());
                    if (tc.sym._scope)
                        Module.addDeferredSemantic(tc.sym);
                    cldec.baseok = Baseok.none;
                }
            L7:
            }

            // Treat the remaining entries in baseclasses as interfaces
            // Check for errors, handle forward references
            int multiClassError = cldec.baseClass is null ? 0 : 1;

            BCLoop:
            for (size_t i = (cldec.baseClass ? 1 : 0); i < cldec.baseclasses.dim;)
            {
                BaseClass* b = (*cldec.baseclasses)[i];
                Type tb = b.type.toBasetype();
                TypeClass tc = tb.isTypeClass();
                if (!tc || !tc.sym.isInterfaceDeclaration())
                {
                    // It's a class
                    if (tc)
                    {
                        if (multiClassError == 0)
                        {
                            error(cldec.loc,"`%s`: base class must be specified first, " ~
                                  "before any interfaces.", cldec.toPrettyChars());
                            multiClassError += 1;
                        }
                        else if (multiClassError >= 1)
                        {
                                if(multiClassError == 1)
                                    error(cldec.loc,"`%s`: multiple class inheritance is not supported." ~
                                          " Use multiple interface inheritance and/or composition.", cldec.toPrettyChars());
                                multiClassError += 1;

                                if (tc.sym.fields.dim)
                                    errorSupplemental(cldec.loc,"`%s` has fields, consider making it a member of `%s`",
                                                      b.type.toChars(), cldec.type.toChars());
                                else
                                    errorSupplemental(cldec.loc,"`%s` has no fields, consider making it an `interface`",
                                                      b.type.toChars());
                        }
                    }
                    // It's something else: e.g. `int` in `class Foo : Bar, int { ... }`
                    else if (b.type != Type.terror)
                    {
                        error(cldec.loc,"`%s`: base type must be `interface`, not `%s`",
                              cldec.toPrettyChars(), b.type.toChars());
                    }
                    cldec.baseclasses.remove(i);
                    continue;
                }

                // Check for duplicate interfaces
                for (size_t j = (cldec.baseClass ? 1 : 0); j < i; j++)
                {
                    BaseClass* b2 = (*cldec.baseclasses)[j];
                    if (b2.sym == tc.sym)
                    {
                        cldec.error("inherits from duplicate interface `%s`", b2.sym.toChars());
                        cldec.baseclasses.remove(i);
                        continue BCLoop;
                    }
                }
                if (tc.sym.isDeprecated())
                {
                    if (!cldec.isDeprecated())
                    {
                        // Deriving from deprecated class makes this one deprecated too
                        cldec.setDeprecated();
                        tc.checkDeprecated(cldec.loc, sc);
                    }
                }

                b.sym = tc.sym;

                if (tc.sym.baseok < Baseok.done)
                    resolveBase(tc.sym.dsymbolSemantic(null)); // Try to resolve forward reference
                if (tc.sym.baseok < Baseok.done)
                {
                    //printf("\ttry later, forward reference of base %s\n", tc.sym.toChars());
                    if (tc.sym._scope)
                        Module.addDeferredSemantic(tc.sym);
                    cldec.baseok = Baseok.none;
                }
                i++;
            }
            if (cldec.baseok == Baseok.none)
            {
                // Forward referencee of one or more bases, try again later
                //printf("\tL%d semantic('%s') failed due to forward references\n", __LINE__, toChars());
                return deferDsymbolSemantic(cldec, scx);
            }
            cldec.baseok = Baseok.done;

            if (cldec.classKind == ClassKind.objc || (cldec.baseClass && cldec.baseClass.classKind == ClassKind.objc))
                cldec.classKind = ClassKind.objc; // Objective-C classes do not inherit from Object

            // If no base class, and this is not an Object, use Object as base class
            if (!cldec.baseClass && cldec.ident != Id.Object && cldec.object && cldec.classKind == ClassKind.d)
            {
                void badObjectDotD()
                {
                    cldec.error("missing or corrupt object.d");
                    fatal();
                }

                if (!cldec.object || cldec.object.errors)
                    badObjectDotD();

                Type t = cldec.object.type;
                t = t.typeSemantic(cldec.loc, sc).toBasetype();
                if (t.ty == Terror)
                    badObjectDotD();
                TypeClass tc = t.isTypeClass();
                assert(tc);

                auto b = new BaseClass(tc);
                cldec.baseclasses.shift(b);

                cldec.baseClass = tc.sym;
                assert(!cldec.baseClass.isInterfaceDeclaration());
                b.sym = cldec.baseClass;
            }
            if (cldec.baseClass)
            {
                if (cldec.baseClass.storage_class & STC.final_)
                    cldec.error("cannot inherit from class `%s` because it is `final`", cldec.baseClass.toChars());

                // Inherit properties from base class
                if (cldec.baseClass.isCOMclass())
                    cldec.com = true;
                if (cldec.baseClass.isCPPclass())
                    cldec.classKind = ClassKind.cpp;
                if (cldec.baseClass.stack)
                    cldec.stack = true;
                cldec.enclosing = cldec.baseClass.enclosing;
                cldec.storage_class |= cldec.baseClass.storage_class & STC.TYPECTOR;
            }

            cldec.interfaces = cldec.baseclasses.tdata()[(cldec.baseClass ? 1 : 0) .. cldec.baseclasses.dim];
            foreach (b; cldec.interfaces)
            {
                // If this is an interface, and it derives from a COM interface,
                // then this is a COM interface too.
                if (b.sym.isCOMinterface())
                    cldec.com = true;
                if (cldec.classKind == ClassKind.cpp && !b.sym.isCPPinterface())
                {
                    error(cldec.loc, "C++ class `%s` cannot implement D interface `%s`",
                        cldec.toPrettyChars(), b.sym.toPrettyChars());
                }
            }
            interfaceSemantic(cldec);
        }
    Lancestorsdone:
        //printf("\tClassDeclaration.dsymbolSemantic(%s) baseok = %d\n", toChars(), baseok);

        if (!cldec.members) // if opaque declaration
        {
            cldec.semanticRun = PASS.semanticdone;
            return;
        }
        if (!cldec.symtab)
        {
            cldec.symtab = new DsymbolTable();

            /* https://issues.dlang.org/show_bug.cgi?id=12152
             * The semantic analysis of base classes should be finished
             * before the members semantic analysis of this class, in order to determine
             * vtbl in this class. However if a base class refers the member of this class,
             * it can be resolved as a normal forward reference.
             * Call addMember() and setScope() to make this class members visible from the base classes.
             */
            cldec.members.foreachDsymbol( s => s.addMember(sc, cldec) );

            auto sc2 = cldec.newScope(sc);

            /* Set scope so if there are forward references, we still might be able to
             * resolve individual members like enums.
             */
            cldec.members.foreachDsymbol( s => s.setScope(sc2) );

            sc2.pop();
        }

        for (size_t i = 0; i < cldec.baseclasses.dim; i++)
        {
            BaseClass* b = (*cldec.baseclasses)[i];
            Type tb = b.type.toBasetype();
            TypeClass tc = tb.isTypeClass();
            if (tc.sym.semanticRun < PASS.semanticdone)
            {
                // Forward referencee of one or more bases, try again later
                if (tc.sym._scope)
                    Module.addDeferredSemantic(tc.sym);
                //printf("\tL%d semantic('%s') failed due to forward references\n", __LINE__, toChars());
                return deferDsymbolSemantic(cldec, scx);
            }
        }

        if (cldec.baseok == Baseok.done)
        {
            cldec.baseok = Baseok.semanticdone;
            objc.setMetaclass(cldec, sc);

            // initialize vtbl
            if (cldec.baseClass)
            {
                if (cldec.classKind == ClassKind.cpp && cldec.baseClass.vtbl.dim == 0)
                {
                    cldec.error("C++ base class `%s` needs at least one virtual function", cldec.baseClass.toChars());
                }

                // Copy vtbl[] from base class
                cldec.vtbl.setDim(cldec.baseClass.vtbl.dim);
                memcpy(cldec.vtbl.tdata(), cldec.baseClass.vtbl.tdata(), (void*).sizeof * cldec.vtbl.dim);

                cldec.vthis = cldec.baseClass.vthis;
                cldec.vthis2 = cldec.baseClass.vthis2;
            }
            else
            {
                // No base class, so this is the root of the class hierarchy
                cldec.vtbl.setDim(0);
                if (cldec.vtblOffset())
                    cldec.vtbl.push(cldec); // leave room for classinfo as first member
            }

            /* If this is a nested class, add the hidden 'this'
             * member which is a pointer to the enclosing scope.
             */
            if (cldec.vthis) // if inheriting from nested class
            {
                // Use the base class's 'this' member
                if (cldec.storage_class & STC.static_)
                    cldec.error("static class cannot inherit from nested class `%s`", cldec.baseClass.toChars());
                if (cldec.toParentLocal() != cldec.baseClass.toParentLocal() &&
                    (!cldec.toParentLocal() ||
                     !cldec.baseClass.toParentLocal().getType() ||
                     !cldec.baseClass.toParentLocal().getType().isBaseOf(cldec.toParentLocal().getType(), null)))
                {
                    if (cldec.toParentLocal())
                    {
                        cldec.error("is nested within `%s`, but super class `%s` is nested within `%s`",
                            cldec.toParentLocal().toChars(),
                            cldec.baseClass.toChars(),
                            cldec.baseClass.toParentLocal().toChars());
                    }
                    else
                    {
                        cldec.error("is not nested, but super class `%s` is nested within `%s`",
                            cldec.baseClass.toChars(),
                            cldec.baseClass.toParentLocal().toChars());
                    }
                    cldec.enclosing = null;
                }
                if (cldec.vthis2)
                {
                    if (cldec.toParent2() != cldec.baseClass.toParent2() &&
                        (!cldec.toParent2() ||
                         !cldec.baseClass.toParent2().getType() ||
                         !cldec.baseClass.toParent2().getType().isBaseOf(cldec.toParent2().getType(), null)))
                    {
                        if (cldec.toParent2() && cldec.toParent2() != cldec.toParentLocal())
                        {
                            cldec.error("needs the frame pointer of `%s`, but super class `%s` needs the frame pointer of `%s`",
                                cldec.toParent2().toChars(),
                                cldec.baseClass.toChars(),
                                cldec.baseClass.toParent2().toChars());
                        }
                        else
                        {
                            cldec.error("doesn't need a frame pointer, but super class `%s` needs the frame pointer of `%s`",
                                cldec.baseClass.toChars(),
                                cldec.baseClass.toParent2().toChars());
                        }
                    }
                }
                else
                    cldec.makeNested2();
            }
            else
                cldec.makeNested();
        }

        auto sc2 = cldec.newScope(sc);

        cldec.members.foreachDsymbol( s => s.importAll(sc2) );

        // Note that members.dim can grow due to tuple expansion during semantic()
        cldec.members.foreachDsymbol( s => s.dsymbolSemantic(sc2) );

        if (!cldec.determineFields())
        {
            assert(cldec.type == Type.terror);
            sc2.pop();
            return;
        }
        /* Following special member functions creation needs semantic analysis
         * completion of sub-structs in each field types.
         */
        foreach (v; cldec.fields)
        {
            Type tb = v.type.baseElemOf();
            if (tb.ty != Tstruct)
                continue;
            auto sd = (cast(TypeStruct)tb).sym;
            if (sd.semanticRun >= PASS.semanticdone)
                continue;

            sc2.pop();

            //printf("\tdeferring %s\n", toChars());
            return deferDsymbolSemantic(cldec, scx);
        }

        /* Look for special member functions.
         * They must be in this class, not in a base class.
         */
        // Can be in base class
        cldec.disableNew = cldec.search(Loc.initial, Id.classNew) !is null;

        // Look for the constructor
        cldec.ctor = cldec.searchCtor();

        if (!cldec.ctor && cldec.noDefaultCtor)
        {
            // A class object is always created by constructor, so this check is legitimate.
            foreach (v; cldec.fields)
            {
                if (v.storage_class & STC.nodefaultctor)
                    error(v.loc, "field `%s` must be initialized in constructor", v.toChars());
            }
        }

        // If this class has no constructor, but base class has a default
        // ctor, create a constructor:
        //    this() { }
        if (!cldec.ctor && cldec.baseClass && cldec.baseClass.ctor)
        {
            auto fd = resolveFuncCall(cldec.loc, sc2, cldec.baseClass.ctor, null, cldec.type, null, FuncResolveFlag.quiet);
            if (!fd) // try shared base ctor instead
                fd = resolveFuncCall(cldec.loc, sc2, cldec.baseClass.ctor, null, cldec.type.sharedOf, null, FuncResolveFlag.quiet);
            if (fd && !fd.errors)
            {
                //printf("Creating default this(){} for class %s\n", toChars());
                auto btf = fd.type.toTypeFunction();
                auto tf = new TypeFunction(ParameterList(), null, LINK.d, fd.storage_class);
                tf.mod = btf.mod;
                // Don't copy @safe, ... from the base class constructor and let it be inferred instead
                // This is required if other lowerings add code to the generated constructor which
                // is less strict (e.g. `preview=dtorfields` might introduce a call to a less qualified dtor)

                auto ctor = new CtorDeclaration(cldec.loc, Loc.initial, 0, tf);
                ctor.storage_class |= STC.inference;
                ctor.generated = true;
                ctor.fbody = new CompoundStatement(Loc.initial, new Statements());

                cldec.members.push(ctor);
                ctor.addMember(sc, cldec);
                ctor.dsymbolSemantic(sc2);

                cldec.ctor = ctor;
                cldec.defaultCtor = ctor;
            }
            else
            {
                cldec.error("cannot implicitly generate a default constructor when base class `%s` is missing a default constructor",
                    cldec.baseClass.toPrettyChars());
            }
        }

        buildDtors(cldec, sc2);

        if (cldec.classKind == ClassKind.cpp && cldec.cppDtorVtblIndex != -1)
        {
            // now we've built the aggregate destructor, we'll make it virtual and assign it to the reserved vtable slot
            cldec.dtor.vtblIndex = cldec.cppDtorVtblIndex;
            cldec.vtbl[cldec.cppDtorVtblIndex] = cldec.dtor;

            if (target.cpp.twoDtorInVtable)
            {
                // TODO: create a C++ compatible deleting destructor (call out to `operator delete`)
                //       for the moment, we'll call the non-deleting destructor and leak
                cldec.vtbl[cldec.cppDtorVtblIndex + 1] = cldec.dtor;
            }
        }

        if (auto f = hasIdentityOpAssign(cldec, sc2))
        {
            if (!(f.storage_class & STC.disable))
                cldec.error(f.loc, "identity assignment operator overload is illegal");
        }

        cldec.inv = buildInv(cldec, sc2);

        Module.dprogress++;
        cldec.semanticRun = PASS.semanticdone;
        //printf("-ClassDeclaration.dsymbolSemantic(%s), type = %p\n", toChars(), type);

        sc2.pop();

        /* isAbstract() is undecidable in some cases because of circular dependencies.
         * Now that semantic is finished, get a definitive result, and error if it is not the same.
         */
        if (cldec.isabstract != ThreeState.none)    // if evaluated it before completion
        {
            const isabstractsave = cldec.isabstract;
            cldec.isabstract = ThreeState.none;
            cldec.isAbstract();               // recalculate
            if (cldec.isabstract != isabstractsave)
            {
                cldec.error("cannot infer `abstract` attribute due to circular dependencies");
            }
        }

        if (cldec.type.ty == Tclass && (cast(TypeClass)cldec.type).sym != cldec)
        {
            // https://issues.dlang.org/show_bug.cgi?id=17492
            ClassDeclaration cd = (cast(TypeClass)cldec.type).sym;
            version (none)
            {
                printf("this = %p %s\n", cldec, cldec.toPrettyChars());
                printf("type = %d sym = %p, %s\n", cldec.type.ty, cd, cd.toPrettyChars());
            }
            cldec.error("already exists at %s. Perhaps in another function with the same name?", cd.loc.toChars());
        }

        if (global.errors != errors)
        {
            // The type is no good.
            cldec.type = Type.terror;
            cldec.errors = true;
            if (cldec.deferred)
                cldec.deferred.errors = true;
        }

        // Verify fields of a synchronized class are not public
        if (cldec.storage_class & STC.synchronized_)
        {
            foreach (vd; cldec.fields)
            {
                if (!vd.isThisDeclaration() &&
                    vd.visible() >= Visibility(Visibility.Kind.public_))
                {
                    vd.error("Field members of a `synchronized` class cannot be `%s`",
                        visibilityToChars(vd.visible().kind));
                }
            }
        }

        if (cldec.deferred && !global.gag)
        {
            cldec.deferred.semantic2(sc);
            cldec.deferred.semantic3(sc);
        }
        //printf("-ClassDeclaration.dsymbolSemantic(%s), type = %p, sizeok = %d, this = %p\n", toChars(), type, sizeok, this);

        // @@@DEPRECATED@@@ https://dlang.org/deprecate.html#scope%20as%20a%20type%20constraint
        // Deprecated in 2.087
        // Make an error in 2.091
        // Don't forget to remove code at https://github.com/dlang/dmd/blob/b2f8274ba76358607fc3297a1e9f361480f9bcf9/src/dmd/dsymbolsem.d#L1032-L1036
        if (0 &&          // deprecation disabled for now to accommodate existing extensive use
            cldec.storage_class & STC.scope_)
            deprecation(cldec.loc, "`scope` as a type constraint is deprecated.  Use `scope` at the usage site.");
    }

    override void visit(InterfaceDeclaration idec)
    {
        /// Returns: `true` is this is an anonymous Objective-C metaclass
        static bool isAnonymousMetaclass(InterfaceDeclaration idec)
        {
            return idec.classKind == ClassKind.objc &&
                idec.objc.isMeta &&
                idec.isAnonymous;
        }

        //printf("InterfaceDeclaration.dsymbolSemantic(%s), type = %p\n", toChars(), type);
        if (idec.semanticRun >= PASS.semanticdone)
            return;
        int errors = global.errors;

        //printf("+InterfaceDeclaration.dsymbolSemantic(%s), type = %p\n", toChars(), type);

        Scope* scx = null;
        if (idec._scope)
        {
            sc = idec._scope;
            scx = idec._scope; // save so we don't make redundant copies
            idec._scope = null;
        }

        if (!idec.parent)
        {
            assert(sc.parent && sc.func);
            idec.parent = sc.parent;
        }
        // Objective-C metaclasses are anonymous
        assert(idec.parent && !idec.isAnonymous || isAnonymousMetaclass(idec));

        if (idec.errors)
            idec.type = Type.terror;
        idec.type = idec.type.typeSemantic(idec.loc, sc);
        if (idec.type.ty == Tclass && (cast(TypeClass)idec.type).sym != idec)
        {
            auto ti = (cast(TypeClass)idec.type).sym.isInstantiated();
            if (ti && isError(ti))
                (cast(TypeClass)idec.type).sym = idec;
        }

        // Ungag errors when not speculative
        Ungag ungag = idec.ungagSpeculative();

        if (idec.semanticRun == PASS.init)
        {
            idec.visibility = sc.visibility;

            idec.storage_class |= sc.stc;
            idec.userAttribDecl = sc.userAttribDecl;
        }
        else if (idec.symtab)
        {
            if (idec.sizeok == Sizeok.done || !scx)
            {
                idec.semanticRun = PASS.semanticdone;
                return;
            }
        }
        idec.semanticRun = PASS.semantic;

        if (idec.baseok < Baseok.done)
        {
            T resolveBase(T)(lazy T exp)
            {
                if (!scx)
                {
                    scx = sc.copy();
                    scx.setNoFree();
                }
                static if (!is(T == void))
                {
                    idec._scope = scx;
                    auto r = exp();
                    idec._scope = null;
                    return r;
                }
                else
                {
                    idec._scope = scx;
                    exp();
                    idec._scope = null;
                }
            }

            idec.baseok = Baseok.start;

            // Expand any tuples in baseclasses[]
            for (size_t i = 0; i < idec.baseclasses.dim;)
            {
                auto b = (*idec.baseclasses)[i];
                b.type = resolveBase(b.type.typeSemantic(idec.loc, sc));

                Type tb = b.type.toBasetype();
                if (auto tup = tb.isTypeTuple())
                {
                    idec.baseclasses.remove(i);
                    size_t dim = Parameter.dim(tup.arguments);
                    for (size_t j = 0; j < dim; j++)
                    {
                        Parameter arg = Parameter.getNth(tup.arguments, j);
                        b = new BaseClass(arg.type);
                        idec.baseclasses.insert(i + j, b);
                    }
                }
                else
                    i++;
            }

            if (idec.baseok >= Baseok.done)
            {
                //printf("%s already semantic analyzed, semanticRun = %d\n", toChars(), semanticRun);
                if (idec.semanticRun >= PASS.semanticdone)
                    return;
                goto Lancestorsdone;
            }

            if (!idec.baseclasses.dim && sc.linkage == LINK.cpp)
                idec.classKind = ClassKind.cpp;
            idec.cppnamespace = sc.namespace;
            UserAttributeDeclaration.checkGNUABITag(idec, sc.linkage);

            if (sc.linkage == LINK.objc)
                objc.setObjc(idec);

            // Check for errors, handle forward references
            BCLoop:
            for (size_t i = 0; i < idec.baseclasses.dim;)
            {
                BaseClass* b = (*idec.baseclasses)[i];
                Type tb = b.type.toBasetype();
                TypeClass tc = (tb.ty == Tclass) ? cast(TypeClass)tb : null;
                if (!tc || !tc.sym.isInterfaceDeclaration())
                {
                    if (b.type != Type.terror)
                        idec.error("base type must be `interface`, not `%s`", b.type.toChars());
                    idec.baseclasses.remove(i);
                    continue;
                }

                // Check for duplicate interfaces
                for (size_t j = 0; j < i; j++)
                {
                    BaseClass* b2 = (*idec.baseclasses)[j];
                    if (b2.sym == tc.sym)
                    {
                        idec.error("inherits from duplicate interface `%s`", b2.sym.toChars());
                        idec.baseclasses.remove(i);
                        continue BCLoop;
                    }
                }
                if (tc.sym == idec || idec.isBaseOf2(tc.sym))
                {
                    idec.error("circular inheritance of interface");
                    idec.baseclasses.remove(i);
                    continue;
                }
                if (tc.sym.isDeprecated())
                {
                    if (!idec.isDeprecated())
                    {
                        // Deriving from deprecated interface makes this one deprecated too
                        idec.setDeprecated();
                        tc.checkDeprecated(idec.loc, sc);
                    }
                }

                b.sym = tc.sym;

                if (tc.sym.baseok < Baseok.done)
                    resolveBase(tc.sym.dsymbolSemantic(null)); // Try to resolve forward reference
                if (tc.sym.baseok < Baseok.done)
                {
                    //printf("\ttry later, forward reference of base %s\n", tc.sym.toChars());
                    if (tc.sym._scope)
                        Module.addDeferredSemantic(tc.sym);
                    idec.baseok = Baseok.none;
                }
                i++;
            }
            if (idec.baseok == Baseok.none)
            {
                // Forward referencee of one or more bases, try again later
                return deferDsymbolSemantic(idec, scx);
            }
            idec.baseok = Baseok.done;

            idec.interfaces = idec.baseclasses.tdata()[0 .. idec.baseclasses.dim];
            foreach (b; idec.interfaces)
            {
                // If this is an interface, and it derives from a COM interface,
                // then this is a COM interface too.
                if (b.sym.isCOMinterface())
                    idec.com = true;
                if (b.sym.isCPPinterface())
                    idec.classKind = ClassKind.cpp;
            }

            interfaceSemantic(idec);
        }
    Lancestorsdone:

        if (!idec.members) // if opaque declaration
        {
            idec.semanticRun = PASS.semanticdone;
            return;
        }
        if (!idec.symtab)
            idec.symtab = new DsymbolTable();

        for (size_t i = 0; i < idec.baseclasses.dim; i++)
        {
            BaseClass* b = (*idec.baseclasses)[i];
            Type tb = b.type.toBasetype();
            TypeClass tc = tb.isTypeClass();
            if (tc.sym.semanticRun < PASS.semanticdone)
            {
                // Forward referencee of one or more bases, try again later
                if (tc.sym._scope)
                    Module.addDeferredSemantic(tc.sym);
                return deferDsymbolSemantic(idec, scx);
            }
        }

        if (idec.baseok == Baseok.done)
        {
            idec.baseok = Baseok.semanticdone;
            objc.setMetaclass(idec, sc);

            // initialize vtbl
            if (idec.vtblOffset())
                idec.vtbl.push(idec); // leave room at vtbl[0] for classinfo

            // Cat together the vtbl[]'s from base interfaces
            foreach (i, b; idec.interfaces)
            {
                // Skip if b has already appeared
                for (size_t k = 0; k < i; k++)
                {
                    if (b == idec.interfaces[k])
                        goto Lcontinue;
                }

                // Copy vtbl[] from base class
                if (b.sym.vtblOffset())
                {
                    size_t d = b.sym.vtbl.dim;
                    if (d > 1)
                    {
                        idec.vtbl.pushSlice(b.sym.vtbl[1 .. d]);
                    }
                }
                else
                {
                    idec.vtbl.append(&b.sym.vtbl);
                }

            Lcontinue:
            }
        }

        idec.members.foreachDsymbol( s => s.addMember(sc, idec) );

        auto sc2 = idec.newScope(sc);

        /* Set scope so if there are forward references, we still might be able to
         * resolve individual members like enums.
         */
        idec.members.foreachDsymbol( s => s.setScope(sc2) );

        idec.members.foreachDsymbol( s => s.importAll(sc2) );

        idec.members.foreachDsymbol( s => s.dsymbolSemantic(sc2) );

        Module.dprogress++;
        idec.semanticRun = PASS.semanticdone;
        //printf("-InterfaceDeclaration.dsymbolSemantic(%s), type = %p\n", toChars(), type);

        sc2.pop();

        if (global.errors != errors)
        {
            // The type is no good.
            idec.type = Type.terror;
        }

        version (none)
        {
            if (type.ty == Tclass && (cast(TypeClass)idec.type).sym != idec)
            {
                printf("this = %p %s\n", idec, idec.toChars());
                printf("type = %d sym = %p\n", idec.type.ty, (cast(TypeClass)idec.type).sym);
            }
        }
        assert(idec.type.ty != Tclass || (cast(TypeClass)idec.type).sym == idec);

        // @@@DEPRECATED@@@https://dlang.org/deprecate.html#scope%20as%20a%20type%20constraint
        // Deprecated in 2.087
        // Remove in 2.091
        // Don't forget to remove code at https://github.com/dlang/dmd/blob/b2f8274ba76358607fc3297a1e9f361480f9bcf9/src/dmd/dsymbolsem.d#L1032-L1036
        if (idec.storage_class & STC.scope_)
            deprecation(idec.loc, "`scope` as a type constraint is deprecated.  Use `scope` at the usage site.");
    }
}

/*******************************************
 * Add members of EnumDeclaration to the symbol table(s).
 * Params:
 *      ed = EnumDeclaration
 *      sc = context of `ed`
 *      sds = symbol table that `ed` resides in
 */
void addEnumMembers(EnumDeclaration ed, Scope* sc, ScopeDsymbol sds)
{
    if (ed.added)
        return;
    ed.added = true;

    if (!ed.members)
        return;

    const bool isCEnum = (sc.flags & SCOPE.Cfile) != 0; // it's an ImportC enum
    const bool isAnon = ed.isAnonymous();

    if ((isCEnum || isAnon) && !sds.symtab)
        sds.symtab = new DsymbolTable();

    if ((isCEnum || !isAnon) && !ed.symtab)
        ed.symtab = new DsymbolTable();

    ed.members.foreachDsymbol( (s)
    {
        if (EnumMember em = s.isEnumMember())
        {
            em.ed = ed;
            if (isCEnum)
            {
                em.addMember(sc, ed);   // add em to ed's symbol table
                em.addMember(sc, sds);  // add em to symbol table that ed is in
                em.parent = ed; // restore it after previous addMember() changed it
            }
            else
            {
                em.addMember(sc, isAnon ? sds : ed);
            }
        }
    });
}

void templateInstanceSemantic(TemplateInstance tempinst, Scope* sc, Expressions* fargs)
{
    //printf("[%s] TemplateInstance.dsymbolSemantic('%s', this=%p, gag = %d, sc = %p)\n", tempinst.loc.toChars(), tempinst.toChars(), tempinst, global.gag, sc);
    version (none)
    {
        for (Dsymbol s = tempinst; s; s = s.parent)
        {
            printf("\t%s\n", s.toChars());
        }
        printf("Scope\n");
        for (Scope* scx = sc; scx; scx = scx.enclosing)
        {
            printf("\t%s parent %s\n", scx._module ? scx._module.toChars() : "null", scx.parent ? scx.parent.toChars() : "null");
        }
    }

    static if (LOG)
    {
        printf("\n+TemplateInstance.dsymbolSemantic('%s', this=%p)\n", tempinst.toChars(), tempinst);
    }
    if (tempinst.inst) // if semantic() was already run
    {
        static if (LOG)
        {
            printf("-TemplateInstance.dsymbolSemantic('%s', this=%p) already run\n",
                   tempinst.inst.toChars(), tempinst.inst);
        }
        return;
    }
    if (tempinst.semanticRun != PASS.init)
    {
        static if (LOG)
        {
            printf("Recursive template expansion\n");
        }
        auto ungag = Ungag(global.gag);
        if (!tempinst.gagged)
            global.gag = 0;
        tempinst.error(tempinst.loc, "recursive template expansion");
        if (tempinst.gagged)
            tempinst.semanticRun = PASS.init;
        else
            tempinst.inst = tempinst;
        tempinst.errors = true;
        return;
    }

    // Get the enclosing template instance from the scope tinst
    tempinst.tinst = sc.tinst;

    // Get the instantiating module from the scope minst
    tempinst.minst = sc.minst;
    // https://issues.dlang.org/show_bug.cgi?id=10920
    // If the enclosing function is non-root symbol,
    // this instance should be speculative.
    if (!tempinst.tinst && sc.func && sc.func.inNonRoot())
    {
        tempinst.minst = null;
    }

    tempinst.gagged = (global.gag > 0);

    tempinst.semanticRun = PASS.semantic;

    static if (LOG)
    {
        printf("\tdo semantic\n");
    }
    /* Find template declaration first,
     * then run semantic on each argument (place results in tiargs[]),
     * last find most specialized template from overload list/set.
     */
    if (!tempinst.findTempDecl(sc, null) || !tempinst.semanticTiargs(sc) || !tempinst.findBestMatch(sc, fargs))
    {
    Lerror:
        if (tempinst.gagged)
        {
            // https://issues.dlang.org/show_bug.cgi?id=13220
            // Roll back status for later semantic re-running
            tempinst.semanticRun = PASS.init;
        }
        else
            tempinst.inst = tempinst;
        tempinst.errors = true;
        return;
    }
    TemplateDeclaration tempdecl = tempinst.tempdecl.isTemplateDeclaration();
    assert(tempdecl);

    TemplateStats.incInstance(tempdecl, tempinst);

    tempdecl.checkDeprecated(tempinst.loc, sc);

    // If tempdecl is a mixin, disallow it
    if (tempdecl.ismixin)
    {
        tempinst.error("mixin templates are not regular templates");
        goto Lerror;
    }

    tempinst.hasNestedArgs(tempinst.tiargs, tempdecl.isstatic);
    if (tempinst.errors)
        goto Lerror;

    // Copy the tempdecl namespace (not the scope one)
    tempinst.cppnamespace = tempdecl.cppnamespace;
    if (tempinst.cppnamespace)
        tempinst.cppnamespace.dsymbolSemantic(sc);

    /* Greatly simplified semantic processing for AliasSeq templates
     */
    if (tempdecl.isTrivialAliasSeq)
    {
        tempinst.inst = tempinst;
        return aliasSeqInstanceSemantic(tempinst, sc, tempdecl);
    }

    /* Greatly simplified semantic processing for Alias templates
     */
    else if (tempdecl.isTrivialAlias)
    {
        tempinst.inst = tempinst;
        return aliasInstanceSemantic(tempinst, sc, tempdecl);
    }

    /* See if there is an existing TemplateInstantiation that already
     * implements the typeargs. If so, just refer to that one instead.
     */
    tempinst.inst = tempdecl.findExistingInstance(tempinst, fargs);
    TemplateInstance errinst = null;
    if (!tempinst.inst)
    {
        // So, we need to implement 'this' instance.
    }
    else if (tempinst.inst.gagged && !tempinst.gagged && tempinst.inst.errors)
    {
        // If the first instantiation had failed, re-run semantic,
        // so that error messages are shown.
        errinst = tempinst.inst;
    }
    else
    {
        // It's a match
        tempinst.parent = tempinst.inst.parent;
        tempinst.errors = tempinst.inst.errors;

        // If both this and the previous instantiation were gagged,
        // use the number of errors that happened last time.
        global.errors += tempinst.errors;
        global.gaggedErrors += tempinst.errors;

        // If the first instantiation was gagged, but this is not:
        if (tempinst.inst.gagged)
        {
            // It had succeeded, mark it is a non-gagged instantiation,
            // and reuse it.
            tempinst.inst.gagged = tempinst.gagged;
        }

        tempinst.tnext = tempinst.inst.tnext;
        tempinst.inst.tnext = tempinst;

        /* A module can have explicit template instance and its alias
         * in module scope (e,g, `alias Base64 = Base64Impl!('+', '/');`).
         * If the first instantiation 'inst' had happened in non-root module,
         * compiler can assume that its instantiated code would be included
         * in the separately compiled obj/lib file (e.g. phobos.lib).
         *
         * However, if 'this' second instantiation happened in root module,
         * compiler might need to invoke its codegen
         * (https://issues.dlang.org/show_bug.cgi?id=2500 & https://issues.dlang.org/show_bug.cgi?id=2644).
         * But whole import graph is not determined until all semantic pass finished,
         * so 'inst' should conservatively finish the semantic3 pass for the codegen.
         */
        if (tempinst.minst && tempinst.minst.isRoot() && !(tempinst.inst.minst && tempinst.inst.minst.isRoot()))
        {
            /* Swap the position of 'inst' and 'this' in the instantiation graph.
             * Then, the primary instance `inst` will be changed to a root instance,
             * along with all members of `inst` having their scopes updated.
             *
             * Before:
             *  non-root -> A!() -> B!()[inst] -> C!() { members[non-root] }
             *                      |
             *  root     -> D!() -> B!()[this]
             *
             * After:
             *  non-root -> A!() -> B!()[this]
             *                      |
             *  root     -> D!() -> B!()[inst] -> C!() { members[root] }
             */
            Module mi = tempinst.minst;
            TemplateInstance ti = tempinst.tinst;
            tempinst.minst = tempinst.inst.minst;
            tempinst.tinst = tempinst.inst.tinst;
            tempinst.inst.minst = mi;
            tempinst.inst.tinst = ti;

            /* https://issues.dlang.org/show_bug.cgi?id=21299
               `minst` has been updated on the primary instance `inst` so it is
               now coming from a root module, however all Dsymbol `inst.members`
               of the instance still have their `_scope.minst` pointing at the
               original non-root module. We must now propagate `minst` to all
               members so that forward referenced dependencies that get
               instantiated will also be appended to the root module, otherwise
               there will be undefined references at link-time.  */
            extern (C++) final class InstMemberWalker : Visitor
            {
                alias visit = Visitor.visit;
                TemplateInstance inst;

                extern (D) this(TemplateInstance inst)
                {
                    this.inst = inst;
                }

                override void visit(Dsymbol d)
                {
                    if (d._scope)
                        d._scope.minst = inst.minst;
                }

                override void visit(ScopeDsymbol sds)
                {
                    sds.members.foreachDsymbol( s => s.accept(this) );
                    visit(cast(Dsymbol)sds);
                }

                override void visit(AttribDeclaration ad)
                {
                    ad.include(null).foreachDsymbol( s => s.accept(this) );
                    visit(cast(Dsymbol)ad);
                }

                override void visit(ConditionalDeclaration cd)
                {
                    if (cd.condition.inc)
                        visit(cast(AttribDeclaration)cd);
                    else
                        visit(cast(Dsymbol)cd);
                }
            }
            scope v = new InstMemberWalker(tempinst.inst);
            tempinst.inst.accept(v);

            if (tempinst.minst) // if inst was not speculative
            {
                /* Add 'inst' once again to the root module members[], then the
                 * instance members will get codegen chances.
                 */
                tempinst.inst.appendToModuleMember();
            }
        }

        // modules imported by an existing instance should be added to the module
        // that instantiates the instance.
        if (tempinst.minst)
            foreach(imp; tempinst.inst.importedModules)
                if (!tempinst.minst.aimports.contains(imp))
                    tempinst.minst.aimports.push(imp);

        static if (LOG)
        {
            printf("\tit's a match with instance %p, %d\n", tempinst.inst, tempinst.inst.semanticRun);
        }
        return;
    }
    static if (LOG)
    {
        printf("\timplement template instance %s '%s'\n", tempdecl.parent.toChars(), tempinst.toChars());
        printf("\ttempdecl %s\n", tempdecl.toChars());
    }
    uint errorsave = global.errors;

    tempinst.inst = tempinst;
    tempinst.parent = tempinst.enclosing ? tempinst.enclosing : tempdecl.parent;
    //printf("parent = '%s'\n", parent.kind());

    TemplateStats.incUnique(tempdecl, tempinst);

    TemplateInstance tempdecl_instance_idx = tempdecl.addInstance(tempinst);

    //getIdent();

    // Store the place we added it to in target_symbol_list(_idx) so we can
    // remove it later if we encounter an error.
    Dsymbols* target_symbol_list = tempinst.appendToModuleMember();
    size_t target_symbol_list_idx = target_symbol_list ? target_symbol_list.dim - 1 : 0;

    // Copy the syntax trees from the TemplateDeclaration
    tempinst.members = Dsymbol.arraySyntaxCopy(tempdecl.members);

    // resolve TemplateThisParameter
    for (size_t i = 0; i < tempdecl.parameters.dim; i++)
    {
        if ((*tempdecl.parameters)[i].isTemplateThisParameter() is null)
            continue;
        Type t = isType((*tempinst.tiargs)[i]);
        assert(t);
        if (StorageClass stc = ModToStc(t.mod))
        {
            //printf("t = %s, stc = x%llx\n", t.toChars(), stc);
            auto s = new Dsymbols();
            s.push(new StorageClassDeclaration(stc, tempinst.members));
            tempinst.members = s;
        }
        break;
    }

    // Create our own scope for the template parameters
    Scope* _scope = tempdecl._scope;
    if (tempdecl.semanticRun == PASS.init)
    {
        tempinst.error("template instantiation `%s` forward references template declaration `%s`", tempinst.toChars(), tempdecl.toChars());
        return;
    }

    static if (LOG)
    {
        printf("\tcreate scope for template parameters '%s'\n", tempinst.toChars());
    }
    tempinst.argsym = new ScopeDsymbol();
    tempinst.argsym.parent = _scope.parent;
    _scope = _scope.push(tempinst.argsym);
    _scope.tinst = tempinst;
    _scope.minst = tempinst.minst;
    //scope.stc = 0;

    // Declare each template parameter as an alias for the argument type
    Scope* paramscope = _scope.push();
    paramscope.stc = 0;
    paramscope.visibility = Visibility(Visibility.Kind.public_); // https://issues.dlang.org/show_bug.cgi?id=14169
                                              // template parameters should be public
    tempinst.declareParameters(paramscope);
    paramscope.pop();

    // Add members of template instance to template instance symbol table
    //parent = scope.scopesym;
    tempinst.symtab = new DsymbolTable();

    tempinst.members.foreachDsymbol( (s)
    {
        static if (LOG)
        {
            printf("\t adding member '%s' %p kind %s to '%s'\n", s.toChars(), s, s.kind(), tempinst.toChars());
        }
        s.addMember(_scope, tempinst);
    });

    static if (LOG)
    {
        printf("adding members done\n");
    }

    /* See if there is only one member of template instance, and that
     * member has the same name as the template instance.
     * If so, this template instance becomes an alias for that member.
     */
    //printf("members.dim = %d\n", tempinst.members.dim);
    if (tempinst.members.dim)
    {
        Dsymbol s;
        if (Dsymbol.oneMembers(tempinst.members, &s, tempdecl.ident) && s)
        {
            //printf("tempdecl.ident = %s, s = '%s'\n", tempdecl.ident.toChars(), s.kind(), s.toPrettyChars());
            //printf("setting aliasdecl\n");
            tempinst.aliasdecl = s;
        }
    }

    /* If function template declaration
     */
    if (fargs && tempinst.aliasdecl)
    {
        if (auto fd = tempinst.aliasdecl.isFuncDeclaration())
        {
            /* Transmit fargs to type so that TypeFunction.dsymbolSemantic() can
             * resolve any "auto ref" storage classes.
             */
            if (fd.type)
                if (auto tf = fd.type.isTypeFunction())
                    tf.fargs = fargs;
        }
    }

    // Do semantic() analysis on template instance members
    static if (LOG)
    {
        printf("\tdo semantic() on template instance members '%s'\n", tempinst.toChars());
    }
    Scope* sc2;
    sc2 = _scope.push(tempinst);
    //printf("enclosing = %d, sc.parent = %s\n", tempinst.enclosing, sc.parent.toChars());
    sc2.parent = tempinst;
    sc2.tinst = tempinst;
    sc2.minst = tempinst.minst;
    sc2.stc &= ~STC.deprecated_;
    tempinst.tryExpandMembers(sc2);

    tempinst.semanticRun = PASS.semanticdone;

    /* ConditionalDeclaration may introduce eponymous declaration,
     * so we should find it once again after semantic.
     */
    if (tempinst.members.dim)
    {
        Dsymbol s;
        if (Dsymbol.oneMembers(tempinst.members, &s, tempdecl.ident) && s)
        {
            if (!tempinst.aliasdecl || tempinst.aliasdecl != s)
            {
                //printf("tempdecl.ident = %s, s = '%s'\n", tempdecl.ident.toChars(), s.kind(), s.toPrettyChars());
                //printf("setting aliasdecl 2\n");
                tempinst.aliasdecl = s;
            }
        }
    }

    if (global.errors != errorsave)
        goto Laftersemantic;

    /* If any of the instantiation members didn't get semantic() run
     * on them due to forward references, we cannot run semantic2()
     * or semantic3() yet.
     */
    {
        bool found_deferred_ad = false;
        for (size_t i = 0; i < Module.deferred.dim; i++)
        {
            Dsymbol sd = Module.deferred[i];
            AggregateDeclaration ad = sd.isAggregateDeclaration();
            if (ad && ad.parent && ad.parent.isTemplateInstance())
            {
                //printf("deferred template aggregate: %s %s\n",
                //        sd.parent.toChars(), sd.toChars());
                found_deferred_ad = true;
                if (ad.parent == tempinst)
                {
                    ad.deferred = tempinst;
                    break;
                }
            }
        }
        if (found_deferred_ad || Module.deferred.dim)
            goto Laftersemantic;
    }

    /* The problem is when to parse the initializer for a variable.
     * Perhaps VarDeclaration.dsymbolSemantic() should do it like it does
     * for initializers inside a function.
     */
    //if (sc.parent.isFuncDeclaration())
    {
        /* https://issues.dlang.org/show_bug.cgi?id=782
         * this has problems if the classes this depends on
         * are forward referenced. Find a way to defer semantic()
         * on this template.
         */
        tempinst.semantic2(sc2);
    }
    if (global.errors != errorsave)
        goto Laftersemantic;

    if ((sc.func || (sc.flags & SCOPE.fullinst)) && !tempinst.tinst)
    {
        /* If a template is instantiated inside function, the whole instantiation
         * should be done at that position. But, immediate running semantic3 of
         * dependent templates may cause unresolved forward reference.
         * https://issues.dlang.org/show_bug.cgi?id=9050
         * To avoid the issue, don't run semantic3 until semantic and semantic2 done.
         */
        TemplateInstances deferred;
        tempinst.deferred = &deferred;

        //printf("Run semantic3 on %s\n", toChars());
        tempinst.trySemantic3(sc2);

        for (size_t i = 0; i < deferred.dim; i++)
        {
            //printf("+ run deferred semantic3 on %s\n", deferred[i].toChars());
            deferred[i].semantic3(null);
        }

        tempinst.deferred = null;
    }
    else if (tempinst.tinst)
    {
        bool doSemantic3 = false;
        FuncDeclaration fd;
        if (tempinst.aliasdecl)
            fd = tempinst.aliasdecl.toAlias2().isFuncDeclaration();

        if (fd)
        {
            /* Template function instantiation should run semantic3 immediately
             * for attribute inference.
             */
            scope fld = fd.isFuncLiteralDeclaration();
            if (fld && fld.tok == TOK.reserved)
                doSemantic3 = true;
            else if (sc.func)
                doSemantic3 = true;
        }
        else if (sc.func)
        {
            /* A lambda function in template arguments might capture the
             * instantiated scope context. For the correct context inference,
             * all instantiated functions should run the semantic3 immediately.
             * See also compilable/test14973.d
             */
            foreach (oarg; tempinst.tdtypes)
            {
                auto s = getDsymbol(oarg);
                if (!s)
                    continue;

                if (auto td = s.isTemplateDeclaration())
                {
                    if (!td.literal)
                        continue;
                    assert(td.members && td.members.dim == 1);
                    s = (*td.members)[0];
                }
                if (auto fld = s.isFuncLiteralDeclaration())
                {
                    if (fld.tok == TOK.reserved)
                    {
                        doSemantic3 = true;
                        break;
                    }
                }
            }
            //printf("[%s] %s doSemantic3 = %d\n", tempinst.tinst.loc.toChars(), tempinst.tinst.toChars(), doSemantic3);
        }
        if (doSemantic3)
            tempinst.trySemantic3(sc2);

        TemplateInstance ti = tempinst.tinst;
        int nest = 0;
        while (ti && !ti.deferred && ti.tinst)
        {
            ti = ti.tinst;
            if (++nest > global.recursionLimit)
            {
                global.gag = 0; // ensure error message gets printed
                tempinst.error("recursive expansion");
                fatal();
            }
        }
        if (ti && ti.deferred)
        {
            //printf("deferred semantic3 of %p %s, ti = %s, ti.deferred = %p\n", this, toChars(), ti.toChars());
            for (size_t i = 0;; i++)
            {
                if (i == ti.deferred.dim)
                {
                    ti.deferred.push(tempinst);
                    break;
                }
                if ((*ti.deferred)[i] == tempinst)
                    break;
            }
        }
    }

    if (tempinst.aliasdecl)
    {
        /* https://issues.dlang.org/show_bug.cgi?id=13816
         * AliasDeclaration tries to resolve forward reference
         * twice (See inuse check in AliasDeclaration.toAlias()). It's
         * necessary to resolve mutual references of instantiated symbols, but
         * it will left a true recursive alias in tuple declaration - an
         * AliasDeclaration A refers TupleDeclaration B, and B contains A
         * in its elements.  To correctly make it an error, we strictly need to
         * resolve the alias of eponymous member.
         */
        tempinst.aliasdecl = tempinst.aliasdecl.toAlias2();
    }

Laftersemantic:
    sc2.pop();
    _scope.pop();

    // Give additional context info if error occurred during instantiation
    if (global.errors != errorsave)
    {
        if (!tempinst.errors)
        {
            if (!tempdecl.literal)
                tempinst.error(tempinst.loc, "error instantiating");
            if (tempinst.tinst)
                tempinst.tinst.printInstantiationTrace();
        }
        tempinst.errors = true;
        if (tempinst.gagged)
        {
            // Errors are gagged, so remove the template instance from the
            // instance/symbol lists we added it to and reset our state to
            // finish clean and so we can try to instantiate it again later
            // (see https://issues.dlang.org/show_bug.cgi?id=4302 and https://issues.dlang.org/show_bug.cgi?id=6602).
            tempdecl.removeInstance(tempdecl_instance_idx);
            if (target_symbol_list)
            {
                // Because we added 'this' in the last position above, we
                // should be able to remove it without messing other indices up.
                assert((*target_symbol_list)[target_symbol_list_idx] == tempinst);
                target_symbol_list.remove(target_symbol_list_idx);
                tempinst.memberOf = null;                    // no longer a member
            }
            tempinst.semanticRun = PASS.init;
            tempinst.inst = null;
            tempinst.symtab = null;
        }
    }
    else if (errinst)
    {
        /* https://issues.dlang.org/show_bug.cgi?id=14541
         * If the previous gagged instance had failed by
         * circular references, currrent "error reproduction instantiation"
         * might succeed, because of the difference of instantiated context.
         * On such case, the cached error instance needs to be overridden by the
         * succeeded instance.
         */
        //printf("replaceInstance()\n");
        assert(errinst.errors);
        auto ti1 = TemplateInstanceBox(errinst);
        tempdecl.instances.remove(ti1);

        auto ti2 = TemplateInstanceBox(tempinst);
        tempdecl.instances[ti2] = tempinst;
    }

    static if (LOG)
    {
        printf("-TemplateInstance.dsymbolSemantic('%s', this=%p)\n", tempinst.toChars(), tempinst);
    }
}

/******************************************************
 * Do template instance semantic for isAliasSeq templates.
 * This is a greatly simplified version of templateInstanceSemantic().
 */
private
void aliasSeqInstanceSemantic(TemplateInstance tempinst, Scope* sc, TemplateDeclaration tempdecl)
{
    //printf("[%s] aliasSeqInstance.dsymbolSemantic('%s')\n", tempinst.loc.toChars(), tempinst.toChars());
    Scope* paramscope = sc.push();
    paramscope.stc = 0;
    paramscope.visibility = Visibility(Visibility.Kind.public_);

    TemplateTupleParameter ttp = (*tempdecl.parameters)[0].isTemplateTupleParameter();
    Tuple va = tempinst.tdtypes[0].isTuple();
    Declaration d = new TupleDeclaration(tempinst.loc, ttp.ident, &va.objects);
    d.storage_class |= STC.templateparameter;
    d.dsymbolSemantic(sc);

    paramscope.pop();

    tempinst.aliasdecl = d;

    tempinst.semanticRun = PASS.semanticdone;
}

/******************************************************
 * Do template instance semantic for isAlias templates.
 * This is a greatly simplified version of templateInstanceSemantic().
 */
private
void aliasInstanceSemantic(TemplateInstance tempinst, Scope* sc, TemplateDeclaration tempdecl)
{
    //printf("[%s] aliasInstance.dsymbolSemantic('%s')\n", tempinst.loc.toChars(), tempinst.toChars());
    Scope* paramscope = sc.push();
    paramscope.stc = 0;
    paramscope.visibility = Visibility(Visibility.Kind.public_);

    TemplateTypeParameter ttp = (*tempdecl.parameters)[0].isTemplateTypeParameter();
    Type ta = tempinst.tdtypes[0].isType();
    auto ad = tempdecl.onemember.isAliasDeclaration();

    // Note: qualifiers can be in both 'ad.type.mod' and 'ad.storage_class'
    Declaration d = new AliasDeclaration(tempinst.loc, ttp.ident, ta.addMod(ad.type.mod));
    d.storage_class |= STC.templateparameter | ad.storage_class;
    d.dsymbolSemantic(sc);

    paramscope.pop();

    tempinst.aliasdecl = d;

    tempinst.semanticRun = PASS.semanticdone;
}

// function used to perform semantic on AliasDeclaration
void aliasSemantic(AliasDeclaration ds, Scope* sc)
{
    //printf("AliasDeclaration::semantic() %s\n", ds.toChars());

    // as DsymbolSemanticVisitor::visit(AliasDeclaration), in case we're called first.
    // see https://issues.dlang.org/show_bug.cgi?id=21001
    ds.storage_class |= sc.stc & STC.deprecated_;
    ds.visibility = sc.visibility;
    ds.userAttribDecl = sc.userAttribDecl;

    // TypeTraits needs to know if it's located in an AliasDeclaration
    const oldflags = sc.flags;
    sc.flags |= SCOPE.alias_;

    void normalRet()
    {
        sc.flags = oldflags;
        ds.inuse = 0;
        ds.semanticRun = PASS.semanticdone;

        if (auto sx = ds.overnext)
        {
            ds.overnext = null;
            if (!ds.overloadInsert(sx))
                ScopeDsymbol.multiplyDefined(Loc.initial, sx, ds);
        }
    }

    void errorRet()
    {
        ds.aliassym = null;
        ds.type = Type.terror;
        ds.inuse = 0;
        normalRet();
    }

    // preserve the original type
    if (!ds.originalType && ds.type)
        ds.originalType = ds.type.syntaxCopy();

    if (ds.aliassym)
    {
        auto fd = ds.aliassym.isFuncLiteralDeclaration();
        auto td = ds.aliassym.isTemplateDeclaration();
        if (fd || td && td.literal)
        {
            if (fd && fd.semanticRun >= PASS.semanticdone)
                return normalRet();

            Expression e = new FuncExp(ds.loc, ds.aliassym);
            e = e.expressionSemantic(sc);
            if (auto fe = e.isFuncExp())
            {
                ds.aliassym = fe.td ? cast(Dsymbol)fe.td : fe.fd;
                return normalRet();
            }
            else
                return errorRet();
        }

        if (ds.aliassym.isTemplateInstance())
            ds.aliassym.dsymbolSemantic(sc);
        return normalRet();
    }
    ds.inuse = 1;

    // Given:
    //  alias foo.bar.abc def;
    // it is not knowable from the syntax whether `def` is an alias
    // for type `foo.bar.abc` or an alias for symbol `foo.bar.abc`. It is up to the semantic()
    // pass to distinguish.
    // If it is a type, then `.type` is set and getType() will return that
    // type. If it is a symbol, then `.aliassym` is set and type is `null` -
    // toAlias() will return `.aliassym`

    const errors = global.errors;
    Type oldtype = ds.type;

    // Ungag errors when not instantiated DeclDefs scope alias
    auto ungag = Ungag(global.gag);
    //printf("%s parent = %s, gag = %d, instantiated = %d\n", toChars(), parent, global.gag, isInstantiated());
    if (ds.parent && global.gag && !ds.isInstantiated() && !ds.toParent2().isFuncDeclaration())
    {
        //printf("%s type = %s\n", toPrettyChars(), type.toChars());
        global.gag = 0;
    }

    // https://issues.dlang.org/show_bug.cgi?id=18480
    // Detect `alias sym = sym;` to prevent creating loops in overload overnext lists.
    if (auto tident = ds.type.isTypeIdentifier())
    {
        // Selective imports are allowed to alias to the same name `import mod : sym=sym`.
        if (!ds._import)
        {
            if (tident.ident is ds.ident && !tident.idents.dim)
            {
                error(ds.loc, "`alias %s = %s;` cannot alias itself, use a qualified name to create an overload set",
                    ds.ident.toChars(), tident.ident.toChars());
                ds.type = Type.terror;
            }
        }
    }
    /* This section is needed because Type.resolve() will:
     *   const x = 3;
     *   alias y = x;
     * try to convert identifier x to 3.
     */
    auto s = ds.type.toDsymbol(sc);
    if (errors != global.errors)
        return errorRet();
    if (s == ds)
    {
        ds.error("cannot resolve");
        return errorRet();
    }
    if (!s || !s.isEnumMember())
    {
        Type t;
        Expression e;
        Scope* sc2 = sc;
        if (ds.storage_class & (STC.ref_ | STC.nothrow_ | STC.nogc | STC.pure_ | STC.disable))
        {
            // For 'ref' to be attached to function types, and picked
            // up by Type.resolve(), it has to go into sc.
            sc2 = sc.push();
            sc2.stc |= ds.storage_class & (STC.ref_ | STC.nothrow_ | STC.nogc | STC.pure_ | STC.shared_ | STC.disable);
        }
        ds.type = ds.type.addSTC(ds.storage_class);
        ds.type.resolve(ds.loc, sc2, e, t, s);
        if (sc2 != sc)
            sc2.pop();

        if (e)  // Try to convert Expression to Dsymbol
        {
            // TupleExp is naturally converted to a TupleDeclaration
            if (auto te = e.isTupleExp())
                s = new TupleDeclaration(te.loc, ds.ident, cast(Objects*)te.exps);
            else
            {
                s = getDsymbol(e);
                if (!s)
                {
                    if (e.op != EXP.error)
                        ds.error("cannot alias an expression `%s`", e.toChars());
                    return errorRet();
                }
            }
        }
        ds.type = t;
    }
    if (s == ds)
    {
        assert(global.errors);
        return errorRet();
    }
    if (s) // it's a symbolic alias
    {
        //printf("alias %s resolved to %s %s\n", toChars(), s.kind(), s.toChars());
        ds.type = null;
        ds.aliassym = s;
    }
    else    // it's a type alias
    {
        //printf("alias %s resolved to type %s\n", toChars(), type.toChars());
        ds.type = ds.type.typeSemantic(ds.loc, sc);
        ds.aliassym = null;
    }

    if (global.gag && errors != global.errors)
        return errorRet();

    normalRet();
}

/********************
 * Perform semantic on AliasAssignment.
 * Has a lot of similarities to aliasSemantic(). Perhaps they should share code.
 */
private void aliasAssignSemantic(AliasAssign ds, Scope* sc)
{
    //printf("AliasAssign::semantic() %p,  %s\n", ds, ds.ident.toChars());

    void errorRet()
    {
        ds.errors = true;
        ds.type = Type.terror;
        ds.semanticRun = PASS.semanticdone;
        return;
    }

    /* Find the AliasDeclaration corresponding to ds.
     * Returns: AliasDeclaration if found, null if error
     */
    AliasDeclaration findAliasDeclaration(AliasAssign ds, Scope* sc)
    {
        Dsymbol scopesym;
        Dsymbol as = sc.search(ds.loc, ds.ident, &scopesym);
        if (!as)
        {
            ds.error("undefined identifier `%s`", ds.ident.toChars());
            return null;
        }
        if (as.errors)
            return null;

        auto ad = as.isAliasDeclaration();
        if (!ad)
        {
            ds.error("identifier `%s` must be an alias declaration", as.toChars());
            return null;
        }

        if (ad.overnext)
        {
            ds.error("cannot reassign overloaded alias");
            return null;
        }

        // Check constraints on the parent
        auto adParent = ad.toParent();
        if (adParent != ds.toParent())
        {
            if (!adParent)
                adParent = ds.toParent();
            error(ds.loc, "`%s` must have same parent `%s` as alias `%s`", ds.ident.toChars(), adParent.toChars(), ad.toChars());
            return null;
        }
        if (!adParent.isTemplateInstance())
        {
            ds.error("must be a member of a template");
            return null;
        }

        return ad;
    }

    auto aliassym = findAliasDeclaration(ds, sc);
    if (!aliassym)
        return errorRet();

    if (aliassym.adFlags & Declaration.wasRead)
    {
        if (!aliassym.errors)
            error(ds.loc, "%s was read, so cannot reassign", aliassym.toChars());
        aliassym.errors = true;
        return errorRet();
    }

    aliassym.adFlags |= Declaration.ignoreRead; // temporarilly allow reads of aliassym

    const storage_class = sc.stc & (STC.deprecated_ | STC.ref_ | STC.nothrow_ | STC.nogc | STC.pure_ | STC.shared_ | STC.disable);

    if (ds.aliassym)
    {
        auto fd = ds.aliassym.isFuncLiteralDeclaration();
        auto td = ds.aliassym.isTemplateDeclaration();
        if (fd && fd.semanticRun >= PASS.semanticdone)
        {
        }
        else if (fd || td && td.literal)
        {

            Expression e = new FuncExp(ds.loc, ds.aliassym);
            e = e.expressionSemantic(sc);
            auto fe = e.isFuncExp();
            if (!fe)
                return errorRet();
            ds.aliassym = fe.td ? cast(Dsymbol)fe.td : fe.fd;
        }
        else if (ds.aliassym.isTemplateInstance())
            ds.aliassym.dsymbolSemantic(sc);

        aliassym.type = null;
        aliassym.aliassym = ds.aliassym;
        return;
    }

    /* Given:
     *    abc = def;
     * it is not knownable from the syntax whether `def` is a type or a symbol.
     * It appears here as `ds.type`. Do semantic analysis on `def` to disambiguate.
     */

    const errors = global.errors;

    /* This section is needed because Type.resolve() will:
     *   const x = 3;
     *   alias y = x;
     * try to convert identifier x to 3.
     */
    auto s = ds.type.toDsymbol(sc);
    if (errors != global.errors)
        return errorRet();
    if (s == aliassym)
    {
        ds.error("cannot resolve");
        return errorRet();
    }

    if (!s || !s.isEnumMember())
    {
        Type t;
        Expression e;
        Scope* sc2 = sc;
        if (storage_class & (STC.ref_ | STC.nothrow_ | STC.nogc | STC.pure_ | STC.shared_ | STC.disable))
        {
            // For 'ref' to be attached to function types, and picked
            // up by Type.resolve(), it has to go into sc.
            sc2 = sc.push();
            sc2.stc |= storage_class & (STC.ref_ | STC.nothrow_ | STC.nogc | STC.pure_ | STC.shared_ | STC.disable);
        }
        ds.type = ds.type.addSTC(storage_class);
        ds.type.resolve(ds.loc, sc2, e, t, s);
        if (sc2 != sc)
            sc2.pop();

        if (e)  // Try to convert Expression to Dsymbol
        {
            // TupleExp is naturally converted to a TupleDeclaration
            if (auto te = e.isTupleExp())
                s = new TupleDeclaration(te.loc, ds.ident, cast(Objects*)te.exps);
            else
            {
                s = getDsymbol(e);
                if (!s)
                {
                    if (e.op != EXP.error)
                        ds.error("cannot alias an expression `%s`", e.toChars());
                    return errorRet();
                }
            }
        }
        ds.type = t;
    }
    if (s == aliassym)
    {
        assert(global.errors);
        return errorRet();
    }

    if (s) // it's a symbolic alias
    {
        //printf("alias %s resolved to %s %s\n", toChars(), s.kind(), s.toChars());
        aliassym.type = null;
        aliassym.aliassym = s;
        aliassym.storage_class |= sc.stc & STC.deprecated_;
        aliassym.visibility = sc.visibility;
        aliassym.userAttribDecl = sc.userAttribDecl;
    }
    else    // it's a type alias
    {
        //printf("alias %s resolved to type %s\n", toChars(), type.toChars());
        aliassym.type = ds.type.typeSemantic(ds.loc, sc);
        aliassym.aliassym = null;
    }


    aliassym.adFlags &= ~Declaration.ignoreRead;

    if (aliassym.type && aliassym.type.ty == Terror ||
        global.gag && errors != global.errors)
    {
        aliassym.type = Type.terror;
        aliassym.aliassym = null;
        return errorRet();
    }

    ds.semanticRun = PASS.semanticdone;
}

/***************************************
 * Find all instance fields in `ad`, then push them into `fields`.
 *
 * Runs semantic() for all instance field variables, but also
 * the field types can remain yet not resolved forward references,
 * except direct recursive definitions.
 * After the process sizeok is set to Sizeok.fwd.
 *
 * Params:
 *      ad = the AggregateDeclaration to examine
 * Returns:
 *      false if any errors occur.
 */
bool determineFields(AggregateDeclaration ad)
{
    if (ad._scope)
        dsymbolSemantic(ad, null);
    if (ad.sizeok != Sizeok.none)
        return true;

    //printf("determineFields() %s, fields.dim = %d\n", toChars(), fields.dim);
    // determineFields can be called recursively from one of the fields's v.semantic
    ad.fields.setDim(0);

    static int func(Dsymbol s, AggregateDeclaration ad)
    {
        auto v = s.isVarDeclaration();
        if (!v)
            return 0;
        if (v.storage_class & STC.manifest)
            return 0;

        if (v.semanticRun < PASS.semanticdone)
            v.dsymbolSemantic(null);
        // Return in case a recursive determineFields triggered by v.semantic already finished
        if (ad.sizeok != Sizeok.none)
            return 1;

        if (v.aliassym)
            return 0;   // If this variable was really a tuple, skip it.

        if (v.storage_class & (STC.static_ | STC.extern_ | STC.tls | STC.gshared | STC.manifest | STC.ctfe | STC.templateparameter))
            return 0;
        if (!v.isField() || v.semanticRun < PASS.semanticdone)
            return 1;   // unresolvable forward reference

        ad.fields.push(v);

        if (v.storage_class & STC.ref_)
            return 0;
        auto tv = v.type.baseElemOf();
        if (auto tvs = tv.isTypeStruct())
        {
            if (ad == tvs.sym)
            {
                const(char)* psz = (v.type.toBasetype().ty == Tsarray) ? "static array of " : "";
                ad.error("cannot have field `%s` with %ssame struct type", v.toChars(), psz);
                ad.type = Type.terror;
                ad.errors = true;
                return 1;
            }
        }
        return 0;
    }

    if (ad.members)
    {
        for (size_t i = 0; i < ad.members.dim; i++)
        {
            auto s = (*ad.members)[i];
            if (s.apply(&func, ad))
            {
                if (ad.sizeok != Sizeok.none)
                {
                    // recursive determineFields already finished
                    return true;
                }
                return false;
            }
        }
    }

    if (ad.sizeok != Sizeok.done)
        ad.sizeok = Sizeok.fwd;

    return true;
}<|MERGE_RESOLUTION|>--- conflicted
+++ resolved
@@ -1638,11 +1638,7 @@
 
         // Should be merged with PragmaStatement
         //printf("\tPragmaDeclaration::semantic '%s'\n", pd.toChars());
-<<<<<<< HEAD
-        if (target.os == Target.OS.Windows && !target.omfobj)
-=======
         if (target.supportsLinkerDirective())
->>>>>>> d07aa0b4
         {
             if (pd.ident == Id.linkerDirective)
             {
@@ -3467,13 +3463,8 @@
                    inheritance is implemented by producing a virtual base table
                    with offsets to each of the virtual bases.
                  */
-<<<<<<< HEAD
-                if (target.os == Target.OS.Windows && !target.omfobj &&
-                    cd.classKind == ClassKind.cpp && cd.baseClass && cd.baseClass.vtbl.dim)
-=======
                 if (target.cpp.splitVBasetable && cd.classKind == ClassKind.cpp &&
                     cd.baseClass && cd.baseClass.vtbl.dim)
->>>>>>> d07aa0b4
                 {
                     /* if overriding an interface function, then this is not
                      * introducing and don't put it in the class vtbl[]
