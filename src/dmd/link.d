/**
 * Invoke the linker as a separate process.
 *
 * Copyright:   Copyright (C) 1999-2022 by The D Language Foundation, All Rights Reserved
 * Authors:     $(LINK2 https://www.digitalmars.com, Walter Bright)
 * License:     $(LINK2 https://www.boost.org/LICENSE_1_0.txt, Boost License 1.0)
 * Source:      $(LINK2 https://github.com/dlang/dmd/blob/master/src/dmd/link.d, _link.d)
 * Documentation:  https://dlang.org/phobos/dmd_link.html
 * Coverage:    https://codecov.io/gh/dlang/dmd/src/master/src/dmd/link.d
 */

module dmd.link;

import core.stdc.ctype;
import core.stdc.stdio;
import core.stdc.string;
import core.sys.posix.stdio;
import core.sys.posix.stdlib;
import core.sys.posix.unistd;
import core.sys.windows.winbase;
import core.sys.windows.windef;
import dmd.dmdparams;
import dmd.errors;
import dmd.globals;
import dmd.root.env;
import dmd.root.file;
import dmd.root.filename;
import dmd.common.outbuffer;
import dmd.root.rmem;
import dmd.root.string;
import dmd.utils;
import dmd.target;
import dmd.vsoptions;

version (Posix) extern (C) int pipe(int*);
version (Windows) extern (C) int spawnlp(int, const char*, const char*, const char*, const char*);
version (Windows) extern (C) int spawnl(int, const char*, const char*, const char*, const char*);
version (Windows) extern (C) int spawnv(int, const char*, const char**);
// Workaround lack of 'vfork' in older druntime binding for non-Glibc
version (Posix) extern(C) pid_t vfork();
version (CRuntime_Microsoft)
{
  // until the new windows bindings are available when building dmd.
  static if(!is(STARTUPINFOA))
  {
    alias STARTUPINFOA = STARTUPINFO;

    // dwCreationFlags for CreateProcess() and CreateProcessAsUser()
    enum : DWORD {
      DEBUG_PROCESS               = 0x00000001,
      DEBUG_ONLY_THIS_PROCESS     = 0x00000002,
      CREATE_SUSPENDED            = 0x00000004,
      DETACHED_PROCESS            = 0x00000008,
      CREATE_NEW_CONSOLE          = 0x00000010,
      NORMAL_PRIORITY_CLASS       = 0x00000020,
      IDLE_PRIORITY_CLASS         = 0x00000040,
      HIGH_PRIORITY_CLASS         = 0x00000080,
      REALTIME_PRIORITY_CLASS     = 0x00000100,
      CREATE_NEW_PROCESS_GROUP    = 0x00000200,
      CREATE_UNICODE_ENVIRONMENT  = 0x00000400,
      CREATE_SEPARATE_WOW_VDM     = 0x00000800,
      CREATE_SHARED_WOW_VDM       = 0x00001000,
      CREATE_FORCEDOS             = 0x00002000,
      BELOW_NORMAL_PRIORITY_CLASS = 0x00004000,
      ABOVE_NORMAL_PRIORITY_CLASS = 0x00008000,
      CREATE_BREAKAWAY_FROM_JOB   = 0x01000000,
      CREATE_WITH_USERPROFILE     = 0x02000000,
      CREATE_DEFAULT_ERROR_MODE   = 0x04000000,
      CREATE_NO_WINDOW            = 0x08000000,
      PROFILE_USER                = 0x10000000,
      PROFILE_KERNEL              = 0x20000000,
      PROFILE_SERVER              = 0x40000000
    }
  }
}

/****************************************
 * Write filename to cmdbuf, quoting if necessary.
 */
private void writeFilename(OutBuffer* buf, const(char)[] filename)
{
    /* Loop and see if we need to quote
     */
    foreach (const char c; filename)
    {
        if (isalnum(c) || c == '_')
            continue;
        /* Need to quote
         */
        buf.writeByte('"');
        buf.writestring(filename);
        buf.writeByte('"');
        return;
    }
    /* No quoting necessary
     */
    buf.writestring(filename);
}

private void writeFilename(OutBuffer* buf, const(char)* filename)
{
    writeFilename(buf, filename.toDString());
}

version (Posix)
{
    /*****************************
     * As it forwards the linker error message to stderr, checks for the presence
     * of an error indicating lack of a main function (NME_ERR_MSG).
     *
     * Returns:
     *      1 if there is a no main error
     *     -1 if there is an IO error
     *      0 otherwise
     */
    private int findNoMainError(int fd)
    {
        version (OSX)
        {
            static immutable(char*) nmeErrorMessage = "`__Dmain`, referenced from:";
        }
        else
        {
            static immutable(char*) nmeErrorMessage = "undefined reference to `_Dmain`";
        }
        FILE* stream = fdopen(fd, "r");
        if (stream is null)
            return -1;
        const(size_t) len = 64 * 1024 - 1;
        char[len + 1] buffer; // + '\0'
        size_t beg = 0, end = len;
        bool nmeFound = false;
        for (;;)
        {
            // read linker output
            const(size_t) n = fread(&buffer[beg], 1, len - beg, stream);
            if (beg + n < len && ferror(stream))
                return -1;
            buffer[(end = beg + n)] = '\0';
            // search error message, stop at last complete line
            const(char)* lastSep = strrchr(buffer.ptr, '\n');
            if (lastSep)
                buffer[(end = lastSep - &buffer[0])] = '\0';
            if (strstr(&buffer[0], nmeErrorMessage))
                nmeFound = true;
            if (lastSep)
                buffer[end++] = '\n';
            if (fwrite(&buffer[0], 1, end, stderr) < end)
                return -1;
            if (beg + n < len && feof(stream))
                break;
            // copy over truncated last line
            memcpy(&buffer[0], &buffer[end], (beg = len - end));
        }
        return nmeFound ? 1 : 0;
    }
}

version (Windows)
{
    private void writeQuotedArgIfNeeded(ref OutBuffer buffer, const(char)* arg)
    {
        bool quote = false;
        for (size_t i = 0; arg[i]; ++i)
        {
            if (arg[i] == '"')
            {
                quote = false;
                break;
            }

            if (arg[i] == ' ')
                quote = true;
        }

        if (quote)
            buffer.writeByte('"');
        buffer.writestring(arg);
        if (quote)
            buffer.writeByte('"');
    }

    unittest
    {
        OutBuffer buffer;

        const(char)[] test(string arg)
        {
            buffer.reset();
            buffer.writeQuotedArgIfNeeded(arg.ptr);
            return buffer[];
        }

        assert(test("arg") == `arg`);
        assert(test("arg with spaces") == `"arg with spaces"`);
        assert(test(`"/LIBPATH:dir with spaces"`) == `"/LIBPATH:dir with spaces"`);
        assert(test(`/LIBPATH:"dir with spaces"`) == `/LIBPATH:"dir with spaces"`);
    }
}

/*****************************
 * Run the linker.  Return status of execution.
 */
public int runLINK()
{
    const phobosLibname = global.finalDefaultlibname();

    void setExeFile()
    {
        /* Generate exe file name from first obj name.
         * No need to add it to cmdbuf because the linker will default to it.
         */
        const char[] n = FileName.name(global.params.objfiles[0].toDString);
        global.params.exefile = FileName.forceExt(n, "exe");
    }

    const(char)[] getMapFilename()
    {
        const(char)[] fn = FileName.forceExt(global.params.exefile, map_ext);
        const(char)[] path = FileName.path(global.params.exefile);
        return path.length ? fn : FileName.combine(global.params.objdir, fn);
    }

    version (Windows)
    {
        if (phobosLibname)
            global.params.libfiles.push(phobosLibname.xarraydup.ptr);

<<<<<<< HEAD
        if (!target.omfobj)
=======
        if (target.objectFormat() == Target.ObjectFormat.coff)
>>>>>>> d07aa0b4
        {
            OutBuffer cmdbuf;
            cmdbuf.writestring("/NOLOGO");
            for (size_t i = 0; i < global.params.objfiles.length; i++)
            {
                cmdbuf.writeByte(' ');
                const(char)* p = global.params.objfiles[i];
                writeFilename(&cmdbuf, p);
            }
            if (global.params.resfile)
            {
                cmdbuf.writeByte(' ');
                writeFilename(&cmdbuf, global.params.resfile);
            }
            cmdbuf.writeByte(' ');
            if (global.params.exefile)
            {
                cmdbuf.writestring("/OUT:");
                writeFilename(&cmdbuf, global.params.exefile);
            }
            else
            {
                setExeFile();
            }
            // Make sure path to exe file exists
            ensurePathToNameExists(Loc.initial, global.params.exefile);
            cmdbuf.writeByte(' ');
            if (global.params.mapfile)
            {
                cmdbuf.writestring("/MAP:");
                writeFilename(&cmdbuf, global.params.mapfile);
            }
            else if (dmdParams.map)
            {
                cmdbuf.writestring("/MAP:");
                writeFilename(&cmdbuf, getMapFilename());
            }
            for (size_t i = 0; i < global.params.libfiles.length; i++)
            {
                cmdbuf.writeByte(' ');
                cmdbuf.writestring("/DEFAULTLIB:");
                writeFilename(&cmdbuf, global.params.libfiles[i]);
            }
            if (global.params.deffile)
            {
                cmdbuf.writeByte(' ');
                cmdbuf.writestring("/DEF:");
                writeFilename(&cmdbuf, global.params.deffile);
            }
            if (global.params.symdebug)
            {
                cmdbuf.writeByte(' ');
                cmdbuf.writestring("/DEBUG");
                // in release mode we need to reactivate /OPT:REF after /DEBUG
                if (global.params.release)
                    cmdbuf.writestring(" /OPT:REF");
            }
            if (global.params.dll)
            {
                cmdbuf.writeByte(' ');
                cmdbuf.writestring("/DLL");
            }
            for (size_t i = 0; i < global.params.linkswitches.length; i++)
            {
                cmdbuf.writeByte(' ');
                cmdbuf.writeQuotedArgIfNeeded(global.params.linkswitches[i]);
            }

            VSOptions vsopt;
            // if a runtime library (msvcrtNNN.lib) from the mingw folder is selected explicitly, do not detect VS and use lld
            if (global.params.mscrtlib.length <= 6 ||
                global.params.mscrtlib[0..6] != "msvcrt" || !isdigit(global.params.mscrtlib[6]))
                vsopt.initialize();

            const(char)* linkcmd = getenv(target.is64bit ? "LINKCMD64" : "LINKCMD");
            if (!linkcmd)
                linkcmd = getenv("LINKCMD"); // backward compatible
            if (!linkcmd)
                linkcmd = vsopt.linkerPath(target.is64bit);

            if (!target.is64bit && FileName.equals(FileName.name(linkcmd), "lld-link.exe"))
            {
                // object files not SAFESEH compliant, but LLD is more picky than MS link
                cmdbuf.writestring(" /SAFESEH:NO");
                // if we are using LLD as a fallback, don't link to any VS libs even if
                // we detected a VS installation and they are present
                vsopt.uninitialize();
            }

            if (const(char)* lflags = vsopt.linkOptions(target.is64bit))
            {
                cmdbuf.writeByte(' ');
                cmdbuf.writestring(lflags);
            }

            cmdbuf.writeByte(0); // null terminate the buffer
            char[] p = cmdbuf.extractSlice()[0 .. $-1];
            const(char)[] lnkfilename;
            if (p.length > 7000)
            {
                lnkfilename = FileName.forceExt(global.params.exefile, "lnk");
                writeFile(Loc.initial, lnkfilename, p);
                if (lnkfilename.length < p.length)
                {
                    p[0] = '@';
                    p[1 ..  lnkfilename.length +1] = lnkfilename;
                    p[lnkfilename.length +1] = 0;
                }
            }

            const int status = executecmd(linkcmd, p.ptr);
            if (lnkfilename)
            {
                lnkfilename.toCStringThen!(lf => remove(lf.ptr));
                FileName.free(lnkfilename.ptr);
            }
            return status;
        }
        else if (target.objectFormat() == Target.ObjectFormat.omf)
        {
            OutBuffer cmdbuf;
            global.params.libfiles.push("user32");
            global.params.libfiles.push("kernel32");
            for (size_t i = 0; i < global.params.objfiles.length; i++)
            {
                if (i)
                    cmdbuf.writeByte('+');
                const(char)[] p = global.params.objfiles[i].toDString();
                const(char)[] basename = FileName.removeExt(FileName.name(p));
                const(char)[] ext = FileName.ext(p);
                if (ext.length && !strchr(basename.ptr, '.'))
                {
                    // Write name sans extension (but not if a double extension)
                    writeFilename(&cmdbuf, p[0 .. $ - ext.length - 1]);
                }
                else
                    writeFilename(&cmdbuf, p);
                FileName.free(basename.ptr);
            }
            cmdbuf.writeByte(',');
            if (global.params.exefile)
                writeFilename(&cmdbuf, global.params.exefile);
            else
            {
                setExeFile();
            }
            // Make sure path to exe file exists
            ensurePathToNameExists(Loc.initial, global.params.exefile);
            cmdbuf.writeByte(',');
            if (global.params.mapfile)
                writeFilename(&cmdbuf, global.params.mapfile);
            else if (dmdParams.map)
            {
                writeFilename(&cmdbuf, getMapFilename());
            }
            else
                cmdbuf.writestring("nul");
            cmdbuf.writeByte(',');
            for (size_t i = 0; i < global.params.libfiles.length; i++)
            {
                if (i)
                    cmdbuf.writeByte('+');
                writeFilename(&cmdbuf, global.params.libfiles[i]);
            }
            if (global.params.deffile)
            {
                cmdbuf.writeByte(',');
                writeFilename(&cmdbuf, global.params.deffile);
            }
            /* Eliminate unnecessary trailing commas    */
            while (1)
            {
                const size_t i = cmdbuf.length;
                if (!i || cmdbuf[i - 1] != ',')
                    break;
                cmdbuf.setsize(cmdbuf.length - 1);
            }
            if (global.params.resfile)
            {
                cmdbuf.writestring("/RC:");
                writeFilename(&cmdbuf, global.params.resfile);
            }
            if (dmdParams.map || global.params.mapfile)
                cmdbuf.writestring("/m");
            version (none)
            {
                if (debuginfo)
                    cmdbuf.writestring("/li");
                if (codeview)
                {
                    cmdbuf.writestring("/co");
                    if (codeview3)
                        cmdbuf.writestring(":3");
                }
            }
            else
            {
                if (global.params.symdebug)
                    cmdbuf.writestring("/co");
            }
            cmdbuf.writestring("/noi");
            for (size_t i = 0; i < global.params.linkswitches.length; i++)
            {
                cmdbuf.writestring(global.params.linkswitches[i]);
            }
            cmdbuf.writeByte(';');
            cmdbuf.writeByte(0); //null terminate the buffer
            char[] p = cmdbuf.extractSlice()[0 .. $-1];
            const(char)[] lnkfilename;
            if (p.length > 7000)
            {
                lnkfilename = FileName.forceExt(global.params.exefile, "lnk");
                writeFile(Loc.initial, lnkfilename, p);
                if (lnkfilename.length < p.length)
                {
                    p[0] = '@';
                    p[1 .. lnkfilename.length +1] = lnkfilename;
                    p[lnkfilename.length +1] = 0;
                }
            }
            const(char)* linkcmd = getenv("LINKCMD");
            if (!linkcmd)
                linkcmd = "optlink";
            const int status = executecmd(linkcmd, p.ptr);
            if (lnkfilename)
            {
                lnkfilename.toCStringThen!(lf => remove(lf.ptr));
                FileName.free(lnkfilename.ptr);
            }
            return status;
        }
        else
        {
            assert(0);
        }
    }
    else version (Posix)
    {
        pid_t childpid;
        int status;
        // Build argv[]
        Strings argv;
        const(char)* cc = getenv("CC");
        if (!cc)
        {
            argv.push("cc");
        }
        else
        {
            // Split CC command to support link driver arguments such as -fpie or -flto.
            char* arg = cast(char*)Mem.check(strdup(cc));
            const(char)* tok = strtok(arg, " ");
            while (tok)
            {
                argv.push(mem.xstrdup(tok));
                tok = strtok(null, " ");
            }
            free(arg);
        }
        argv.append(&global.params.objfiles);
        version (OSX)
        {
            // If we are on Mac OS X and linking a dynamic library,
            // add the "-dynamiclib" flag
            if (global.params.dll)
                argv.push("-dynamiclib");
        }
        else version (Posix)
        {
            if (global.params.dll)
                argv.push("-shared");
        }
        // None of that a.out stuff. Use explicit exe file name, or
        // generate one from name of first source file.
        argv.push("-o");
        if (global.params.exefile)
        {
            argv.push(global.params.exefile.xarraydup.ptr);
        }
        else if (global.params.run)
        {
            version (all)
            {
                char[L_tmpnam + 14 + 1] name;
                strcpy(name.ptr, P_tmpdir);
                strcat(name.ptr, "/dmd_runXXXXXX");
                int fd = mkstemp(name.ptr);
                if (fd == -1)
                {
                    error(Loc.initial, "error creating temporary file");
                    return 1;
                }
                else
                    close(fd);
                global.params.exefile = name.arraydup;
                argv.push(global.params.exefile.xarraydup.ptr);
            }
            else
            {
                /* The use of tmpnam raises the issue of "is this a security hole"?
                 * The hole is that after tmpnam and before the file is opened,
                 * the attacker modifies the file system to get control of the
                 * file with that name. I do not know if this is an issue in
                 * this context.
                 * We cannot just replace it with mkstemp, because this name is
                 * passed to the linker that actually opens the file and writes to it.
                 */
                char[L_tmpnam + 1] s;
                char* n = tmpnam(s.ptr);
                global.params.exefile = mem.xstrdup(n);
                argv.push(global.params.exefile);
            }
        }
        else
        {
            // Generate exe file name from first obj name
            const(char)[] n = global.params.objfiles[0].toDString();
            const(char)[] ex;
            n = FileName.name(n);
            if (const e = FileName.ext(n))
            {
                if (global.params.dll)
                    ex = FileName.forceExt(ex, target.dll_ext);
                else
                    ex = FileName.removeExt(n);
            }
            else
                ex = "a.out"; // no extension, so give up
            argv.push(ex.ptr);
            global.params.exefile = ex;
        }
        // Make sure path to exe file exists
        ensurePathToNameExists(Loc.initial, global.params.exefile);
        if (global.params.symdebug)
            argv.push("-g");
        if (target.is64bit)
            argv.push("-m64");
        else
            argv.push("-m32");
        version (OSX)
        {
            /* Without this switch, ld generates messages of the form:
             * ld: warning: could not create compact unwind for __Dmain: offset of saved registers too far to encode
             * meaning they are further than 255 bytes from the frame register.
             * ld reverts to the old method instead.
             * See: https://ghc.haskell.org/trac/ghc/ticket/5019
             * which gives this tidbit:
             * "When a C++ (or x86_64 Objective-C) exception is thrown, the runtime must unwind the
             *  stack looking for some function to catch the exception.  Traditionally, the unwind
             *  information is stored in the __TEXT/__eh_frame section of each executable as Dwarf
             *  CFI (call frame information).  Beginning in Mac OS X 10.6, the unwind information is
             *  also encoded in the __TEXT/__unwind_info section using a two-level lookup table of
             *  compact unwind encodings.
             *  The unwinddump tool displays the content of the __TEXT/__unwind_info section."
             *
             * A better fix would be to save the registers next to the frame pointer.
             */
            argv.push("-Xlinker");
            argv.push("-no_compact_unwind");
        }
        if (dmdParams.map || global.params.mapfile.length)
        {
            argv.push("-Xlinker");
            version (OSX)
            {
                argv.push("-map");
            }
            else
            {
                argv.push("-Map");
            }
            if (!global.params.mapfile.length)
            {
                const(char)[] fn = FileName.forceExt(global.params.exefile, map_ext);
                const(char)[] path = FileName.path(global.params.exefile);
                global.params.mapfile = path.length ? fn : FileName.combine(global.params.objdir, fn);
            }
            argv.push("-Xlinker");
            argv.push(global.params.mapfile.xarraydup.ptr);
        }
        if (0 && global.params.exefile)
        {
            /* This switch enables what is known as 'smart linking'
             * in the Windows world, where unreferenced sections
             * are removed from the executable. It eliminates unreferenced
             * functions, essentially making a 'library' out of a module.
             * Although it is documented to work with ld version 2.13,
             * in practice it does not, but just seems to be ignored.
             * Thomas Kuehne has verified that it works with ld 2.16.1.
             * BUG: disabled because it causes exception handling to fail
             * because EH sections are "unreferenced" and elided
             */
            argv.push("-Xlinker");
            argv.push("--gc-sections");
        }

        // return true if flagp should be ordered in with the library flags
        static bool flagIsLibraryRelated(const char* p)
        {
            const flag = p.toDString();

            return startsWith(p, "-l") || startsWith(p, "-L")
                || flag == "-(" || flag == "-)"
                || flag == "--start-group" || flag == "--end-group"
                || FileName.equalsExt(p, "a")
            ;
        }

        /* Add libraries. The order of libraries passed is:
         *  1. link switches without a -L prefix,
               e.g. --whole-archive "lib.a" --no-whole-archive     (global.params.linkswitches)
         *  2. static libraries ending with *.a     (global.params.libfiles)
         *  3. link switches with a -L prefix  (global.params.linkswitches)
         *  4. libraries specified by pragma(lib), which were appended
         *     to global.params.libfiles. These are prefixed with "-l"
         *  5. dynamic libraries passed to the command line (global.params.dllfiles)
         *  6. standard libraries.
         */

        // STEP 1
        foreach (pi, p; global.params.linkswitches)
        {
            if (p && p[0] && !flagIsLibraryRelated(p))
            {
                if (!global.params.linkswitchIsForCC[pi])
                    argv.push("-Xlinker");
                argv.push(p);
            }
        }

        // STEP 2
        foreach (p; global.params.libfiles)
        {
            if (FileName.equalsExt(p, "a"))
                argv.push(p);
        }

        // STEP 3
        foreach (pi, p; global.params.linkswitches)
        {
            if (p && p[0] && flagIsLibraryRelated(p))
            {
                if (!startsWith(p, "-l") && !startsWith(p, "-L") && !global.params.linkswitchIsForCC[pi])
                {
                    // Don't need -Xlinker if switch starts with -l or -L.
                    // Eliding -Xlinker is significant for -L since it allows our paths
                    // to take precedence over gcc defaults.
                    // All other link switches were already added in step 1.
                    argv.push("-Xlinker");
                }
                argv.push(p);
            }
        }

        // STEP 4
        foreach (p; global.params.libfiles)
        {
            if (!FileName.equalsExt(p, "a"))
            {
                const plen = strlen(p);
                char* s = cast(char*)mem.xmalloc(plen + 3);
                s[0] = '-';
                s[1] = 'l';
                memcpy(s + 2, p, plen + 1);
                argv.push(s);
            }
        }

        // STEP 5
        foreach (p; global.params.dllfiles)
        {
            argv.push(p);
        }

        // STEP 6
        /* D runtime libraries must go after user specified libraries
         * passed with -l.
         */
        const libname = phobosLibname;
        if (libname.length)
        {
            const bufsize = 2 + libname.length + 1;
            auto buf = (cast(char*) malloc(bufsize))[0 .. bufsize];
            if (!buf)
                Mem.error();
            buf[0 .. 2] = "-l";

            char* getbuf(const(char)[] suffix)
            {
                buf[2 .. 2 + suffix.length] = suffix[];
                buf[2 + suffix.length] = 0;
                return buf.ptr;
            }

            if (libname.length > 3 + 2 && libname[0 .. 3] == "lib")
            {
                if (libname[$-2 .. $] == ".a")
                {
                    argv.push("-Xlinker");
                    argv.push("-Bstatic");
                    argv.push(getbuf(libname[3 .. $-2]));
                    argv.push("-Xlinker");
                    argv.push("-Bdynamic");
                }
                else if (libname[$-3 .. $] == ".so")
                    argv.push(getbuf(libname[3 .. $-3]));
                else
                    argv.push(getbuf(libname));
            }
            else
            {
                argv.push(getbuf(libname));
            }
        }
        //argv.push("-ldruntime");
        argv.push("-lpthread");
        argv.push("-lm");
        version (linux)
        {
            // Changes in ld for Ubuntu 11.10 require this to appear after phobos2
            argv.push("-lrt");
            // Link against libdl for phobos usage of dlopen
            argv.push("-ldl");
        }
        else version (OpenBSD)
        {
            // Link against -lc++abi for Unwind symbols
            argv.push("-lc++abi");
            // Link against -lexecinfo for backtrace symbols
            argv.push("-lexecinfo");
        }
        if (global.params.verbose)
        {
            // Print it
            OutBuffer buf;
            for (size_t i = 0; i < argv.dim; i++)
            {
                buf.writestring(argv[i]);
                buf.writeByte(' ');
            }
            message(buf.peekChars());
        }
        argv.push(null);
        // set up pipes
        int[2] fds;
        if (pipe(fds.ptr) == -1)
        {
            perror("unable to create pipe to linker");
            return -1;
        }
        // vfork instead of fork to avoid https://issues.dlang.org/show_bug.cgi?id=21089
        childpid = vfork();
        if (childpid == 0)
        {
            // pipe linker stderr to fds[0]
            dup2(fds[1], STDERR_FILENO);
            close(fds[0]);
            execvp(argv[0], argv.tdata());
            perror(argv[0]); // failed to execute
            _exit(-1);
        }
        else if (childpid == -1)
        {
            perror("unable to fork");
            return -1;
        }
        close(fds[1]);
        const(int) nme = findNoMainError(fds[0]);
        waitpid(childpid, &status, 0);
        if (WIFEXITED(status))
        {
            status = WEXITSTATUS(status);
            if (status)
            {
                if (nme == -1)
                {
                    perror("error with the linker pipe");
                    return -1;
                }
                else
                {
                    error(Loc.initial, "linker exited with status %d", status);
                    if (nme == 1)
                        error(Loc.initial, "no main function specified");
                }
            }
        }
        else if (WIFSIGNALED(status))
        {
            error(Loc.initial, "linker killed by signal %d", WTERMSIG(status));
            status = 1;
        }
        return status;
    }
    else
    {
        error(Loc.initial, "linking is not yet supported for this version of DMD.");
        return -1;
    }
}


/******************************
 * Execute a rule.  Return the status.
 *      cmd     program to run
 *      args    arguments to cmd, as a string
 */
version (Windows)
{
    private int executecmd(const(char)* cmd, const(char)* args)
    {
        int status;
        size_t len;
        if (global.params.verbose)
            message("%s %s", cmd, args);
<<<<<<< HEAD
        if (target.omfobj)
=======
        if (target.objectFormat() == Target.ObjectFormat.omf)
>>>>>>> d07aa0b4
        {
            if ((len = strlen(args)) > 255)
            {
                status = putenvRestorable("_CMDLINE", args[0 .. len]);
                if (status == 0)
                    args = "@_CMDLINE";
                else
                    error(Loc.initial, "command line length of %llu is too long", cast(ulong) len);
            }
        }
        // Normalize executable path separators
        // https://issues.dlang.org/show_bug.cgi?id=9330
        cmd = toWinPath(cmd);
        version (CRuntime_Microsoft)
        {
            // Open scope so dmd doesn't complain about alloca + exception handling
            {
                // Use process spawning through the WinAPI to avoid issues with executearg0 and spawnlp
                OutBuffer cmdbuf;
                cmdbuf.writestring("\"");
                cmdbuf.writestring(cmd);
                cmdbuf.writestring("\" ");
                cmdbuf.writestring(args);

                STARTUPINFOA startInf;
                startInf.dwFlags = STARTF_USESTDHANDLES;
                startInf.hStdInput = GetStdHandle(STD_INPUT_HANDLE);
                startInf.hStdOutput = GetStdHandle(STD_OUTPUT_HANDLE);
                startInf.hStdError = GetStdHandle(STD_ERROR_HANDLE);
                PROCESS_INFORMATION procInf;

                BOOL b = CreateProcessA(null, cmdbuf.peekChars(), null, null, 1, NORMAL_PRIORITY_CLASS, null, null, &startInf, &procInf);
                if (b)
                {
                    WaitForSingleObject(procInf.hProcess, INFINITE);
                    DWORD returnCode;
                    GetExitCodeProcess(procInf.hProcess, &returnCode);
                    status = returnCode;
                    CloseHandle(procInf.hProcess);
                }
                else
                {
                    status = -1;
                }
            }
        }
        else
        {
            status = executearg0(cmd, args);
            if (status == -1)
            {
                status = spawnlp(0, cmd, cmd, args, null);
            }
        }
        if (status)
        {
            if (status == -1)
                error(Loc.initial, "can't run '%s', check PATH", cmd);
            else
                error(Loc.initial, "linker exited with status %d", status);
        }
        return status;
    }
}

/**************************************
 * Attempt to find command to execute by first looking in the directory
 * where DMD was run from.
 * Returns:
 *      -1      did not find command there
 *      !=-1    exit status from command
 */
version (Windows)
{
    private int executearg0(const(char)* cmd, const(char)* args)
    {
        const argv0 = global.params.argv0;
        //printf("argv0='%s', cmd='%s', args='%s'\n",argv0,cmd,args);
        // If cmd is fully qualified, we don't do this
        if (FileName.absolute(cmd.toDString()))
            return -1;
        const file = FileName.replaceName(argv0, cmd.toDString);
        //printf("spawning '%s'\n",file);
        // spawnlp returns intptr_t in some systems, not int
        return spawnl(0, file.ptr, file.ptr, args, null);
    }
}

/***************************************
 * Run the compiled program.
 * Return exit status.
 */
public int runProgram()
{
    //printf("runProgram()\n");
    if (global.params.verbose)
    {
        OutBuffer buf;
        buf.writestring(global.params.exefile);
        for (size_t i = 0; i < global.params.runargs.dim; ++i)
        {
            buf.writeByte(' ');
            buf.writestring(global.params.runargs[i]);
        }
        message(buf.peekChars());
    }
    // Build argv[]
    Strings argv;
    argv.push(global.params.exefile.xarraydup.ptr);
    for (size_t i = 0; i < global.params.runargs.dim; ++i)
    {
        const(char)* a = global.params.runargs[i];
        version (Windows)
        {
            // BUG: what about " appearing in the string?
            if (strchr(a, ' '))
            {
                char* b = cast(char*)mem.xmalloc(3 + strlen(a));
                sprintf(b, "\"%s\"", a);
                a = b;
            }
        }
        argv.push(a);
    }
    argv.push(null);
    restoreEnvVars();
    version (Windows)
    {
        const(char)[] ex = FileName.name(global.params.exefile);
        if (ex == global.params.exefile)
            ex = FileName.combine(".", ex);
        else
            ex = global.params.exefile;
        // spawnlp returns intptr_t in some systems, not int
        return spawnv(0, ex.xarraydup.ptr, argv.tdata());
    }
    else version (Posix)
    {
        pid_t childpid;
        int status;
        childpid = fork();
        if (childpid == 0)
        {
            const(char)[] fn = argv[0].toDString();
            // Make it "./fn" if needed
            if (!FileName.absolute(fn))
                fn = FileName.combine(".", fn);
            fn.toCStringThen!((fnp) {
                    execv(fnp.ptr, argv.tdata());
                    // If execv returns, it failed to execute
                    perror(fnp.ptr);
                });
            return -1;
        }
        waitpid(childpid, &status, 0);
        if (WIFEXITED(status))
        {
            status = WEXITSTATUS(status);
            //printf("--- errorlevel %d\n", status);
        }
        else if (WIFSIGNALED(status))
        {
            error(Loc.initial, "program killed by signal %d", WTERMSIG(status));
            status = 1;
        }
        return status;
    }
    else
    {
        assert(0);
    }
}<|MERGE_RESOLUTION|>--- conflicted
+++ resolved
@@ -226,11 +226,7 @@
         if (phobosLibname)
             global.params.libfiles.push(phobosLibname.xarraydup.ptr);
 
-<<<<<<< HEAD
-        if (!target.omfobj)
-=======
         if (target.objectFormat() == Target.ObjectFormat.coff)
->>>>>>> d07aa0b4
         {
             OutBuffer cmdbuf;
             cmdbuf.writestring("/NOLOGO");
@@ -846,11 +842,7 @@
         size_t len;
         if (global.params.verbose)
             message("%s %s", cmd, args);
-<<<<<<< HEAD
-        if (target.omfobj)
-=======
         if (target.objectFormat() == Target.ObjectFormat.omf)
->>>>>>> d07aa0b4
         {
             if ((len = strlen(args)) > 255)
             {
