/**
 * Convert to Intermediate Representation (IR) for the back-end.
 *
 * Copyright:   Copyright (C) 1999-2022 by The D Language Foundation, All Rights Reserved
 * Authors:     $(LINK2 https://www.digitalmars.com, Walter Bright)
 * License:     $(LINK2 https://www.boost.org/LICENSE_1_0.txt, Boost License 1.0)
 * Source:      $(LINK2 https://github.com/dlang/dmd/blob/master/src/_tocsym.d, _toir.d)
 * Documentation:  https://dlang.org/phobos/dmd_toir.html
 * Coverage:    https://codecov.io/gh/dlang/dmd/src/master/src/dmd/toir.d
 */

module dmd.toir;

import core.checkedint;
import core.stdc.stdio;
import core.stdc.string;
import core.stdc.stdlib;

import dmd.root.array;
import dmd.common.outbuffer;
import dmd.root.rmem;

import dmd.backend.cdef;
import dmd.backend.cc;
import dmd.backend.dt;
import dmd.backend.el;
import dmd.backend.global;
import dmd.backend.oper;
import dmd.backend.rtlsym;
import dmd.backend.symtab : SYMIDX;
import dmd.backend.ty;
import dmd.backend.type;

import dmd.aggregate;
import dmd.arraytypes;
import dmd.astenums;
import dmd.attrib;
import dmd.dclass;
import dmd.declaration;
import dmd.dmangle;
import dmd.dmodule;
import dmd.dstruct;
import dmd.dsymbol;
import dmd.dtemplate;
import dmd.toctype;
import dmd.e2ir;
import dmd.func;
import dmd.globals;
import dmd.glue;
import dmd.identifier;
import dmd.id;
import dmd.mtype;
import dmd.target;
import dmd.tocvdebug;
import dmd.tocsym;

alias toSymbol = dmd.tocsym.toSymbol;
alias toSymbol = dmd.glue.toSymbol;

/****************************************
 * Our label symbol
 */

struct Label
{
    block *lblock;      // The block to which the label is defined.
}

/***********************************************************
 * Collect state variables needed by the intermediate representation (IR)
 */
struct IRState
{
    Module m;                       // module
    private FuncDeclaration symbol; // function that code is being generate for
    Symbol* shidden;                // hidden parameter to function
    Symbol* sthis;                  // 'this' parameter to function (member and nested)
    Symbol* sclosure;               // pointer to closure instance
    Blockx* blx;
    Dsymbols* deferToObj;           // array of Dsymbol's to run toObjFile(bool multiobj) on later
    elem* ehidden;                  // transmit hidden pointer to CallExp::toElem()
    Symbol* startaddress;
    Array!(elem*)* varsInScope;     // variables that are in scope that will need destruction later
    Label*[void*]* labels;          // table of labels used/declared in function
    const Param* params;            // command line parameters
    const Target* target;           // target
    bool mayThrow;                  // the expression being evaluated may throw
    bool Cfile;                     // use C semantics

    this(Module m, FuncDeclaration fd, Array!(elem*)* varsInScope, Dsymbols* deferToObj, Label*[void*]* labels,
        const Param* params, const Target* target)
    {
        this.m = m;
        this.symbol = fd;
        this.varsInScope = varsInScope;
        this.deferToObj = deferToObj;
        this.labels = labels;
        this.params = params;
        this.target = target;
        mayThrow = global.params.useExceptions
            && ClassDeclaration.throwable
            && !(fd && fd.hasNoEH);
        this.Cfile = m.filetype == FileType.c;
    }

    FuncDeclaration getFunc()
    {
        return symbol;
    }

    /**********************
     * Returns:
     *    true if do array bounds checking for the current function
     */
    bool arrayBoundsCheck()
    {
        if (m.filetype == FileType.c)
            return false;
        bool result;
        final switch (global.params.useArrayBounds)
        {
        case CHECKENABLE.off:
            result = false;
            break;
        case CHECKENABLE.on:
            result = true;
            break;
        case CHECKENABLE.safeonly:
            {
                result = false;
                FuncDeclaration fd = getFunc();
                if (fd)
                {
                    Type t = fd.type;
                    if (t.ty == Tfunction && (cast(TypeFunction)t).trust == TRUST.safe)
                        result = true;
                }
                break;
            }
        case CHECKENABLE._default:
            assert(0);
        }
        return result;
    }

    /****************************
     * Returns:
     *  true if in a nothrow section of code
     */
    bool isNothrow()
    {
        return !mayThrow;
    }
}

extern (C++):

/*********************************************
 * Produce elem which increments the usage count for a particular line.
 * Sets corresponding bit in bitmap `m.covb[linnum]`.
 * Used to implement -cov switch (coverage analysis).
 * Params:
 *      irs = context
 *      loc = line and file of what line to show usage for
 * Returns:
 *      elem that increments the line count
 * References:
 * https://dlang.org/dmd-windows.html#switch-cov
 */
extern (D) elem *incUsageElem(IRState *irs, const ref Loc loc)
{
    uint linnum = loc.linnum;

    Module m = cast(Module)irs.blx._module;
    if (!m.cov || !linnum ||
        loc.filename != m.srcfile.toChars())
        return null;

    //printf("cov = %p, covb = %p, linnum = %u\n", m.cov, m.covb, p, linnum);

    linnum--;           // from 1-based to 0-based

    /* Set bit in covb[] indicating this is a valid code line number
     */
    uint *p = m.covb;
    if (p)      // covb can be null if it has already been written out to its .obj file
    {
        assert(linnum < m.numlines);
        p += linnum / ((*p).sizeof * 8);
        *p |= 1 << (linnum & ((*p).sizeof * 8 - 1));
    }

    /* Generate: *(m.cov + linnum * 4) += 1
     */
    elem *e;
    e = el_ptr(m.cov);
    e = el_bin(OPadd, TYnptr, e, el_long(TYuint, linnum * 4));
    e = el_una(OPind, TYuint, e);
    e = el_bin(OPaddass, TYuint, e, el_long(TYuint, 1));
    return e;
}

/******************************************
 * Return elem that evaluates to the static frame pointer for function fd.
 * If fd is a member function, the returned expression will compute the value
 * of fd's 'this' variable.
 * 'fdp' is the parent of 'fd' if the frame pointer is being used to call 'fd'.
 * 'origSc' is the original scope we inlined from.
 * This routine is critical for implementing nested functions.
 */
elem *getEthis(const ref Loc loc, IRState *irs, Dsymbol fd, Dsymbol fdp = null, Dsymbol origSc = null)
{
    elem *ethis;
    FuncDeclaration thisfd = irs.getFunc();
    Dsymbol ctxt0 = fdp ? fdp : fd;                     // follow either of these two
    Dsymbol ctxt1 = origSc ? origSc.toParent2() : null; // contexts from template arguments
    if (!fdp) fdp = fd.toParent2();
    Dsymbol fdparent = fdp;

    /* These two are compiler generated functions for the in and out contracts,
     * and are called from an overriding function, not just the one they're
     * nested inside, so this hack sets fdparent so it'll pass
     */
    if (fdparent != thisfd && (fd.ident == Id.require || fd.ident == Id.ensure))
    {
        FuncDeclaration fdthis = thisfd;
        for (size_t i = 0; ; )
        {
            if (i == fdthis.foverrides.dim)
            {
                if (i == 0)
                    break;
                fdthis = fdthis.foverrides[0];
                i = 0;
                continue;
            }
            if (fdthis.foverrides[i] == fdp)
            {
                fdparent = thisfd;
                break;
            }
            i++;
        }
    }

    //printf("[%s] getEthis(thisfd = '%s', fd = '%s', fdparent = '%s')\n", loc.toChars(), thisfd.toPrettyChars(), fd.toPrettyChars(), fdparent.toPrettyChars());
    if (fdparent == thisfd)
    {
        /* Going down one nesting level, i.e. we're calling
         * a nested function from its enclosing function.
         */
        if (irs.sclosure && !(fd.ident == Id.require || fd.ident == Id.ensure))
        {
            ethis = el_var(irs.sclosure);
        }
        else if (irs.sthis)
        {
            // We have a 'this' pointer for the current function

            if (fdp != thisfd)
            {
                /* fdparent (== thisfd) is a derived member function,
                 * fdp is the overridden member function in base class, and
                 * fd is the nested function '__require' or '__ensure'.
                 * Even if there's a closure environment, we should give
                 * original stack data as the nested function frame.
                 * See also: SymbolExp.toElem() in e2ir.c (https://issues.dlang.org/show_bug.cgi?id=9383 fix)
                 */
                /* Address of 'sthis' gives the 'this' for the nested
                 * function.
                 */
                //printf("L%d fd = %s, fdparent = %s, fd.toParent2() = %s\n",
                //    __LINE__, fd.toPrettyChars(), fdparent.toPrettyChars(), fdp.toPrettyChars());
                assert(fd.ident == Id.require || fd.ident == Id.ensure);
                assert(thisfd.hasNestedFrameRefs());

                ClassDeclaration cdp = fdp.isThis().isClassDeclaration();
                ClassDeclaration cd = thisfd.isThis().isClassDeclaration();
                assert(cdp && cd);

                int offset;
                cdp.isBaseOf(cd, &offset);
                assert(offset != ClassDeclaration.OFFSET_RUNTIME);
                //printf("%s to %s, offset = %d\n", cd.toChars(), cdp.toChars(), offset);
                if (offset)
                {
                    /* https://issues.dlang.org/show_bug.cgi?id=7517: If fdp is declared in interface, offset the
                     * 'this' pointer to get correct interface type reference.
                     */
                    Symbol *stmp = symbol_genauto(TYnptr);
                    ethis = el_bin(OPadd, TYnptr, el_var(irs.sthis), el_long(TYsize_t, offset));
                    ethis = el_bin(OPeq, TYnptr, el_var(stmp), ethis);
                    ethis = el_combine(ethis, el_ptr(stmp));
                    //elem_print(ethis);
                }
                else
                    ethis = el_ptr(irs.sthis);
            }
            else if (thisfd.hasNestedFrameRefs())
            {
                /* Local variables are referenced, can't skip.
                 * Address of 'sthis' gives the 'this' for the nested
                 * function.
                 */
                ethis = el_ptr(irs.sthis);
            }
            else
            {
                /* If no variables in the current function's frame are
                 * referenced by nested functions, then we can 'skip'
                 * adding this frame into the linked list of stack
                 * frames.
                 */
                ethis = el_var(irs.sthis);
            }
        }
        else
        {
            /* No 'this' pointer for current function,
             */
            if (thisfd.hasNestedFrameRefs())
            {
                /* OPframeptr is an operator that gets the frame pointer
                 * for the current function, i.e. for the x86 it gets
                 * the value of EBP
                 */
                ethis = el_long(TYnptr, 0);
                ethis.Eoper = OPframeptr;
            }
            else
            {
                /* Use null if no references to the current function's frame
                 */
                ethis = el_long(TYnptr, 0);
            }
        }
    }
    else
    {
        if (!irs.sthis)                // if no frame pointer for this function
        {
            fd.error(loc, "is a nested function and cannot be accessed from `%s`", irs.getFunc().toPrettyChars());
            return el_long(TYnptr, 0); // error recovery
        }

        /* Go up a nesting level, i.e. we need to find the 'this'
         * of an enclosing function.
         * Our 'enclosing function' may also be an inner class.
         */
        ethis = el_var(irs.sthis);
        Dsymbol s = thisfd;
        while (fd != s)
        {
            //printf("\ts = '%s'\n", s.toChars());
            thisfd = s.isFuncDeclaration();

            if (thisfd)
            {
                /* Enclosing function is a function.
                 */
                // Error should have been caught by front end
                assert(thisfd.isNested() || thisfd.vthis);

                // pick one context
                ethis = fixEthis2(ethis, thisfd, thisfd.followInstantiationContext(ctxt0, ctxt1));
            }
            else
            {
                /* Enclosed by an aggregate. That means the current
                 * function must be a member function of that aggregate.
                 */
                AggregateDeclaration ad = s.isAggregateDeclaration();
                if (!ad)
                {
                  Lnoframe:
                    irs.getFunc().error(loc, "cannot get frame pointer to `%s`", fd.toPrettyChars());
                    return el_long(TYnptr, 0);      // error recovery
                }
                ClassDeclaration cd = ad.isClassDeclaration();
                ClassDeclaration cdx = fd.isClassDeclaration();
                if (cd && cdx && cdx.isBaseOf(cd, null))
                    break;
                StructDeclaration sd = ad.isStructDeclaration();
                if (fd == sd)
                    break;
                if (!ad.isNested() || !(ad.vthis || ad.vthis2))
                    goto Lnoframe;

                bool i = ad.followInstantiationContext(ctxt0, ctxt1);
                const voffset = i ? ad.vthis2.offset : ad.vthis.offset;
                ethis = el_bin(OPadd, TYnptr, ethis, el_long(TYsize_t, voffset));
                ethis = el_una(OPind, TYnptr, ethis);
            }
            if (fdparent == s.toParentP(ctxt0, ctxt1))
                break;

            /* Remember that frames for functions that have no
             * nested references are skipped in the linked list
             * of frames.
             */
            FuncDeclaration fdp2 = s.toParentP(ctxt0, ctxt1).isFuncDeclaration();
            if (fdp2 && fdp2.hasNestedFrameRefs())
                ethis = el_una(OPind, TYnptr, ethis);

            s = s.toParentP(ctxt0, ctxt1);
            assert(s);
        }
    }
    version (none)
    {
        printf("ethis:\n");
        elem_print(ethis);
        printf("\n");
    }
    return ethis;
}

/************************
 * Select one context pointer from a dual-context array
 * Returns:
 *      *(ethis + offset);
 */
elem *fixEthis2(elem *ethis, FuncDeclaration fd, bool ctxt2 = false)
{
    if (fd && fd.hasDualContext())
    {
        if (ctxt2)
            ethis = el_bin(OPadd, TYnptr, ethis, el_long(TYsize_t, tysize(TYnptr)));
        ethis = el_una(OPind, TYnptr, ethis);
    }
    return ethis;
}

/*************************
 * Initialize the hidden aggregate member, vthis, with
 * the context pointer.
 * Returns:
 *      *(ey + (ethis2 ? ad.vthis2 : ad.vthis).offset) = this;
 */
elem *setEthis(const ref Loc loc, IRState *irs, elem *ey, AggregateDeclaration ad, bool setthis2 = false)
{
    elem *ethis;
    FuncDeclaration thisfd = irs.getFunc();
    int offset = 0;
    Dsymbol adp = setthis2 ? ad.toParent2(): ad.toParentLocal();     // class/func we're nested in

    //printf("[%s] setEthis(ad = %s, adp = %s, thisfd = %s)\n", loc.toChars(), ad.toChars(), adp.toChars(), thisfd.toChars());

    if (adp == thisfd)
    {
        ethis = getEthis(loc, irs, ad);
    }
    else if (thisfd.vthis && !thisfd.hasDualContext() &&
          (adp == thisfd.toParent2() ||
           (adp.isClassDeclaration() &&
            adp.isClassDeclaration().isBaseOf(thisfd.toParent2().isClassDeclaration(), &offset)
           )
          )
        )
    {
        /* Class we're new'ing is at the same level as thisfd
         */
        assert(offset == 0);    // BUG: should handle this case
        ethis = el_var(irs.sthis);
    }
    else
    {
        ethis = getEthis(loc, irs, adp);
        FuncDeclaration fdp = adp.isFuncDeclaration();
        if (fdp && fdp.hasNestedFrameRefs())
            ethis = el_una(OPaddr, TYnptr, ethis);
    }

    assert(!setthis2 || ad.vthis2);
    const voffset = setthis2 ? ad.vthis2.offset : ad.vthis.offset;
    ey = el_bin(OPadd, TYnptr, ey, el_long(TYsize_t, voffset));
    ey = el_una(OPind, TYnptr, ey);
    ey = el_bin(OPeq, TYnptr, ey, ethis);
    return ey;
}

enum NotIntrinsic = -1;
enum OPtoPrec = OPMAX + 1; // front end only

/*******************************************
 * Convert intrinsic function to operator.
 * Returns:
 *      the operator as backend OPER,
 *      NotIntrinsic if not an intrinsic function,
 *      OPtoPrec if frontend-only intrinsic
 */
int intrinsic_op(FuncDeclaration fd)
{
    int op = NotIntrinsic;
    fd = fd.toAliasFunc();
    if (fd.isDeprecated())
        return op;
    //printf("intrinsic_op(%s)\n", name);

    const Identifier id3 = fd.ident;

    // Look for [core|std].module.function as id3.id2.id1 ...
    auto m = fd.getModule();
    if (!m || !m.md)
        return op;

    const md = m.md;
    const Identifier id2 = md.id;

    if (md.packages.length == 0)
        return op;

    // get type of first argument
    auto tf = fd.type ? fd.type.isTypeFunction() : null;
    auto param1 = tf && tf.parameterList.length > 0 ? tf.parameterList[0] : null;
    auto argtype1 = param1 ? param1.type : null;

    const Identifier id1 = md.packages[0];
    // ... except std.math package and core.stdc.stdarg.va_start.
    if (md.packages.length == 2)
    {
        // Matches any module in std.math.*
        if (md.packages[1] == Id.math && id1 == Id.std)
        {
            goto Lstdmath;
        }
        goto Lva_start;
    }

    if (id1 == Id.std && id2 == Id.math)
    {
    Lstdmath:
        if (argtype1 is Type.tfloat80 || id3 == Id._sqrt)
            goto Lmath;
        if (id3 == Id.fabs &&
            (argtype1 is Type.tfloat32 || argtype1 is Type.tfloat64))
        {
            op = OPabs;
        }
    }
    else if (id1 == Id.core)
    {
        if (id2 == Id.math)
        {
        Lmath:
            if (argtype1 is Type.tfloat80 || argtype1 is Type.tfloat32 || argtype1 is Type.tfloat64)
            {
                     if (id3 == Id.cos)    op = OPcos;
                else if (id3 == Id.sin)    op = OPsin;
                else if (id3 == Id.fabs)   op = OPabs;
                else if (id3 == Id.rint)   op = OPrint;
                else if (id3 == Id._sqrt)  op = OPsqrt;
                else if (id3 == Id.yl2x)   op = OPyl2x;
                else if (id3 == Id.ldexp)  op = OPscale;
                else if (id3 == Id.rndtol) op = OPrndtol;
                else if (id3 == Id.yl2xp1) op = OPyl2xp1;
                else if (id3 == Id.toPrec) op = OPtoPrec;
            }
        }
        else if (id2 == Id.simd)
        {
                 if (id3 == Id.__prefetch) op = OPprefetch;
            else if (id3 == Id.__simd_sto) op = OPvector;
            else if (id3 == Id.__simd)     op = OPvector;
            else if (id3 == Id.__simd_ib)  op = OPvector;
        }
        else if (id2 == Id.bitop)
        {
                 if (id3 == Id.volatileLoad)  op = OPind;
            else if (id3 == Id.volatileStore) op = OPeq;

            else if (id3 == Id.bsf) op = OPbsf;
            else if (id3 == Id.bsr) op = OPbsr;
            else if (id3 == Id.btc) op = OPbtc;
            else if (id3 == Id.btr) op = OPbtr;
            else if (id3 == Id.bts) op = OPbts;

            else if (id3 == Id.inp)  op = OPinp;
            else if (id3 == Id.inpl) op = OPinp;
            else if (id3 == Id.inpw) op = OPinp;

            else if (id3 == Id.outp)  op = OPoutp;
            else if (id3 == Id.outpl) op = OPoutp;
            else if (id3 == Id.outpw) op = OPoutp;

            else if (id3 == Id.bswap)   op = OPbswap;
            else if (id3 == Id._popcnt) op = OPpopcnt;
        }
        else if (id2 == Id.volatile)
        {
                 if (id3 == Id.volatileLoad)  op = OPind;
            else if (id3 == Id.volatileStore) op = OPeq;
        }
    }

    if (!target.is64bit)
    // No 64-bit bsf bsr in 32bit mode
    {
        if ((op == OPbsf || op == OPbsr) && argtype1 is Type.tuns64)
            return NotIntrinsic;
    }
    return op;

Lva_start:
    if (target.is64bit &&
        fd.toParent().isTemplateInstance() &&
        id3 == Id.va_start &&
        id2 == Id.stdarg &&
        md.packages[1] == Id.stdc &&
        id1 == Id.core)
    {
        return OPva_start;
    }
    return op;
}

/**************************************
 * Given an expression e that is an array,
 * determine and set the 'length' variable.
 * Input:
 *      lengthVar       Symbol of 'length' variable
 *      &e      expression that is the array
 *      t1      Type of the array
 * Output:
 *      e       is rewritten to avoid side effects
 * Returns:
 *      expression that initializes 'length'
 */
elem *resolveLengthVar(VarDeclaration lengthVar, elem **pe, Type t1)
{
    //printf("resolveLengthVar()\n");
    elem *einit = null;

    if (lengthVar && !(lengthVar.storage_class & STC.const_))
    {
        elem *elength;
        Symbol *slength;

        if (t1.ty == Tsarray)
        {
            TypeSArray tsa = cast(TypeSArray)t1;
            dinteger_t length = tsa.dim.toInteger();

            elength = el_long(TYsize_t, length);
            goto L3;
        }
        else if (t1.ty == Tarray)
        {
            elength = *pe;
            *pe = el_same(&elength);
            elength = el_una(target.is64bit ? OP128_64 : OP64_32, TYsize_t, elength);

        L3:
            slength = toSymbol(lengthVar);
            if (slength.Sclass == SCauto && slength.Ssymnum == SYMIDX.max)
                symbol_add(slength);

            einit = el_bin(OPeq, TYsize_t, el_var(slength), elength);
        }
    }
    return einit;
}

/*************************************
 * for a nested function 'fd' return the type of the closure
 * of an outer function or aggregate. If the function is a member function
 * the 'this' type is expected to be stored in 'sthis.Sthis'.
 * It is always returned if it is not a void pointer.
 * buildClosure() must have been called on the outer function before.
 *
 * Params:
 *      sthis = the symbol of the current 'this' derived from fd.vthis
 *      fd = the nested function
 */
TYPE* getParentClosureType(Symbol* sthis, FuncDeclaration fd)
{
    if (sthis)
    {
        // only replace void*
        if (sthis.Stype.Tty != TYnptr || sthis.Stype.Tnext.Tty != TYvoid)
            return sthis.Stype;
    }
    for (Dsymbol sym = fd.toParent2(); sym; sym = sym.toParent2())
    {
        if (auto fn = sym.isFuncDeclaration())
            if (fn.csym && fn.csym.Sscope)
                return fn.csym.Sscope.Stype;
        if (sym.isAggregateDeclaration())
            break;
    }
    return sthis ? sthis.Stype : Type_toCtype(Type.tvoidptr);
}

/**************************************
 * Go through the variables in function fd that are
 * to be allocated in a closure, and set the .offset fields
 * for those variables to their positions relative to the start
 * of the closure instance.
 * Also turns off nrvo for closure variables.
 * Params:
 *      fd = function
 */
void setClosureVarOffset(FuncDeclaration fd)
{
    // Nothing to do
    if (!fd.needsClosure())
        return;

    uint offset = target.ptrsize;      // leave room for previous sthis

    foreach (v; fd.closureVars)
    {
        /* Align and allocate space for v in the closure
         * just like AggregateDeclaration.addField() does.
         */
        uint memsize;
        uint memalignsize;
        structalign_t xalign;
        if (v.storage_class & STC.lazy_)
        {
            /* Lazy variables are really delegates,
             * so give same answers that TypeDelegate would
             */
            memsize = target.ptrsize * 2;
            memalignsize = memsize;
            xalign.setDefault();
        }
        else if (v.storage_class & (STC.out_ | STC.ref_))
        {
            // reference parameters are just pointers
            memsize = target.ptrsize;
            memalignsize = memsize;
            xalign.setDefault();
        }
        else
        {
            memsize = cast(uint)v.type.size();
            memalignsize = v.type.alignsize();
            xalign = v.alignment;
        }
        AggregateDeclaration.alignmember(xalign, memalignsize, &offset);
        v.offset = offset;
        //printf("closure var %s, offset = %d\n", v.toChars(), v.offset);

        offset += memsize;

        /* Can't do nrvo if the variable is put in a closure, since
         * what the shidden points to may no longer exist.
         */
        assert(!fd.isNRVO() || fd.nrvo_var != v);
    }
}

/*************************************
 * Closures are implemented by taking the local variables that
 * need to survive the scope of the function, and copying them
 * into a gc allocated chuck of memory. That chunk, called the
 * closure here, is inserted into the linked list of stack
 * frames instead of the usual stack frame.
 *
 * buildClosure() inserts code just after the function prolog
 * is complete. It allocates memory for the closure, allocates
 * a local variable (sclosure) to point to it, inserts into it
 * the link to the enclosing frame, and copies into it the parameters
 * that are referred to in nested functions.
 * In VarExp::toElem and SymOffExp::toElem, when referring to a
 * variable that is in a closure, takes the offset from sclosure rather
 * than from the frame pointer.
 *
 * getEthis() and NewExp::toElem need to use sclosure, if set, rather
 * than the current frame pointer.
 */
void buildClosure(FuncDeclaration fd, IRState *irs)
{
    //printf("buildClosure(fd = %s)\n", fd.toChars());
    if (fd.needsClosure())
    {
        setClosureVarOffset(fd);

        // Generate closure on the heap
        // BUG: doesn't capture variadic arguments passed to this function

        /* BUG: doesn't handle destructors for the local variables.
         * The way to do it is to make the closure variables the fields
         * of a class object:
         *    class Closure {
         *        vtbl[]
         *        monitor
         *        ptr to destructor
         *        sthis
         *        ... closure variables ...
         *        ~this() { call destructor }
         *    }
         */
        //printf("FuncDeclaration.buildClosure() %s\n", fd.toChars());

        /* Generate type name for closure struct */
        const char *name1 = "CLOSURE.";
        const char *name2 = fd.toPrettyChars();
        size_t namesize = strlen(name1)+strlen(name2)+1;
        char *closname = cast(char *)Mem.check(calloc(namesize, char.sizeof));
        strcat(strcat(closname, name1), name2);

        /* Build type for closure */
        type *Closstru = type_struct_class(closname, target.ptrsize, 0, null, null, false, false, true, false);
        free(closname);
        auto chaintype = getParentClosureType(irs.sthis, fd);
        symbol_struct_addField(Closstru.Ttag, "__chain", chaintype, 0);

        Symbol *sclosure;
        sclosure = symbol_name("__closptr", SCauto, type_pointer(Closstru));
        sclosure.Sflags |= SFLtrue | SFLfree;
        symbol_add(sclosure);
        irs.sclosure = sclosure;

        assert(fd.closureVars.dim);
        assert(fd.closureVars[0].offset >= target.ptrsize);
        foreach (v; fd.closureVars)
        {
            //printf("closure var %s\n", v.toChars());

            // Hack for the case fail_compilation/fail10666.d,
            // until proper issue 5730 fix will come.
            bool isScopeDtorParam = v.edtor && (v.storage_class & STC.parameter);
            if (v.needsScopeDtor() || isScopeDtorParam)
            {
                /* Because the value needs to survive the end of the scope!
                 */
                v.error("has scoped destruction, cannot build closure");
            }
            if (v.isargptr)
            {
                /* See https://issues.dlang.org/show_bug.cgi?id=2479
                 * This is actually a bug, but better to produce a nice
                 * message at compile time rather than memory corruption at runtime
                 */
                v.error("cannot reference variadic arguments from closure");
            }

            /* Set Sscope to closure */
            Symbol *vsym = toSymbol(v);
            assert(vsym.Sscope == null);
            vsym.Sscope = sclosure;

            /* Add variable as closure type member */
            symbol_struct_addField(Closstru.Ttag, &vsym.Sident[0], vsym.Stype, v.offset);
            //printf("closure field %s: memalignsize: %i, offset: %i\n", &vsym.Sident[0], memalignsize, v.offset);
        }

        // Calculate the size of the closure
        VarDeclaration  vlast = fd.closureVars[fd.closureVars.dim - 1];
        typeof(Type.size()) lastsize;
        if (vlast.storage_class & STC.lazy_)
            lastsize = target.ptrsize * 2;
        else if (vlast.isReference)
            lastsize = target.ptrsize;
        else
            lastsize = vlast.type.size();
        bool overflow;
        const structsize = addu(vlast.offset, lastsize, overflow);
        assert(!overflow && structsize <= uint.max);
        //printf("structsize = %d\n", cast(uint)structsize);

        Closstru.Ttag.Sstruct.Sstructsize = cast(uint)structsize;
        fd.csym.Sscope = sclosure;

        if (global.params.symdebug)
            toDebugClosure(Closstru.Ttag);

        // Allocate memory for the closure
        elem *e = el_long(TYsize_t, structsize);
        e = el_bin(OPcall, TYnptr, el_var(getRtlsym(RTLSYM.ALLOCMEMORY)), e);
        toTraceGC(irs, e, fd.loc);

        // Assign block of memory to sclosure
        //    sclosure = allocmemory(sz);
        e = el_bin(OPeq, TYvoid, el_var(sclosure), e);

        // Set the first element to sthis
        //    *(sclosure + 0) = sthis;
        elem *ethis;
        if (irs.sthis)
            ethis = el_var(irs.sthis);
        else
            ethis = el_long(TYnptr, 0);
        elem *ex = el_una(OPind, TYnptr, el_var(sclosure));
        ex = el_bin(OPeq, TYnptr, ex, ethis);
        e = el_combine(e, ex);

        // Copy function parameters into closure
        foreach (v; fd.closureVars)
        {
            if (!v.isParameter())
                continue;
            tym_t tym = totym(v.type);
            const x64ref = ISX64REF(v);
            if (x64ref && config.exe == EX_WIN64)
            {
                if (v.storage_class & STC.lazy_)
                    tym = TYdelegate;
            }
            else if (ISREF(v) && !x64ref)
                tym = TYnptr;   // reference parameters are just pointers
            else if (v.storage_class & STC.lazy_)
                tym = TYdelegate;
            ex = el_bin(OPadd, TYnptr, el_var(sclosure), el_long(TYsize_t, v.offset));
            ex = el_una(OPind, tym, ex);
            elem *ev = el_var(toSymbol(v));
            if (x64ref)
            {
                ev.Ety = TYnref;
                ev = el_una(OPind, tym, ev);
                if (tybasic(ev.Ety) == TYstruct || tybasic(ev.Ety) == TYarray)
                    ev.ET = Type_toCtype(v.type);
            }
            if (tybasic(ex.Ety) == TYstruct || tybasic(ex.Ety) == TYarray)
            {
                .type *t = Type_toCtype(v.type);
                ex.ET = t;
                ex = el_bin(OPstreq, tym, ex, ev);
                ex.ET = t;
            }
            else
                ex = el_bin(OPeq, tym, ex, ev);

            e = el_combine(e, ex);
        }

        block_appendexp(irs.blx.curblock, e);
    }
}

/*************************************
 * build a debug info struct for variables captured by nested functions,
 * but not in a closure.
 * must be called after generating the function to fill stack offsets
 * Params:
 *      fd = function
 */
void buildCapture(FuncDeclaration fd)
{
    if (!global.params.symdebug)
        return;
<<<<<<< HEAD
    if (target.os != Target.OS.Windows || !target.mscoff)  // toDebugClosure only implemented for CodeView,
=======
    if (target.objectFormat() != Target.ObjectFormat.coff)  // toDebugClosure only implemented for CodeView,
>>>>>>> 20a7b636
        return;                 //  but optlink crashes for negative field offsets

    if (fd.closureVars.dim && !fd.needsClosure)
    {
        /* Generate type name for struct with captured variables */
        const char *name1 = "CAPTURE.";
        const char *name2 = fd.toPrettyChars();
        size_t namesize = strlen(name1)+strlen(name2)+1;
        char *capturename = cast(char *)Mem.check(calloc(namesize, char.sizeof));
        strcat(strcat(capturename, name1), name2);

        /* Build type for struct */
        type *capturestru = type_struct_class(capturename, target.ptrsize, 0, null, null, false, false, true, false);
        free(capturename);

        foreach (v; fd.closureVars)
        {
            Symbol *vsym = toSymbol(v);

            /* Add variable as capture type member */
            auto soffset = vsym.Soffset;
            if (fd.vthis)
                soffset -= toSymbol(fd.vthis).Soffset; // see toElem.ToElemVisitor.visit(SymbolExp)
            symbol_struct_addField(capturestru.Ttag, &vsym.Sident[0], vsym.Stype, cast(uint)soffset);
            //printf("capture field %s: offset: %i\n", &vsym.Sident[0], v.offset);
        }

        // generate pseudo symbol to put into functions' Sscope
        Symbol *scapture = symbol_name("__captureptr", SCalias, type_pointer(capturestru));
        scapture.Sflags |= SFLtrue | SFLfree;
        //symbol_add(scapture);
        fd.csym.Sscope = scapture;

        toDebugClosure(capturestru.Ttag);
    }
}


/***************************
 * Determine return style of function - whether in registers or
 * through a hidden pointer to the caller's stack.
 * Params:
 *   tf = function type to check
 *   needsThis = true if the function type is for a non-static member function
 * Returns:
 *   RET.stack if return value from function is on the stack, RET.regs otherwise
 */
RET retStyle(TypeFunction tf, bool needsThis)
{
    //printf("TypeFunction.retStyle() %s\n", toChars());
    return target.isReturnOnStack(tf, needsThis) ? RET.stack : RET.regs;
}<|MERGE_RESOLUTION|>--- conflicted
+++ resolved
@@ -941,11 +941,7 @@
 {
     if (!global.params.symdebug)
         return;
-<<<<<<< HEAD
-    if (target.os != Target.OS.Windows || !target.mscoff)  // toDebugClosure only implemented for CodeView,
-=======
     if (target.objectFormat() != Target.ObjectFormat.coff)  // toDebugClosure only implemented for CodeView,
->>>>>>> 20a7b636
         return;                 //  but optlink crashes for negative field offsets
 
     if (fd.closureVars.dim && !fd.needsClosure)
