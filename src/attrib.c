--- conflicted
+++ resolved
@@ -1095,7 +1095,6 @@
         goto Lnodecl;
     }
 #endif
-<<<<<<< HEAD
 #if DMD_OBJC
     else if (ident == Id::objc_takestringliteral)
     {
@@ -1223,7 +1222,6 @@
             error("string expected for name override, not '%s'", e->toChars());
     }
 #endif
-=======
     else if (ident == Id::mangle)
     {
         if (!args || args->dim != 1)
@@ -1295,7 +1293,6 @@
 #endif
         }
     }
->>>>>>> 384d8332
     else if (global.params.ignoreUnsupportedPragmas)
     {
         if (global.params.verbose)
