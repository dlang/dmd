
// Compiler implementation of the D programming language
// Copyright (c) 1999-2012 by Digital Mars
// All Rights Reserved
// written by Walter Bright
// http://www.digitalmars.com
// License for redistribution is by either the Artistic License
// in artistic.txt, or the GNU General Public License in gnu.txt.
// See the included readme.txt for details.

#include <stdio.h>
#include <stdlib.h>
#include <assert.h>
#include <string.h>                     // memcpy()

#include "rmem.h"

#include "init.h"
#include "declaration.h"
#include "attrib.h"
#include "cond.h"
#include "scope.h"
#include "id.h"
#include "expression.h"
#include "dsymbol.h"
#include "aggregate.h"
#include "module.h"
#include "parse.h"
#include "template.h"


/********************************* AttribDeclaration ****************************/

AttribDeclaration::AttribDeclaration(Dsymbols *decl)
        : Dsymbol()
{
    this->decl = decl;
}

Dsymbols *AttribDeclaration::include(Scope *sc, ScopeDsymbol *sd)
{
    return decl;
}

int AttribDeclaration::apply(Dsymbol_apply_ft_t fp, void *param)
{
    Dsymbols *d = include(scope, NULL);

    if (d)
    {
        for (size_t i = 0; i < d->dim; i++)
        {   Dsymbol *s = (*d)[i];
            if (s)
            {
                if (s->apply(fp, param))
                    return 1;
            }
        }
    }
    return 0;
}

int AttribDeclaration::addMember(Scope *sc, ScopeDsymbol *sd, int memnum)
{
    int m = 0;
    Dsymbols *d = include(sc, sd);

    if (d)
    {
        for (size_t i = 0; i < d->dim; i++)
        {   Dsymbol *s = (*d)[i];
            //printf("\taddMember %s to %s\n", s->toChars(), sd->toChars());
            m |= s->addMember(sc, sd, m | memnum);
        }
    }
    return m;
}

void AttribDeclaration::setScopeNewSc(Scope *sc,
        StorageClass stc, enum LINK linkage, enum PROT protection, int explicitProtection,
        structalign_t structalign)
{
    if (decl)
    {
        Scope *newsc = sc;
        if (stc != sc->stc ||
            linkage != sc->linkage ||
            protection != sc->protection ||
            explicitProtection != sc->explicitProtection ||
            structalign != sc->structalign)
        {
            // create new one for changes
            newsc = new Scope(*sc);
            newsc->flags &= ~SCOPEfree;
            newsc->stc = stc;
            newsc->linkage = linkage;
            newsc->protection = protection;
            newsc->explicitProtection = explicitProtection;
            newsc->structalign = structalign;
        }
        for (size_t i = 0; i < decl->dim; i++)
        {   Dsymbol *s = (*decl)[i];

            s->setScope(newsc); // yes, the only difference from semanticNewSc()
        }
        if (newsc != sc)
        {
            sc->offset = newsc->offset;
            newsc->pop();
        }
    }
}

void AttribDeclaration::semanticNewSc(Scope *sc,
        StorageClass stc, enum LINK linkage, enum PROT protection, int explicitProtection,
        structalign_t structalign)
{
    if (decl)
    {
        Scope *newsc = sc;
        if (stc != sc->stc ||
            linkage != sc->linkage ||
            protection != sc->protection ||
            explicitProtection != sc->explicitProtection ||
            structalign != sc->structalign)
        {
            // create new one for changes
            newsc = new Scope(*sc);
            newsc->flags &= ~SCOPEfree;
            newsc->stc = stc;
            newsc->linkage = linkage;
            newsc->protection = protection;
            newsc->explicitProtection = explicitProtection;
            newsc->structalign = structalign;
        }
        for (size_t i = 0; i < decl->dim; i++)
        {   Dsymbol *s = (*decl)[i];

            s->semantic(newsc);
        }
        if (newsc != sc)
        {
            sc->offset = newsc->offset;
            newsc->pop();
        }
    }
}

void AttribDeclaration::semantic(Scope *sc)
{
    Dsymbols *d = include(sc, NULL);

    //printf("\tAttribDeclaration::semantic '%s', d = %p\n",toChars(), d);
    if (d)
    {
        for (size_t i = 0; i < d->dim; i++)
        {
            Dsymbol *s = (*d)[i];

            s->semantic(sc);
        }
    }
}

void AttribDeclaration::semantic2(Scope *sc)
{
    Dsymbols *d = include(sc, NULL);

    if (d)
    {
        for (size_t i = 0; i < d->dim; i++)
        {   Dsymbol *s = (*d)[i];
            s->semantic2(sc);
        }
    }
}

void AttribDeclaration::semantic3(Scope *sc)
{
    Dsymbols *d = include(sc, NULL);

    if (d)
    {
        for (size_t i = 0; i < d->dim; i++)
        {   Dsymbol *s = (*d)[i];
            s->semantic3(sc);
        }
    }
}

void AttribDeclaration::inlineScan()
{
    Dsymbols *d = include(NULL, NULL);

    if (d)
    {
        for (size_t i = 0; i < d->dim; i++)
        {   Dsymbol *s = (*d)[i];
            //printf("AttribDeclaration::inlineScan %s\n", s->toChars());
            s->inlineScan();
        }
    }
}

void AttribDeclaration::addComment(unsigned char *comment)
{
    //printf("AttribDeclaration::addComment %s\n", comment);
    if (comment)
    {
        Dsymbols *d = include(NULL, NULL);

        if (d)
        {
            for (size_t i = 0; i < d->dim; i++)
            {   Dsymbol *s = (*d)[i];
                //printf("AttribDeclaration::addComment %s\n", s->toChars());
                s->addComment(comment);
            }
        }
    }
}

void AttribDeclaration::emitComment(Scope *sc)
{
    //printf("AttribDeclaration::emitComment(sc = %p)\n", sc);

    /* A general problem with this, illustrated by BUGZILLA 2516,
     * is that attributes are not transmitted through to the underlying
     * member declarations for template bodies, because semantic analysis
     * is not done for template declaration bodies
     * (only template instantiations).
     * Hence, Ddoc omits attributes from template members.
     */

    Dsymbols *d = include(NULL, NULL);

    if (d)
    {
        for (size_t i = 0; i < d->dim; i++)
        {   Dsymbol *s = (*d)[i];
            //printf("AttribDeclaration::emitComment %s\n", s->toChars());
            s->emitComment(sc);
        }
    }
}

void AttribDeclaration::setFieldOffset(AggregateDeclaration *ad, unsigned *poffset, bool isunion)
{
    Dsymbols *d = include(NULL, NULL);

    if (d)
    {
        for (size_t i = 0; i < d->dim; i++)
        {   Dsymbol *s = (*d)[i];
            s->setFieldOffset(ad, poffset, isunion);
        }
    }
}

int AttribDeclaration::hasPointers()
{
    Dsymbols *d = include(NULL, NULL);

    if (d)
    {
        for (size_t i = 0; i < d->dim; i++)
        {
            Dsymbol *s = (*d)[i];
            if (s->hasPointers())
                return 1;
        }
    }
    return 0;
}

bool AttribDeclaration::hasStaticCtorOrDtor()
{
    Dsymbols *d = include(NULL, NULL);

    if (d)
    {
        for (size_t i = 0; i < d->dim; i++)
        {
            Dsymbol *s = (*d)[i];
            if (s->hasStaticCtorOrDtor())
                return TRUE;
        }
    }
    return FALSE;
}

const char *AttribDeclaration::kind()
{
    return "attribute";
}

int AttribDeclaration::oneMember(Dsymbol **ps, Identifier *ident)
{
    Dsymbols *d = include(NULL, NULL);

    return Dsymbol::oneMembers(d, ps, ident);
}

void AttribDeclaration::checkCtorConstInit()
{
    Dsymbols *d = include(NULL, NULL);

    if (d)
    {
        for (size_t i = 0; i < d->dim; i++)
        {   Dsymbol *s = (*d)[i];
            s->checkCtorConstInit();
        }
    }
}

/****************************************
 */

void AttribDeclaration::addLocalClass(ClassDeclarations *aclasses)
{
    Dsymbols *d = include(NULL, NULL);

    if (d)
    {
        for (size_t i = 0; i < d->dim; i++)
        {   Dsymbol *s = (*d)[i];
            s->addLocalClass(aclasses);
        }
    }
}

#if DMD_OBJC
void AttribDeclaration::addObjcSymbols(ClassDeclarations *classes, ClassDeclarations *categories)
{
    Dsymbols *d = include(NULL, NULL);

    if (d)
    {
        for (unsigned i = 0; i < d->dim; i++)
        {   Dsymbol *s = (Dsymbol *)d->data[i];
            s->addObjcSymbols(classes, categories);
        }
    }
}
#endif

void AttribDeclaration::toCBuffer(OutBuffer *buf, HdrGenState *hgs)
{
    if (decl)
    {
        if (decl->dim == 0)
            buf->writestring("{}");
        else if (decl->dim == 1)
            ((*decl)[0])->toCBuffer(buf, hgs);
        else
        {
            buf->writenl();
            buf->writeByte('{');
            buf->writenl();
            buf->level++;
            for (size_t i = 0; i < decl->dim; i++)
            {
                Dsymbol *s = (*decl)[i];
                s->toCBuffer(buf, hgs);
            }
            buf->level--;
            buf->writeByte('}');
        }
    }
    else
        buf->writeByte(';');
    buf->writenl();
}

/************************* StorageClassDeclaration ****************************/

StorageClassDeclaration::StorageClassDeclaration(StorageClass stc, Dsymbols *decl)
        : AttribDeclaration(decl)
{
    this->stc = stc;
}

Dsymbol *StorageClassDeclaration::syntaxCopy(Dsymbol *s)
{
    StorageClassDeclaration *scd;

    assert(!s);
    scd = new StorageClassDeclaration(stc, Dsymbol::arraySyntaxCopy(decl));
    return scd;
}

int StorageClassDeclaration::oneMember(Dsymbol **ps, Identifier *ident)
{

    int t = Dsymbol::oneMembers(decl, ps, ident);
    if (t && *ps)
    {
        /* This is to deal with the following case:
         * struct Tick {
         *   template to(T) { const T to() { ... } }
         * }
         * For eponymous function templates, the 'const' needs to get attached to 'to'
         * before the semantic analysis of 'to', so that template overloading based on the
         * 'this' pointer can be successful.
         */

        FuncDeclaration *fd = (*ps)->isFuncDeclaration();
        if (fd)
        {
            /* Use storage_class2 instead of storage_class otherwise when we do .di generation
             * we'll wind up with 'const const' rather than 'const'.
             */
            /* Don't think we need to worry about mutually exclusive storage classes here
             */
            fd->storage_class2 |= stc;
        }
    }
    return t;
}

void StorageClassDeclaration::setScope(Scope *sc)
{
    if (decl)
    {
        StorageClass scstc = sc->stc;

        /* These sets of storage classes are mutually exclusive,
         * so choose the innermost or most recent one.
         */
        if (stc & (STCauto | STCscope | STCstatic | STCextern | STCmanifest))
            scstc &= ~(STCauto | STCscope | STCstatic | STCextern | STCmanifest);
        if (stc & (STCauto | STCscope | STCstatic | STCtls | STCmanifest | STCgshared))
            scstc &= ~(STCauto | STCscope | STCstatic | STCtls | STCmanifest | STCgshared);
        if (stc & (STCconst | STCimmutable | STCmanifest))
            scstc &= ~(STCconst | STCimmutable | STCmanifest);
        if (stc & (STCgshared | STCshared | STCtls))
            scstc &= ~(STCgshared | STCshared | STCtls);
        if (stc & (STCsafe | STCtrusted | STCsystem))
            scstc &= ~(STCsafe | STCtrusted | STCsystem);
        scstc |= stc;
        //printf("scstc = x%llx\n", scstc);

        setScopeNewSc(sc, scstc, sc->linkage, sc->protection, sc->explicitProtection, sc->structalign);
    }
}

void StorageClassDeclaration::semantic(Scope *sc)
{
    if (decl)
    {
        StorageClass scstc = sc->stc;

        /* These sets of storage classes are mutually exclusive,
         * so choose the innermost or most recent one.
         */
        if (stc & (STCauto | STCscope | STCstatic | STCextern | STCmanifest))
            scstc &= ~(STCauto | STCscope | STCstatic | STCextern | STCmanifest);
        if (stc & (STCauto | STCscope | STCstatic | STCtls | STCmanifest | STCgshared))
            scstc &= ~(STCauto | STCscope | STCstatic | STCtls | STCmanifest | STCgshared);
        if (stc & (STCconst | STCimmutable | STCmanifest))
            scstc &= ~(STCconst | STCimmutable | STCmanifest);
        if (stc & (STCgshared | STCshared | STCtls))
            scstc &= ~(STCgshared | STCshared | STCtls);
        if (stc & (STCsafe | STCtrusted | STCsystem))
            scstc &= ~(STCsafe | STCtrusted | STCsystem);
        scstc |= stc;

        semanticNewSc(sc, scstc, sc->linkage, sc->protection, sc->explicitProtection, sc->structalign);
    }
}


/*************************************************
 * Pick off one of the storage classes from stc,
 * and return a pointer to a string representation of it.
 * stc is reduced by the one picked.
 * tmp[] is a buffer big enough to hold that string.
 */
const char *StorageClassDeclaration::stcToChars(char tmp[], StorageClass& stc)
{
    struct SCstring
    {
        StorageClass stc;
        enum TOK tok;
        Identifier *id;
    };

    static SCstring table[] =
    {
        { STCauto,         TOKauto },
        { STCscope,        TOKscope },
        { STCstatic,       TOKstatic },
        { STCextern,       TOKextern },
        { STCconst,        TOKconst },
        { STCfinal,        TOKfinal },
        { STCabstract,     TOKabstract },
        { STCsynchronized, TOKsynchronized },
        { STCdeprecated,   TOKdeprecated },
        { STCoverride,     TOKoverride },
        { STClazy,         TOKlazy },
        { STCalias,        TOKalias },
        { STCout,          TOKout },
        { STCin,           TOKin },
#if DMDV2
        { STCmanifest,     TOKenum },
        { STCimmutable,    TOKimmutable },
        { STCshared,       TOKshared },
        { STCnothrow,      TOKnothrow },
        { STCpure,         TOKpure },
        { STCref,          TOKref },
        { STCtls },
        { STCgshared,      TOKgshared },
        { STCproperty,     TOKat,       Id::property },
        { STCsafe,         TOKat,       Id::safe },
        { STCtrusted,      TOKat,       Id::trusted },
        { STCsystem,       TOKat,       Id::system },
        { STCdisable,      TOKat,       Id::disable },
#endif
    };

    for (int i = 0; i < sizeof(table)/sizeof(table[0]); i++)
    {
        StorageClass tbl = table[i].stc;
        assert(tbl & STCStorageClass);
        if (stc & tbl)
        {
            stc &= ~tbl;
            if (tbl == STCtls)  // TOKtls was removed
                return "__thread";

            enum TOK tok = table[i].tok;
#if DMDV2
            if (tok == TOKat)
            {
                tmp[0] = '@';
                strcpy(tmp + 1, table[i].id->toChars());
                return tmp;
            }
            else
#endif
                return Token::toChars(tok);
        }
    }
    //printf("stc = %llx\n", (unsigned long long)stc);
    return NULL;
}

void StorageClassDeclaration::stcToCBuffer(OutBuffer *buf, StorageClass stc)
{
    while (stc)
    {   char tmp[20];
        const char *p = stcToChars(tmp, stc);
        if (!p)
            break;
        assert(strlen(p) < sizeof(tmp));
        buf->writestring(p);
        buf->writeByte(' ');
    }
}

void StorageClassDeclaration::toCBuffer(OutBuffer *buf, HdrGenState *hgs)
{
    stcToCBuffer(buf, stc);
    AttribDeclaration::toCBuffer(buf, hgs);
}

/********************************* DeprecatedDeclaration ****************************/

DeprecatedDeclaration::DeprecatedDeclaration(Expression *msg, Dsymbols *decl)
        : StorageClassDeclaration(STCdeprecated, decl)
{
    this->msg = msg;
}

Dsymbol *DeprecatedDeclaration::syntaxCopy(Dsymbol *s)
{
    assert(!s);
    return new DeprecatedDeclaration(msg->syntaxCopy(), Dsymbol::arraySyntaxCopy(decl));
}

void DeprecatedDeclaration::setScope(Scope *sc)
{
    assert(msg);
    char *depmsg = NULL;
    StringExp *se = msg->toString();
    if (se)
        depmsg = (char *)se->string;
    else
        msg->error("string expected, not '%s'", msg->toChars());

    Scope *scx = sc->push();
    scx->depmsg = depmsg;
    StorageClassDeclaration::setScope(scx);
    scx->pop();
}

void DeprecatedDeclaration::toCBuffer(OutBuffer *buf, HdrGenState *hgs)
{
    buf->writestring("deprecated(");
    msg->toCBuffer(buf, hgs);
    buf->writestring(") ");
    AttribDeclaration::toCBuffer(buf, hgs);
}

/********************************* LinkDeclaration ****************************/

LinkDeclaration::LinkDeclaration(enum LINK p, Dsymbols *decl)
        : AttribDeclaration(decl)
{
    //printf("LinkDeclaration(linkage = %d, decl = %p)\n", p, decl);
    linkage = p;
}

Dsymbol *LinkDeclaration::syntaxCopy(Dsymbol *s)
{
    LinkDeclaration *ld;

    assert(!s);
    ld = new LinkDeclaration(linkage, Dsymbol::arraySyntaxCopy(decl));
    return ld;
}

void LinkDeclaration::setScope(Scope *sc)
{
    //printf("LinkDeclaration::setScope(linkage = %d, decl = %p)\n", linkage, decl);
    if (decl)
    {
        setScopeNewSc(sc, sc->stc, linkage, sc->protection, sc->explicitProtection, sc->structalign);
    }
}

void LinkDeclaration::semantic(Scope *sc)
{
    //printf("LinkDeclaration::semantic(linkage = %d, decl = %p)\n", linkage, decl);
    if (decl)
    {
        semanticNewSc(sc, sc->stc, linkage, sc->protection, sc->explicitProtection, sc->structalign);
    }
}

void LinkDeclaration::semantic3(Scope *sc)
{
    //printf("LinkDeclaration::semantic3(linkage = %d, decl = %p)\n", linkage, decl);
    if (decl)
    {   enum LINK linkage_save = sc->linkage;

        sc->linkage = linkage;
        for (size_t i = 0; i < decl->dim; i++)
        {
            Dsymbol *s = (*decl)[i];

            s->semantic3(sc);
        }
        sc->linkage = linkage_save;
    }
    else
    {
        sc->linkage = linkage;
    }
}

void LinkDeclaration::toCBuffer(OutBuffer *buf, HdrGenState *hgs)
{   const char *p;

    switch (linkage)
    {
        case LINKd:             p = "D";                break;
        case LINKc:             p = "C";                break;
        case LINKcpp:           p = "C++";              break;
        case LINKwindows:       p = "Windows";          break;
        case LINKpascal:        p = "Pascal";           break;
        case LINKobjc:          p = "Objective-C";      break;
        default:
            assert(0);
            break;
    }
    buf->writestring("extern (");
    buf->writestring(p);
    buf->writestring(") ");
    AttribDeclaration::toCBuffer(buf, hgs);
}

char *LinkDeclaration::toChars()
{
    return (char *)"extern ()";
}

/********************************* ProtDeclaration ****************************/

ProtDeclaration::ProtDeclaration(enum PROT p, Dsymbols *decl)
        : AttribDeclaration(decl)
{
    protection = p;
    //printf("decl = %p\n", decl);
}

Dsymbol *ProtDeclaration::syntaxCopy(Dsymbol *s)
{
    ProtDeclaration *pd;

    assert(!s);
    pd = new ProtDeclaration(protection, Dsymbol::arraySyntaxCopy(decl));
    return pd;
}

void ProtDeclaration::setScope(Scope *sc)
{
    if (decl)
    {
        setScopeNewSc(sc, sc->stc, sc->linkage, protection, 1, sc->structalign);
    }
}

void ProtDeclaration::importAll(Scope *sc)
{
    Scope *newsc = sc;
    if (sc->protection != protection ||
       sc->explicitProtection != 1)
    {
       // create new one for changes
       newsc = new Scope(*sc);
       newsc->flags &= ~SCOPEfree;
       newsc->protection = protection;
       newsc->explicitProtection = 1;
    }

    for (size_t i = 0; i < decl->dim; i++)
    {
       Dsymbol *s = (*decl)[i];
       s->importAll(newsc);
    }

    if (newsc != sc)
       newsc->pop();
}

void ProtDeclaration::semantic(Scope *sc)
{
    if (decl)
    {
        semanticNewSc(sc, sc->stc, sc->linkage, protection, 1, sc->structalign);
    }
}

void ProtDeclaration::protectionToCBuffer(OutBuffer *buf, enum PROT protection)
{
    const char *p;

    p = Pprotectionnames[protection];

    assert(p);

    buf->writestring(p);
    buf->writeByte(' ');
}

void ProtDeclaration::toCBuffer(OutBuffer *buf, HdrGenState *hgs)
{
    protectionToCBuffer(buf, protection);
    AttribDeclaration::toCBuffer(buf, hgs);
}

/********************************* AlignDeclaration ****************************/

AlignDeclaration::AlignDeclaration(unsigned sa, Dsymbols *decl)
        : AttribDeclaration(decl)
{
    salign = sa;
}

Dsymbol *AlignDeclaration::syntaxCopy(Dsymbol *s)
{
    AlignDeclaration *ad;

    assert(!s);
    ad = new AlignDeclaration(salign, Dsymbol::arraySyntaxCopy(decl));
    return ad;
}

void AlignDeclaration::setScope(Scope *sc)
{
    //printf("\tAlignDeclaration::setScope '%s'\n",toChars());
    if (decl)
    {
        setScopeNewSc(sc, sc->stc, sc->linkage, sc->protection, sc->explicitProtection, salign);
    }
}

void AlignDeclaration::semantic(Scope *sc)
{
    //printf("\tAlignDeclaration::semantic '%s'\n",toChars());
    if (decl)
    {
        semanticNewSc(sc, sc->stc, sc->linkage, sc->protection, sc->explicitProtection, salign);
    }
}


void AlignDeclaration::toCBuffer(OutBuffer *buf, HdrGenState *hgs)
{
    if (salign == STRUCTALIGN_DEFAULT)
        buf->printf("align");
    else
        buf->printf("align (%d)", salign);
    AttribDeclaration::toCBuffer(buf, hgs);
}

/********************************* AnonDeclaration ****************************/

AnonDeclaration::AnonDeclaration(Loc loc, int isunion, Dsymbols *decl)
        : AttribDeclaration(decl)
{
    this->loc = loc;
    this->alignment = 0;
    this->isunion = isunion;
    this->sem = 0;
}

Dsymbol *AnonDeclaration::syntaxCopy(Dsymbol *s)
{
    AnonDeclaration *ad;

    assert(!s);
    ad = new AnonDeclaration(loc, isunion, Dsymbol::arraySyntaxCopy(decl));
    return ad;
}

void AnonDeclaration::semantic(Scope *sc)
{
    //printf("\tAnonDeclaration::semantic %s %p\n", isunion ? "union" : "struct", this);

    assert(sc->parent);

    Dsymbol *parent = sc->parent->pastMixin();
    AggregateDeclaration *ad = parent->isAggregateDeclaration();

    if (!ad || (!ad->isStructDeclaration() && !ad->isClassDeclaration()))
    {
        error("can only be a part of an aggregate");
        return;
    }

    alignment = sc->structalign;
    if (decl)
    {
        sc = sc->push();
        sc->stc &= ~(STCauto | STCscope | STCstatic | STCtls | STCgshared);
        sc->inunion = isunion;
        sc->offset = 0;
        sc->flags = 0;

        for (size_t i = 0; i < decl->dim; i++)
        {
            Dsymbol *s = (*decl)[i];
            s->semantic(sc);
        }
        sc = sc->pop();
    }
}


void AnonDeclaration::setFieldOffset(AggregateDeclaration *ad, unsigned *poffset, bool isunion)
{
    //printf("\tAnonDeclaration::setFieldOffset %s %p\n", isunion ? "union" : "struct", this);

    if (decl)
    {
        /* This works by treating an AnonDeclaration as an aggregate 'member',
         * so in order to place that member we need to compute the member's
         * size and alignment.
         */

        size_t fieldstart = ad->fields.dim;

        /* Hackishly hijack ad's structsize and alignsize fields
         * for use in our fake anon aggregate member.
         */
        unsigned savestructsize = ad->structsize;
        unsigned savealignsize  = ad->alignsize;
        ad->structsize = 0;
        ad->alignsize = 0;

        unsigned offset = 0;
        for (size_t i = 0; i < decl->dim; i++)
        {
            Dsymbol *s = (*decl)[i];

            s->setFieldOffset(ad, &offset, this->isunion);
            if (this->isunion)
                offset = 0;
        }

        unsigned anonstructsize = ad->structsize;
        unsigned anonalignsize  = ad->alignsize;
        ad->structsize = savestructsize;
        ad->alignsize  = savealignsize;

        // 0 sized structs are set to 1 byte
        if (anonstructsize == 0)
        {
            anonstructsize = 1;
            anonalignsize = 1;
        }

        /* Given the anon 'member's size and alignment,
         * go ahead and place it.
         */
        unsigned anonoffset = AggregateDeclaration::placeField(
                poffset,
                anonstructsize, anonalignsize, alignment,
                &ad->structsize, &ad->alignsize,
                isunion);

        // Add to the anon fields the base offset of this anonymous aggregate
        //printf("anon fields, anonoffset = %d\n", anonoffset);
        for (size_t i = fieldstart; i < ad->fields.dim; i++)
        {
            VarDeclaration *v = ad->fields[i];
            //printf("\t[%d] %s %d\n", i, v->toChars(), v->offset);
            v->offset += anonoffset;
        }
    }
}


void AnonDeclaration::toCBuffer(OutBuffer *buf, HdrGenState *hgs)
{
    buf->printf(isunion ? "union" : "struct");
    buf->writenl();
    buf->writestring("{");
    buf->writenl();
    buf->level++;
    if (decl)
    {
        for (size_t i = 0; i < decl->dim; i++)
        {
            Dsymbol *s = (*decl)[i];
            s->toCBuffer(buf, hgs);
        }
    }
    buf->level--;
    buf->writestring("}");
    buf->writenl();
}

const char *AnonDeclaration::kind()
{
    return (isunion ? "anonymous union" : "anonymous struct");
}

/********************************* PragmaDeclaration ****************************/

PragmaDeclaration::PragmaDeclaration(Loc loc, Identifier *ident, Expressions *args, Dsymbols *decl)
        : AttribDeclaration(decl)
{
    this->loc = loc;
    this->ident = ident;
    this->args = args;
}

Dsymbol *PragmaDeclaration::syntaxCopy(Dsymbol *s)
{
    //printf("PragmaDeclaration::syntaxCopy(%s)\n", toChars());
    PragmaDeclaration *pd;

    assert(!s);
    pd = new PragmaDeclaration(loc, ident,
        Expression::arraySyntaxCopy(args), Dsymbol::arraySyntaxCopy(decl));
    return pd;
}

void PragmaDeclaration::setScope(Scope *sc)
{
}

void PragmaDeclaration::semantic(Scope *sc)
{   // Should be merged with PragmaStatement

    //printf("\tPragmaDeclaration::semantic '%s'\n",toChars());
    if (ident == Id::msg)
    {
        if (args)
        {
            for (size_t i = 0; i < args->dim; i++)
            {
                Expression *e = (*args)[i];

                e = e->semantic(sc);
                e = resolveProperties(sc, e);
                if (e->op != TOKerror && e->op != TOKtype)
                    e = e->ctfeInterpret();
                if (e->op == TOKerror)
                {   errorSupplemental(loc, "while evaluating pragma(msg, %s)", (*args)[i]->toChars());
                    return;
                }
                StringExp *se = e->toString();
                if (se)
                {
                    fprintf(stdmsg, "%.*s", (int)se->len, (char *)se->string);
                }
                else
                    fprintf(stdmsg, "%s", e->toChars());
            }
            fprintf(stdmsg, "\n");
        }
        goto Lnodecl;
    }
    else if (ident == Id::lib)
    {
        if (!args || args->dim != 1)
            error("string expected for library name");
        else
        {
            Expression *e = (*args)[0];

            e = e->semantic(sc);
            e = resolveProperties(sc, e);
            e = e->ctfeInterpret();
            (*args)[0] = e;
            if (e->op == TOKerror)
                goto Lnodecl;
            StringExp *se = e->toString();
            if (!se)
                error("string expected for library name, not '%s'", e->toChars());
            else if (global.params.verbose)
            {
                char *name = (char *)mem.malloc(se->len + 1);
                memcpy(name, se->string, se->len);
                name[se->len] = 0;
                printf("library   %s\n", name);
                mem.free(name);
            }
        }
        goto Lnodecl;
    }
#if DMDV2
    else if (ident == Id::startaddress)
    {
        if (!args || args->dim != 1)
            error("function name expected for start address");
        else
        {
            Expression *e = (*args)[0];
            e = e->semantic(sc);
            e = resolveProperties(sc, e);
            e = e->ctfeInterpret();
            (*args)[0] = e;
            Dsymbol *sa = getDsymbol(e);
            if (!sa || !sa->isFuncDeclaration())
                error("function name expected for start address, not '%s'", e->toChars());
        }
        goto Lnodecl;
    }
#endif
<<<<<<< HEAD
=======
#if TARGET_NET
    else if (ident == Lexer::idPool("assembly"))
    {
    }
#endif // TARGET_NET
#if DMD_OBJC
    else if (ident == Id::objc_takestringliteral)
    {
        // This should apply only to a very limited number of classes and 
        // interfaces: ObjcObject, NSObject, and NSString.
        
        if (args && args->dim != 0)
            error("takes no argument");
    
        Dsymbols *currdecl = decl;
    Lagain_takestringliteral:
        if (currdecl->dim > 1)
            error("can only apply to one declaration, not %u", currdecl->dim);
        else if (currdecl->dim == 1)
        {   Dsymbol *dsym = (Dsymbol *)currdecl->data[0];
            ClassDeclaration *cdecl = dsym->isClassDeclaration();
            if (cdecl)
                cdecl->objctakestringliteral = 1; // set specific name
            else
            {   AttribDeclaration *adecl = dsym->isAttribDeclaration();
                if (adecl)
                {   // encountered attrib declaration, search for a class inside
                    currdecl = ((AttribDeclaration *)dsym)->decl;
                    goto Lagain_takestringliteral;
                }
                else
                    error("can only apply to class or interface declarations, not %s", dsym->toChars());
            }
        }
    }
    else if (ident == Id::objc_selectortarget)
    {
        // This should apply only to a very limited number of struct types in 
        // the Objective-C runtime bindings: objc_object, objc_class.
        
        if (args && args->dim != 0)
            error("takes no argument");
    
        Dsymbols *currdecl = decl;
    Lagain_selectortarget:
        if (currdecl->dim > 1)
            error("can only apply to one declaration, not %u", currdecl->dim);
        else if (currdecl->dim == 1)
        {   Dsymbol *dsym = (Dsymbol *)currdecl->data[0];
            StructDeclaration *sdecl = dsym->isStructDeclaration();
            if (sdecl)
                sdecl->selectortarget = 1; // set valid selector target
            else
            {   AttribDeclaration *adecl = dsym->isAttribDeclaration();
                if (adecl)
                {   // encountered attrib declaration, search for a class inside
                    currdecl = ((AttribDeclaration *)dsym)->decl;
                    goto Lagain_selectortarget;
                }
                else
                    error("can only apply to struct declarations, not %s", dsym->toChars());
            }
        }
    }
    else if (ident == Id::objc_isselector)
    {
        // This should apply only to a very limited number of struct types in 
        // the Objective-C runtime bindings: objc_object, objc_class.
        
        if (args && args->dim != 0)
            error("takes no argument");
    
        Dsymbols *currdecl = decl;
    Lagain_isselector:
        if (currdecl->dim > 1)
            error("can only apply to one declaration, not %u", currdecl->dim);
        else if (currdecl->dim == 1)
        {   Dsymbol *dsym = (Dsymbol *)currdecl->data[0];
            StructDeclaration *sdecl = dsym->isStructDeclaration();
            if (sdecl)
                sdecl->isselector = 1; // represents a selector
            else
            {   AttribDeclaration *adecl = dsym->isAttribDeclaration();
                if (adecl)
                {   // encountered attrib declaration, search for a class inside
                    currdecl = ((AttribDeclaration *)dsym)->decl;
                    goto Lagain_isselector;
                }
                else
                    error("can only apply to struct declarations, not %s", dsym->toChars());
            }
        }
    }
    else if (ident == Id::objc_nameoverride)
    {
        if (!args || args->dim != 1)
            error("string expected for name override");
        
        Expression *e = (Expression *)args->data[0];

        e = e->semantic(sc);
        e = e->optimize(WANTvalue | WANTinterpret);
        if (e->op == TOKstring)
        {
            StringExp *se = (StringExp *)e;
            const char *name = (const char *)se->string;
            
            Dsymbols *currdecl = decl;
        Lagain_nameoverride:
            if (currdecl->dim > 1)
                error("can only apply to one declaration, not %u", currdecl->dim);
            else if (currdecl->dim == 1)
            {   Dsymbol *dsym = (Dsymbol *)currdecl->data[0];
                ClassDeclaration *cdecl = dsym->isClassDeclaration();
                if (cdecl)
                    cdecl->objcident = Lexer::idPool(name); // set specific name
                else
                {   AttribDeclaration *adecl = dsym->isAttribDeclaration();
                    if (adecl)
                    {   // encountered attrib declaration, search for a class inside
                        currdecl = ((AttribDeclaration *)dsym)->decl;
                        goto Lagain_nameoverride;
                    }
                    else
                        error("can only apply to class or interface declarations, not %s", dsym->toChars());
                }
            }
        }
        else
            error("string expected for name override, not '%s'", e->toChars());
    }
#endif
>>>>>>> ae6aa7e3
    else if (global.params.ignoreUnsupportedPragmas)
    {
        if (global.params.verbose)
        {
            /* Print unrecognized pragmas
             */
            printf("pragma    %s", ident->toChars());
            if (args)
            {
                for (size_t i = 0; i < args->dim; i++)
                {
                    Expression *e = (*args)[i];
                    e = e->semantic(sc);
                    e = resolveProperties(sc, e);
                    e = e->ctfeInterpret();
                    if (i == 0)
                        printf(" (");
                    else
                        printf(",");
                    printf("%s", e->toChars());
                }
                if (args->dim)
                    printf(")");
            }
            printf("\n");
        }
        goto Lnodecl;
    }
    else
        error("unrecognized pragma(%s)", ident->toChars());

Ldecl:
    if (decl)
    {
        for (size_t i = 0; i < decl->dim; i++)
        {
            Dsymbol *s = (*decl)[i];

            s->semantic(sc);
        }
    }
    return;

Lnodecl:
    if (decl)
    {
        error("pragma is missing closing ';'");
        goto Ldecl; // do them anyway, to avoid segfaults.
    }
}

int PragmaDeclaration::oneMember(Dsymbol **ps, Identifier *ident)
{
    *ps = NULL;
    return TRUE;
}

const char *PragmaDeclaration::kind()
{
    return "pragma";
}

void PragmaDeclaration::toCBuffer(OutBuffer *buf, HdrGenState *hgs)
{
    buf->printf("pragma (%s", ident->toChars());
    if (args && args->dim)
    {
        buf->writestring(", ");
        argsToCBuffer(buf, args, hgs);
    }
    buf->writeByte(')');
    AttribDeclaration::toCBuffer(buf, hgs);
}


/********************************* ConditionalDeclaration ****************************/

ConditionalDeclaration::ConditionalDeclaration(Condition *condition, Dsymbols *decl, Dsymbols *elsedecl)
        : AttribDeclaration(decl)
{
    //printf("ConditionalDeclaration::ConditionalDeclaration()\n");
    this->condition = condition;
    this->elsedecl = elsedecl;
}

Dsymbol *ConditionalDeclaration::syntaxCopy(Dsymbol *s)
{
    ConditionalDeclaration *dd;

    assert(!s);
    dd = new ConditionalDeclaration(condition->syntaxCopy(),
        Dsymbol::arraySyntaxCopy(decl),
        Dsymbol::arraySyntaxCopy(elsedecl));
    return dd;
}


int ConditionalDeclaration::oneMember(Dsymbol **ps, Identifier *ident)
{
    //printf("ConditionalDeclaration::oneMember(), inc = %d\n", condition->inc);
    if (condition->inc)
    {
        Dsymbols *d = condition->include(NULL, NULL) ? decl : elsedecl;
        return Dsymbol::oneMembers(d, ps, ident);
    }
    *ps = NULL;
    return TRUE;
}

void ConditionalDeclaration::emitComment(Scope *sc)
{
    //printf("ConditionalDeclaration::emitComment(sc = %p)\n", sc);
    if (condition->inc)
    {
        AttribDeclaration::emitComment(sc);
    }
    else if (sc->docbuf)
    {
        /* If generating doc comment, be careful because if we're inside
         * a template, then include(NULL, NULL) will fail.
         */
        Dsymbols *d = decl ? decl : elsedecl;
        for (size_t i = 0; i < d->dim; i++)
        {   Dsymbol *s = (*d)[i];
            s->emitComment(sc);
        }
    }
}

// Decide if 'then' or 'else' code should be included

Dsymbols *ConditionalDeclaration::include(Scope *sc, ScopeDsymbol *sd)
{
    //printf("ConditionalDeclaration::include(sc = %p) scope = %p\n", sc, scope);
    assert(condition);
    return condition->include(scope ? scope : sc, sd) ? decl : elsedecl;
}

void ConditionalDeclaration::setScope(Scope *sc)
{
    Dsymbols *d = include(sc, NULL);

    //printf("\tConditionalDeclaration::setScope '%s', d = %p\n",toChars(), d);
    if (d)
    {
       for (size_t i = 0; i < d->dim; i++)
       {
           Dsymbol *s = (*d)[i];

           s->setScope(sc);
       }
    }
}

void ConditionalDeclaration::importAll(Scope *sc)
{
    Dsymbols *d = include(sc, NULL);

    //printf("\tConditionalDeclaration::importAll '%s', d = %p\n",toChars(), d);
    if (d)
    {
       for (size_t i = 0; i < d->dim; i++)
       {
           Dsymbol *s = (*d)[i];

           s->importAll(sc);
       }
    }
}

void ConditionalDeclaration::addComment(unsigned char *comment)
{
    /* Because addComment is called by the parser, if we called
     * include() it would define a version before it was used.
     * But it's no problem to drill down to both decl and elsedecl,
     * so that's the workaround.
     */

    if (comment)
    {
        Dsymbols *d = decl;

        for (int j = 0; j < 2; j++)
        {
            if (d)
            {
                for (size_t i = 0; i < d->dim; i++)
                {   Dsymbol *s = (*d)[i];
                    //printf("ConditionalDeclaration::addComment %s\n", s->toChars());
                    s->addComment(comment);
                }
            }
            d = elsedecl;
        }
    }
}

void ConditionalDeclaration::toCBuffer(OutBuffer *buf, HdrGenState *hgs)
{
    condition->toCBuffer(buf, hgs);
    if (decl || elsedecl)
    {
        buf->writenl();
        buf->writeByte('{');
        buf->writenl();
        buf->level++;
        if (decl)
        {
            for (size_t i = 0; i < decl->dim; i++)
            {
                Dsymbol *s = (*decl)[i];
                s->toCBuffer(buf, hgs);
            }
        }
        buf->level--;
        buf->writeByte('}');
        if (elsedecl)
        {
            buf->writenl();
            buf->writestring("else");
            buf->writenl();
            buf->writeByte('{');
            buf->writenl();
            buf->level++;
            for (size_t i = 0; i < elsedecl->dim; i++)
            {
                Dsymbol *s = (*elsedecl)[i];
                s->toCBuffer(buf, hgs);
            }
            buf->level--;
            buf->writeByte('}');
        }
    }
    else
        buf->writeByte(':');
    buf->writenl();
}

/***************************** StaticIfDeclaration ****************************/

StaticIfDeclaration::StaticIfDeclaration(Condition *condition,
        Dsymbols *decl, Dsymbols *elsedecl)
        : ConditionalDeclaration(condition, decl, elsedecl)
{
    //printf("StaticIfDeclaration::StaticIfDeclaration()\n");
    sd = NULL;
    addisdone = 0;
}


Dsymbol *StaticIfDeclaration::syntaxCopy(Dsymbol *s)
{
    StaticIfDeclaration *dd;

    assert(!s);
    dd = new StaticIfDeclaration(condition->syntaxCopy(),
        Dsymbol::arraySyntaxCopy(decl),
        Dsymbol::arraySyntaxCopy(elsedecl));
    return dd;
}

Dsymbols *StaticIfDeclaration::include(Scope *sc, ScopeDsymbol *sd)
{
    //printf("StaticIfDeclaration::include(sc = %p) scope = %p\n", sc, scope);

    if (condition->inc == 0)
    {
        Dsymbols *d = ConditionalDeclaration::include(sc, sd);

        // Set the scopes lazily.
        if (scope && d)
        {
           for (size_t i = 0; i < d->dim; i++)
           {
               Dsymbol *s = (*d)[i];

               s->setScope(scope);
           }
        }
        return d;
    }
    else
    {
        return ConditionalDeclaration::include(sc, sd);
    }
}

int StaticIfDeclaration::addMember(Scope *sc, ScopeDsymbol *sd, int memnum)
{
    //printf("StaticIfDeclaration::addMember() '%s'\n",toChars());
    /* This is deferred until semantic(), so that
     * expressions in the condition can refer to declarations
     * in the same scope, such as:
     *
     * template Foo(int i)
     * {
     *     const int j = i + 1;
     *     static if (j == 3)
     *         const int k;
     * }
     */
    this->sd = sd;
    int m = 0;

    if (memnum == 0)
    {   m = AttribDeclaration::addMember(sc, sd, memnum);
        addisdone = 1;
    }
    return m;
}


void StaticIfDeclaration::importAll(Scope *sc)
{
    // do not evaluate condition before semantic pass
}

void StaticIfDeclaration::setScope(Scope *sc)
{
    // do not evaluate condition before semantic pass

    // But do set the scope, in case we need it for forward referencing
    Dsymbol::setScope(sc);
}

void StaticIfDeclaration::semantic(Scope *sc)
{
    Dsymbols *d = include(sc, sd);

    //printf("\tStaticIfDeclaration::semantic '%s', d = %p\n",toChars(), d);
    if (d)
    {
        if (!addisdone)
        {   AttribDeclaration::addMember(sc, sd, 1);
            addisdone = 1;
        }

        for (size_t i = 0; i < d->dim; i++)
        {
            Dsymbol *s = (*d)[i];

            s->semantic(sc);
        }
    }
}

const char *StaticIfDeclaration::kind()
{
    return "static if";
}


/***************************** CompileDeclaration *****************************/

// These are mixin declarations, like mixin("int x");

CompileDeclaration::CompileDeclaration(Loc loc, Expression *exp)
    : AttribDeclaration(NULL)
{
    //printf("CompileDeclaration(loc = %d)\n", loc.linnum);
    this->loc = loc;
    this->exp = exp;
    this->sd = NULL;
    this->compiled = 0;
}

Dsymbol *CompileDeclaration::syntaxCopy(Dsymbol *s)
{
    //printf("CompileDeclaration::syntaxCopy('%s')\n", toChars());
    CompileDeclaration *sc = new CompileDeclaration(loc, exp->syntaxCopy());
    return sc;
}

int CompileDeclaration::addMember(Scope *sc, ScopeDsymbol *sd, int memnum)
{
    //printf("CompileDeclaration::addMember(sc = %p, sd = %p, memnum = %d)\n", sc, sd, memnum);
    this->sd = sd;
    if (memnum == 0)
    {   /* No members yet, so parse the mixin now
         */
        compileIt(sc);
        memnum |= AttribDeclaration::addMember(sc, sd, memnum);
        compiled = 1;
    }
    return memnum;
}

void CompileDeclaration::compileIt(Scope *sc)
{
    //printf("CompileDeclaration::compileIt(loc = %d) %s\n", loc.linnum, exp->toChars());
    exp = exp->semantic(sc);
    exp = resolveProperties(sc, exp);
    exp = exp->ctfeInterpret();
    StringExp *se = exp->toString();
    if (!se)
    {   exp->error("argument to mixin must be a string, not (%s)", exp->toChars());
    }
    else
    {
        se = se->toUTF8(sc);
        Parser p(sc->module, (unsigned char *)se->string, se->len, 0);
        p.loc = loc;
        p.nextToken();
        decl = p.parseDeclDefs(0);
        if (p.token.value != TOKeof)
            exp->error("incomplete mixin declaration (%s)", se->toChars());
    }
}

void CompileDeclaration::semantic(Scope *sc)
{
    //printf("CompileDeclaration::semantic()\n");

    if (!compiled)
    {
        compileIt(sc);
        AttribDeclaration::addMember(sc, sd, 0);
        compiled = 1;
    }
    AttribDeclaration::semantic(sc);
}

void CompileDeclaration::toCBuffer(OutBuffer *buf, HdrGenState *hgs)
{
    buf->writestring("mixin(");
    exp->toCBuffer(buf, hgs);
    buf->writestring(");");
    buf->writenl();
}

const char *CompileDeclaration::kind()
{
    return "mixin";
}


/***************************** UserAttributeDeclaration *****************************/

UserAttributeDeclaration::UserAttributeDeclaration(Expressions *atts, Dsymbols *decl)
        : AttribDeclaration(decl)
{
    //printf("UserAttributeDeclaration()\n");
    this->atts = atts;
}

Dsymbol *UserAttributeDeclaration::syntaxCopy(Dsymbol *s)
{
    //printf("UserAttributeDeclaration::syntaxCopy('%s')\n", toChars());
    assert(!s);
    Expressions *atts = Expression::arraySyntaxCopy(this->atts);
    return new UserAttributeDeclaration(atts, Dsymbol::arraySyntaxCopy(decl));
}

void UserAttributeDeclaration::semantic(Scope *sc)
{
    //printf("UserAttributeDeclaration::semantic() %p\n", this);
    atts = arrayExpressionSemantic(atts, sc);

    if (decl)
    {
        Scope *newsc = sc;
#if 1
        if (atts && atts->dim)
        {
            // create new one for changes
            newsc = new Scope(*sc);
            newsc->flags &= ~SCOPEfree;

            // Create new uda that is the concatenation of the previous
            newsc->userAttributes = concat(newsc->userAttributes, atts);
        }
#endif
        for (size_t i = 0; i < decl->dim; i++)
        {   Dsymbol *s = (*decl)[i];

            s->semantic(newsc);
        }
        if (newsc != sc)
        {
            sc->offset = newsc->offset;
            newsc->pop();
        }
    }
}

Expressions *UserAttributeDeclaration::concat(Expressions *udas1, Expressions *udas2)
{
    Expressions *udas;
    if (!udas1 || udas1->dim == 0)
        udas = udas2;
    else if (!udas2 || udas2->dim == 0)
        udas = udas1;
    else
    {
        /* Create a new tuple that combines them
         * (do not append to left operand, as this is a copy-on-write operation)
         */
        udas = new Expressions();
        udas->push(new TupleExp(0, udas1));
        udas->push(new TupleExp(0, udas2));
    }
    return udas;
}

void UserAttributeDeclaration::setScope(Scope *sc)
{
    //printf("UserAttributeDeclaration::setScope() %p\n", this);
    if (decl)
    {
        Scope *newsc = sc;
#if 1
        if (atts && atts->dim)
        {
            // create new one for changes
            newsc = new Scope(*sc);
            newsc->flags &= ~SCOPEfree;

            // Append new atts to old one
            if (!newsc->userAttributes || newsc->userAttributes->dim == 0)
                newsc->userAttributes = atts;
            else
            {
                // Create a tuple that combines them
                Expressions *exps = new Expressions();
                exps->push(new TupleExp(0, newsc->userAttributes));
                exps->push(new TupleExp(0, atts));
                newsc->userAttributes = exps;
            }
        }
#endif
        for (size_t i = 0; i < decl->dim; i++)
        {   Dsymbol *s = (*decl)[i];

            s->setScope(newsc); // yes, the only difference from semantic()
        }
        if (newsc != sc)
        {
            sc->offset = newsc->offset;
            newsc->pop();
        }
    }
}

void UserAttributeDeclaration::toCBuffer(OutBuffer *buf, HdrGenState *hgs)
{
    buf->writestring("@(");
    argsToCBuffer(buf, atts, hgs);
    buf->writeByte(')');
    AttribDeclaration::toCBuffer(buf, hgs);
}

const char *UserAttributeDeclaration::kind()
{
    return "UserAttribute";
}

<|MERGE_RESOLUTION|>--- conflicted
+++ resolved
@@ -1053,22 +1053,15 @@
         goto Lnodecl;
     }
 #endif
-<<<<<<< HEAD
-=======
-#if TARGET_NET
-    else if (ident == Lexer::idPool("assembly"))
-    {
-    }
-#endif // TARGET_NET
 #if DMD_OBJC
     else if (ident == Id::objc_takestringliteral)
     {
-        // This should apply only to a very limited number of classes and 
+        // This should apply only to a very limited number of classes and
         // interfaces: ObjcObject, NSObject, and NSString.
-        
+
         if (args && args->dim != 0)
             error("takes no argument");
-    
+
         Dsymbols *currdecl = decl;
     Lagain_takestringliteral:
         if (currdecl->dim > 1)
@@ -1092,12 +1085,12 @@
     }
     else if (ident == Id::objc_selectortarget)
     {
-        // This should apply only to a very limited number of struct types in 
+        // This should apply only to a very limited number of struct types in
         // the Objective-C runtime bindings: objc_object, objc_class.
-        
+
         if (args && args->dim != 0)
             error("takes no argument");
-    
+
         Dsymbols *currdecl = decl;
     Lagain_selectortarget:
         if (currdecl->dim > 1)
@@ -1121,12 +1114,12 @@
     }
     else if (ident == Id::objc_isselector)
     {
-        // This should apply only to a very limited number of struct types in 
+        // This should apply only to a very limited number of struct types in
         // the Objective-C runtime bindings: objc_object, objc_class.
-        
+
         if (args && args->dim != 0)
             error("takes no argument");
-    
+
         Dsymbols *currdecl = decl;
     Lagain_isselector:
         if (currdecl->dim > 1)
@@ -1152,7 +1145,7 @@
     {
         if (!args || args->dim != 1)
             error("string expected for name override");
-        
+
         Expression *e = (Expression *)args->data[0];
 
         e = e->semantic(sc);
@@ -1161,7 +1154,7 @@
         {
             StringExp *se = (StringExp *)e;
             const char *name = (const char *)se->string;
-            
+
             Dsymbols *currdecl = decl;
         Lagain_nameoverride:
             if (currdecl->dim > 1)
@@ -1187,7 +1180,6 @@
             error("string expected for name override, not '%s'", e->toChars());
     }
 #endif
->>>>>>> ae6aa7e3
     else if (global.params.ignoreUnsupportedPragmas)
     {
         if (global.params.verbose)
