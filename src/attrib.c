--- conflicted
+++ resolved
@@ -350,13 +350,13 @@
             for (unsigned i = 0; i < decl->dim; i++)
             {
                 Dsymbol *s = decl->tdata()[i];
-				if(s->isFuncDeclaration() != NULL) return s->isFuncDeclaration();
+                if(s->isFuncDeclaration() != NULL) return s->isFuncDeclaration();
             }
         }
     }
     else
-		return NULL;
-	return NULL;
+        return NULL;
+    return NULL;
 }
 
 void AttribDeclaration::toCBuffer(OutBuffer *buf, HdrGenState *hgs)
@@ -370,25 +370,16 @@
         else
         {
             buf->writenl();
-			buf->writeByte('{');
+            buf->writeByte('{');
             buf->writenl();
-<<<<<<< HEAD
-			buf->level++;
+            buf->level++;
             for (unsigned i = 0; i < decl->dim; i++)
             {
-                Dsymbol *s = decl->tdata()[i];
-				s->toCBuffer(buf, hgs);
-=======
-            for (size_t i = 0; i < decl->dim; i++)
-            {
                 Dsymbol *s = (*decl)[i];
-
-                buf->writestring("    ");
                 s->toCBuffer(buf, hgs);
->>>>>>> 809ce857
             }
-			buf->level--;
-			buf->writeByte('}');
+            buf->level--;
+            buf->writeByte('}');
         }
     }
     else
@@ -555,12 +546,12 @@
 
 void StorageClassDeclaration::toCBuffer(OutBuffer *buf, HdrGenState *hgs)
 {
-	if(stc & STCimmutable) hgs->inImmutable++;	//HACK inform down-tree symbols they are immutable.
-
-	stcToCBuffer(buf, stc);
-	AttribDeclaration::toCBuffer(buf, hgs);
-
-	if(stc & STCimmutable) hgs->inImmutable--;	//Undo the hack.
+    if(stc & STCimmutable) hgs->inImmutable++;	//HACK inform down-tree symbols they are immutable.
+
+    stcToCBuffer(buf, stc);
+    AttribDeclaration::toCBuffer(buf, hgs);
+
+    if(stc & STCimmutable) hgs->inImmutable--;	//Undo the hack.
 }
 
 /********************************* LinkDeclaration ****************************/
@@ -723,7 +714,7 @@
 
 void ProtDeclaration::toCBuffer(OutBuffer *buf, HdrGenState *hgs)
 {
-	//if(protection == PROTprivate) if(isFuncDeclaration() != NULL) return;		//Uncomment this if it is decided that privates should not be in DI files.
+    //if(protection == PROTprivate) if(isFuncDeclaration() != NULL) return;		//Uncomment this if it is decided that privates should not be in DI files.
     protectionToCBuffer(buf, protection);
     AttribDeclaration::toCBuffer(buf, hgs);
 }
@@ -926,28 +917,21 @@
 void AnonDeclaration::toCBuffer(OutBuffer *buf, HdrGenState *hgs)
 {
     buf->printf(isunion ? "union" : "struct");
-	buf->writenl();
-	buf->writestring("{");
-	buf->writenl();
-	buf->level++;
+    buf->writenl();
+    buf->writestring("{");
+    buf->writenl();
+    buf->level++;
     if (decl)
     {
         for (size_t i = 0; i < decl->dim; i++)
         {
-<<<<<<< HEAD
-            Dsymbol *s = decl->tdata()[i];
-			s->toCBuffer(buf, hgs);
-=======
             Dsymbol *s = (*decl)[i];
-
-            //buf->writestring("    ");
             s->toCBuffer(buf, hgs);
->>>>>>> 809ce857
-        }
-    }
-	buf->level--;
-	buf->writestring("}");
-	buf->writenl();
+        }
+    }
+    buf->level--;
+    buf->writestring("}");
+    buf->writenl();
 }
 
 const char *AnonDeclaration::kind()
@@ -1370,50 +1354,34 @@
     if (decl || elsedecl)
     {
         buf->writenl();
-		buf->writeByte('{');
+        buf->writeByte('{');
         buf->writenl();
-		buf->level++;
+        buf->level++;
         if (decl)
         {
             for (size_t i = 0; i < decl->dim; i++)
             {
-<<<<<<< HEAD
-                Dsymbol *s = decl->tdata()[i];
-				s->toCBuffer(buf, hgs);
-=======
                 Dsymbol *s = (*decl)[i];
-
-                buf->writestring("    ");
                 s->toCBuffer(buf, hgs);
->>>>>>> 809ce857
             }
         }
-		buf->level--;
-		buf->writeByte('}');
+        buf->level--;
+        buf->writeByte('}');
         if (elsedecl)
         {
             buf->writenl();
             buf->writestring("else");
             buf->writenl();
-			buf->writeByte('{');
+            buf->writeByte('{');
             buf->writenl();
-<<<<<<< HEAD
-			buf->level++;
+            buf->level++;
             for (unsigned i = 0; i < elsedecl->dim; i++)
             {
-                Dsymbol *s = elsedecl->tdata()[i];
-				s->toCBuffer(buf, hgs);
-=======
-            for (size_t i = 0; i < elsedecl->dim; i++)
-            {
                 Dsymbol *s = (*elsedecl)[i];
-
-                buf->writestring("    ");
                 s->toCBuffer(buf, hgs);
->>>>>>> 809ce857
             }
-			buf->level--;
-			buf->writeByte('}');
+            buf->level--;
+            buf->writeByte('}');
         }
     }
     else
