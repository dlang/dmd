
// Compiler implementation of the D programming language
// Copyright (c) 1999-2012 by Digital Mars
// All Rights Reserved
// written by Walter Bright
// http://www.digitalmars.com
// License for redistribution is by either the Artistic License
// in artistic.txt, or the GNU General Public License in gnu.txt.
// See the included readme.txt for details.

#define __C99FEATURES__ 1       // Needed on Solaris for NaN and more
#define __USE_ISOC99 1          // so signbit() gets defined

#include <math.h>
#include <stdio.h>
#include <assert.h>
#include <float.h>

#if _MSC_VER
#include <malloc.h>
#include <complex>
#include <limits>
#elif __DMC__
#include <complex.h>
#elif __MINGW32__
#include <malloc.h>
#endif

#include "rmem.h"
#include "port.h"
#include "target.h"

#include "dsymbol.h"
#include "mtype.h"
#include "scope.h"
#include "init.h"
#include "expression.h"
#include "statement.h"
#include "attrib.h"
#include "declaration.h"
#include "template.h"
#include "id.h"
#include "enum.h"
#include "module.h"
#include "import.h"
#include "aggregate.h"
#include "hdrgen.h"

FuncDeclaration *hasThis(Scope *sc);

#define LOGDOTEXP       0       // log ::dotExp()
#define LOGDEFAULTINIT  0       // log ::defaultInit()

// Allow implicit conversion of T[] to T*  --> Removed in 2.063
#define IMPLICIT_ARRAY_TO_PTR   0

int Tsize_t = Tuns32;
int Tptrdiff_t = Tint32;

/***************************** Type *****************************/

ClassDeclaration *Type::typeinfo;
ClassDeclaration *Type::typeinfoclass;
ClassDeclaration *Type::typeinfointerface;
ClassDeclaration *Type::typeinfostruct;
ClassDeclaration *Type::typeinfotypedef;
ClassDeclaration *Type::typeinfopointer;
ClassDeclaration *Type::typeinfoarray;
ClassDeclaration *Type::typeinfostaticarray;
ClassDeclaration *Type::typeinfoassociativearray;
ClassDeclaration *Type::typeinfovector;
ClassDeclaration *Type::typeinfoenum;
ClassDeclaration *Type::typeinfofunction;
ClassDeclaration *Type::typeinfodelegate;
ClassDeclaration *Type::typeinfotypelist;
ClassDeclaration *Type::typeinfoconst;
ClassDeclaration *Type::typeinfoinvariant;
ClassDeclaration *Type::typeinfoshared;
ClassDeclaration *Type::typeinfowild;

TemplateDeclaration *Type::associativearray;
TemplateDeclaration *Type::rtinfo;

Type *Type::tvoidptr;
Type *Type::tstring;
Type *Type::tvalist;
Type *Type::basic[TMAX];
unsigned char Type::mangleChar[TMAX];
unsigned char Type::sizeTy[TMAX];
StringTable Type::stringtable;


Type::Type(TY ty)
{
    this->ty = ty;
    this->mod = 0;
    this->deco = NULL;
#if DMDV2
    this->cto = NULL;
    this->ito = NULL;
    this->sto = NULL;
    this->scto = NULL;
    this->wto = NULL;
    this->swto = NULL;
#endif
    this->pto = NULL;
    this->rto = NULL;
    this->arrayof = NULL;
    this->vtinfo = NULL;
    this->ctype = NULL;
}

const char *Type::kind()
{
    assert(false); // should be overridden
    return NULL;
}

Type *Type::syntaxCopy()
{
    print();
    fprintf(stdmsg, "ty = %d\n", ty);
    assert(0);
    return this;
}

int Type::equals(Object *o)
{   Type *t;

    t = (Type *)o;
    //printf("Type::equals(%s, %s)\n", toChars(), t->toChars());
    if (this == o ||
        ((t && deco == t->deco) &&               // deco strings are unique
          deco != NULL))                         // and semantic() has been run
    {
        //printf("deco = '%s', t->deco = '%s'\n", deco, t->deco);
        return 1;
    }
    //if (deco && t && t->deco) printf("deco = '%s', t->deco = '%s'\n", deco, t->deco);
    return 0;
}

char Type::needThisPrefix()
{
    return 'M';         // name mangling prefix for functions needing 'this'
}

void Type::init()
{
    stringtable.init(1543);
    Lexer::initKeywords();

    for (size_t i = 0; i < TMAX; i++)
        sizeTy[i] = sizeof(TypeBasic);
    sizeTy[Tsarray] = sizeof(TypeSArray);
    sizeTy[Tarray] = sizeof(TypeDArray);
    sizeTy[Taarray] = sizeof(TypeAArray);
    sizeTy[Tpointer] = sizeof(TypePointer);
    sizeTy[Treference] = sizeof(TypeReference);
    sizeTy[Tfunction] = sizeof(TypeFunction);
    sizeTy[Tdelegate] = sizeof(TypeDelegate);
    sizeTy[Tident] = sizeof(TypeIdentifier);
    sizeTy[Tinstance] = sizeof(TypeInstance);
    sizeTy[Ttypeof] = sizeof(TypeTypeof);
    sizeTy[Tenum] = sizeof(TypeEnum);
    sizeTy[Ttypedef] = sizeof(TypeTypedef);
    sizeTy[Tstruct] = sizeof(TypeStruct);
    sizeTy[Tclass] = sizeof(TypeClass);
    sizeTy[Ttuple] = sizeof(TypeTuple);
    sizeTy[Tslice] = sizeof(TypeSlice);
    sizeTy[Treturn] = sizeof(TypeReturn);
<<<<<<< HEAD
    sizeTy[Terror] = sizeof(TypeError);
    sizeTy[Tnull] = sizeof(TypeNull);
=======
#if DMD_OBJC
    sizeTy[Tobjcselector] = sizeof(TypeObjcSelector);
#endif
>>>>>>> ae6aa7e3

    mangleChar[Tarray] = 'A';
    mangleChar[Tsarray] = 'G';
    mangleChar[Taarray] = 'H';
    mangleChar[Tpointer] = 'P';
    mangleChar[Treference] = 'R';
    mangleChar[Tfunction] = 'F';
    mangleChar[Tident] = 'I';
    mangleChar[Tclass] = 'C';
    mangleChar[Tstruct] = 'S';
    mangleChar[Tenum] = 'E';
    mangleChar[Ttypedef] = 'T';
    mangleChar[Tdelegate] = 'D';
#if DMD_OBJC
    mangleChar[Tobjcselector] = '@';
#endif

    mangleChar[Tnone] = 'n';
    mangleChar[Tvoid] = 'v';
    mangleChar[Tint8] = 'g';
    mangleChar[Tuns8] = 'h';
    mangleChar[Tint16] = 's';
    mangleChar[Tuns16] = 't';
    mangleChar[Tint32] = 'i';
    mangleChar[Tuns32] = 'k';
    mangleChar[Tint64] = 'l';
    mangleChar[Tuns64] = 'm';
    mangleChar[Tfloat32] = 'f';
    mangleChar[Tfloat64] = 'd';
    mangleChar[Tfloat80] = 'e';

    mangleChar[Timaginary32] = 'o';
    mangleChar[Timaginary64] = 'p';
    mangleChar[Timaginary80] = 'j';
    mangleChar[Tcomplex32] = 'q';
    mangleChar[Tcomplex64] = 'r';
    mangleChar[Tcomplex80] = 'c';

    mangleChar[Tbool] = 'b';
    mangleChar[Tascii] = 'a';
    mangleChar[Twchar] = 'u';
    mangleChar[Tdchar] = 'w';

    // '@' shouldn't appear anywhere in the deco'd names
    mangleChar[Tinstance] = '@';
    mangleChar[Terror] = '@';
    mangleChar[Ttypeof] = '@';
    mangleChar[Ttuple] = 'B';
    mangleChar[Tslice] = '@';
    mangleChar[Treturn] = '@';
    mangleChar[Tvector] = '@';
    mangleChar[Tint128] = '@';
    mangleChar[Tuns128] = '@';

    mangleChar[Tnull] = 'n';    // same as TypeNone

    for (size_t i = 0; i < TMAX; i++)
    {   if (!mangleChar[i])
            fprintf(stdmsg, "ty = %llu\n", (ulonglong)i);
        assert(mangleChar[i]);
    }

    // Set basic types
    static TY basetab[] =
        { Tvoid, Tint8, Tuns8, Tint16, Tuns16, Tint32, Tuns32, Tint64, Tuns64,
          Tint128, Tuns128,
          Tfloat32, Tfloat64, Tfloat80,
          Timaginary32, Timaginary64, Timaginary80,
          Tcomplex32, Tcomplex64, Tcomplex80,
          Tbool,
          Tascii, Twchar, Tdchar };

    for (size_t i = 0; i < sizeof(basetab) / sizeof(basetab[0]); i++)
    {   Type *t = new TypeBasic(basetab[i]);
        t = t->merge();
        basic[basetab[i]] = t;
    }
    basic[Terror] = new TypeError();

    tnull = new TypeNull();
    tnull->deco = tnull->merge()->deco;

    tvoidptr = tvoid->pointerTo();
    tstring = tchar->invariantOf()->arrayOf();
    tvalist = tvoid->pointerTo();

    if (global.params.is64bit)
    {
        Tsize_t = Tuns64;
        Tptrdiff_t = Tint64;
    }
    else
    {
        Tsize_t = Tuns32;
        Tptrdiff_t = Tint32;
    }
}

d_uns64 Type::size()
{
    return size(0);
}

d_uns64 Type::size(Loc loc)
{
    error(loc, "no size for type %s", toChars());
    return SIZE_INVALID;
}

unsigned Type::alignsize()
{
    return size(0);
}

Type *Type::semantic(Loc loc, Scope *sc)
{
    if (ty == Tint128 || ty == Tuns128)
    {
        error(loc, "cent and ucent types not implemented");
        return terror;
    }

    return merge();
}

Type *Type::trySemantic(Loc loc, Scope *sc)
{
    //printf("+trySemantic(%s) %d\n", toChars(), global.errors);
    unsigned errors = global.startGagging();
    Type *t = semantic(loc, sc);
    if (global.endGagging(errors))        // if any errors happened
    {
        t = NULL;
    }
    //printf("-trySemantic(%s) %d\n", toChars(), global.errors);
    return t;
}

/********************************
 * Return a copy of this type with all attributes null-initialized.
 * Useful for creating a type with different modifiers.
 */

Type *Type::nullAttributes()
{
    unsigned sz = sizeTy[ty];
    Type *t = (Type *)mem.malloc(sz);
    memcpy(t, this, sz);
    // t->mod = NULL;  // leave mod unchanged
    t->deco = NULL;
    t->arrayof = NULL;
    t->pto = NULL;
    t->rto = NULL;
    t->cto = NULL;
    t->ito = NULL;
    t->sto = NULL;
    t->scto = NULL;
    t->wto = NULL;
    t->swto = NULL;
    t->vtinfo = NULL;
    t->ctype = NULL;
    if (t->ty == Tstruct) ((TypeStruct *)t)->att = RECfwdref;
    if (t->ty == Tclass) ((TypeClass *)t)->att = RECfwdref;
    return t;
}

/********************************
 * Convert to 'const'.
 */

Type *Type::constOf()
{
    //printf("Type::constOf() %p %s\n", this, toChars());
    if (mod == MODconst)
        return this;
    if (cto)
    {   assert(cto->mod == MODconst);
        return cto;
    }
    Type *t = makeConst();
    t = t->merge();
    t->fixTo(this);
    //printf("-Type::constOf() %p %s\n", t, t->toChars());
    return t;
}

/********************************
 * Convert to 'immutable'.
 */

Type *Type::invariantOf()
{
    //printf("Type::invariantOf() %p %s\n", this, toChars());
    if (isImmutable())
    {
        return this;
    }
    if (ito)
    {
        assert(ito->isImmutable());
        return ito;
    }
    Type *t = makeInvariant();
    t = t->merge();
    t->fixTo(this);
    //printf("\t%p\n", t);
    return t;
}

/********************************
 * Make type mutable.
 */

Type *Type::mutableOf()
{
    //printf("Type::mutableOf() %p, %s\n", this, toChars());
    Type *t = this;
    if (isConst())
    {   if (isShared())
            t = sto;            // shared const => shared
        else
            t = cto;            // const => naked
        assert(!t || t->isMutable());
    }
    else if (isImmutable())
    {   t = ito;                // immutable => naked
        assert(!t || (t->isMutable() && !t->isShared()));
    }
    else if (isWild())
    {
        if (isShared())
            t = sto;            // shared wild => shared
        else
            t = wto;            // wild => naked
        assert(!t || t->isMutable());
    }
    if (!t)
    {
        t = makeMutable();
        t = t->merge();
        t->fixTo(this);
    }
    else
        t = t->merge();
    assert(t->isMutable());
    return t;
}

Type *Type::sharedOf()
{
    //printf("Type::sharedOf() %p, %s\n", this, toChars());
    if (mod == MODshared)
    {
        return this;
    }
    if (sto)
    {
        assert(sto->isShared());
        return sto;
    }
    Type *t = makeShared();
    t = t->merge();
    t->fixTo(this);
    //printf("\t%p\n", t);
    return t;
}

Type *Type::sharedConstOf()
{
    //printf("Type::sharedConstOf() %p, %s\n", this, toChars());
    if (mod == (MODshared | MODconst))
    {
        return this;
    }
    if (scto)
    {
        assert(scto->mod == (MODshared | MODconst));
        return scto;
    }
    Type *t = makeSharedConst();
    t = t->merge();
    t->fixTo(this);
    //printf("\t%p\n", t);
    return t;
}


/********************************
 * Make type unshared.
 *      0            => 0
 *      const        => const
 *      immutable    => immutable
 *      shared       => 0
 *      shared const => const
 *      wild         => wild
 *      shared wild  => wild
 */

Type *Type::unSharedOf()
{
    //printf("Type::unSharedOf() %p, %s\n", this, toChars());
    Type *t = this;

    if (isShared())
    {
        if (isConst())
            t = cto;    // shared const => const
        else if (isWild())
            t = wto;    // shared wild => wild
        else
            t = sto;
        assert(!t || !t->isShared());
    }

    if (!t)
    {
        t = this->nullAttributes();
        t->mod = mod & ~MODshared;
        t->ctype = ctype;
        t = t->merge();

        t->fixTo(this);
    }
    else
        t = t->merge();
    assert(!t->isShared());
    return t;
}

/********************************
 * Convert to 'wild'.
 */

Type *Type::wildOf()
{
    //printf("Type::wildOf() %p %s\n", this, toChars());
    if (mod == MODwild)
    {
        return this;
    }
    if (wto)
    {
        assert(wto->isWild());
        return wto;
    }
    Type *t = makeWild();
    t = t->merge();
    t->fixTo(this);
    //printf("\t%p %s\n", t, t->toChars());
    return t;
}

Type *Type::sharedWildOf()
{
    //printf("Type::sharedWildOf() %p, %s\n", this, toChars());
    if (mod == (MODshared | MODwild))
    {
        return this;
    }
    if (swto)
    {
        assert(swto->mod == (MODshared | MODwild));
        return swto;
    }
    Type *t = makeSharedWild();
    t = t->merge();
    t->fixTo(this);
    //printf("\t%p\n", t);
    return t;
}

/**********************************
 * For our new type 'this', which is type-constructed from t,
 * fill in the cto, ito, sto, scto, wto shortcuts.
 */

void Type::fixTo(Type *t)
{
    ito = t->ito;
#if 0
    /* Cannot do these because these are not fully transitive:
     * there can be a shared ptr to immutable, for example.
     * Immutable subtypes are always immutable, though.
     */
    cto = t->cto;
    sto = t->sto;
    scto = t->scto;
#endif

    assert(mod != t->mod);
#define X(m, n) (((m) << 4) | (n))
    switch (X(mod, t->mod))
    {
        case X(0, MODconst):
            cto = t;
            break;

        case X(0, MODimmutable):
            ito = t;
            break;

        case X(0, MODshared):
            sto = t;
            break;

        case X(0, MODshared | MODconst):
            scto = t;
            break;

        case X(0, MODwild):
            wto = t;
            break;

        case X(0, MODshared | MODwild):
            swto = t;
            break;


        case X(MODconst, 0):
            cto = NULL;
            goto L2;

        case X(MODconst, MODimmutable):
            ito = t;
            goto L2;

        case X(MODconst, MODshared):
            sto = t;
            goto L2;

        case X(MODconst, MODshared | MODconst):
            scto = t;
            goto L2;

        case X(MODconst, MODwild):
            wto = t;
            goto L2;

        case X(MODconst, MODshared | MODwild):
            swto = t;
        L2:
            t->cto = this;
            break;


        case X(MODimmutable, 0):
            ito = NULL;
            goto L3;

        case X(MODimmutable, MODconst):
            cto = t;
            goto L3;

        case X(MODimmutable, MODshared):
            sto = t;
            goto L3;

        case X(MODimmutable, MODshared | MODconst):
            scto = t;
            goto L3;

        case X(MODimmutable, MODwild):
            wto = t;
            goto L3;

        case X(MODimmutable, MODshared | MODwild):
            swto = t;
        L3:
            t->ito = this;
            if (t->cto) t->cto->ito = this;
            if (t->sto) t->sto->ito = this;
            if (t->scto) t->scto->ito = this;
            if (t->wto) t->wto->ito = this;
            if (t->swto) t->swto->ito = this;
            break;


        case X(MODshared, 0):
            sto = NULL;
            goto L4;

        case X(MODshared, MODconst):
            cto = t;
            goto L4;

        case X(MODshared, MODimmutable):
            ito = t;
            goto L4;

        case X(MODshared, MODshared | MODconst):
            scto = t;
            goto L4;

        case X(MODshared, MODwild):
            wto = t;
            goto L4;

        case X(MODshared, MODshared | MODwild):
            swto = t;
        L4:
            t->sto = this;
            break;


        case X(MODshared | MODconst, 0):
            scto = NULL;
            goto L5;

        case X(MODshared | MODconst, MODconst):
            cto = t;
            goto L5;

        case X(MODshared | MODconst, MODimmutable):
            ito = t;
            goto L5;

        case X(MODshared | MODconst, MODwild):
            wto = t;
            goto L5;

        case X(MODshared | MODconst, MODshared):
            sto = t;
            goto L5;

        case X(MODshared | MODconst, MODshared | MODwild):
            swto = t;
        L5:
            t->scto = this;
            break;


        case X(MODwild, 0):
            wto = NULL;
            goto L6;

        case X(MODwild, MODconst):
            cto = t;
            goto L6;

        case X(MODwild, MODimmutable):
            ito = t;
            goto L6;

        case X(MODwild, MODshared):
            sto = t;
            goto L6;

        case X(MODwild, MODshared | MODconst):
            scto = t;
            goto L6;

        case X(MODwild, MODshared | MODwild):
            swto = t;
        L6:
            t->wto = this;
            break;


        case X(MODshared | MODwild, 0):
            swto = NULL;
            goto L7;

        case X(MODshared | MODwild, MODconst):
            cto = t;
            goto L7;

        case X(MODshared | MODwild, MODimmutable):
            ito = t;
            goto L7;

        case X(MODshared | MODwild, MODshared):
            sto = t;
            goto L7;

        case X(MODshared | MODwild, MODshared | MODconst):
            scto = t;
            goto L7;

        case X(MODshared | MODwild, MODwild):
            wto = t;
        L7:
            t->swto = this;
            break;


        default:
            assert(0);
    }
#undef X

    check();
    t->check();
    //printf("fixTo: %s, %s\n", toChars(), t->toChars());
}

/***************************
 * Look for bugs in constructing types.
 */

void Type::check()
{
    switch (mod)
    {
        case 0:
            if (cto) assert(cto->mod == MODconst);
            if (ito) assert(ito->mod == MODimmutable);
            if (sto) assert(sto->mod == MODshared);
            if (scto) assert(scto->mod == (MODshared | MODconst));
            if (wto) assert(wto->mod == MODwild);
            if (swto) assert(swto->mod == (MODshared | MODwild));
            break;

        case MODconst:
            if (cto) assert(cto->mod == 0);
            if (ito) assert(ito->mod == MODimmutable);
            if (sto) assert(sto->mod == MODshared);
            if (scto) assert(scto->mod == (MODshared | MODconst));
            if (wto) assert(wto->mod == MODwild);
            if (swto) assert(swto->mod == (MODshared | MODwild));
            break;

        case MODimmutable:
            if (cto) assert(cto->mod == MODconst);
            if (ito) assert(ito->mod == 0);
            if (sto) assert(sto->mod == MODshared);
            if (scto) assert(scto->mod == (MODshared | MODconst));
            if (wto) assert(wto->mod == MODwild);
            if (swto) assert(swto->mod == (MODshared | MODwild));
            break;

        case MODshared:
            if (cto) assert(cto->mod == MODconst);
            if (ito) assert(ito->mod == MODimmutable);
            if (sto) assert(sto->mod == 0);
            if (scto) assert(scto->mod == (MODshared | MODconst));
            if (wto) assert(wto->mod == MODwild);
            if (swto) assert(swto->mod == (MODshared | MODwild));
            break;

        case MODshared | MODconst:
            if (cto) assert(cto->mod == MODconst);
            if (ito) assert(ito->mod == MODimmutable);
            if (sto) assert(sto->mod == MODshared);
            if (scto) assert(scto->mod == 0);
            if (wto) assert(wto->mod == MODwild);
            if (swto) assert(swto->mod == (MODshared | MODwild));
            break;

        case MODwild:
            if (cto) assert(cto->mod == MODconst);
            if (ito) assert(ito->mod == MODimmutable);
            if (sto) assert(sto->mod == MODshared);
            if (scto) assert(scto->mod == (MODshared | MODconst));
            if (wto) assert(wto->mod == 0);
            if (swto) assert(swto->mod == (MODshared | MODwild));
            break;

        case MODshared | MODwild:
            if (cto) assert(cto->mod == MODconst);
            if (ito) assert(ito->mod == MODimmutable);
            if (sto) assert(sto->mod == MODshared);
            if (scto) assert(scto->mod == (MODshared | MODconst));
            if (wto) assert(wto->mod == MODwild);
            if (swto) assert(swto->mod == 0);
            break;

        default:
            assert(0);
    }

    Type *tn = nextOf();
<<<<<<< HEAD
    if (tn && ty != Tfunction && tn->ty != Tfunction)
=======
    if (tn && ty != Tfunction && ty != Tdelegate
#if DMD_OBJC
        && ty != Tobjcselector
#endif
        )
>>>>>>> ae6aa7e3
    {   // Verify transitivity
        switch (mod)
        {
            case 0:
                break;

            case MODconst:
                assert(tn->mod & MODimmutable || tn->mod & MODconst);
                break;

            case MODimmutable:
                assert(tn->mod == MODimmutable);
                break;

            case MODshared:
                assert(tn->mod & MODimmutable || tn->mod & MODshared);
                break;

            case MODshared | MODconst:
                assert(tn->mod & MODimmutable || tn->mod & (MODshared | MODconst));
                break;

            case MODwild:
                assert(tn->mod);
                break;

            case MODshared | MODwild:
                assert(tn->mod == MODimmutable || tn->mod == (MODshared | MODconst) || tn->mod == (MODshared | MODwild));
                break;

            default:
                assert(0);
        }
        tn->check();
    }
}

Type *Type::makeConst()
{
    //printf("Type::makeConst() %p, %s\n", this, toChars());
    if (cto) return cto;
    Type *t = this->nullAttributes();
    t->mod = MODconst;
    //printf("-Type::makeConst() %p, %s\n", t, toChars());
    return t;
}

Type *Type::makeInvariant()
{
    if (ito) return ito;
    Type *t = this->nullAttributes();
    t->mod = MODimmutable;
    return t;
}

Type *Type::makeShared()
{
    if (sto) return sto;
    Type *t = this->nullAttributes();
    t->mod = MODshared;
    return t;
}

Type *Type::makeSharedConst()
{
    if (scto) return scto;
    Type *t = this->nullAttributes();
    t->mod = MODshared | MODconst;
    return t;
}

Type *Type::makeWild()
{
    if (wto) return wto;
    Type *t = this->nullAttributes();
    t->mod = MODwild;
    return t;
}

Type *Type::makeSharedWild()
{
    if (swto) return swto;
    Type *t = this->nullAttributes();
    t->mod = MODshared | MODwild;
    return t;
}

Type *Type::makeMutable()
{
    Type *t = this->nullAttributes();
    t->mod = mod & MODshared;
    return t;
}

/*************************************
 * Apply STCxxxx bits to existing type.
 * Use *before* semantic analysis is run.
 */

Type *Type::addSTC(StorageClass stc)
{   Type *t = this;

    if (stc & STCconst)
    {   if (t->isShared())
            t = t->makeSharedConst();
        else
            t = t->makeConst();
    }
    if (stc & STCimmutable)
        t = t->makeInvariant();
    if (stc & STCshared)
    {   if (t->isConst())
            t = t->makeSharedConst();
        else
            t = t->makeShared();
    }
    if (stc & STCwild)
    {   if (t->isShared())
            t = t->makeSharedWild();
        else
            t = t->makeWild();
    }
    return t;
}

/************************************
 * Apply MODxxxx bits to existing type.
 */

Type *Type::castMod(unsigned mod)
{   Type *t;

    switch (mod)
    {
        case 0:
            t = unSharedOf()->mutableOf();
            break;

        case MODconst:
            t = unSharedOf()->constOf();
            break;

        case MODimmutable:
            t = invariantOf();
            break;

        case MODshared:
            t = mutableOf()->sharedOf();
            break;

        case MODshared | MODconst:
            t = sharedConstOf();
            break;

        case MODwild:
            t = unSharedOf()->wildOf();
            break;

        case MODshared | MODwild:
            t = sharedWildOf();
            break;

        default:
            assert(0);
    }
    return t;
}

/************************************
 * Add MODxxxx bits to existing type.
 * We're adding, not replacing, so adding const to
 * a shared type => "shared const"
 */

Type *Type::addMod(unsigned mod)
{   Type *t = this;

    /* Add anything to immutable, and it remains immutable
     */
    if (!t->isImmutable())
    {
        //printf("addMod(%x) %s\n", mod, toChars());
        switch (mod)
        {
            case 0:
                break;

            case MODconst:
                if (isShared())
                    t = sharedConstOf();
                else
                    t = constOf();
                break;

            case MODimmutable:
                t = invariantOf();
                break;

            case MODshared:
                if (isConst())
                    t = sharedConstOf();
                else if (isWild())
                    t = sharedWildOf();
                else
                    t = sharedOf();
                break;

            case MODshared | MODconst:
                t = sharedConstOf();
                break;

            case MODwild:
                if (isConst())
                    ;
                else if (isShared())
                    t = sharedWildOf();
                else
                    t = wildOf();
                break;

            case MODshared | MODwild:
                if (isConst())
                    t = sharedConstOf();
                else
                    t = sharedWildOf();
                break;

            default:
                assert(0);
        }
    }
    return t;
}

/************************************
 * Add storage class modifiers to type.
 */

Type *Type::addStorageClass(StorageClass stc)
{
    /* Just translate to MOD bits and let addMod() do the work
     */
    unsigned mod = 0;

    if (stc & STCimmutable)
        mod = MODimmutable;
    else
    {   if (stc & (STCconst | STCin))
            mod = MODconst;
        else if (stc & STCwild)         // const takes precedence over wild
            mod |= MODwild;
        if (stc & STCshared)
            mod |= MODshared;
    }
    return addMod(mod);
}

Type *Type::pointerTo()
{
    if (ty == Terror)
        return this;
    if (!pto)
    {   Type *t;

        t = new TypePointer(this);
        pto = t->merge();
    }
    return pto;
}

Type *Type::referenceTo()
{
    if (ty == Terror)
        return this;
    if (!rto)
    {   Type *t;

        t = new TypeReference(this);
        rto = t->merge();
    }
    return rto;
}

Type *Type::arrayOf()
{
    if (ty == Terror)
        return this;
    if (!arrayof)
    {   Type *t;

        t = new TypeDArray(this);
        arrayof = t->merge();
    }
    return arrayof;
}

Type *Type::aliasthisOf()
{
    AggregateDeclaration *ad = NULL;
    if (ty == Tclass)
    {
        ad = ((TypeClass *)this)->sym;
        goto L1;
    }
    else if (ty == Tstruct)
    {
        ad = ((TypeStruct *)this)->sym;
    L1:
        if (!ad->aliasthis)
            return NULL;

        Declaration *d = ad->aliasthis->isDeclaration();
        if (d)
        {   assert(d->type);
            Type *t = d->type;
            if (d->isVarDeclaration() && d->needThis())
            {
                t = t->addMod(this->mod);
            }
            else if (d->isFuncDeclaration())
            {
                FuncDeclaration *fd = resolveFuncCall(0, NULL, d, NULL, this, NULL, 1);
                if (fd && fd->functionSemantic())
                {
                    t = fd->type->nextOf();
                    t = t->substWildTo(mod == 0 ? MODmutable : mod);
                }
                else
                    return Type::terror;
            }
            return t;
        }
        EnumDeclaration *ed = ad->aliasthis->isEnumDeclaration();
        if (ed)
        {
            Type *t = ed->type;
            return t;
        }
        TemplateDeclaration *td = ad->aliasthis->isTemplateDeclaration();
        if (td)
        {   assert(td->scope);
            FuncDeclaration *fd = resolveFuncCall(0, NULL, td, NULL, this, NULL, 1);
            if (fd && fd->functionSemantic())
            {
                Type *t = fd->type->nextOf();
                t = t->substWildTo(mod == 0 ? MODmutable : mod);
                return t;
            }
            else
                return Type::terror;
        }
        //printf("%s\n", ad->aliasthis->kind());
    }
    return NULL;
}

int Type::checkAliasThisRec()
{
    Type *tb = toBasetype();
    enum AliasThisRec* pflag;
    if (tb->ty == Tstruct)
        pflag = &((TypeStruct *)tb)->att;
    else if (tb->ty == Tclass)
        pflag = &((TypeClass *)tb)->att;
    else
        return 0;

    enum AliasThisRec flag = (enum AliasThisRec)(*pflag & ~RECtracing);
    if (flag == RECfwdref)
    {
        Type *att = aliasthisOf();
        flag = att && att->implicitConvTo(this) ? RECyes : RECno;
    }
    *pflag = (AliasThisRec)(flag | (*pflag & RECtracing));
    return flag == RECyes;
}

Dsymbol *Type::toDsymbol(Scope *sc)
{
    return NULL;
}

/*******************************
 * If this is a shell around another type,
 * get that other type.
 */

Type *Type::toBasetype()
{
    return this;
}

/***************************
 * Return !=0 if modfrom can be implicitly converted to modto
 */
int MODimplicitConv(unsigned char modfrom, unsigned char modto)
{
    if (modfrom == modto)
        return 1;

    //printf("MODimplicitConv(from = %x, to = %x)\n", modfrom, modto);
    #define X(m, n) (((m) << 4) | (n))
    switch (X(modfrom, modto))
    {
        case X(0,            MODconst):
        case X(MODimmutable, MODconst):
        case X(MODwild,      MODconst):
        case X(MODimmutable, MODconst | MODshared):
        case X(MODshared,    MODconst | MODshared):
        case X(MODwild | MODshared,    MODconst | MODshared):
            return 1;

        default:
            return 0;
    }
    #undef X
}

/***************************
 * Return !=0 if a method of type '() modfrom' can call a method of type '() modto'.
 */
int MODmethodConv(unsigned char modfrom, unsigned char modto)
{
    if (MODimplicitConv(modfrom, modto))
        return 1;

    #define X(m, n) (((m) << 4) | (n))
    switch (X(modfrom, modto))
    {
        case X(0, MODwild):
        case X(MODimmutable, MODwild):
        case X(MODconst, MODwild):
        case X(MODshared, MODshared|MODwild):
        case X(MODshared|MODimmutable, MODshared|MODwild):
        case X(MODshared|MODconst, MODshared|MODwild):
            return 1;

        default:
            return 0;
    }
    #undef X
}

/***************************
 * Merge mod bits to form common mod.
 */
int MODmerge(unsigned char mod1, unsigned char mod2)
{
    if (mod1 == mod2)
        return mod1;

    //printf("MODmerge(1 = %x, 2 = %x)\n", modfrom, modto);
    #define X(m, n) (((m) << 4) | (n))
    // cases are commutative
    #define Y(m, n) X(m, n): case X(n, m)
    switch (X(mod1, mod2))
    {
#if 0
        case X(0, 0):
        case X(MODconst, MODconst):
        case X(MODimmutable, MODimmutable):
        case X(MODshared, MODshared):
        case X(MODshared | MODconst, MODshared | MODconst):
        case X(MODwild, MODwild):
        case X(MODshared | MODwild, MODshared | MODwild):
#endif

        case Y(0, MODconst):
        case Y(0, MODimmutable):
        case Y(MODconst, MODimmutable):
        case Y(MODconst, MODwild):
        case Y(0, MODwild):
        case Y(MODimmutable, MODwild):
            return MODconst;

        case Y(0, MODshared):
            return MODshared;

        case Y(0, MODshared | MODconst):
        case Y(MODconst, MODshared):
        case Y(MODconst, MODshared | MODconst):
        case Y(MODimmutable, MODshared):
        case Y(MODimmutable, MODshared | MODconst):
        case Y(MODshared, MODshared | MODconst):
        case Y(0, MODshared | MODwild):
        case Y(MODconst, MODshared | MODwild):
        case Y(MODimmutable, MODshared | MODwild):
        case Y(MODshared, MODwild):
        case Y(MODshared, MODshared | MODwild):
        case Y(MODshared | MODconst, MODwild):
        case Y(MODshared | MODconst, MODshared | MODwild):
            return MODshared | MODconst;

        case Y(MODwild, MODshared | MODwild):
            return MODshared | MODwild;

        default:
            assert(0);
    }
    #undef Y
    #undef X
    assert(0);
    return 0;
}

/*********************************
 * Mangling for mod.
 */
void MODtoDecoBuffer(OutBuffer *buf, unsigned char mod)
{
    switch (mod)
    {   case 0:
            break;
        case MODconst:
            buf->writeByte('x');
            break;
        case MODimmutable:
            buf->writeByte('y');
            break;
        case MODshared:
            buf->writeByte('O');
            break;
        case MODshared | MODconst:
            buf->writestring("Ox");
            break;
        case MODwild:
            buf->writestring("Ng");
            break;
        case MODshared | MODwild:
            buf->writestring("ONg");
            break;
        default:
            assert(0);
    }
}

/*********************************
 * Store modifier name into buf.
 */
void MODtoBuffer(OutBuffer *buf, unsigned char mod)
{
    switch (mod)
    {   case 0:
            break;

        case MODimmutable:
            buf->writestring(Token::tochars[TOKimmutable]);
            break;

        case MODshared:
            buf->writestring(Token::tochars[TOKshared]);
            break;

        case MODshared | MODconst:
            buf->writestring(Token::tochars[TOKshared]);
            buf->writeByte(' ');
        case MODconst:
            buf->writestring(Token::tochars[TOKconst]);
            break;

        case MODshared | MODwild:
            buf->writestring(Token::tochars[TOKshared]);
            buf->writeByte(' ');
        case MODwild:
            buf->writestring(Token::tochars[TOKwild]);
            break;
        default:
            assert(0);
    }
}


/*********************************
 * Return modifier name.
 */
char *MODtoChars(unsigned char mod)
{
    OutBuffer buf;
    MODtoBuffer(&buf, mod);
    buf.writebyte(0);
    return buf.extractData();
}

/********************************
 * Name mangling.
 * Input:
 *      flag    0x100   do not do const/invariant
 */

void Type::toDecoBuffer(OutBuffer *buf, int flag)
{
    if (flag != mod && flag != 0x100)
    {
        MODtoDecoBuffer(buf, mod);
    }
    buf->writeByte(mangleChar[ty]);
}

/********************************
 * For pretty-printing a type.
 */

char *Type::toChars()
{   OutBuffer *buf;
    HdrGenState hgs;

    buf = new OutBuffer();
    toCBuffer(buf, NULL, &hgs);
    return buf->toChars();
}

void Type::toCBuffer(OutBuffer *buf, Identifier *ident, HdrGenState *hgs)
{
    toCBuffer2(buf, hgs, 0);
    if (ident)
    {   buf->writeByte(' ');
        buf->writestring(ident->toChars());
    }
}

void Type::toCBuffer2(OutBuffer *buf, HdrGenState *hgs, int mod)
{
    if (mod != this->mod)
    {   toCBuffer3(buf, hgs, mod);
        return;
    }
    buf->writestring(toChars());
}

void Type::toCBuffer3(OutBuffer *buf, HdrGenState *hgs, int mod)
{
    if (mod != this->mod)
    {
        if (!(mod & MODshared) && (this->mod & MODshared))
        {
            MODtoBuffer(buf, this->mod & MODshared);
            buf->writeByte('(');
        }
        int m1 = this->mod & ~MODshared;
        int m2 = (mod ^ m1) & m1;
        if (m2)
        {
            MODtoBuffer(buf, m2);
            buf->writeByte('(');
            toCBuffer2(buf, hgs, this->mod);
            buf->writeByte(')');
        }
        else
            toCBuffer2(buf, hgs, this->mod);
        if (!(mod & MODshared) && (this->mod & MODshared))
        {
            buf->writeByte(')');
        }
    }
}

/*********************************
 * Store this type's modifier name into buf.
 */
void Type::modToBuffer(OutBuffer *buf)
{
    if (mod)
    {
        buf->writeByte(' ');
        MODtoBuffer(buf, mod);
    }
}

/*********************************
 * Return this type's modifier name.
 */
char *Type::modToChars()
{
    OutBuffer buf;
    modToBuffer(&buf);
    buf.writebyte(0);
    return buf.extractData();
}

/************************************
 */

Type *Type::merge()
{
    if (ty == Terror) return this;
    if (ty == Ttypeof) return this;
    if (ty == Tident) return this;
    if (ty == Tinstance) return this;
    if (ty == Taarray && !((TypeAArray *)this)->index->merge()->deco)
        return this;
    if (nextOf() && !nextOf()->deco)
        return this;

    //printf("merge(%s)\n", toChars());
    Type *t = this;
    assert(t);
    if (!deco)
    {
        OutBuffer buf;
        StringValue *sv;

        //if (next)
            //next = next->merge();
        toDecoBuffer(&buf);
        sv = stringtable.update((char *)buf.data, buf.offset);
        if (sv->ptrvalue)
        {   t = (Type *) sv->ptrvalue;
#ifdef DEBUG
            if (!t->deco)
                printf("t = %s\n", t->toChars());
#endif
            assert(t->deco);
            //printf("old value, deco = '%s' %p\n", t->deco, t->deco);
        }
        else
        {
            sv->ptrvalue = this;
            deco = (char *)sv->toDchars();
            //printf("new value, deco = '%s' %p\n", t->deco, t->deco);
        }
    }
    return t;
}

/*************************************
 * This version does a merge even if the deco is already computed.
 * Necessary for types that have a deco, but are not merged.
 */
Type *Type::merge2()
{
    //printf("merge2(%s)\n", toChars());
    Type *t = this;
    assert(t);
    if (!t->deco)
        return t->merge();

    StringValue *sv = stringtable.lookup((char *)t->deco, strlen(t->deco));
    if (sv && sv->ptrvalue)
    {   t = (Type *) sv->ptrvalue;
        assert(t->deco);
    }
    else
        assert(0);
    return t;
}

int Type::isintegral()
{
    return FALSE;
}

int Type::isfloating()
{
    return FALSE;
}

int Type::isreal()
{
    return FALSE;
}

int Type::isimaginary()
{
    return FALSE;
}

int Type::iscomplex()
{
    return FALSE;
}

int Type::isscalar()
{
    return FALSE;
}

int Type::isunsigned()
{
    return FALSE;
}

ClassDeclaration *Type::isClassHandle()
{
    return NULL;
}

int Type::isscope()
{
    return FALSE;
}

int Type::isString()
{
    return FALSE;
}

/**************************
 * When T is mutable,
 * Given:
 *      T a, b;
 * Can we bitwise assign:
 *      a = b;
 * ?
 */
int Type::isAssignable()
{
    return TRUE;
}

int Type::checkBoolean()
{
    return isscalar();
}

/********************************
 * TRUE if when type goes out of scope, it needs a destructor applied.
 * Only applies to value types, not ref types.
 */
int Type::needsDestruction()
{
    return FALSE;
}

/*********************************
 *
 */

bool Type::needsNested()
{
    return false;
}

/*********************************
 * Check type to see if it is based on a deprecated symbol.
 */

void Type::checkDeprecated(Loc loc, Scope *sc)
{
    Dsymbol *s = toDsymbol(sc);

    if (s)
        s->checkDeprecated(loc, sc);
}


Expression *Type::defaultInit(Loc loc)
{
#if LOGDEFAULTINIT
    printf("Type::defaultInit() '%s'\n", toChars());
#endif
    return NULL;
}

/***************************************
 * Use when we prefer the default initializer to be a literal,
 * rather than a global immutable variable.
 */
Expression *Type::defaultInitLiteral(Loc loc)
{
#if LOGDEFAULTINIT
    printf("Type::defaultInitLiteral() '%s'\n", toChars());
#endif
    return defaultInit(loc);
}

int Type::isZeroInit(Loc loc)
{
    return 0;           // assume not
}

int Type::isBaseOf(Type *t, int *poffset)
{
    return 0;           // assume not
}

/********************************
 * Determine if 'this' can be implicitly converted
 * to type 'to'.
 * Returns:
 *      MATCHnomatch, MATCHconvert, MATCHconst, MATCHexact
 */

MATCH Type::implicitConvTo(Type *to)
{
    //printf("Type::implicitConvTo(this=%p, to=%p)\n", this, to);
    //printf("from: %s\n", toChars());
    //printf("to  : %s\n", to->toChars());
    if (this == to)
        return MATCHexact;
    return MATCHnomatch;
}

/*******************************
 * Determine if converting 'this' to 'to' is an identity operation,
 * a conversion to const operation, or the types aren't the same.
 * Returns:
 *      MATCHexact      'this' == 'to'
 *      MATCHconst      'to' is const
 *      MATCHnomatch    conversion to mutable or invariant
 */

MATCH Type::constConv(Type *to)
{
    //printf("Type::constConv(this = %s, to = %s)\n", toChars(), to->toChars());
    if (equals(to))
        return MATCHexact;
    if (ty == to->ty && MODimplicitConv(mod, to->mod))
        return MATCHconst;
    return MATCHnomatch;
}

/***************************************
 * Return MOD bits matching this type to wild parameter type (tprm).
 */

unsigned Type::wildConvTo(Type *tprm)
{
    //printf("Type::wildConvTo this = '%s', tprm = '%s'\n", toChars(), tprm->toChars());

    if (tprm->isWild() && implicitConvTo(tprm->substWildTo(MODconst)))
    {
        if (isWild())
            return MODwild;
        else if (isConst())
            return MODconst;
        else if (isImmutable())
            return MODimmutable;
        else if (isMutable())
            return MODmutable;
        else
            assert(0);
    }
    return 0;
}

Type *Type::substWildTo(unsigned mod)
{
    //printf("+Type::substWildTo this = %s, mod = x%x\n", toChars(), mod);
    Type *t;

    if (nextOf())
    {
        t = nextOf()->substWildTo(mod);
        if (t == nextOf())
            t = this;
        else
        {
            if (ty == Tpointer)
                t = t->pointerTo();
            else if (ty == Tarray)
                t = t->arrayOf();
            else if (ty == Tsarray)
                t = new TypeSArray(t, ((TypeSArray *)this)->dim->syntaxCopy());
            else if (ty == Taarray)
            {
                t = new TypeAArray(t, ((TypeAArray *)this)->index->syntaxCopy());
                ((TypeAArray *)t)->sc = ((TypeAArray *)this)->sc;   // duplicate scope
            }
            else
                assert(0);

            t = t->merge();
        }
    }
    else
        t = this;

    if (isWild())
    {
        if (mod & MODconst)
            t = isShared() ? t->sharedConstOf() : t->constOf();
        else if (mod & MODimmutable)
            t = t->invariantOf();
        else if (mod & MODwild)
            t = isShared() ? t->sharedWildOf() : t->wildOf();
        else
            t = isShared() ? t->sharedOf() : t->mutableOf();
    }

    //printf("-Type::substWildTo t = %s\n", t->toChars());
    return t;
}

/**************************
 * Return type with the top level of it being mutable.
 */
Type *Type::toHeadMutable()
{
    if (!mod)
        return this;
    return mutableOf();
}

/***************************************
 * Calculate built-in properties which just the type is necessary.
 *
 * If flag == 1, don't report "not a property" error and just return NULL.
 */
Expression *Type::getProperty(Loc loc, Identifier *ident, int flag)
{   Expression *e;

#if LOGDOTEXP
    printf("Type::getProperty(type = '%s', ident = '%s')\n", toChars(), ident->toChars());
#endif
    if (ident == Id::__sizeof)
    {
        d_uns64 sz = size(loc);
        if (sz == SIZE_INVALID)
            return new ErrorExp();
        e = new IntegerExp(loc, sz, Type::tsize_t);
    }
    else if (ident == Id::__xalignof)
    {
        e = new IntegerExp(loc, alignsize(), Type::tsize_t);
    }
    else if (ident == Id::typeinfo)
    {
        error(loc, ".typeinfo deprecated, use typeid(type)");
        e = getTypeInfo(NULL);
    }
    else if (ident == Id::init)
    {
        Type *tb = toBasetype();
        e = defaultInitLiteral(loc);
        if (tb->ty == Tstruct && tb->needsNested())
        {
            StructLiteralExp *se = (StructLiteralExp *)e;
            se->sinit = se->sd->toInitializer();
        }
    }
    else if (ident == Id::mangleof)
    {
        if (!deco)
        {
            error(loc, "forward reference of type %s.mangleof", toChars());
            e = new ErrorExp();
        }
        else
        {
            e = new StringExp(loc, (char *)deco, strlen(deco), 'c');
            Scope sc;
            e = e->semantic(&sc);
        }
    }
    else if (ident == Id::stringof)
    {   char *s = toChars();
        e = new StringExp(loc, s, strlen(s), 'c');
        Scope sc;
        e = e->semantic(&sc);
    }
    else if (flag && this != Type::terror)
    {
        return NULL;
    }
    else
    {
        Dsymbol *s = NULL;
        if (ty == Tstruct || ty == Tclass || ty == Tenum || ty == Ttypedef)
            s = toDsymbol(NULL);
        if (s)
            s = s->search_correct(ident);
        if (this != Type::terror)
        {
            if (s)
                error(loc, "no property '%s' for type '%s', did you mean '%s'?", ident->toChars(), toChars(), s->toChars());
            else
                error(loc, "no property '%s' for type '%s'", ident->toChars(), toChars());
        }
        e = new ErrorExp();
    }
    return e;
}

/***************************************
 * Access the members of the object e. This type is same as e->type.
 *
 * If flag == 1, don't report "not a property" error and just return NULL.
 */
Expression *Type::dotExp(Scope *sc, Expression *e, Identifier *ident, int flag)
{   VarDeclaration *v = NULL;

#if LOGDOTEXP
    printf("Type::dotExp(e = '%s', ident = '%s')\n", e->toChars(), ident->toChars());
#endif
    if (e->op == TOKdotvar)
    {
        DotVarExp *dv = (DotVarExp *)e;
        v = dv->var->isVarDeclaration();
    }
    else if (e->op == TOKvar)
    {
        VarExp *ve = (VarExp *)e;
        v = ve->var->isVarDeclaration();
    }
    if (v)
    {
        if (ident == Id::offset)
        {
            error(e->loc, ".offset deprecated, use .offsetof");
            goto Loffset;
        }
        else if (ident == Id::offsetof)
        {
          Loffset:
            if (v->isField())
            {
                e = new IntegerExp(e->loc, v->offset, Type::tsize_t);
                return e;
            }
        }
        else if (ident == Id::init)
        {
            Type *tb = toBasetype();
            e = defaultInitLiteral(e->loc);
            if (tb->ty == Tstruct && tb->needsNested())
            {
                StructLiteralExp *se = (StructLiteralExp *)e;
                se->sinit = se->sd->toInitializer();
            }
            goto Lreturn;
        }
    }
    if (ident == Id::typeinfo)
    {
        error(e->loc, ".typeinfo deprecated, use typeid(type)");
        e = getTypeInfo(sc);
    }
    else if (ident == Id::stringof)
    {   /* Bugzilla 3796: this should demangle e->type->deco rather than
         * pretty-printing the type.
         */
        char *s = e->toChars();
        e = new StringExp(e->loc, s, strlen(s), 'c');
    }
    else
        e = getProperty(e->loc, ident, flag);

Lreturn:
    if (!flag || e)
        e = e->semantic(sc);
    return e;
}

/************************************
 * Return alignment to use for this type.
 */

structalign_t Type::alignment()
{
    return STRUCTALIGN_DEFAULT;
}

/***************************************
 * Figures out what to do with an undefined member reference
 * for classes and structs.
 *
 * If flag == 1, don't report "not a property" error and just return NULL.
 */
Expression *Type::noMember(Scope *sc, Expression *e, Identifier *ident, int flag)
{
    assert(ty == Tstruct || ty == Tclass);
    AggregateDeclaration *sym = toDsymbol(sc)->isAggregateDeclaration();
    assert(sym);

    if (ident != Id::__sizeof &&
        ident != Id::__xalignof &&
        ident != Id::init &&
        ident != Id::mangleof &&
        ident != Id::stringof &&
        ident != Id::offsetof)
    {
        /* Look for overloaded opDot() to see if we should forward request
         * to it.
         */
        Dsymbol *fd = search_function(sym, Id::opDot);
        if (fd)
        {   /* Rewrite e.ident as:
             *  e.opDot().ident
             */
            e = build_overload(e->loc, sc, e, NULL, fd);
            e = new DotIdExp(e->loc, e, ident);
            return e->semantic(sc);
        }

        /* Look for overloaded opDispatch to see if we should forward request
         * to it.
         */
        fd = search_function(sym, Id::opDispatch);
        if (fd)
        {
            /* Rewrite e.ident as:
             *  e.opDispatch!("ident")
             */
            TemplateDeclaration *td = fd->isTemplateDeclaration();
            if (!td)
            {
                fd->error("must be a template opDispatch(string s), not a %s", fd->kind());
                return new ErrorExp();
            }
            StringExp *se = new StringExp(e->loc, ident->toChars());
            Objects *tiargs = new Objects();
            tiargs->push(se);
            DotTemplateInstanceExp *dti = new DotTemplateInstanceExp(e->loc, e, Id::opDispatch, tiargs);
            dti->ti->tempdecl = td;
            return dti->semanticY(sc, flag);
        }

        /* See if we should forward to the alias this.
         */
        if (sym->aliasthis)
        {   /* Rewrite e.ident as:
             *  e.aliasthis.ident
             */
            e = resolveAliasThis(sc, e);
            DotIdExp *die = new DotIdExp(e->loc, e, ident);
            return die->semanticY(sc, flag);
        }
    }

    return Type::dotExp(sc, e, ident, flag);
}

void Type::error(Loc loc, const char *format, ...)
{
    va_list ap;
    va_start(ap, format);
    ::verror(loc, format, ap);
    va_end( ap );
}

void Type::warning(Loc loc, const char *format, ...)
{
    va_list ap;
    va_start(ap, format);
    ::vwarning(loc, format, ap);
    va_end( ap );
}

Identifier *Type::getTypeInfoIdent(int internal)
{
    // _init_10TypeInfo_%s
    OutBuffer buf;

    if (internal)
    {   buf.writeByte(mangleChar[ty]);
        if (ty == Tarray)
            buf.writeByte(mangleChar[((TypeArray *)this)->next->ty]);
    }
    else
        toDecoBuffer(&buf);

    size_t len = buf.offset;
    buf.writeByte(0);

    // Allocate buffer on stack, fail over to using malloc()
    char namebuf[40];
    size_t namelen = 19 + sizeof(len) * 3 + len + 1;
    char *name = namelen <= sizeof(namebuf) ? namebuf : (char *)malloc(namelen);
    assert(name);

    sprintf(name, "_D%lluTypeInfo_%s6__initZ", (unsigned long long) 9 + len, buf.data);
    //printf("name = %s\n", name);
    assert(strlen(name) < namelen);     // don't overflow the buffer

    size_t off = 0;
    if (global.params.isOSX || global.params.isWindows && !global.params.is64bit)
        ++off;                 // C mangling will add '_' back in
    Identifier *id = Lexer::idPool(name + off);

    if (name != namebuf)
        free(name);
    return id;
}

TypeBasic *Type::isTypeBasic()
{
    return NULL;
}


void Type::resolve(Loc loc, Scope *sc, Expression **pe, Type **pt, Dsymbol **ps)
{
    //printf("Type::resolve() %s, %d\n", toChars(), ty);
    Type *t = semantic(loc, sc);
    *pt = t;
    *pe = NULL;
    *ps = NULL;
}

/*******************************
 * tparams == NULL:
 *     If one of the subtypes of this type is a TypeIdentifier,
 *     i.e. it's an unresolved type, return that type.
 * tparams != NULL:
 *     Only when the TypeIdentifier is one of template parameters,
 *     return that type.
 */

Type *Type::reliesOnTident(TemplateParameters *tparams)
{
    return NULL;
}

/***************************************
 * Return !=0 if the type or any of its subtypes is wild.
 */

int Type::hasWild()
{
    return mod & MODwild;
}

/********************************
 * We've mistakenly parsed this as a type.
 * Redo it as an Expression.
 * NULL if cannot.
 */

Expression *Type::toExpression()
{
    return NULL;
}

/***************************************
 * Return !=0 if type has pointers that need to
 * be scanned by the GC during a collection cycle.
 */

int Type::hasPointers()
{
    //printf("Type::hasPointers() %s, %d\n", toChars(), ty);
    return FALSE;
}

/*************************************
 * If this is a type of something, return that something.
 */

Type *Type::nextOf()
{
    return NULL;
}

/****************************************
 * Return the mask that an integral type will
 * fit into.
 */
uinteger_t Type::sizemask()
{   uinteger_t m;

    switch (toBasetype()->ty)
    {
        case Tbool:     m = 1;                          break;
        case Tchar:
        case Tint8:
        case Tuns8:     m = 0xFF;                       break;
        case Twchar:
        case Tint16:
        case Tuns16:    m = 0xFFFFUL;                   break;
        case Tdchar:
        case Tint32:
        case Tuns32:    m = 0xFFFFFFFFUL;               break;
        case Tint64:
        case Tuns64:    m = 0xFFFFFFFFFFFFFFFFULL;      break;
        default:
                assert(0);
    }
    return m;
}

/* ============================= TypeError =========================== */

TypeError::TypeError()
        : Type(Terror)
{
}

Type *TypeError::syntaxCopy()
{
    // No semantic analysis done, no need to copy
    return this;
}

void TypeError::toCBuffer(OutBuffer *buf, Identifier *ident, HdrGenState *hgs)
{
    buf->writestring("_error_");
}

d_uns64 TypeError::size(Loc loc) { return SIZE_INVALID; }
Expression *TypeError::getProperty(Loc loc, Identifier *ident, int flag) { return new ErrorExp(); }
Expression *TypeError::dotExp(Scope *sc, Expression *e, Identifier *ident, int flag) { return new ErrorExp(); }
Expression *TypeError::defaultInit(Loc loc) { return new ErrorExp(); }
Expression *TypeError::defaultInitLiteral(Loc loc) { return new ErrorExp(); }

/* ============================= TypeNext =========================== */

TypeNext::TypeNext(TY ty, Type *next)
        : Type(ty)
{
    this->next = next;
}

void TypeNext::toDecoBuffer(OutBuffer *buf, int flag)
{
    Type::toDecoBuffer(buf, flag);
    assert(next != this);
    //printf("this = %p, ty = %d, next = %p, ty = %d\n", this, this->ty, next, next->ty);
    next->toDecoBuffer(buf, (flag & 0x100) ? 0 : mod);
}

void TypeNext::checkDeprecated(Loc loc, Scope *sc)
{
    Type::checkDeprecated(loc, sc);
    if (next)   // next can be NULL if TypeFunction and auto return type
        next->checkDeprecated(loc, sc);
}


Type *TypeNext::reliesOnTident(TemplateParameters *tparams)
{
    return next->reliesOnTident(tparams);
}

int TypeNext::hasWild()
{
    return mod & MODwild || (next && next->hasWild());
}


/*******************************
 * For TypeFunction, nextOf() can return NULL if the function return
 * type is meant to be inferred, and semantic() hasn't yet ben run
 * on the function. After semantic(), it must no longer be NULL.
 */

Type *TypeNext::nextOf()
{
    return next;
}

Type *TypeNext::makeConst()
{
    //printf("TypeNext::makeConst() %p, %s\n", this, toChars());
    if (cto)
    {   assert(cto->mod == MODconst);
        return cto;
    }
    TypeNext *t = (TypeNext *)Type::makeConst();
<<<<<<< HEAD
    if (ty != Tfunction && next->ty != Tfunction &&
=======
    if (ty != Tfunction && ty != Tdelegate &&
#if DMD_OBJC
        ty != Tobjcselector &&
#endif
>>>>>>> ae6aa7e3
        //(next->deco || next->ty == Tfunction) &&
        !next->isImmutable() && !next->isConst())
    {   if (next->isShared())
            t->next = next->sharedConstOf();
        else
            t->next = next->constOf();
    }
    if (ty == Taarray)
    {
        ((TypeAArray *)t)->impl = NULL;         // lazily recompute it
    }
    //printf("TypeNext::makeConst() returns %p, %s\n", t, t->toChars());
    return t;
}

Type *TypeNext::makeInvariant()
{
    //printf("TypeNext::makeInvariant() %s\n", toChars());
    if (ito)
    {   assert(ito->isImmutable());
        return ito;
    }
    TypeNext *t = (TypeNext *)Type::makeInvariant();
<<<<<<< HEAD
    if (ty != Tfunction && next->ty != Tfunction &&
=======
    if (ty != Tfunction && ty != Tdelegate &&
#if DMD_OBJC
        ty != Tobjcselector &&
#endif
>>>>>>> ae6aa7e3
        //(next->deco || next->ty == Tfunction) &&
        !next->isImmutable())
    {   t->next = next->invariantOf();
    }
    if (ty == Taarray)
    {
        ((TypeAArray *)t)->impl = NULL;         // lazily recompute it
    }
    return t;
}

Type *TypeNext::makeShared()
{
    //printf("TypeNext::makeShared() %s\n", toChars());
    if (sto)
    {   assert(sto->mod == MODshared);
        return sto;
    }
    TypeNext *t = (TypeNext *)Type::makeShared();
<<<<<<< HEAD
    if (ty != Tfunction && next->ty != Tfunction &&
=======
    if (ty != Tfunction && ty != Tdelegate &&
#if DMD_OBJC
        ty != Tobjcselector &&
#endif
>>>>>>> ae6aa7e3
        //(next->deco || next->ty == Tfunction) &&
        !next->isImmutable() && !next->isShared())
    {
        if (next->isConst())
            t->next = next->sharedConstOf();
        else if (next->isWild())
            t->next = next->sharedWildOf();
        else
            t->next = next->sharedOf();
    }
    if (ty == Taarray)
    {
        ((TypeAArray *)t)->impl = NULL;         // lazily recompute it
    }
    //printf("TypeNext::makeShared() returns %p, %s\n", t, t->toChars());
    return t;
}

Type *TypeNext::makeSharedConst()
{
    //printf("TypeNext::makeSharedConst() %s\n", toChars());
    if (scto)
    {   assert(scto->mod == (MODshared | MODconst));
        return scto;
    }
    TypeNext *t = (TypeNext *)Type::makeSharedConst();
<<<<<<< HEAD
    if (ty != Tfunction && next->ty != Tfunction &&
=======
    if (ty != Tfunction && ty != Tdelegate &&
#if DMD_OBJC
        ty != Tobjcselector &&
#endif
>>>>>>> ae6aa7e3
        //(next->deco || next->ty == Tfunction) &&
        !next->isImmutable() && !next->isSharedConst())
    {
        t->next = next->sharedConstOf();
    }
    if (ty == Taarray)
    {
        ((TypeAArray *)t)->impl = NULL;         // lazily recompute it
    }
    //printf("TypeNext::makeSharedConst() returns %p, %s\n", t, t->toChars());
    return t;
}

Type *TypeNext::makeWild()
{
    //printf("TypeNext::makeWild() %s\n", toChars());
    if (wto)
    {   assert(wto->mod == MODwild);
        return wto;
    }
    TypeNext *t = (TypeNext *)Type::makeWild();
<<<<<<< HEAD
    if (ty != Tfunction && next->ty != Tfunction &&
=======
    if (ty != Tfunction && ty != Tdelegate &&
#if DMD_OBJC
        ty != Tobjcselector &&
#endif
>>>>>>> ae6aa7e3
        //(next->deco || next->ty == Tfunction) &&
        !next->isImmutable() && !next->isConst() && !next->isWild())
    {
        if (next->isShared())
            t->next = next->sharedWildOf();
        else
            t->next = next->wildOf();
    }
    if (ty == Taarray)
    {
        ((TypeAArray *)t)->impl = NULL;         // lazily recompute it
    }
    //printf("TypeNext::makeWild() returns %p, %s\n", t, t->toChars());
    return t;
}

Type *TypeNext::makeSharedWild()
{
    //printf("TypeNext::makeSharedWild() %s\n", toChars());
    if (swto)
    {   assert(swto->isSharedWild());
        return swto;
    }
    TypeNext *t = (TypeNext *)Type::makeSharedWild();
<<<<<<< HEAD
    if (ty != Tfunction && next->ty != Tfunction &&
=======
    if (ty != Tfunction && ty != Tdelegate &&
#if DMD_OBJC
        ty != Tobjcselector &&
#endif
>>>>>>> ae6aa7e3
        //(next->deco || next->ty == Tfunction) &&
        !next->isImmutable() && !next->isSharedConst())
    {
        if (next->isConst())
            t->next = next->sharedConstOf();
        else
            t->next = next->sharedWildOf();
    }
    if (ty == Taarray)
    {
        ((TypeAArray *)t)->impl = NULL;         // lazily recompute it
    }
    //printf("TypeNext::makeSharedWild() returns %p, %s\n", t, t->toChars());
    return t;
}

Type *TypeNext::makeMutable()
{
    //printf("TypeNext::makeMutable() %p, %s\n", this, toChars());
    TypeNext *t = (TypeNext *)Type::makeMutable();
<<<<<<< HEAD
    if (ty == Tsarray)
=======
    if ((ty != Tfunction && ty != Tdelegate &&
#if DMD_OBJC
        ty != Tobjcselector &&
#endif
        //(next->deco || next->ty == Tfunction) &&
        next->isWild()) || ty == Tsarray)
>>>>>>> ae6aa7e3
    {
        t->next = next->mutableOf();
    }
    if (ty == Taarray)
    {
        ((TypeAArray *)t)->impl = NULL;         // lazily recompute it
    }
    //printf("TypeNext::makeMutable() returns %p, %s\n", t, t->toChars());
    return t;
}

MATCH TypeNext::constConv(Type *to)
{
    //printf("TypeNext::constConv from = %s, to = %s\n", toChars(), to->toChars());
    if (equals(to))
        return MATCHexact;

    if (!(ty == to->ty && MODimplicitConv(mod, to->mod)))
        return MATCHnomatch;

    Type *tn = to->nextOf();
    if (!(tn && next->ty == tn->ty))
        return MATCHnomatch;

    MATCH m;
    if (to->isConst())  // whole tail const conversion
    {   // Recursive shared level check
        m = next->constConv(tn);
        if (m == MATCHexact)
            m = MATCHconst;
    }
    else
    {   //printf("\tnext => %s, to->next => %s\n", next->toChars(), tn->toChars());
        m = next->equals(tn) ? MATCHconst : MATCHnomatch;
    }
    return m;
}

unsigned TypeNext::wildConvTo(Type *tprm)
{
    if (ty == Tfunction)
        return 0;

    unsigned mod = 0;
    Type *tn = tprm->nextOf();
    if (!tn)
        return 0;
    mod = next->wildConvTo(tn);
    if (!mod)
        mod = Type::wildConvTo(tprm);

    return mod;
}


void TypeNext::transitive()
{
    /* Invoke transitivity of type attributes
     */
    next = next->addMod(mod);
}

/* ============================= TypeBasic =========================== */

TypeBasic::TypeBasic(TY ty)
        : Type(ty)
{   const char *d;
    unsigned flags;

#define TFLAGSintegral  1
#define TFLAGSfloating  2
#define TFLAGSunsigned  4
#define TFLAGSreal      8
#define TFLAGSimaginary 0x10
#define TFLAGScomplex   0x20
#define TFLAGSvector    0x40    // valid for a SIMD vector type

    flags = 0;
    switch (ty)
    {
        case Tvoid:     d = Token::toChars(TOKvoid);
                        flags |= TFLAGSvector;
                        break;

        case Tint8:     d = Token::toChars(TOKint8);
                        flags |= TFLAGSintegral | TFLAGSvector;
                        break;

        case Tuns8:     d = Token::toChars(TOKuns8);
                        flags |= TFLAGSintegral | TFLAGSunsigned | TFLAGSvector;
                        break;

        case Tint16:    d = Token::toChars(TOKint16);
                        flags |= TFLAGSintegral | TFLAGSvector;
                        break;

        case Tuns16:    d = Token::toChars(TOKuns16);
                        flags |= TFLAGSintegral | TFLAGSunsigned | TFLAGSvector;
                        break;

        case Tint32:    d = Token::toChars(TOKint32);
                        flags |= TFLAGSintegral | TFLAGSvector;
                        break;

        case Tuns32:    d = Token::toChars(TOKuns32);
                        flags |= TFLAGSintegral | TFLAGSunsigned | TFLAGSvector;
                        break;

        case Tfloat32:  d = Token::toChars(TOKfloat32);
                        flags |= TFLAGSfloating | TFLAGSreal | TFLAGSvector;
                        break;

        case Tint64:    d = Token::toChars(TOKint64);
                        flags |= TFLAGSintegral | TFLAGSvector;
                        break;

        case Tuns64:    d = Token::toChars(TOKuns64);
                        flags |= TFLAGSintegral | TFLAGSunsigned | TFLAGSvector;
                        break;

        case Tint128:   d = Token::toChars(TOKint128);
                        flags |= TFLAGSintegral;
                        break;

        case Tuns128:   d = Token::toChars(TOKuns128);
                        flags |= TFLAGSintegral | TFLAGSunsigned;
                        break;

        case Tfloat64:  d = Token::toChars(TOKfloat64);
                        flags |= TFLAGSfloating | TFLAGSreal | TFLAGSvector;
                        break;

        case Tfloat80:  d = Token::toChars(TOKfloat80);
                        flags |= TFLAGSfloating | TFLAGSreal;
                        break;

        case Timaginary32: d = Token::toChars(TOKimaginary32);
                        flags |= TFLAGSfloating | TFLAGSimaginary;
                        break;

        case Timaginary64: d = Token::toChars(TOKimaginary64);
                        flags |= TFLAGSfloating | TFLAGSimaginary;
                        break;

        case Timaginary80: d = Token::toChars(TOKimaginary80);
                        flags |= TFLAGSfloating | TFLAGSimaginary;
                        break;

        case Tcomplex32: d = Token::toChars(TOKcomplex32);
                        flags |= TFLAGSfloating | TFLAGScomplex;
                        break;

        case Tcomplex64: d = Token::toChars(TOKcomplex64);
                        flags |= TFLAGSfloating | TFLAGScomplex;
                        break;

        case Tcomplex80: d = Token::toChars(TOKcomplex80);
                        flags |= TFLAGSfloating | TFLAGScomplex;
                        break;

        case Tbool:     d = "bool";
                        flags |= TFLAGSintegral | TFLAGSunsigned;
                        break;

        case Tascii:    d = Token::toChars(TOKchar);
                        flags |= TFLAGSintegral | TFLAGSunsigned;
                        break;

        case Twchar:    d = Token::toChars(TOKwchar);
                        flags |= TFLAGSintegral | TFLAGSunsigned;
                        break;

        case Tdchar:    d = Token::toChars(TOKdchar);
                        flags |= TFLAGSintegral | TFLAGSunsigned;
                        break;

        default:        assert(0);
    }
    this->dstring = d;
    this->flags = flags;
    merge();
}

const char *TypeBasic::kind()
{
    return dstring;
}

Type *TypeBasic::syntaxCopy()
{
    // No semantic analysis done on basic types, no need to copy
    return this;
}


char *TypeBasic::toChars()
{
    return Type::toChars();
}

void TypeBasic::toCBuffer2(OutBuffer *buf, HdrGenState *hgs, int mod)
{
    //printf("TypeBasic::toCBuffer2(mod = %d, this->mod = %d)\n", mod, this->mod);
    if (mod != this->mod)
    {   toCBuffer3(buf, hgs, mod);
        return;
    }
    buf->writestring(dstring);
}

d_uns64 TypeBasic::size(Loc loc)
{   unsigned size;

    //printf("TypeBasic::size()\n");
    switch (ty)
    {
        case Tint8:
        case Tuns8:     size = 1;       break;
        case Tint16:
        case Tuns16:    size = 2;       break;
        case Tint32:
        case Tuns32:
        case Tfloat32:
        case Timaginary32:
                        size = 4;       break;
        case Tint64:
        case Tuns64:
        case Tfloat64:
        case Timaginary64:
                        size = 8;       break;
        case Tfloat80:
        case Timaginary80:
                        size = Target::realsize; break;
        case Tcomplex32:
                        size = 8;               break;
        case Tcomplex64:
        case Tint128:
        case Tuns128:
                        size = 16;              break;
        case Tcomplex80:
                        size = Target::realsize * 2; break;

        case Tvoid:
            //size = Type::size();      // error message
            size = 1;
            break;

        case Tbool:     size = 1;               break;
        case Tascii:    size = 1;               break;
        case Twchar:    size = 2;               break;
        case Tdchar:    size = 4;               break;

        default:
            assert(0);
            break;
    }
    //printf("TypeBasic::size() = %d\n", size);
    return size;
}

unsigned TypeBasic::alignsize()
{
    return Target::alignsize(this);
}


Expression *TypeBasic::getProperty(Loc loc, Identifier *ident, int flag)
{
    Expression *e;
    d_int64 ivalue;
#ifdef IN_GCC
    real_t    fvalue;
#else
    d_float80 fvalue;
#endif

    //printf("TypeBasic::getProperty('%s')\n", ident->toChars());
    if (ident == Id::max)
    {
        switch (ty)
        {
            case Tint8:         ivalue = 0x7F;          goto Livalue;
            case Tuns8:         ivalue = 0xFF;          goto Livalue;
            case Tint16:        ivalue = 0x7FFFUL;      goto Livalue;
            case Tuns16:        ivalue = 0xFFFFUL;      goto Livalue;
            case Tint32:        ivalue = 0x7FFFFFFFUL;  goto Livalue;
            case Tuns32:        ivalue = 0xFFFFFFFFUL;  goto Livalue;
            case Tint64:        ivalue = 0x7FFFFFFFFFFFFFFFLL;  goto Livalue;
            case Tuns64:        ivalue = 0xFFFFFFFFFFFFFFFFULL; goto Livalue;
            case Tbool:         ivalue = 1;             goto Livalue;
            case Tchar:         ivalue = 0xFF;          goto Livalue;
            case Twchar:        ivalue = 0xFFFFUL;      goto Livalue;
            case Tdchar:        ivalue = 0x10FFFFUL;    goto Livalue;

            case Tcomplex32:
            case Timaginary32:
            case Tfloat32:      fvalue = FLT_MAX;       goto Lfvalue;
            case Tcomplex64:
            case Timaginary64:
            case Tfloat64:      fvalue = DBL_MAX;       goto Lfvalue;
            case Tcomplex80:
            case Timaginary80:
            case Tfloat80:      fvalue = Port::ldbl_max; goto Lfvalue;
        }
    }
    else if (ident == Id::min)
    {
        switch (ty)
        {
            case Tint8:         ivalue = -128;          goto Livalue;
            case Tuns8:         ivalue = 0;             goto Livalue;
            case Tint16:        ivalue = -32768;        goto Livalue;
            case Tuns16:        ivalue = 0;             goto Livalue;
            case Tint32:        ivalue = -2147483647L - 1;      goto Livalue;
            case Tuns32:        ivalue = 0;                     goto Livalue;
            case Tint64:        ivalue = (-9223372036854775807LL-1LL);  goto Livalue;
            case Tuns64:        ivalue = 0;             goto Livalue;
            case Tbool:         ivalue = 0;             goto Livalue;
            case Tchar:         ivalue = 0;             goto Livalue;
            case Twchar:        ivalue = 0;             goto Livalue;
            case Tdchar:        ivalue = 0;             goto Livalue;

            case Tcomplex32:
            case Timaginary32:
            case Tfloat32:
            case Tcomplex64:
            case Timaginary64:
            case Tfloat64:
            case Tcomplex80:
            case Timaginary80:
            case Tfloat80:
                warning(loc, "min property is deprecated, use min_normal instead");
                goto Lmin_normal;
        }
    }
    else if (ident == Id::min_normal)
    {
      Lmin_normal:
        switch (ty)
        {
            case Tcomplex32:
            case Timaginary32:
            case Tfloat32:      fvalue = FLT_MIN;       goto Lfvalue;
            case Tcomplex64:
            case Timaginary64:
            case Tfloat64:      fvalue = DBL_MIN;       goto Lfvalue;
            case Tcomplex80:
            case Timaginary80:
            case Tfloat80:      fvalue = LDBL_MIN;      goto Lfvalue;
        }
    }
    else if (ident == Id::nan)
    {
        switch (ty)
        {
            case Tcomplex32:
            case Tcomplex64:
            case Tcomplex80:
            case Timaginary32:
            case Timaginary64:
            case Timaginary80:
            case Tfloat32:
            case Tfloat64:
            case Tfloat80:
            {
                fvalue = Port::nan;
                goto Lfvalue;
            }
        }
    }
    else if (ident == Id::infinity)
    {
        switch (ty)
        {
            case Tcomplex32:
            case Tcomplex64:
            case Tcomplex80:
            case Timaginary32:
            case Timaginary64:
            case Timaginary80:
            case Tfloat32:
            case Tfloat64:
            case Tfloat80:
                fvalue = Port::infinity;
                goto Lfvalue;
        }
    }
    else if (ident == Id::dig)
    {
        switch (ty)
        {
            case Tcomplex32:
            case Timaginary32:
            case Tfloat32:      ivalue = FLT_DIG;       goto Lint;
            case Tcomplex64:
            case Timaginary64:
            case Tfloat64:      ivalue = DBL_DIG;       goto Lint;
            case Tcomplex80:
            case Timaginary80:
            case Tfloat80:      ivalue = LDBL_DIG;      goto Lint;
        }
    }
    else if (ident == Id::epsilon)
    {
        switch (ty)
        {
            case Tcomplex32:
            case Timaginary32:
            case Tfloat32:      fvalue = FLT_EPSILON;   goto Lfvalue;
            case Tcomplex64:
            case Timaginary64:
            case Tfloat64:      fvalue = DBL_EPSILON;   goto Lfvalue;
            case Tcomplex80:
            case Timaginary80:
            case Tfloat80:      fvalue = LDBL_EPSILON;  goto Lfvalue;
        }
    }
    else if (ident == Id::mant_dig)
    {
        switch (ty)
        {
            case Tcomplex32:
            case Timaginary32:
            case Tfloat32:      ivalue = FLT_MANT_DIG;  goto Lint;
            case Tcomplex64:
            case Timaginary64:
            case Tfloat64:      ivalue = DBL_MANT_DIG;  goto Lint;
            case Tcomplex80:
            case Timaginary80:
            case Tfloat80:      ivalue = LDBL_MANT_DIG; goto Lint;
        }
    }
    else if (ident == Id::max_10_exp)
    {
        switch (ty)
        {
            case Tcomplex32:
            case Timaginary32:
            case Tfloat32:      ivalue = FLT_MAX_10_EXP;        goto Lint;
            case Tcomplex64:
            case Timaginary64:
            case Tfloat64:      ivalue = DBL_MAX_10_EXP;        goto Lint;
            case Tcomplex80:
            case Timaginary80:
            case Tfloat80:      ivalue = LDBL_MAX_10_EXP;       goto Lint;
        }
    }
    else if (ident == Id::max_exp)
    {
        switch (ty)
        {
            case Tcomplex32:
            case Timaginary32:
            case Tfloat32:      ivalue = FLT_MAX_EXP;   goto Lint;
            case Tcomplex64:
            case Timaginary64:
            case Tfloat64:      ivalue = DBL_MAX_EXP;   goto Lint;
            case Tcomplex80:
            case Timaginary80:
            case Tfloat80:      ivalue = LDBL_MAX_EXP;  goto Lint;
        }
    }
    else if (ident == Id::min_10_exp)
    {
        switch (ty)
        {
            case Tcomplex32:
            case Timaginary32:
            case Tfloat32:      ivalue = FLT_MIN_10_EXP;        goto Lint;
            case Tcomplex64:
            case Timaginary64:
            case Tfloat64:      ivalue = DBL_MIN_10_EXP;        goto Lint;
            case Tcomplex80:
            case Timaginary80:
            case Tfloat80:      ivalue = LDBL_MIN_10_EXP;       goto Lint;
        }
    }
    else if (ident == Id::min_exp)
    {
        switch (ty)
        {
            case Tcomplex32:
            case Timaginary32:
            case Tfloat32:      ivalue = FLT_MIN_EXP;   goto Lint;
            case Tcomplex64:
            case Timaginary64:
            case Tfloat64:      ivalue = DBL_MIN_EXP;   goto Lint;
            case Tcomplex80:
            case Timaginary80:
            case Tfloat80:      ivalue = LDBL_MIN_EXP;  goto Lint;
        }
    }

    return Type::getProperty(loc, ident, flag);

Livalue:
    e = new IntegerExp(loc, ivalue, this);
    return e;

Lfvalue:
    if (isreal() || isimaginary())
        e = new RealExp(loc, fvalue, this);
    else
    {
        complex_t cvalue;

#if __DMC__
        //((real_t *)&cvalue)[0] = fvalue;
        //((real_t *)&cvalue)[1] = fvalue;
        cvalue = fvalue + fvalue * I;
#else
        cvalue.re = fvalue;
        cvalue.im = fvalue;
#endif
        //for (int i = 0; i < 20; i++)
        //    printf("%02x ", ((unsigned char *)&cvalue)[i]);
        //printf("\n");
        e = new ComplexExp(loc, cvalue, this);
    }
    return e;

Lint:
    e = new IntegerExp(loc, ivalue, Type::tint32);
    return e;
}

Expression *TypeBasic::dotExp(Scope *sc, Expression *e, Identifier *ident, int flag)
{
#if LOGDOTEXP
    printf("TypeBasic::dotExp(e = '%s', ident = '%s')\n", e->toChars(), ident->toChars());
#endif
    Type *t;

    if (ident == Id::re)
    {
        switch (ty)
        {
            case Tcomplex32:    t = tfloat32;           goto L1;
            case Tcomplex64:    t = tfloat64;           goto L1;
            case Tcomplex80:    t = tfloat80;           goto L1;
            L1:
                e = e->castTo(sc, t);
                break;

            case Tfloat32:
            case Tfloat64:
            case Tfloat80:
                break;

            case Timaginary32:  t = tfloat32;           goto L2;
            case Timaginary64:  t = tfloat64;           goto L2;
            case Timaginary80:  t = tfloat80;           goto L2;
            L2:
                e = new RealExp(e->loc, ldouble(0.0), t);
                break;

            default:
                e = Type::getProperty(e->loc, ident, flag);
                break;
        }
    }
    else if (ident == Id::im)
    {   Type *t2;

        switch (ty)
        {
            case Tcomplex32:    t = timaginary32;       t2 = tfloat32;  goto L3;
            case Tcomplex64:    t = timaginary64;       t2 = tfloat64;  goto L3;
            case Tcomplex80:    t = timaginary80;       t2 = tfloat80;  goto L3;
            L3:
                e = e->castTo(sc, t);
                e->type = t2;
                break;

            case Timaginary32:  t = tfloat32;   goto L4;
            case Timaginary64:  t = tfloat64;   goto L4;
            case Timaginary80:  t = tfloat80;   goto L4;
            L4:
                e = e->copy();
                e->type = t;
                break;

            case Tfloat32:
            case Tfloat64:
            case Tfloat80:
                e = new RealExp(e->loc, ldouble(0.0), this);
                break;

            default:
                e = Type::getProperty(e->loc, ident, flag);
                break;
        }
    }
    else
    {
        return Type::dotExp(sc, e, ident, flag);
    }
    if (!flag || e)
        e = e->semantic(sc);
    return e;
}

Expression *TypeBasic::defaultInit(Loc loc)
{   dinteger_t value = 0;

#if SNAN_DEFAULT_INIT
    /*
     * Use a payload which is different from the machine NaN,
     * so that uninitialised variables can be
     * detected even if exceptions are disabled.
     */
    union
    {   unsigned short us[8];
        longdouble     ld;
    } snan = {{ 0, 0, 0, 0xA000, 0x7FFF }};
    /*
     * Although long doubles are 10 bytes long, some
     * C ABIs pad them out to 12 or even 16 bytes, so
     * leave enough space in the snan array.
     */
    assert(Target::realsize <= sizeof(snan));
    d_float80 fvalue = snan.ld;
#endif

#if LOGDEFAULTINIT
    printf("TypeBasic::defaultInit() '%s'\n", toChars());
#endif
    switch (ty)
    {
        case Tchar:
            value = 0xFF;
            break;

        case Twchar:
        case Tdchar:
            value = 0xFFFF;
            break;

        case Timaginary32:
        case Timaginary64:
        case Timaginary80:
        case Tfloat32:
        case Tfloat64:
        case Tfloat80:
#if SNAN_DEFAULT_INIT
            return new RealExp(loc, fvalue, this);
#else
            return getProperty(loc, Id::nan);
#endif

        case Tcomplex32:
        case Tcomplex64:
        case Tcomplex80:
#if SNAN_DEFAULT_INIT
        {   // Can't use fvalue + I*fvalue (the im part becomes a quiet NaN).
            complex_t cvalue;
            ((real_t *)&cvalue)[0] = fvalue;
            ((real_t *)&cvalue)[1] = fvalue;
            return new ComplexExp(loc, cvalue, this);
        }
#else
            return getProperty(loc, Id::nan);
#endif

        case Tvoid:
            error(loc, "void does not have a default initializer");
            return new ErrorExp();
    }
    return new IntegerExp(loc, value, this);
}

int TypeBasic::isZeroInit(Loc loc)
{
    switch (ty)
    {
        case Tchar:
        case Twchar:
        case Tdchar:
        case Timaginary32:
        case Timaginary64:
        case Timaginary80:
        case Tfloat32:
        case Tfloat64:
        case Tfloat80:
        case Tcomplex32:
        case Tcomplex64:
        case Tcomplex80:
            return 0;           // no
    }
    return 1;                   // yes
}

int TypeBasic::isintegral()
{
    //printf("TypeBasic::isintegral('%s') x%x\n", toChars(), flags);
    return flags & TFLAGSintegral;
}

int TypeBasic::isfloating()
{
    return flags & TFLAGSfloating;
}

int TypeBasic::isreal()
{
    return flags & TFLAGSreal;
}

int TypeBasic::isimaginary()
{
    return flags & TFLAGSimaginary;
}

int TypeBasic::iscomplex()
{
    return flags & TFLAGScomplex;
}

int TypeBasic::isunsigned()
{
    return flags & TFLAGSunsigned;
}

int TypeBasic::isscalar()
{
    return flags & (TFLAGSintegral | TFLAGSfloating);
}

MATCH TypeBasic::implicitConvTo(Type *to)
{
    //printf("TypeBasic::implicitConvTo(%s) from %s\n", to->toChars(), toChars());
    if (this == to)
        return MATCHexact;

#if DMDV2
    if (ty == to->ty)
    {
        if (mod == to->mod)
            return MATCHexact;
        else if (MODimplicitConv(mod, to->mod))
            return MATCHconst;
        else if (!((mod ^ to->mod) & MODshared))    // for wild matching
            return MATCHconst;
        else
            return MATCHconvert;
    }
#endif

    if (ty == Tvoid || to->ty == Tvoid)
        return MATCHnomatch;
    if (to->ty == Tbool)
        return MATCHnomatch;

    TypeBasic *tob;
    if (to->ty == Tvector && to->deco)
    {
        TypeVector *tv = (TypeVector *)to;
        tob = tv->elementType();
    }
    else
        tob = to->isTypeBasic();
    if (!tob)
        return MATCHnomatch;

    if (flags & TFLAGSintegral)
    {
        // Disallow implicit conversion of integers to imaginary or complex
        if (tob->flags & (TFLAGSimaginary | TFLAGScomplex))
            return MATCHnomatch;

#if DMDV2
        // If converting from integral to integral
        if (tob->flags & TFLAGSintegral)
        {   d_uns64 sz = size(0);
            d_uns64 tosz = tob->size(0);

            /* Can't convert to smaller size
             */
            if (sz > tosz)
                return MATCHnomatch;

            /* Can't change sign if same size
             */
            /*if (sz == tosz && (flags ^ tob->flags) & TFLAGSunsigned)
                return MATCHnomatch;*/
        }
#endif
    }
    else if (flags & TFLAGSfloating)
    {
        // Disallow implicit conversion of floating point to integer
        if (tob->flags & TFLAGSintegral)
            return MATCHnomatch;

        assert(tob->flags & TFLAGSfloating || to->ty == Tvector);

        // Disallow implicit conversion from complex to non-complex
        if (flags & TFLAGScomplex && !(tob->flags & TFLAGScomplex))
            return MATCHnomatch;

        // Disallow implicit conversion of real or imaginary to complex
        if (flags & (TFLAGSreal | TFLAGSimaginary) &&
            tob->flags & TFLAGScomplex)
            return MATCHnomatch;

        // Disallow implicit conversion to-from real and imaginary
        if ((flags & (TFLAGSreal | TFLAGSimaginary)) !=
            (tob->flags & (TFLAGSreal | TFLAGSimaginary)))
            return MATCHnomatch;
    }
    return MATCHconvert;
}

TypeBasic *TypeBasic::isTypeBasic()
{
    return (TypeBasic *)this;
}

/* ============================= TypeVector =========================== */

/* The basetype must be one of:
 *   byte[16],ubyte[16],short[8],ushort[8],int[4],uint[4],long[2],ulong[2],float[4],double[2]
 * For AVX:
 *   byte[32],ubyte[32],short[16],ushort[16],int[8],uint[8],long[4],ulong[4],float[8],double[4]
 */
TypeVector::TypeVector(Loc loc, Type *basetype)
        : Type(Tvector)
{
    this->basetype = basetype;
}

const char *TypeVector::kind()
{
    return "vector";
}

Type *TypeVector::syntaxCopy()
{
    return new TypeVector(0, basetype->syntaxCopy());
}

Type *TypeVector::semantic(Loc loc, Scope *sc)
{
    int errors = global.errors;
    basetype = basetype->semantic(loc, sc);
    if (errors != global.errors)
        return terror;
    basetype = basetype->toBasetype()->mutableOf();
    if (basetype->ty != Tsarray)
    {   error(loc, "T in __vector(T) must be a static array, not %s", basetype->toChars());
        return terror;
    }
    TypeSArray *t = (TypeSArray *)basetype;

    if (sc && sc->parameterSpecialization && t->dim->op == TOKvar &&
        ((VarExp *)t->dim)->var->storage_class & STCtemplateparameter)
    {
        /* It could be a template parameter N which has no value yet:
         *   template Foo(T : __vector(T[N]), size_t N);
         */
        return this;
    }

    d_uns64 sz = t->size(loc);
    if (sz != 16 && sz != 32)
    {   error(loc, "base type of __vector must be a 16 or 32 byte static array, not %s", t->toChars());
        return terror;
    }
    TypeBasic *tb = t->nextOf()->isTypeBasic();
    if (!tb || !(tb->flags & TFLAGSvector))
    {   error(loc, "base type of __vector must be a static array of an arithmetic type, not %s", t->toChars());
        return terror;
    }
    return merge();
}

TypeBasic *TypeVector::elementType()
{
    assert(basetype->ty == Tsarray);
    TypeSArray *t = (TypeSArray *)basetype;
    TypeBasic *tb = t->nextOf()->isTypeBasic();
    assert(tb);
    return tb;
}

int TypeVector::checkBoolean()
{
    return FALSE;
}

char *TypeVector::toChars()
{
    return Type::toChars();
}

void TypeVector::toCBuffer2(OutBuffer *buf, HdrGenState *hgs, int mod)
{
    //printf("TypeVector::toCBuffer2(mod = %d, this->mod = %d)\n", mod, this->mod);
    if (mod != this->mod)
    {   toCBuffer3(buf, hgs, mod);
        return;
    }
    buf->writestring("__vector(");
    basetype->toCBuffer2(buf, hgs, this->mod);
    buf->writestring(")");
}

void TypeVector::toDecoBuffer(OutBuffer *buf, int flag)
{
    if (flag != mod && flag != 0x100)
    {
        MODtoDecoBuffer(buf, mod);
    }
    buf->writestring("Nh");
    basetype->toDecoBuffer(buf, (flag & 0x100) ? 0 : mod);
}

d_uns64 TypeVector::size(Loc loc)
{
    return basetype->size();
}

unsigned TypeVector::alignsize()
{
    return (unsigned)basetype->size();
}

Expression *TypeVector::getProperty(Loc loc, Identifier *ident, int flag)
{
    return basetype->getProperty(loc, ident, flag);
}

Expression *TypeVector::dotExp(Scope *sc, Expression *e, Identifier *ident, int flag)
{
#if LOGDOTEXP
    printf("TypeVector::dotExp(e = '%s', ident = '%s')\n", e->toChars(), ident->toChars());
#endif
    if (ident == Id::array)
    {
        e = e->castTo(sc, basetype);
        return e;
    }
    return basetype->dotExp(sc, e->castTo(sc, basetype), ident, flag);
}

Expression *TypeVector::defaultInit(Loc loc)
{
    return basetype->defaultInit(loc);
}

int TypeVector::isZeroInit(Loc loc)
{
    return basetype->isZeroInit(loc);
}

int TypeVector::isintegral()
{
    //printf("TypeVector::isintegral('%s') x%x\n", toChars(), flags);
    return basetype->nextOf()->isintegral();
}

int TypeVector::isfloating()
{
    return basetype->nextOf()->isfloating();
}

int TypeVector::isunsigned()
{
    return basetype->nextOf()->isunsigned();
}

int TypeVector::isscalar()
{
    return basetype->nextOf()->isscalar();
}

MATCH TypeVector::implicitConvTo(Type *to)
{
    //printf("TypeVector::implicitConvTo(%s) from %s\n", to->toChars(), toChars());
    if (this == to)
        return MATCHexact;
    if (ty == to->ty)
        return MATCHconvert;
    return MATCHnomatch;
}

/***************************** TypeArray *****************************/

TypeArray::TypeArray(TY ty, Type *next)
    : TypeNext(ty, next)
{
}

Expression *TypeArray::dotExp(Scope *sc, Expression *e, Identifier *ident, int flag)
{
    Type *n = this->next->toBasetype();         // uncover any typedef's

#if LOGDOTEXP
    printf("TypeArray::dotExp(e = '%s', ident = '%s')\n", e->toChars(), ident->toChars());
#endif

    if (!n->isMutable())
        if (ident == Id::sort || ident == Id::reverse)
        {   error(e->loc, "can only %s a mutable array", ident->toChars());
            goto Lerror;
        }

    if (ident == Id::reverse && (n->ty == Tchar || n->ty == Twchar))
    {
        static const char *name[2] = { "_adReverseChar", "_adReverseWchar" };

        const char *nm = name[n->ty == Twchar];
        FuncDeclaration *fd = FuncDeclaration::genCfunc(Type::tindex, nm);
        Expression *ec = new VarExp(0, fd);
        e = e->castTo(sc, n->arrayOf());        // convert to dynamic array
        Expressions *arguments = new Expressions();
        arguments->push(e);
        e = new CallExp(e->loc, ec, arguments);
        e->type = next->arrayOf();
    }
    else if (ident == Id::sort && (n->ty == Tchar || n->ty == Twchar))
    {
        Expression *ec;
        FuncDeclaration *fd;
        Expressions *arguments;
        const char *nm;
        static const char *name[2] = { "_adSortChar", "_adSortWchar" };

        nm = name[n->ty == Twchar];
        fd = FuncDeclaration::genCfunc(Type::tindex, nm);
        ec = new VarExp(0, fd);
        e = e->castTo(sc, n->arrayOf());        // convert to dynamic array
        arguments = new Expressions();
        arguments->push(e);
        e = new CallExp(e->loc, ec, arguments);
        e->type = next->arrayOf();
    }
    else if (ident == Id::reverse || ident == Id::dup || ident == Id::idup)
    {
        Expression *ec;
        FuncDeclaration *fd;
        Expressions *arguments;
        int size = next->size(e->loc);
        int dup;

        Expression *olde = e;
        assert(size);
        dup = (ident == Id::dup || ident == Id::idup);
        fd = FuncDeclaration::genCfunc(Type::tindex, dup ? Id::adDup : Id::adReverse);
        ec = new VarExp(0, fd);
        e = e->castTo(sc, n->arrayOf());        // convert to dynamic array
        arguments = new Expressions();
        if (dup)
            arguments->push(getTypeInfo(sc));
        arguments->push(e);
        if (!dup)
            arguments->push(new IntegerExp(0, size, Type::tsize_t));
        e = new CallExp(e->loc, ec, arguments);
        if (ident == Id::idup)
        {   Type *einv = next->invariantOf();
            if (next->implicitConvTo(einv) < MATCHconst)
            {   error(e->loc, "cannot implicitly convert element type %s to immutable in %s.idup",
                    next->toChars(), olde->toChars());
                goto Lerror;
            }
            e->type = einv->arrayOf();
        }
        else if (ident == Id::dup)
        {
            Type *emut = next->mutableOf();
            if (next->implicitConvTo(emut) < MATCHconst)
            {   error(e->loc, "cannot implicitly convert element type %s to mutable in %s.dup",
                    next->toChars(), olde->toChars());
                goto Lerror;
            }
            e->type = emut->arrayOf();
        }
        else
            e->type = next->mutableOf()->arrayOf();
    }
    else if (ident == Id::sort)
    {
        Expression *ec;
        FuncDeclaration *fd;
        Expressions *arguments;

        fd = FuncDeclaration::genCfunc(tint32->arrayOf(), "_adSort");
        ec = new VarExp(0, fd);
        e = e->castTo(sc, n->arrayOf());        // convert to dynamic array
        arguments = new Expressions();
        arguments->push(e);
        arguments->push(n->ty == Tsarray
                    ? n->getTypeInfo(sc)        // don't convert to dynamic array
                    : n->getInternalTypeInfo(sc));
        e = new CallExp(e->loc, ec, arguments);
        e->type = next->arrayOf();
    }
    else
    {
        e = Type::dotExp(sc, e, ident, flag);
    }
    if (!flag || e)
        e = e->semantic(sc);
    return e;

Lerror:
    return new ErrorExp();
}


/***************************** TypeSArray *****************************/

TypeSArray::TypeSArray(Type *t, Expression *dim)
    : TypeArray(Tsarray, t)
{
    //printf("TypeSArray(%s)\n", dim->toChars());
    this->dim = dim;
}

const char *TypeSArray::kind()
{
    return "sarray";
}

Type *TypeSArray::syntaxCopy()
{
    Type *t = next->syntaxCopy();
    Expression *e = dim->syntaxCopy();
    t = new TypeSArray(t, e);
    t->mod = mod;
    return t;
}

d_uns64 TypeSArray::size(Loc loc)
{   dinteger_t sz;

    if (!dim)
        return Type::size(loc);
    sz = dim->toInteger();

    {   dinteger_t n, n2;

        n = next->size();
        n2 = n * sz;
        if (n && (n2 / n) != sz)
            goto Loverflow;
        sz = n2;
    }
    return sz;

Loverflow:
    error(loc, "index %lld overflow for static array", (long long)sz);
    return SIZE_INVALID;
}

unsigned TypeSArray::alignsize()
{
    return next->alignsize();
}

/**************************
 * This evaluates exp while setting length to be the number
 * of elements in the tuple t.
 */
Expression *semanticLength(Scope *sc, Type *t, Expression *exp)
{
    if (t->ty == Ttuple)
    {   ScopeDsymbol *sym = new ArrayScopeSymbol(sc, (TypeTuple *)t);
        sym->parent = sc->scopesym;
        sc = sc->push(sym);

        exp = exp->semantic(sc);

        sc->pop();
    }
    else
        exp = exp->semantic(sc);
    return exp;
}

Expression *semanticLength(Scope *sc, TupleDeclaration *s, Expression *exp)
{
    ScopeDsymbol *sym = new ArrayScopeSymbol(sc, s);
    sym->parent = sc->scopesym;
    sc = sc->push(sym);

    exp = exp->semantic(sc);

    sc->pop();
    return exp;
}

void TypeSArray::resolve(Loc loc, Scope *sc, Expression **pe, Type **pt, Dsymbol **ps)
{
    //printf("TypeSArray::resolve() %s\n", toChars());
    next->resolve(loc, sc, pe, pt, ps);
    //printf("s = %p, e = %p, t = %p\n", *ps, *pe, *pt);
    if (*pe)
    {   // It's really an index expression
        Expressions *exps = new Expressions();
        exps->setDim(1);
        (*exps)[0] = dim;
        if (Dsymbol *s = getDsymbol(*pe))
            *pe = new DsymbolExp(loc, s, 1);
        *pe = new ArrayExp(loc, *pe, exps);
    }
    else if (*ps)
    {   Dsymbol *s = *ps;
        TupleDeclaration *td = s->isTupleDeclaration();
        if (td)
        {
            ScopeDsymbol *sym = new ArrayScopeSymbol(sc, td);
            sym->parent = sc->scopesym;
            sc = sc->push(sym);

            dim = dim->semantic(sc);
            dim = dim->ctfeInterpret();
            uinteger_t d = dim->toUInteger();

            sc = sc->pop();

            if (d >= td->objects->dim)
            {   error(loc, "tuple index %llu exceeds length %u", d, td->objects->dim);
                goto Ldefault;
            }
            Object *o = (*td->objects)[(size_t)d];
            if (o->dyncast() == DYNCAST_DSYMBOL)
            {
                *ps = (Dsymbol *)o;
                return;
            }
            if (o->dyncast() == DYNCAST_EXPRESSION)
            {
                Expression *e = (Expression *)o;
                if (e->op == TOKdsymbol)
                {
                    *ps = ((DsymbolExp *)e)->s;
                    *pe = NULL;
                }
                else
                {
                    *ps = NULL;
                    *pe = e;
                }
                return;
            }
            if (o->dyncast() == DYNCAST_TYPE)
            {
                *ps = NULL;
                *pt = ((Type *)o)->addMod(this->mod);
                return;
            }

            /* Create a new TupleDeclaration which
             * is a slice [d..d+1] out of the old one.
             * Do it this way because TemplateInstance::semanticTiargs()
             * can handle unresolved Objects this way.
             */
            Objects *objects = new Objects;
            objects->setDim(1);
            (*objects)[0] = o;

            TupleDeclaration *tds = new TupleDeclaration(loc, td->ident, objects);
            *ps = tds;
        }
        else
            goto Ldefault;
    }
    else
    {
     Ldefault:
        Type::resolve(loc, sc, pe, pt, ps);
    }
}

Type *TypeSArray::semantic(Loc loc, Scope *sc)
{
    //printf("TypeSArray::semantic() %s\n", toChars());

    Type *t;
    Expression *e;
    Dsymbol *s;
    next->resolve(loc, sc, &e, &t, &s);
    if (dim && s && s->isTupleDeclaration())
    {   TupleDeclaration *sd = s->isTupleDeclaration();

        dim = semanticLength(sc, sd, dim);
        dim = dim->ctfeInterpret();
        uinteger_t d = dim->toUInteger();

        if (d >= sd->objects->dim)
        {   error(loc, "tuple index %llu exceeds %u", d, sd->objects->dim);
            return Type::terror;
        }
        Object *o = (*sd->objects)[(size_t)d];
        if (o->dyncast() != DYNCAST_TYPE)
        {   error(loc, "%s is not a type", toChars());
            return Type::terror;
        }
        t = ((Type *)o)->addMod(this->mod);
        return t;
    }

    Type *tn = next->semantic(loc,sc);
    if (tn->ty == Terror)
        return terror;

    Type *tbn = tn->toBasetype();

    if (dim)
    {   dinteger_t n, n2;

        int errors = global.errors;
        dim = semanticLength(sc, tbn, dim);
        if (errors != global.errors)
            goto Lerror;

        dim = dim->optimize(WANTvalue);
        if (sc && sc->parameterSpecialization && dim->op == TOKvar &&
            ((VarExp *)dim)->var->storage_class & STCtemplateparameter)
        {
            /* It could be a template parameter N which has no value yet:
             *   template Foo(T : T[N], size_t N);
             */
            return this;
        }
        dim = dim->ctfeInterpret();
        errors = global.errors;
        dinteger_t d1 = dim->toInteger();
        if (errors != global.errors)
            goto Lerror;
        dim = dim->implicitCastTo(sc, tsize_t);
        dim = dim->optimize(WANTvalue);
        errors = global.errors;
        dinteger_t d2 = dim->toInteger();
        if (errors != global.errors)
            goto Lerror;

        if (dim->op == TOKerror)
            goto Lerror;

        if (d1 != d2)
            goto Loverflow;

        if (tbn->isintegral() ||
                 tbn->isfloating() ||
                 tbn->ty == Tpointer ||
                 tbn->ty == Tarray ||
                 tbn->ty == Tsarray ||
                 tbn->ty == Taarray ||
                 tbn->ty == Tclass)
        {
            /* Only do this for types that don't need to have semantic()
             * run on them for the size, since they may be forward referenced.
             */
            n = tbn->size(loc);
            n2 = n * d2;
            if ((int)n2 < 0)
                goto Loverflow;
            if (n2 >= 0x1000000)        // put a 'reasonable' limit on it
                goto Loverflow;
            if (n && n2 / n != d2)
            {
              Loverflow:
                error(loc, "index %lld overflow for static array", d1);
                goto Lerror;
            }
        }
    }
    switch (tbn->ty)
    {
        case Ttuple:
        {   // Index the tuple to get the type
            assert(dim);
            TypeTuple *tt = (TypeTuple *)tbn;
            uinteger_t d = dim->toUInteger();

            if (d >= tt->arguments->dim)
            {   error(loc, "tuple index %llu exceeds %u", d, tt->arguments->dim);
                goto Lerror;
            }
            Parameter *arg = (*tt->arguments)[(size_t)d];
            return arg->type->addMod(this->mod);
        }
        case Tfunction:
        case Tnone:
            error(loc, "can't have array of %s", tbn->toChars());
            goto Lerror;
    }
    if (tbn->isscope())
    {   error(loc, "cannot have array of scope %s", tbn->toChars());
        goto Lerror;
    }

    /* Ensure things like const(immutable(T)[3]) become immutable(T[3])
     * and const(T)[3] become const(T[3])
     */
    next = tn;
    transitive();
    t = addMod(tn->mod);

    return t->merge();

Lerror:
    return Type::terror;
}

void TypeSArray::toDecoBuffer(OutBuffer *buf, int flag)
{
    Type::toDecoBuffer(buf, flag);
    if (dim)
        buf->printf("%llu", dim->toInteger());
    if (next)
        /* Note that static arrays are value types, so
         * for a parameter, propagate the 0x100 to the next
         * level, since for T[4][3], any const should apply to the T,
         * not the [4].
         */
        next->toDecoBuffer(buf,  (flag & 0x100) ? flag : mod);
}

void TypeSArray::toCBuffer2(OutBuffer *buf, HdrGenState *hgs, int mod)
{
    if (mod != this->mod)
    {   toCBuffer3(buf, hgs, mod);
        return;
    }
    next->toCBuffer2(buf, hgs, this->mod);
    buf->printf("[%s]", dim->toChars());
}

Expression *TypeSArray::dotExp(Scope *sc, Expression *e, Identifier *ident, int flag)
{
#if LOGDOTEXP
    printf("TypeSArray::dotExp(e = '%s', ident = '%s')\n", e->toChars(), ident->toChars());
#endif
    if (ident == Id::length)
    {
        Loc oldLoc = e->loc;
        e = dim->copy();
        e->loc = oldLoc;
    }
    else if (ident == Id::ptr)
    {
        if (size(e->loc) == 0)
            e = new NullExp(e->loc, next->pointerTo());
        else
        {
            e = new IndexExp(e->loc, e, new IntegerExp(0));
            e = new AddrExp(e->loc, e);
        }
    }
    else
    {
        e = TypeArray::dotExp(sc, e, ident, flag);
    }
    if (!flag && e)
        e = e->semantic(sc);
    return e;
}

structalign_t TypeSArray::alignment()
{
    return next->alignment();
}

int TypeSArray::isString()
{
    TY nty = next->toBasetype()->ty;
    return nty == Tchar || nty == Twchar || nty == Tdchar;
}

MATCH TypeSArray::constConv(Type *to)
{
    if (to->ty == Tsarray)
    {
        TypeSArray *tsa = (TypeSArray *)to;
        if (!dim->equals(tsa->dim))
            return MATCHnomatch;
    }
    return TypeNext::constConv(to);
}

MATCH TypeSArray::implicitConvTo(Type *to)
{
    //printf("TypeSArray::implicitConvTo(to = %s) this = %s\n", to->toChars(), toChars());

    // Allow implicit conversion of static array to pointer or dynamic array
    if (IMPLICIT_ARRAY_TO_PTR && to->ty == Tpointer)
    {
        TypePointer *tp = (TypePointer *)to;

        if (!MODimplicitConv(next->mod, tp->next->mod))
            return MATCHnomatch;

        if (tp->next->ty == Tvoid || next->constConv(tp->next) != MATCHnomatch)
        {
            return MATCHconvert;
        }
        return MATCHnomatch;
    }
    if (to->ty == Tarray)
    {
        TypeDArray *ta = (TypeDArray *)to;

        if (!MODimplicitConv(next->mod, ta->next->mod))
            return MATCHnomatch;

        /* Allow conversion to void[]
         */
        if (ta->next->ty == Tvoid)
        {
            return MATCHconvert;
        }

        MATCH m = next->constConv(ta->next);
        if (m != MATCHnomatch)
        {
            return MATCHconvert;
        }
        return MATCHnomatch;
    }

    if (to->ty == Tsarray)
    {
        if (this == to)
            return MATCHexact;

        TypeSArray *tsa = (TypeSArray *)to;

        if (dim->equals(tsa->dim))
        {
            /* Since static arrays are value types, allow
             * conversions from const elements to non-const
             * ones, just like we allow conversion from const int
             * to int.
             */
            MATCH m = next->implicitConvTo(tsa->next);
            if (m >= MATCHconst)
            {
                if (mod != to->mod)
                    m = MATCHconst;
                return m;
            }
        }
    }
    return MATCHnomatch;
}

Expression *TypeSArray::defaultInit(Loc loc)
{
#if LOGDEFAULTINIT
    printf("TypeSArray::defaultInit() '%s'\n", toChars());
#endif
    return next->defaultInit(loc);
}

int TypeSArray::isZeroInit(Loc loc)
{
    return next->isZeroInit(loc);
}

int TypeSArray::needsDestruction()
{
    return next->needsDestruction();
}

/*********************************
 *
 */

bool TypeSArray::needsNested()
{
    return next->needsNested();
}

Expression *TypeSArray::defaultInitLiteral(Loc loc)
{
#if LOGDEFAULTINIT
    printf("TypeSArray::defaultInitLiteral() '%s'\n", toChars());
#endif
    size_t d = dim->toInteger();
    Expression *elementinit;
    if (next->ty == Tvoid)
        elementinit = tuns8->defaultInitLiteral(loc);
    else
        elementinit = next->defaultInitLiteral(loc);
    Expressions *elements = new Expressions();
    elements->setDim(d);
    for (size_t i = 0; i < d; i++)
        (*elements)[i] = elementinit;
    ArrayLiteralExp *ae = new ArrayLiteralExp(0, elements);
    ae->type = this;
    return ae;
}

Expression *TypeSArray::toExpression()
{
    Expression *e = next->toExpression();
    if (e)
    {   Expressions *arguments = new Expressions();
        arguments->push(dim);
        e = new ArrayExp(dim->loc, e, arguments);
    }
    return e;
}

int TypeSArray::hasPointers()
{
    /* Don't want to do this, because:
     *    struct S { T* array[0]; }
     * may be a variable length struct.
     */
    //if (dim->toInteger() == 0)
        //return FALSE;

    if (next->ty == Tvoid)
        // Arrays of void contain arbitrary data, which may include pointers
        return TRUE;
    else
        return next->hasPointers();
}

/***************************** TypeDArray *****************************/

TypeDArray::TypeDArray(Type *t)
    : TypeArray(Tarray, t)
{
    //printf("TypeDArray(t = %p)\n", t);
}

const char *TypeDArray::kind()
{
    return "darray";
}

Type *TypeDArray::syntaxCopy()
{
    Type *t = next->syntaxCopy();
    if (t == next)
        t = this;
    else
    {   t = new TypeDArray(t);
        t->mod = mod;
    }
    return t;
}

d_uns64 TypeDArray::size(Loc loc)
{
    //printf("TypeDArray::size()\n");
    return Target::ptrsize * 2;
}

unsigned TypeDArray::alignsize()
{
    // A DArray consists of two ptr-sized values, so align it on pointer size
    // boundary
    return Target::ptrsize;
}

Type *TypeDArray::semantic(Loc loc, Scope *sc)
{
    Type *tn = next->semantic(loc,sc);
    Type *tbn = tn->toBasetype();
    switch (tbn->ty)
    {
        case Tfunction:
        case Tnone:
        case Ttuple:
            error(loc, "can't have array of %s", tbn->toChars());
        case Terror:
            return Type::terror;
    }
    if (tn->isscope())
    {   error(loc, "cannot have array of scope %s", tn->toChars());
        return Type::terror;
    }
    next = tn;
    transitive();
    return merge();
}

void TypeDArray::resolve(Loc loc, Scope *sc, Expression **pe, Type **pt, Dsymbol **ps)
{
    //printf("TypeDArray::resolve() %s\n", toChars());
    next->resolve(loc, sc, pe, pt, ps);
    //printf("s = %p, e = %p, t = %p\n", *ps, *pe, *pt);
    if (*pe)
    {   // It's really a slice expression
        if (Dsymbol *s = getDsymbol(*pe))
            *pe = new DsymbolExp(loc, s, 1);
        *pe = new SliceExp(loc, *pe, NULL, NULL);
    }
    else if (*ps)
    {
        TupleDeclaration *td = (*ps)->isTupleDeclaration();
        if (td)
            ;   // keep *ps
        else
            goto Ldefault;
    }
    else
    {
     Ldefault:
        Type::resolve(loc, sc, pe, pt, ps);
    }
}

void TypeDArray::toDecoBuffer(OutBuffer *buf, int flag)
{
    Type::toDecoBuffer(buf, flag);
    if (next)
        next->toDecoBuffer(buf, (flag & 0x100) ? 0 : mod);
}

void TypeDArray::toCBuffer2(OutBuffer *buf, HdrGenState *hgs, int mod)
{
    if (mod != this->mod)
    {   toCBuffer3(buf, hgs, mod);
        return;
    }
    if (equals(tstring))
        buf->writestring("string");
    else
    {   next->toCBuffer2(buf, hgs, this->mod);
        buf->writestring("[]");
    }
}

Expression *TypeDArray::dotExp(Scope *sc, Expression *e, Identifier *ident, int flag)
{
#if LOGDOTEXP
    printf("TypeDArray::dotExp(e = '%s', ident = '%s')\n", e->toChars(), ident->toChars());
#endif
    if (ident == Id::length)
    {
        if (e->op == TOKstring)
        {   StringExp *se = (StringExp *)e;

            return new IntegerExp(se->loc, se->len, Type::tindex);
        }
        if (e->op == TOKnull)
            return new IntegerExp(e->loc, 0, Type::tindex);
        e = new ArrayLengthExp(e->loc, e);
        e->type = Type::tsize_t;
        return e;
    }
    else if (ident == Id::ptr)
    {
        e = e->castTo(sc, next->pointerTo());
        return e;
    }
    else
    {
        e = TypeArray::dotExp(sc, e, ident, flag);
    }
    return e;
}

int TypeDArray::isString()
{
    TY nty = next->toBasetype()->ty;
    return nty == Tchar || nty == Twchar || nty == Tdchar;
}

MATCH TypeDArray::implicitConvTo(Type *to)
{
    //printf("TypeDArray::implicitConvTo(to = %s) this = %s\n", to->toChars(), toChars());
    if (equals(to))
        return MATCHexact;

    // Allow implicit conversion of array to pointer
    if (IMPLICIT_ARRAY_TO_PTR && to->ty == Tpointer)
    {
        TypePointer *tp = (TypePointer *)to;

        /* Allow conversion to void*
         */
        if (tp->next->ty == Tvoid &&
            MODimplicitConv(next->mod, tp->next->mod))
        {
            return MATCHconvert;
        }

        return next->constConv(tp->next) ? MATCHconvert : MATCHnomatch;
    }

    if (to->ty == Tarray)
    {
        TypeDArray *ta = (TypeDArray *)to;

        if (!MODimplicitConv(next->mod, ta->next->mod))
            return MATCHnomatch;        // not const-compatible

        // Check head inout conversion:
        //       T [] -> inout(const(T)[])
        // const(T)[] -> inout(const(T)[])
        if (isMutable() && ta->isWild())
            if ((next->isMutable() || next->isConst()) && ta->next->isConst())
                return MATCHnomatch;

        /* Allow conversion to void[]
         */
        if (next->ty != Tvoid && ta->next->ty == Tvoid)
        {
            return MATCHconvert;
        }

        MATCH m = next->constConv(ta->next);
        if (m != MATCHnomatch)
        {
            if (m == MATCHexact && mod != to->mod)
                m = MATCHconst;
            return m;
        }
    }
    return Type::implicitConvTo(to);
}

Expression *TypeDArray::defaultInit(Loc loc)
{
#if LOGDEFAULTINIT
    printf("TypeDArray::defaultInit() '%s'\n", toChars());
#endif
    return new NullExp(loc, this);
}

int TypeDArray::isZeroInit(Loc loc)
{
    return 1;
}

int TypeDArray::checkBoolean()
{
    return TRUE;
}

int TypeDArray::hasPointers()
{
    return TRUE;
}


/***************************** TypeAArray *****************************/

TypeAArray::TypeAArray(Type *t, Type *index)
    : TypeArray(Taarray, t)
{
    this->index = index;
    this->impl = NULL;
    this->loc = 0;
    this->sc = NULL;
}

const char *TypeAArray::kind()
{
    return "aarray";
}

Type *TypeAArray::syntaxCopy()
{
    Type *t = next->syntaxCopy();
    Type *ti = index->syntaxCopy();
    if (t == next && ti == index)
        t = this;
    else
    {   t = new TypeAArray(t, ti);
        t->mod = mod;
    }
    return t;
}

d_uns64 TypeAArray::size(Loc loc)
{
    return Target::ptrsize /* * 2*/;
}


Type *TypeAArray::semantic(Loc loc, Scope *sc)
{
    //printf("TypeAArray::semantic() %s index->ty = %d\n", toChars(), index->ty);
    if (deco)
        return this;

    this->loc = loc;
    this->sc = sc;
    if (sc)
        sc->setNoFree();

    // Deal with the case where we thought the index was a type, but
    // in reality it was an expression.
    if (index->ty == Tident || index->ty == Tinstance || index->ty == Tsarray)
    {
        Expression *e;
        Type *t;
        Dsymbol *s;

        index->resolve(loc, sc, &e, &t, &s);
        if (e)
        {   // It was an expression -
            // Rewrite as a static array
            TypeSArray *tsa;

            tsa = new TypeSArray(next, e);
            return tsa->semantic(loc,sc);
        }
        else if (t)
            index = t;
        else
        {   index->error(loc, "index is not a type or an expression");
            return Type::terror;
        }
    }
    else
        index = index->semantic(loc,sc);

    if (index->nextOf() && !index->nextOf()->isImmutable())
    {
        index = index->constOf()->mutableOf();
#if 0
printf("index is %p %s\n", index, index->toChars());
index->check();
printf("index->mod = x%x\n", index->mod);
printf("index->ito = x%x\n", index->ito);
if (index->ito) {
printf("index->ito->mod = x%x\n", index->ito->mod);
printf("index->ito->ito = x%x\n", index->ito->ito);
}
#endif
    }

    switch (index->toBasetype()->ty)
    {
        case Tfunction:
        case Tvoid:
        case Tnone:
        case Ttuple:
            error(loc, "can't have associative array key of %s", index->toBasetype()->toChars());
        case Terror:
            return Type::terror;
    }
    next = next->semantic(loc,sc);
    transitive();

    switch (next->toBasetype()->ty)
    {
        case Tfunction:
        case Tvoid:
        case Tnone:
            error(loc, "can't have associative array of %s", next->toChars());
        case Terror:
            return Type::terror;
    }
    if (next->isscope())
    {   error(loc, "cannot have array of scope %s", next->toChars());
        return Type::terror;
    }
    return merge();
}

StructDeclaration *TypeAArray::getImpl()
{
    // Do it lazily
    if (!impl)
    {
        Type *index = this->index;
        Type *next = this->next;
        if (index->reliesOnTident() || next->reliesOnTident())
        {
            error(loc, "cannot create associative array %s", toChars());
            index = terror;
            next = terror;

            // Head off future failures
            StructDeclaration *s = new StructDeclaration(0, NULL);
            s->type = terror;
            impl = s;
            return impl;
        }
        /* This is really a proxy for the template instance AssocArray!(index, next)
         * But the instantiation can fail if it is a template specialization field
         * which has Tident's instead of real types.
         */
        Objects *tiargs = new Objects();
        tiargs->push(index->substWildTo(MODconst)); // hack for bug7757
        tiargs->push(next ->substWildTo(MODconst)); // hack for bug7757

        // Create AssociativeArray!(index, next)
#if 1
        if (! Type::associativearray)
        {
            ObjectNotFound(Id::AssociativeArray);
        }
        TemplateInstance *ti = new TemplateInstance(loc, Type::associativearray, tiargs);
#else
        //Expression *e = new IdentifierExp(loc, Id::object);
        Expression *e = new IdentifierExp(loc, Id::empty);
        //e = new DotIdExp(loc, e, Id::object);
        DotTemplateInstanceExp *dti = new DotTemplateInstanceExp(loc,
                    e,
                    Id::AssociativeArray,
                    tiargs);
        dti->semantic(sc);
        TemplateInstance *ti = dti->ti;
#endif
        // Instantiate on the root module of import dependency graph.
        sc = sc->push(sc->module->importedFrom);
        ti->semantic(sc);
        ti->semantic2(sc);
        ti->semantic3(sc);
        sc = sc->pop();
        impl = ti->toAlias()->isStructDeclaration();
#ifdef DEBUG
        if (!impl)
        {   Dsymbol *s = ti->toAlias();
            printf("%s %s\n", s->kind(), s->toChars());
        }
#endif
        assert(impl);
    }
    return impl;
}

void TypeAArray::resolve(Loc loc, Scope *sc, Expression **pe, Type **pt, Dsymbol **ps)
{
    //printf("TypeAArray::resolve() %s\n", toChars());

    // Deal with the case where we thought the index was a type, but
    // in reality it was an expression.
    if (index->ty == Tident || index->ty == Tinstance || index->ty == Tsarray)
    {
        Expression *e;
        Type *t;
        Dsymbol *s;

        index->resolve(loc, sc, &e, &t, &s);
        if (e)
        {   // It was an expression -
            // Rewrite as a static array

            TypeSArray *tsa = new TypeSArray(next, e);
            return tsa->addMod(this->mod)->resolve(loc, sc, pe, pt, ps);
        }
        else if (t)
            index = t;
        else
            index->error(loc, "index is not a type or an expression");
    }
    Type::resolve(loc, sc, pe, pt, ps);
}


Expression *TypeAArray::dotExp(Scope *sc, Expression *e, Identifier *ident, int flag)
{
#if LOGDOTEXP
    printf("TypeAArray::dotExp(e = '%s', ident = '%s')\n", e->toChars(), ident->toChars());
#endif
#if 0
    if (ident == Id::length)
    {
        Expression *ec;
        FuncDeclaration *fd;
        Expressions *arguments;

        fd = FuncDeclaration::genCfunc(Type::tsize_t, Id::aaLen);
        ec = new VarExp(0, fd);
        arguments = new Expressions();
        arguments->push(e);
        e = new CallExp(e->loc, ec, arguments);
        e->type = ((TypeFunction *)fd->type)->next;
    }
    else
    if (ident == Id::keys)
    {
        Expression *ec;
        FuncDeclaration *fd;
        Expressions *arguments;
        int size = index->size(e->loc);

        assert(size);
        fd = FuncDeclaration::genCfunc(Type::tindex, Id::aaKeys);
        ec = new VarExp(0, fd);
        arguments = new Expressions();
        arguments->push(e);
        arguments->push(new IntegerExp(0, size, Type::tsize_t));
        e = new CallExp(e->loc, ec, arguments);
        e->type = index->arrayOf();
    }
    else if (ident == Id::values)
    {
        Expression *ec;
        FuncDeclaration *fd;
        Expressions *arguments;

        fd = FuncDeclaration::genCfunc(Type::tindex, Id::aaValues);
        ec = new VarExp(0, fd);
        arguments = new Expressions();
        arguments->push(e);
        size_t keysize = index->size(e->loc);
        keysize = (keysize + Target::ptrsize - 1) & ~(Target::ptrsize - 1);
        arguments->push(new IntegerExp(0, keysize, Type::tsize_t));
        arguments->push(new IntegerExp(0, next->size(e->loc), Type::tsize_t));
        e = new CallExp(e->loc, ec, arguments);
        e->type = next->arrayOf();
    }
    else if (ident == Id::rehash)
    {
        Expression *ec;
        FuncDeclaration *fd;
        Expressions *arguments;

        fd = FuncDeclaration::genCfunc(Type::tint64, Id::aaRehash);
        ec = new VarExp(0, fd);
        arguments = new Expressions();
        arguments->push(e->addressOf(sc));
        arguments->push(index->getInternalTypeInfo(sc));
        e = new CallExp(e->loc, ec, arguments);
        e->type = this;
    }
    else
#endif
    if (ident != Id::__sizeof &&
        ident != Id::__xalignof &&
        ident != Id::init &&
        ident != Id::mangleof &&
        ident != Id::stringof &&
        ident != Id::offsetof)
    {
//printf("test1: %s, %s\n", e->toChars(), e->type->toChars());
        Type *t = getImpl()->type;
//printf("test2: %s, %s\n", e->toChars(), e->type->toChars());
        e->type = t;
        e = t->dotExp(sc, e, ident, flag);
//printf("test3: %s, %s\n", e->toChars(), e->type->toChars());
    }
    else
        e = Type::dotExp(sc, e, ident, flag);
    return e;
}

void TypeAArray::toDecoBuffer(OutBuffer *buf, int flag)
{
    Type::toDecoBuffer(buf, flag);
    index->toDecoBuffer(buf);
    next->toDecoBuffer(buf, (flag & 0x100) ? 0 : mod);
}

void TypeAArray::toCBuffer2(OutBuffer *buf, HdrGenState *hgs, int mod)
{
    if (mod != this->mod)
    {   toCBuffer3(buf, hgs, mod);
        return;
    }
    next->toCBuffer2(buf, hgs, this->mod);
    buf->writeByte('[');
    index->toCBuffer2(buf, hgs, 0);
    buf->writeByte(']');
}

Expression *TypeAArray::defaultInit(Loc loc)
{
#if LOGDEFAULTINIT
    printf("TypeAArray::defaultInit() '%s'\n", toChars());
#endif
    return new NullExp(loc, this);
}

int TypeAArray::isZeroInit(Loc loc)
{
    return TRUE;
}

int TypeAArray::checkBoolean()
{
    return TRUE;
}

Expression *TypeAArray::toExpression()
{
    Expression *e = next->toExpression();
    if (e)
    {
        Expression *ei = index->toExpression();
        if (ei)
        {
            Expressions *arguments = new Expressions();
            arguments->push(ei);
            return new ArrayExp(loc, e, arguments);
        }
    }
    return NULL;
}

int TypeAArray::hasPointers()
{
    return TRUE;
}

MATCH TypeAArray::implicitConvTo(Type *to)
{
    //printf("TypeAArray::implicitConvTo(to = %s) this = %s\n", to->toChars(), toChars());
    if (equals(to))
        return MATCHexact;

    if (to->ty == Taarray)
    {   TypeAArray *ta = (TypeAArray *)to;

        if (!MODimplicitConv(next->mod, ta->next->mod))
            return MATCHnomatch;        // not const-compatible

        if (!MODimplicitConv(index->mod, ta->index->mod))
            return MATCHnomatch;        // not const-compatible

        // Check head inout conversion:
        //       V [K] -> inout(const(V)[K])
        // const(V)[K] -> inout(const(V)[K])
        if (isMutable() && ta->isWild())
            if ((next->isMutable() || next->isConst()) && ta->next->isConst())
                return MATCHnomatch;

        MATCH m = next->constConv(ta->next);
        MATCH mi = index->constConv(ta->index);
        if (m != MATCHnomatch && mi != MATCHnomatch)
        {
            return MODimplicitConv(mod, to->mod) ? MATCHconst : MATCHnomatch;
        }
    }
    else if (to->ty == Tstruct && ((TypeStruct *)to)->sym->ident == Id::AssociativeArray)
    {
        int errs = global.startGagging();
        Type *from = getImpl()->type;
        if (global.endGagging(errs))
        {
            return MATCHnomatch;
        }
        return from->implicitConvTo(to);
    }
    return Type::implicitConvTo(to);
}

MATCH TypeAArray::constConv(Type *to)
{
    if (to->ty == Taarray)
    {
        TypeAArray *taa = (TypeAArray *)to;
        MATCH mindex = index->constConv(taa->index);
        MATCH mkey = next->constConv(taa->next);
        // Pick the worst match
        return mkey < mindex ? mkey : mindex;
    }
    return Type::constConv(to);
}

Type *TypeAArray::reliesOnTident(TemplateParameters *tparams)
{
    Type *t = TypeNext::reliesOnTident(tparams);
    if (!t)
        t = index->reliesOnTident(tparams);
    return t;
}


/***************************** TypePointer *****************************/

TypePointer::TypePointer(Type *t)
    : TypeNext(Tpointer, t)
{
}

const char *TypePointer::kind()
{
    return "pointer";
}

Type *TypePointer::syntaxCopy()
{
    Type *t = next->syntaxCopy();
    if (t == next)
        t = this;
    else
    {   t = new TypePointer(t);
        t->mod = mod;
    }
    return t;
}

Type *TypePointer::semantic(Loc loc, Scope *sc)
{
    //printf("TypePointer::semantic() %s\n", toChars());
    if (deco)
        return this;
    Type *n = next->semantic(loc, sc);
    switch (n->toBasetype()->ty)
    {
        case Ttuple:
            error(loc, "can't have pointer to %s", n->toChars());
        case Terror:
            return Type::terror;
    }
    if (n != next)
    {
        deco = NULL;
    }
    next = n;
    if (next->ty != Tfunction)
    {   transitive();
        return merge();
    }
#if 1
    return merge();
#else
    deco = merge()->deco;
    /* Don't return merge(), because arg identifiers and default args
     * can be different
     * even though the types match
     */
    return this;
#endif
}


d_uns64 TypePointer::size(Loc loc)
{
    return Target::ptrsize;
}

void TypePointer::toCBuffer2(OutBuffer *buf, HdrGenState *hgs, int mod)
{
    //printf("TypePointer::toCBuffer2() next = %d\n", next->ty);
    if (mod != this->mod)
    {   toCBuffer3(buf, hgs, mod);
        return;
    }
    next->toCBuffer2(buf, hgs, this->mod);
    if (next->ty != Tfunction)
        buf->writeByte('*');
}

MATCH TypePointer::implicitConvTo(Type *to)
{
    //printf("TypePointer::implicitConvTo(to = %s) %s\n", to->toChars(), toChars());

    if (equals(to))
        return MATCHexact;
    if (next->ty == Tfunction)
    {
        if (to->ty == Tpointer)
        {
            TypePointer *tp = (TypePointer*)to;
            if (tp->next->ty == Tfunction)
            {
                if (next->equals(tp->next))
                    return MATCHconst;

                if (next->covariant(tp->next) == 1)
                    return MATCHconvert;
            }
            else if (tp->next->ty == Tvoid)
            {
                // Allow conversions to void*
                return MATCHconvert;
            }
        }
        return MATCHnomatch;
    }
    else if (to->ty == Tpointer)
    {
        TypePointer *tp = (TypePointer *)to;
        assert(tp->next);

        if (!MODimplicitConv(next->mod, tp->next->mod))
            return MATCHnomatch;        // not const-compatible

        // Check head inout conversion:
        //       T * -> inout(const(T)*)
        // const(T)* -> inout(const(T)*)
        if (isMutable() && tp->isWild())
            if ((next->isMutable() || next->isConst()) && tp->next->isConst())
                return MATCHnomatch;

        /* Alloc conversion to void*
         */
        if (next->ty != Tvoid && tp->next->ty == Tvoid)
        {
            return MATCHconvert;
        }

        MATCH m = next->constConv(tp->next);
        if (m != MATCHnomatch)
        {
            if (m == MATCHexact && mod != to->mod)
                m = MATCHconst;
            return m;
        }
    }
    return MATCHnomatch;
}

MATCH TypePointer::constConv(Type *to)
{
    if (next->ty == Tfunction)
    {
        if (to->nextOf() && next->equals(((TypeNext*)to)->next))
            return Type::constConv(to);
        else
            return MATCHnomatch;
    }
    return TypeNext::constConv(to);
}

int TypePointer::isscalar()
{
    return TRUE;
}

Expression *TypePointer::defaultInit(Loc loc)
{
#if LOGDEFAULTINIT
    printf("TypePointer::defaultInit() '%s'\n", toChars());
#endif
    return new NullExp(loc, this);
}

int TypePointer::isZeroInit(Loc loc)
{
    return 1;
}

int TypePointer::hasPointers()
{
    return TRUE;
}


/***************************** TypeReference *****************************/

TypeReference::TypeReference(Type *t)
    : TypeNext(Treference, t)
{
    // BUG: what about references to static arrays?
}

const char *TypeReference::kind()
{
    return "reference";
}

Type *TypeReference::syntaxCopy()
{
    Type *t = next->syntaxCopy();
    if (t == next)
        t = this;
    else
    {   t = new TypeReference(t);
        t->mod = mod;
    }
    return t;
}

Type *TypeReference::semantic(Loc loc, Scope *sc)
{
    //printf("TypeReference::semantic()\n");
    Type *n = next->semantic(loc, sc);
    if (n != next)
        deco = NULL;
    next = n;
    transitive();
    return merge();
}


d_uns64 TypeReference::size(Loc loc)
{
    return Target::ptrsize;
}

void TypeReference::toCBuffer2(OutBuffer *buf, HdrGenState *hgs, int mod)
{
    if (mod != this->mod)
    {   toCBuffer3(buf, hgs, mod);
        return;
    }
    next->toCBuffer2(buf, hgs, this->mod);
    buf->writeByte('&');
}

Expression *TypeReference::dotExp(Scope *sc, Expression *e, Identifier *ident, int flag)
{
#if LOGDOTEXP
    printf("TypeReference::dotExp(e = '%s', ident = '%s')\n", e->toChars(), ident->toChars());
#endif

    // References just forward things along
    return next->dotExp(sc, e, ident, flag);
}

Expression *TypeReference::defaultInit(Loc loc)
{
#if LOGDEFAULTINIT
    printf("TypeReference::defaultInit() '%s'\n", toChars());
#endif
    return new NullExp(loc, this);
}

int TypeReference::isZeroInit(Loc loc)
{
    return 1;
}


/***************************** TypeFunction *****************************/

TypeFunction::TypeFunction(Parameters *parameters, Type *treturn, int varargs, enum LINK linkage, StorageClass stc)
    : TypeNext(Tfunction, treturn)
{
//if (!treturn) *(char*)0=0;
//    assert(treturn);
    assert(0 <= varargs && varargs <= 2);
    this->parameters = parameters;
    this->varargs = varargs;
    this->linkage = linkage;
    this->inuse = 0;
    this->isnothrow = false;
    this->purity = PUREimpure;
    this->isproperty = false;
    this->isref = false;
    this->iswild = false;
    this->fargs = NULL;

    if (stc & STCpure)
        this->purity = PUREfwdref;
    if (stc & STCnothrow)
        this->isnothrow = true;
    if (stc & STCproperty)
        this->isproperty = true;

    if (stc & STCref)
        this->isref = true;

    this->trust = TRUSTdefault;
    if (stc & STCsafe)
        this->trust = TRUSTsafe;
    if (stc & STCsystem)
        this->trust = TRUSTsystem;
    if (stc & STCtrusted)
        this->trust = TRUSTtrusted;
}

const char *TypeFunction::kind()
{
    return "function";
}

TypeFunction *TypeFunction::copy()
{
    TypeFunction *tf = (TypeFunction *)mem.malloc(sizeof(TypeFunction));
    memcpy(tf, this, sizeof(TypeFunction));
    return tf;
}

Type *TypeFunction::syntaxCopy()
{
    Type *treturn = next ? next->syntaxCopy() : NULL;
    Parameters *params = Parameter::arraySyntaxCopy(parameters);
    TypeFunction *t = new TypeFunction(params, treturn, varargs, linkage);
    t->mod = mod;
    t->isnothrow = isnothrow;
    t->purity = purity;
    t->isproperty = isproperty;
    t->isref = isref;
    t->trust = trust;
    t->fargs = fargs;
    return t;
}

/*******************************
 * Covariant means that 'this' can substitute for 't',
 * i.e. a pure function is a match for an impure type.
 * Returns:
 *      0       types are distinct
 *      1       this is covariant with t
 *      2       arguments match as far as overloading goes,
 *              but types are not covariant
 *      3       cannot determine covariance because of forward references
 *      *pstc   STCxxxx which would make it covariant
 */

int Type::covariant(Type *t, StorageClass *pstc)
{
#if 0
    printf("Type::covariant(t = %s) %s\n", t->toChars(), toChars());
    printf("deco = %p, %p\n", deco, t->deco);
//    printf("ty = %d\n", next->ty);
    printf("mod = %x, %x\n", mod, t->mod);
#endif

    if (pstc)
        *pstc = 0;
    StorageClass stc = 0;

    int inoutmismatch = 0;

    TypeFunction *t1;
    TypeFunction *t2;

    if (equals(t))
        return 1;                       // covariant

    if (ty != Tfunction || t->ty != Tfunction)
        goto Ldistinct;

    t1 = (TypeFunction *)this;
    t2 = (TypeFunction *)t;

    if (t1->varargs != t2->varargs)
        goto Ldistinct;

    if (t1->parameters && t2->parameters)
    {
        size_t dim = Parameter::dim(t1->parameters);
        if (dim != Parameter::dim(t2->parameters))
            goto Ldistinct;

        for (size_t i = 0; i < dim; i++)
        {   Parameter *arg1 = Parameter::getNth(t1->parameters, i);
            Parameter *arg2 = Parameter::getNth(t2->parameters, i);

            if (!arg1->type->equals(arg2->type))
            {
#if 0 // turn on this for contravariant argument types, see bugzilla 3075
                // BUG: cannot convert ref to const to ref to immutable
                // We can add const, but not subtract it
                if (arg2->type->implicitConvTo(arg1->type) < MATCHconst)
#endif
                    goto Ldistinct;
            }
            const StorageClass sc = STCref | STCin | STCout | STClazy;
            if ((arg1->storageClass & sc) != (arg2->storageClass & sc))
                inoutmismatch = 1;
            // We can add scope, but not subtract it
            if (!(arg1->storageClass & STCscope) && (arg2->storageClass & STCscope))
                inoutmismatch = 1;
        }
    }
    else if (t1->parameters != t2->parameters)
    {
        size_t dim1 = !t1->parameters ? 0 : t1->parameters->dim;
        size_t dim2 = !t2->parameters ? 0 : t2->parameters->dim;
        if (dim1 || dim2)
            goto Ldistinct;
    }

    // The argument lists match
    if (inoutmismatch)
        goto Lnotcovariant;
    if (t1->linkage != t2->linkage)
        goto Lnotcovariant;

  {
    // Return types
    Type *t1n = t1->next;
    Type *t2n = t2->next;

    if (!t1n || !t2n)           // happens with return type inference
        goto Lnotcovariant;

    if (t1n->equals(t2n))
        goto Lcovariant;
    if (t1n->ty == Tclass && t2n->ty == Tclass)
    {
        /* If same class type, but t2n is const, then it's
         * covariant. Do this test first because it can work on
         * forward references.
         */
        if (((TypeClass *)t1n)->sym == ((TypeClass *)t2n)->sym &&
            MODimplicitConv(t1n->mod, t2n->mod))
            goto Lcovariant;

        // If t1n is forward referenced:
        ClassDeclaration *cd = ((TypeClass *)t1n)->sym;
//        if (cd->scope)
//            cd->semantic(NULL);
#if 0
        if (!cd->baseClass && cd->baseclasses->dim && !cd->isInterfaceDeclaration())
#else
        if (!cd->isBaseInfoComplete())
#endif
        {
            return 3;   // forward references
        }
    }
    if (t1n->ty == Tstruct && t2n->ty == Tstruct)
    {
        if (((TypeStruct *)t1n)->sym == ((TypeStruct *)t2n)->sym &&
            MODimplicitConv(t1n->mod, t2n->mod))
            goto Lcovariant;
    }
    else if (t1n->ty == t2n->ty && t1n->implicitConvTo(t2n))
        goto Lcovariant;
    else if (t1n->ty == Tnull && t1n->implicitConvTo(t2n) &&
             t1n->size() == t2n->size())
        goto Lcovariant;
  }
    goto Lnotcovariant;

Lcovariant:
    if (t1->isref != t2->isref)
        goto Lnotcovariant;

    /* Can convert mutable to const
     */
    if (!MODimplicitConv(t2->mod, t1->mod))
    {
#if 0//stop attribute inference with const
        // If adding 'const' will make it covariant
        if (MODimplicitConv(t2->mod, MODmerge(t1->mod, MODconst)))
            stc |= STCconst;
        else
            goto Lnotcovariant;
#else
        goto Ldistinct;
#endif
    }

    /* Can convert pure to impure, and nothrow to throw
     */
    if (!t1->purity && t2->purity)
        stc |= STCpure;

    if (!t1->isnothrow && t2->isnothrow)
        stc |= STCnothrow;

    /* Can convert safe/trusted to system
     */
    if (t1->trust <= TRUSTsystem && t2->trust >= TRUSTtrusted)
        // Should we infer trusted or safe? Go with safe.
        stc |= STCsafe;

    if (stc)
    {   if (pstc)
            *pstc = stc;
        goto Lnotcovariant;
    }

    //printf("\tcovaraint: 1\n");
    return 1;

Ldistinct:
    //printf("\tcovaraint: 0\n");
    return 0;

Lnotcovariant:
    //printf("\tcovaraint: 2\n");
    return 2;
}

void TypeFunction::toDecoBuffer(OutBuffer *buf, int flag)
{   unsigned char mc;

    //printf("TypeFunction::toDecoBuffer() this = %p %s\n", this, toChars());
    //static int nest; if (++nest == 50) *(char*)0=0;
    if (inuse)
    {   inuse = 2;              // flag error to caller
        return;
    }
    inuse++;
    MODtoDecoBuffer(buf, mod);
    switch (linkage)
    {
        case LINKd:             mc = 'F';       break;
        case LINKc:             mc = 'U';       break;
        case LINKwindows:       mc = 'W';       break;
        case LINKpascal:        mc = 'V';       break;
        case LINKcpp:           mc = 'R';       break;
        case LINKobjc:          mc = 'Y';       break;
        default:
            assert(0);
    }
    buf->writeByte(mc);
    if (purity || isnothrow || isproperty || isref || trust)
    {
        if (purity)
            buf->writestring("Na");
        if (isnothrow)
            buf->writestring("Nb");
        if (isref)
            buf->writestring("Nc");
        if (isproperty)
            buf->writestring("Nd");
        switch (trust)
        {
            case TRUSTtrusted:
                buf->writestring("Ne");
                break;
            case TRUSTsafe:
                buf->writestring("Nf");
                break;
            default: break;
        }
    }
    // Write argument types
    Parameter::argsToDecoBuffer(buf, parameters);
    //if (buf->data[buf->offset - 1] == '@') halt();
    buf->writeByte('Z' - varargs);      // mark end of arg list
    if(next != NULL)
        next->toDecoBuffer(buf);
    inuse--;
}

void TypeFunction::toCBuffer(OutBuffer *buf, Identifier *ident, HdrGenState *hgs)
{
    toCBufferWithAttributes(buf, ident, hgs, this, NULL);
}

void TypeFunction::toCBufferWithAttributes(OutBuffer *buf, Identifier *ident, HdrGenState* hgs, TypeFunction *attrs, TemplateDeclaration *td)
{
    //printf("TypeFunction::toCBuffer() this = %p\n", this);
    if (inuse)
    {   inuse = 2;              // flag error to caller
        return;
    }
    inuse++;

    /* Use 'storage class' style for attributes
     */
    if (attrs->mod)
    {
        MODtoBuffer(buf, attrs->mod);
        buf->writeByte(' ');
    }

    if (attrs->purity)
        buf->writestring("pure ");
    if (attrs->isnothrow)
        buf->writestring("nothrow ");
    if (attrs->isproperty)
        buf->writestring("@property ");
    if (attrs->isref)
        buf->writestring("ref ");

    switch (attrs->trust)
    {
        case TRUSTsystem:
            buf->writestring("@system ");
            break;

        case TRUSTtrusted:
            buf->writestring("@trusted ");
            break;

        case TRUSTsafe:
            buf->writestring("@safe ");
            break;
        default: break;
    }

    if (hgs->ddoc != 1)
    {
        const char *p = NULL;
        switch (attrs->linkage)
        {
            case LINKd:         p = NULL;       break;
<<<<<<< HEAD
            case LINKc:         p = "C";        break;
            case LINKwindows:   p = "Windows";  break;
            case LINKpascal:    p = "Pascal";   break;
            case LINKcpp:       p = "C++";      break;
=======
            case LINKc:         p = "C ";       break;
            case LINKwindows:   p = "Windows "; break;
            case LINKpascal:    p = "Pascal ";  break;
            case LINKcpp:       p = "C++ ";     break;
            case LINKobjc:      p = "Objective-C ";  break;
>>>>>>> ae6aa7e3
            default:
                assert(0);
        }
        if (!hgs->hdrgen && p)
        {
            buf->writestring("extern (");
            buf->writestring(p);
            buf->writestring(") ");
        }
    }

    if (!ident || ident->toHChars2() == ident->toChars())
    {   if (next)
            next->toCBuffer2(buf, hgs, 0);
        else if (hgs->ddoc)
            buf->writestring("auto");
    }

    if (ident)
    {
        if (next || hgs->ddoc)
            buf->writeByte(' ');
        buf->writestring(ident->toHChars2());
    }

    if (td)
    {   buf->writeByte('(');
        for (size_t i = 0; i < td->origParameters->dim; i++)
        {
            TemplateParameter *tp = (*td->origParameters)[i];
            if (i)
                buf->writestring(", ");
            tp->toCBuffer(buf, hgs);
        }
        buf->writeByte(')');
    }
    Parameter::argsToCBuffer(buf, hgs, parameters, varargs);
    inuse--;
}

// kind is inserted before the argument list and will usually be "function" or "delegate".
void functionToCBuffer2(TypeFunction *t, OutBuffer *buf, HdrGenState *hgs, int mod, const char *kind)
{
    if (hgs->ddoc != 1)
    {
        const char *p = NULL;
        switch (t->linkage)
        {
            case LINKd:         p = NULL;       break;
<<<<<<< HEAD
            case LINKc:         p = "C";        break;
            case LINKwindows:   p = "Windows";  break;
            case LINKpascal:    p = "Pascal";   break;
            case LINKcpp:       p = "C++";      break;
=======
            case LINKc:         p = " C";       break;
            case LINKwindows:   p = " Windows"; break;
            case LINKpascal:    p = " Pascal";  break;
            case LINKcpp:       p = " C++";     break;
            case LINKobjc:      p = " Objective-C";   break;
>>>>>>> ae6aa7e3
            default:
                assert(0);
        }
        if (!hgs->hdrgen && p)
        {
            buf->writestring("extern (");
            buf->writestring(p);
            buf->writestring(") ");
        }
    }
    if (t->next)
    {
        t->next->toCBuffer2(buf, hgs, 0);
        buf->writeByte(' ');
    }
    buf->writestring(kind);
    Parameter::argsToCBuffer(buf, hgs, t->parameters, t->varargs);
    t->attributesToCBuffer(buf, mod);
}

void TypeFunction::toCBuffer2(OutBuffer *buf, HdrGenState *hgs, int mod)
{
    //printf("TypeFunction::toCBuffer2() this = %p, ref = %d\n", this, isref);
    if (inuse)
    {   inuse = 2;              // flag error to caller
        return;
    }
    inuse++;

    functionToCBuffer2(this, buf, hgs, mod, "function");

    inuse--;
}

void TypeFunction::attributesToCBuffer(OutBuffer *buf, int mod)
{
    /* Use postfix style for attributes
     */
    if (mod != this->mod)
    {
        modToBuffer(buf);
    }
    if (purity)
        buf->writestring(" pure");
    if (isnothrow)
        buf->writestring(" nothrow");
    if (isproperty)
        buf->writestring(" @property");
    if (isref)
        buf->writestring(" ref");

    switch (trust)
    {
        case TRUSTsystem:
            buf->writestring(" @system");
            break;

        case TRUSTtrusted:
            buf->writestring(" @trusted");
            break;

        case TRUSTsafe:
            buf->writestring(" @safe");
            break;
        default: break;
    }
}

Type *TypeFunction::semantic(Loc loc, Scope *sc)
{
    if (deco)                   // if semantic() already run
    {
        //printf("already done\n");
        return this;
    }
    //printf("TypeFunction::semantic() this = %p\n", this);
    //printf("TypeFunction::semantic() %s, sc->stc = %llx, fargs = %p\n", toChars(), sc->stc, fargs);

    /* Copy in order to not mess up original.
     * This can produce redundant copies if inferring return type,
     * as semantic() will get called again on this.
     */
    TypeFunction *tf = copy();
    if (parameters)
    {   tf->parameters = (Parameters *)parameters->copy();
        for (size_t i = 0; i < parameters->dim; i++)
        {   Parameter *arg = (*parameters)[i];
            Parameter *cpy = (Parameter *)mem.malloc(sizeof(Parameter));
            memcpy(cpy, arg, sizeof(Parameter));
            (*tf->parameters)[i] = cpy;
        }
    }

    if (sc->stc & STCpure)
        tf->purity = PUREfwdref;
    if (sc->stc & STCnothrow)
        tf->isnothrow = TRUE;
    if (sc->stc & STCref)
        tf->isref = TRUE;

    if (sc->stc & STCsafe)
        tf->trust = TRUSTsafe;
    if (sc->stc & STCsystem)
        tf->trust = TRUSTsystem;
    if (sc->stc & STCtrusted)
        tf->trust = TRUSTtrusted;

    if (sc->stc & STCproperty)
        tf->isproperty = TRUE;

    tf->linkage = sc->linkage;

    /* If the parent is @safe, then this function defaults to safe
     * too.
     * If the parent's @safe-ty is inferred, then this function's @safe-ty needs
     * to be inferred first.
     */
    if (tf->trust == TRUSTdefault)
        for (Dsymbol *p = sc->func; p; p = p->toParent2())
        {   FuncDeclaration *fd = p->isFuncDeclaration();
            if (fd)
            {
                if (fd->isSafeBypassingInference())
                    tf->trust = TRUSTsafe;              // default to @safe
                break;
            }
        }

    bool wildreturn = FALSE;
    if (tf->next)
    {
        sc = sc->push();
        sc->stc &= ~(STC_TYPECTOR | STC_FUNCATTR);
        tf->next = tf->next->semantic(loc,sc);
        sc = sc->pop();
        if (tf->next->toBasetype()->ty == Tfunction)
        {   error(loc, "functions cannot return a function");
            tf->next = Type::terror;
        }
        if (tf->next->toBasetype()->ty == Ttuple)
        {   error(loc, "functions cannot return a tuple");
            tf->next = Type::terror;
        }
        if (tf->next->isscope() && !(sc->flags & SCOPEctor))
            error(loc, "functions cannot return scope %s", tf->next->toChars());
        if (tf->next->toBasetype()->ty == Tvoid)
            tf->isref = FALSE;                  // rewrite "ref void" as just "void"
        if (tf->next->hasWild() &&
            !(tf->next->ty == Tpointer && tf->next->nextOf()->ty == Tfunction || tf->next->ty == Tdelegate))
            wildreturn = TRUE;
    }

    bool wildparams = FALSE;
    if (tf->parameters)
    {
        /* Create a scope for evaluating the default arguments for the parameters
         */
        Scope *argsc = sc->push();
        argsc->stc = 0;                 // don't inherit storage class
        argsc->protection = PROTpublic;
        argsc->func = NULL;

        size_t dim = Parameter::dim(tf->parameters);
        for (size_t i = 0; i < dim; i++)
        {   Parameter *fparam = Parameter::getNth(tf->parameters, i);

            tf->inuse++;
            fparam->type = fparam->type->semantic(loc, argsc);
            if (tf->inuse == 1) tf->inuse--;

            fparam->type = fparam->type->addStorageClass(fparam->storageClass);

            if (fparam->storageClass & (STCauto | STCalias | STCstatic))
            {
                if (!fparam->type)
                    continue;
            }

            Type *t = fparam->type->toBasetype();

            if (fparam->storageClass & (STCout | STCref | STClazy))
            {
                //if (t->ty == Tsarray)
                    //error(loc, "cannot have out or ref parameter of type %s", t->toChars());
                if (fparam->storageClass & STCout && fparam->type->mod & (STCconst | STCimmutable))
                    error(loc, "cannot have const or immutable out parameter of type %s", t->toChars());
            }
            if (!(fparam->storageClass & STClazy) && t->ty == Tvoid)
                error(loc, "cannot have parameter of type %s", fparam->type->toChars());

            if (t->hasWild() &&
                !(t->ty == Tpointer && t->nextOf()->ty == Tfunction || t->ty == Tdelegate))
            {
                wildparams = TRUE;
                //if (tf->next && !wildreturn)
                //    error(loc, "inout on parameter means inout must be on return type as well (if from D1 code, replace with 'ref')");
            }

            if (fparam->defaultArg)
            {   Expression *e = fparam->defaultArg;
                Initializer *init = new ExpInitializer(e->loc, e);
                init = init->semantic(argsc, fparam->type, INITnointerpret);
                e = init->toExpression();
                if (e->op == TOKfunction)               // see Bugzilla 4820
                {   FuncExp *fe = (FuncExp *)e;
                    // Replace function literal with a function symbol,
                    // since default arg expression must be copied when used
                    // and copying the literal itself is wrong.
                    e = new VarExp(e->loc, fe->fd, 0);
                    e = new AddrExp(e->loc, e);
                    e = e->semantic(argsc);
                }
                e = e->implicitCastTo(argsc, fparam->type);

                // default arg must be an lvalue
                if (fparam->storageClass & (STCout | STCref))
                    e = e->toLvalue(argsc, e);

                fparam->defaultArg = e;
            }

            /* If fparam after semantic() turns out to be a tuple, the number of parameters may
             * change.
             */
            if (t->ty == Ttuple)
            {
                /* TypeFunction::parameter also is used as the storage of
                 * Parameter objects for FuncDeclaration. So we should copy
                 * the elements of TypeTuple::arguments to avoid unintended
                 * sharing of Parameter object among other functions.
                 */
                TypeTuple *tt = (TypeTuple *)t;
                if (tt->arguments && tt->arguments->dim)
                {
                    /* Propagate additional storage class from tuple parameters to their
                     * element-parameters.
                     * Make a copy, as original may be referenced elsewhere.
                     */
                    size_t tdim = tt->arguments->dim;
                    Parameters *newparams = new Parameters();
                    newparams->setDim(tdim);
                    for (size_t j = 0; j < tdim; j++)
                    {   Parameter *narg = (*tt->arguments)[j];
                        (*newparams)[j] = new Parameter(narg->storageClass | fparam->storageClass,
                                narg->type, narg->ident, narg->defaultArg);
                    }
                    fparam->type = new TypeTuple(newparams);
                }
                fparam->storageClass = 0;

                /* Reset number of parameters, and back up one to do this fparam again,
                 * now that it is a tuple
                 */
                dim = Parameter::dim(tf->parameters);
                i--;
                continue;
            }

            /* Resolve "auto ref" storage class to be either ref or value,
             * based on the argument matching the parameter
             */
            if (fparam->storageClass & STCauto)
            {
                if (fargs && i < fargs->dim)
                {   Expression *farg = (*fargs)[i];
                    if (farg->isLvalue())
                        ;                               // ref parameter
                    else
                        fparam->storageClass &= ~STCref;        // value parameter
                }
                else
                    error(loc, "auto can only be used for template function parameters");
            }

            // Remove redundant storage classes for type, they are already applied
            fparam->storageClass &= ~(STC_TYPECTOR | STCin);
        }
        argsc->pop();
    }
    if (tf->isWild())
        wildparams = TRUE;

    if (wildreturn && !wildparams)
        error(loc, "inout on return means inout must be on a parameter as well for %s", toChars());
    tf->iswild = wildparams;

    if (tf->next)
        tf->deco = tf->merge()->deco;

    if (tf->inuse)
    {   error(loc, "recursive type");
        tf->inuse = 0;
        return terror;
    }

    if (tf->isproperty && (tf->varargs || Parameter::dim(tf->parameters) > 2))
        error(loc, "properties can only have zero, one, or two parameter");

    if (tf->varargs == 1 && tf->linkage != LINKd && Parameter::dim(tf->parameters) == 0)
        error(loc, "variadic functions with non-D linkage must have at least one parameter");

    /* Don't return merge(), because arg identifiers and default args
     * can be different
     * even though the types match
     */
    return tf;
}


/********************************************
 * Do this lazily, as the parameter types might be forward referenced.
 */
void TypeFunction::purityLevel()
{
    TypeFunction *tf = this;
    if (tf->purity == PUREfwdref)
    {   /* Evaluate what kind of purity based on the modifiers for the parameters
         */
        tf->purity = PUREstrong;        // assume strong until something weakens it
        if (tf->parameters)
        {
            size_t dim = Parameter::dim(tf->parameters);
            for (size_t i = 0; i < dim; i++)
            {   Parameter *fparam = Parameter::getNth(tf->parameters, i);
                if (fparam->storageClass & STClazy)
                {
                    tf->purity = PUREweak;
                    break;
                }
                if (fparam->storageClass & STCout)
                {
                    tf->purity = PUREweak;
                    break;
                }
                if (!fparam->type)
                    continue;
                if (fparam->storageClass & STCref)
                {
                    if (!(fparam->type->mod & (MODconst | MODimmutable | MODwild)))
                    {   tf->purity = PUREweak;
                        break;
                    }
                    if (fparam->type->mod & MODconst)
                    {   tf->purity = PUREconst;
                        continue;
                    }
                }
                Type *t = fparam->type->toBasetype();
                if (!t->hasPointers())
                    continue;
                if (t->mod & MODimmutable)
                    continue;
                /* The rest of this is too strict; fix later.
                 * For example, the only pointer members of a struct may be immutable,
                 * which would maintain strong purity.
                 */
                if (t->mod & (MODconst | MODwild))
                {   tf->purity = PUREconst;
                    continue;
                }
                Type *tn = t->nextOf();
                if (tn)
                {   tn = tn->toBasetype();
                    if (tn->ty == Tpointer || tn->ty == Tarray)
                    {   /* Accept immutable(T)* and immutable(T)[] as being strongly pure
                         */
                        if (tn->mod & MODimmutable)
                            continue;
                        if (tn->mod & (MODconst | MODwild))
                        {   tf->purity = PUREconst;
                            continue;
                        }
                    }
                }
                /* Should catch delegates and function pointers, and fold in their purity
                 */
                tf->purity = PUREweak;          // err on the side of too strict
                break;
            }
        }
    }
}


/********************************
 * 'args' are being matched to function 'this'
 * Determine match level.
 * Input:
 *      flag    1       performing a partial ordering match
 * Returns:
 *      MATCHxxxx
 */

MATCH TypeFunction::callMatch(Type *tthis, Expressions *args, int flag)
{
    //printf("TypeFunction::callMatch() %s\n", toChars());
    MATCH match = MATCHexact;           // assume exact match
    unsigned wildmatch = 0;

    if (tthis)
    {   Type *t = tthis;
        if (t->toBasetype()->ty == Tpointer)
            t = t->toBasetype()->nextOf();      // change struct* to struct
        if (t->mod != mod)
        {
            if (MODimplicitConv(t->mod, mod))
                match = MATCHconst;
            else if ((mod & MODwild)
                && MODimplicitConv(t->mod, (mod & ~MODwild) | MODconst))
            {
                match = MATCHconst;
            }
            else
                return MATCHnomatch;
        }
        if (isWild())
        {
            if (t->isWild())
                wildmatch |= MODwild;
            else if (t->isConst())
                wildmatch |= MODconst;
            else if (t->isImmutable())
                wildmatch |= MODimmutable;
            else
                wildmatch |= MODmutable;
        }
    }

    size_t nparams = Parameter::dim(parameters);
    size_t nargs = args ? args->dim : 0;
    if (nparams == nargs)
        ;
    else if (nargs > nparams)
    {
        if (varargs == 0)
            goto Nomatch;               // too many args; no match
        match = MATCHconvert;           // match ... with a "conversion" match level
    }

    for (size_t u = 0; u < nargs; u++)
    {
        if (u >= nparams)
            break;
        Parameter *p = Parameter::getNth(parameters, u);
        Expression *arg = (*args)[u];
        assert(arg);

        if (!(p->storageClass & STClazy && p->type->ty == Tvoid && arg->type->ty != Tvoid))
        {
            unsigned mod = arg->type->wildConvTo(p->type);
            if (mod)
            {
                wildmatch |= mod;
            }
        }
    }
    if (wildmatch)
    {   /* Calculate wild matching modifier
         */
        if (wildmatch & MODconst || wildmatch & (wildmatch - 1))
            wildmatch = MODconst;
        else if (wildmatch & MODimmutable)
            wildmatch = MODimmutable;
        else if (wildmatch & MODwild)
            wildmatch = MODwild;
        else
        {   assert(wildmatch & MODmutable);
            wildmatch = MODmutable;
        }
    }

    for (size_t u = 0; u < nparams; u++)
    {   MATCH m;

        // BUG: what about out and ref?

        Parameter *p = Parameter::getNth(parameters, u);
        assert(p);
        if (u >= nargs)
        {
            if (p->defaultArg)
                continue;
            goto L1;        // try typesafe variadics
        }
        {
        Expression *arg = (*args)[u];
        assert(arg);
        if (Expression *e = arg->isTemp())
            arg = e;

        if (arg->op == TOKfunction)
        {
            arg = ((FuncExp *)arg)->inferType(p->type, 1);
            if (!arg)
                goto L1;    // try typesafe variadics
        }

        //printf("arg: %s, type: %s\n", arg->toChars(), arg->type->toChars());

        Type *targ = arg->type;
        Type *tprm = wildmatch ? p->type->substWildTo(wildmatch) : p->type;

        if (p->storageClass & STClazy && tprm->ty == Tvoid && targ->ty != Tvoid)
            m = MATCHconvert;
        else
        {
            //printf("%s of type %s implicitConvTo %s\n", arg->toChars(), targ->toChars(), tprm->toChars());
            if (flag)
                // for partial ordering, value is an irrelevant mockup, just look at the type
                m = targ->implicitConvTo(tprm);
            else
                m = arg->implicitConvTo(tprm);
            //printf("match %d\n", m);
        }

        // Non-lvalues do not match ref or out parameters
        if (p->storageClass & STCref)
        {
            Type *targb = targ->toBasetype();
            Type *tprmb = tprm->toBasetype();
            //printf("%s\n", targb->toChars());
            //printf("%s\n", tprmb->toChars());

            if (m && !arg->isLvalue())
            {
                if (arg->op == TOKstring && tprmb->ty == Tsarray)
                {   if (targb->ty != Tsarray)
                        {
                        targb = new TypeSArray(tprmb->nextOf()->castMod(targb->nextOf()->mod),
                                new IntegerExp(0, ((StringExp *)arg)->len,
                                Type::tindex));
                        targb = targb->semantic(0, NULL);
                    }
                }
                else if (arg->op == TOKslice && tprmb->ty == Tsarray)
                {   // Allow conversion from T[lwr .. upr] to ref T[upr-lwr]
                    targb = new TypeSArray(targb->nextOf(),
                            new IntegerExp(0, ((TypeSArray *)tprmb)->dim->toUInteger(),
                            Type::tindex));
                    targb = targb->semantic(0, NULL);
                }
                else
                    goto Nomatch;
            }

            /* find most derived alias this type being matched.
             */
            while (1)
            {
                Type *tat = targb->aliasthisOf();
                if (!tat || !tat->implicitConvTo(tprm))
                    break;
                targb = tat;
            }

            /* Don't allow static arrays to be passed to mutable references
             * to static arrays if the argument cannot be modified.
             */
            if (targb->nextOf() && tprmb->ty == Tsarray &&
                !MODimplicitConv(targb->nextOf()->mod, tprmb->nextOf()->mod))
                goto Nomatch;

            // ref variable behaves like head-const reference
            if (!targb->constConv(tprmb))
                goto Nomatch;
        }
        else if (p->storageClass & STCout)
        {   if (m && !arg->isLvalue())
                goto Nomatch;
        }
        }

        /* prefer matching the element type rather than the array
         * type when more arguments are present with T[]...
         */
        if (varargs == 2 && u + 1 == nparams && nargs > nparams)
            goto L1;

        //printf("\tm = %d\n", m);
        if (m == MATCHnomatch)                  // if no match
        {
          L1:
            if (varargs == 2 && u + 1 == nparams)       // if last varargs param
            {   Type *tb = p->type->toBasetype();
                TypeSArray *tsa;
                dinteger_t sz;

                switch (tb->ty)
                {
                    case Tsarray:
                        tsa = (TypeSArray *)tb;
                        sz = tsa->dim->toInteger();
                        if (sz != nargs - u)
                            goto Nomatch;
                    case Tarray:
                    {   TypeArray *ta = (TypeArray *)tb;
                        for (; u < nargs; u++)
                        {
                            Expression *arg = (*args)[u];
                            assert(arg);
                            if (arg->op == TOKfunction)
                            {
                                arg = ((FuncExp *)arg)->inferType(tb->nextOf(), 1);
                                if (!arg)
                                    goto Nomatch;
                            }

                            /* If lazy array of delegates,
                             * convert arg(s) to delegate(s)
                             */
                            Type *tret = p->isLazyArray();
                            if (tret)
                            {
                                if (ta->next->equals(arg->type))
                                    m = MATCHexact;
                                else if (tret->toBasetype()->ty == Tvoid)
                                    m = MATCHconvert;
                                else
                                {
                                    m = arg->implicitConvTo(tret);
                                    if (m == MATCHnomatch)
                                        m = arg->implicitConvTo(ta->next);
                                }
                            }
                            else
                                m = arg->implicitConvTo(ta->next);

                            if (m == MATCHnomatch)
                                goto Nomatch;
                            if (m < match)
                                match = m;
                        }
                        goto Ldone;
                    }
                    case Tclass:
                        // Should see if there's a constructor match?
                        // Or just leave it ambiguous?
                        goto Ldone;

                    default:
                        goto Nomatch;
                }
            }
            goto Nomatch;
        }
        if (m < match)
            match = m;                  // pick worst match
    }

Ldone:
    //printf("match = %d\n", match);
    return match;

Nomatch:
    //printf("no match\n");
    return MATCHnomatch;
}

Type *TypeFunction::reliesOnTident(TemplateParameters *tparams)
{
    size_t dim = Parameter::dim(parameters);
    for (size_t i = 0; i < dim; i++)
    {   Parameter *fparam = Parameter::getNth(parameters, i);
        Type *t = fparam->type->reliesOnTident(tparams);
        if (t)
            return t;
    }
    return next ? next->reliesOnTident(tparams) : NULL;
}

/********************************************
 * Return TRUE if there are lazy parameters.
 */
bool TypeFunction::hasLazyParameters()
{
    size_t dim = Parameter::dim(parameters);
    for (size_t i = 0; i < dim; i++)
    {   Parameter *fparam = Parameter::getNth(parameters, i);
        if (fparam->storageClass & STClazy)
            return TRUE;
    }
    return FALSE;
}

/***************************
 * Examine function signature for parameter p and see if
 * p can 'escape' the scope of the function.
 */

bool TypeFunction::parameterEscapes(Parameter *p)
{

    /* Scope parameters do not escape.
     * Allow 'lazy' to imply 'scope' -
     * lazy parameters can be passed along
     * as lazy parameters to the next function, but that isn't
     * escaping.
     */
    if (p->storageClass & (STCscope | STClazy))
        return FALSE;

    /* If haven't inferred the return type yet, assume it escapes
     */
    if (!nextOf())
        return TRUE;

    if (purity > PUREweak)
    {   /* With pure functions, we need only be concerned if p escapes
         * via any return statement.
         */
        Type* tret = nextOf()->toBasetype();
        if (!isref && !tret->hasPointers())
        {   /* The result has no references, so p could not be escaping
             * that way.
             */
            return FALSE;
        }
    }

    /* Assume it escapes in the absence of better information.
     */
    return TRUE;
}

Expression *TypeFunction::defaultInit(Loc loc)
{
    error(loc, "function does not have a default initializer");
    return new ErrorExp();
}

Type *TypeFunction::addStorageClass(StorageClass stc)
{
    TypeFunction *t = (TypeFunction *)Type::addStorageClass(stc);
    if ((stc & STCpure && !t->purity) ||
        (stc & STCnothrow && !t->isnothrow) ||
        (stc & STCsafe && t->trust < TRUSTtrusted))
    {
        // Klunky to change these
        TypeFunction *tf = new TypeFunction(t->parameters, t->next, t->varargs, t->linkage, 0);
        tf->mod = t->mod;
        tf->fargs = fargs;
        tf->purity = t->purity;
        tf->isnothrow = t->isnothrow;
        tf->isproperty = t->isproperty;
        tf->isref = t->isref;
        tf->trust = t->trust;
        tf->iswild = t->iswild;

        if (stc & STCpure)
            tf->purity = PUREfwdref;
        if (stc & STCnothrow)
            tf->isnothrow = true;
        if (stc & STCsafe)
            tf->trust = TRUSTsafe;

        tf->deco = tf->merge()->deco;
        t = tf;
    }
    return t;
}

/***************************** TypeDelegate *****************************/

TypeDelegate::TypeDelegate(Type *t)
    : TypeNext(Tfunction, t)
{
    ty = Tdelegate;
}

const char *TypeDelegate::kind()
{
    return "delegate";
}

Type *TypeDelegate::syntaxCopy()
{
    Type *t = next->syntaxCopy();
    if (t == next)
        t = this;
    else
    {   t = new TypeDelegate(t);
        t->mod = mod;
    }
    return t;
}

Type *TypeDelegate::semantic(Loc loc, Scope *sc)
{
    //printf("TypeDelegate::semantic() %s\n", toChars());
    if (deco)                   // if semantic() already run
    {
        //printf("already done\n");
        return this;
    }
    next = next->semantic(loc,sc);
    /* In order to deal with Bugzilla 4028, perhaps default arguments should
     * be removed from next before the merge.
     */

#if 1
    return merge();
#else
    /* Don't return merge(), because arg identifiers and default args
     * can be different
     * even though the types match
     */
    deco = merge()->deco;
    return this;
#endif
}

d_uns64 TypeDelegate::size(Loc loc)
{
    return Target::ptrsize * 2;
}

unsigned TypeDelegate::alignsize()
{
#if DMDV1
    // See Bugzilla 942 for discussion
    if (!global.params.is64bit)
        return Target::ptrsize * 2;
#endif
    return Target::ptrsize;
}

MATCH TypeDelegate::implicitConvTo(Type *to)
{
    //printf("TypeDelegate::implicitConvTo(this=%p, to=%p)\n", this, to);
    //printf("from: %s\n", toChars());
    //printf("to  : %s\n", to->toChars());
    if (this == to)
        return MATCHexact;
#if 1 // not allowing covariant conversions because it interferes with overriding
    if (to->ty == Tdelegate && this->nextOf()->covariant(to->nextOf()) == 1)
        return MATCHconvert;
#endif
    return MATCHnomatch;
}

void TypeDelegate::toCBuffer2(OutBuffer *buf, HdrGenState *hgs, int mod)
{
    if (mod != this->mod)
    {   toCBuffer3(buf, hgs, mod);
        return;
    }

    functionToCBuffer2((TypeFunction *)next, buf, hgs, mod, "delegate");
}

Expression *TypeDelegate::defaultInit(Loc loc)
{
#if LOGDEFAULTINIT
    printf("TypeDelegate::defaultInit() '%s'\n", toChars());
#endif
    return new NullExp(loc, this);
}

int TypeDelegate::isZeroInit(Loc loc)
{
    return 1;
}

int TypeDelegate::checkBoolean()
{
    return TRUE;
}

Expression *TypeDelegate::dotExp(Scope *sc, Expression *e, Identifier *ident, int flag)
{
#if LOGDOTEXP
    printf("TypeDelegate::dotExp(e = '%s', ident = '%s')\n", e->toChars(), ident->toChars());
#endif
    if (ident == Id::ptr)
    {
        e->type = tvoidptr;
        return e;
    }
    else if (ident == Id::funcptr)
    {
        if (!e->isLvalue())
        {
            Identifier *idtmp = Lexer::uniqueId("__dgtmp");
            VarDeclaration *tmp = new VarDeclaration(e->loc, this, idtmp, new ExpInitializer(0, e));
            tmp->storage_class |= STCctfe;
            e = new DeclarationExp(e->loc, tmp);
            e = new CommaExp(e->loc, e, new VarExp(e->loc, tmp));
            e = e->semantic(sc);
        }
        e = e->addressOf(sc);
        e->type = tvoidptr;
        e = new AddExp(e->loc, e, new IntegerExp(Target::ptrsize));
        e->type = tvoidptr;
        e = new PtrExp(e->loc, e);
        e->type = next->pointerTo();
        return e;
    }
    else
    {
        e = Type::dotExp(sc, e, ident, flag);
    }
    return e;
}

int TypeDelegate::hasPointers()
{
    return TRUE;
}



/***************************** TypeQualified *****************************/

TypeQualified::TypeQualified(TY ty, Loc loc)
    : Type(ty)
{
    this->loc = loc;
}

void TypeQualified::syntaxCopyHelper(TypeQualified *t)
{
    //printf("TypeQualified::syntaxCopyHelper(%s) %s\n", t->toChars(), toChars());
    idents.setDim(t->idents.dim);
    for (size_t i = 0; i < idents.dim; i++)
    {
        Identifier *id = t->idents[i];
        if (id->dyncast() == DYNCAST_DSYMBOL)
        {
            TemplateInstance *ti = (TemplateInstance *)id;

            ti = (TemplateInstance *)ti->syntaxCopy(NULL);
            id = (Identifier *)ti;
        }
        idents[i] = id;
    }
}


void TypeQualified::addIdent(Identifier *ident)
{
    idents.push(ident);
}

void TypeQualified::toCBuffer2Helper(OutBuffer *buf, HdrGenState *hgs)
{
    for (size_t i = 0; i < idents.dim; i++)
    {   Identifier *id = idents[i];

        buf->writeByte('.');

        if (id->dyncast() == DYNCAST_DSYMBOL)
        {
            TemplateInstance *ti = (TemplateInstance *)id;
            ti->toCBuffer(buf, hgs);
        }
        else
            buf->writestring(id->toChars());
    }
}

d_uns64 TypeQualified::size(Loc loc)
{
    error(this->loc, "size of type %s is not known", toChars());
    return SIZE_INVALID;
}

/*************************************
 * Takes an array of Identifiers and figures out if
 * it represents a Type or an Expression.
 * Output:
 *      if expression, *pe is set
 *      if type, *pt is set
 */

void TypeQualified::resolveHelper(Loc loc, Scope *sc,
        Dsymbol *s, Dsymbol *scopesym,
        Expression **pe, Type **pt, Dsymbol **ps)
{
#if 0
    printf("TypeQualified::resolveHelper(sc = %p, idents = '%s')\n", sc, toChars());
    if (scopesym)
        printf("\tscopesym = '%s'\n", scopesym->toChars());
#endif
    *pe = NULL;
    *pt = NULL;
    *ps = NULL;
    if (s)
    {
        //printf("\t1: s = '%s' %p, kind = '%s'\n",s->toChars(), s, s->kind());
        s->checkDeprecated(loc, sc);            // check for deprecated aliases
        s = s->toAlias();
        //printf("\t2: s = '%s' %p, kind = '%s'\n",s->toChars(), s, s->kind());
        for (size_t i = 0; i < idents.dim; i++)
        {
            Identifier *id = idents[i];
            Dsymbol *sm = s->searchX(loc, sc, id);
            //printf("\t3: s = '%s' %p, kind = '%s'\n",s->toChars(), s, s->kind());
            //printf("\tgetType = '%s'\n", s->getType()->toChars());
            if (!sm)
            {
                Type *t = s->getType();     // type symbol, type alias, or type tuple?
                if (!t)
                {   if (s->isDeclaration())         // var, func, or tuple declaration?
                    {   t = s->isDeclaration()->type;
                        if (!t && s->isTupleDeclaration())  // expression tuple?
                            goto L3;
                    }
                    else if (s->isTemplateInstance() ||
                             s->isImport() || s->isPackage() || s->isModule())
                    {
                        goto L3;
                    }
                }
                if (t)
                {
                    sm = t->toDsymbol(sc);
                    if (sm)
                    {   sm = sm->search(loc, id, 0);
                        if (sm)
                            goto L2;
                    }
                L3:
                    Expression *e = new DsymbolExp(loc, s);
                    e = e->semantic(sc);
                    for (; i < idents.dim; i++)
                    {
                        id = idents[i];
                        //printf("e: '%s', id: '%s', type = %s\n", e->toChars(), id->toChars(), e->type->toChars());
                        if (id->dyncast() == DYNCAST_IDENTIFIER)
                        {
                            DotIdExp *die = new DotIdExp(e->loc, e, id);
                            e = die->semanticY(sc, 0);
                        }
                        else
                        {   assert(id->dyncast() == DYNCAST_DSYMBOL);
                            TemplateInstance *ti = ((Dsymbol *)id)->isTemplateInstance();
                            assert(ti);
                            DotTemplateInstanceExp *dte = new DotTemplateInstanceExp(e->loc, e, ti->name, ti->tiargs);
                            e = dte->semanticY(sc, 0);
                        }
                    }
                    if (e->op == TOKtype)
                        *pt = e->type;
                    else
                        *pe = e;
                }
                else
                {
                  Lerror:
                    if (id->dyncast() == DYNCAST_DSYMBOL)
                    {   // searchX already handles errors for template instances
                        assert(global.errors);
                    }
                    else
                    {
                        sm = s->search_correct(id);
                        if (sm)
                            error(loc, "identifier '%s' of '%s' is not defined, did you mean '%s %s'?",
                                  id->toChars(), toChars(), sm->kind(), sm->toChars());
                        else
                            error(loc, "identifier '%s' of '%s' is not defined", id->toChars(), toChars());
                    }
                    *pe = new ErrorExp();
                }
                return;
            }
        L2:
            s = sm->toAlias();
        }

        if (VarDeclaration *v = s->isVarDeclaration())
        {
            if (v && v->inuse && (!v->type || !v->type->deco))  // Bugzilla 9494
            {   error(loc, "circular reference to '%s'", v->toPrettyChars());
                *pe = new ErrorExp();
                return;
            }
            *pe = new VarExp(loc, v);
            return;
        }
#if 0
        if (FuncDeclaration *fd = s->isFuncDeclaration())
        {
            *pe = new DsymbolExp(loc, fd, 1);
            return;
        }
#endif
        if (EnumMember *em = s->isEnumMember())
        {
            // It's not a type, it's an expression
            *pe = em->value->copy();
            return;
        }

L1:
        Type *t = s->getType();
        if (!t)
        {
            // If the symbol is an import, try looking inside the import
            if (Import *si = s->isImport())
            {
                s = si->search(loc, s->ident, 0);
                if (s && s != si)
                    goto L1;
                s = si;
            }
            *ps = s;
            return;
        }
        if (t->ty == Tinstance && t != this && !t->deco)
        {   error(loc, "forward reference to '%s'", t->toChars());
            return;
        }

        if (t != this)
        {
            if (t->reliesOnTident())
            {
                if (s->scope)
                    t = t->semantic(loc, s->scope);
                else
                {
                    /* Attempt to find correct scope in which to evaluate t.
                     * Not sure if this is right or not, or if we should just
                     * give forward reference error if s->scope is not set.
                     */
                    for (Scope *scx = sc; 1; scx = scx->enclosing)
                    {
                        if (!scx)
                        {   error(loc, "forward reference to '%s'", t->toChars());
                            return;
                        }
                        if (scx->scopesym == scopesym)
                        {
                            t = t->semantic(loc, scx);
                            break;
                        }
                    }
                }
            }
        }
        if (t->ty == Ttuple)
            *pt = t;
        else
            *pt = t->merge();
    }
    if (!s)
    {
        const char *p = toChars();
        const char *n = importHint(p);
        if (n)
            error(loc, "'%s' is not defined, perhaps you need to import %s; ?", p, n);
        else
        {
            Identifier *id = new Identifier(p, TOKidentifier);
            s = sc->search_correct(id);
            if (s)
                error(loc, "undefined identifier %s, did you mean %s %s?", p, s->kind(), s->toChars());
            else
                error(loc, "undefined identifier %s", p);
        }
        *pt = Type::terror;
    }
}

/***************************** TypeIdentifier *****************************/

TypeIdentifier::TypeIdentifier(Loc loc, Identifier *ident)
    : TypeQualified(Tident, loc)
{
    this->ident = ident;
}

const char *TypeIdentifier::kind()
{
    return "identifier";
}


Type *TypeIdentifier::syntaxCopy()
{
    TypeIdentifier *t;

    t = new TypeIdentifier(loc, ident);
    t->syntaxCopyHelper(this);
    t->mod = mod;
    return t;
}

void TypeIdentifier::toDecoBuffer(OutBuffer *buf, int flag)
{
    Type::toDecoBuffer(buf, flag);
    const char *name = ident->toChars();
    size_t len = strlen(name);
    buf->printf("%u%s", (unsigned)len, name);
}

void TypeIdentifier::toCBuffer2(OutBuffer *buf, HdrGenState *hgs, int mod)
{
    if (mod != this->mod)
    {   toCBuffer3(buf, hgs, mod);
        return;
    }
    buf->writestring(this->ident->toChars());
    toCBuffer2Helper(buf, hgs);
}

/*************************************
 * Takes an array of Identifiers and figures out if
 * it represents a Type or an Expression.
 * Output:
 *      if expression, *pe is set
 *      if type, *pt is set
 */

void TypeIdentifier::resolve(Loc loc, Scope *sc, Expression **pe, Type **pt, Dsymbol **ps)
{
    Dsymbol *scopesym;

    //printf("TypeIdentifier::resolve(sc = %p, idents = '%s')\n", sc, toChars());

    if ((ident->equals(Id::super) || ident->equals(Id::This)) && !hasThis(sc))
    {
        AggregateDeclaration *ad = sc->getStructClassScope();
        if (ad)
        {
            ClassDeclaration *cd = ad->isClassDeclaration();
            if (cd)
            {
                if (ident->equals(Id::This))
                    ident = cd->ident;
                else if (cd->baseClass && ident->equals(Id::super))
                    ident = cd->baseClass->ident;
            }
            else
            {
                StructDeclaration *sd = ad->isStructDeclaration();
                if (sd && ident->equals(Id::This))
                    ident = sd->ident;
            }
        }
    }

    Dsymbol *s = sc->search(loc, ident, &scopesym);
    resolveHelper(loc, sc, s, scopesym, pe, pt, ps);
    if (*pt)
        (*pt) = (*pt)->addMod(mod);
}

/*****************************************
 * See if type resolves to a symbol, if so,
 * return that symbol.
 */

Dsymbol *TypeIdentifier::toDsymbol(Scope *sc)
{
    //printf("TypeIdentifier::toDsymbol('%s')\n", toChars());
    if (!sc)
        return NULL;
    //printf("ident = '%s'\n", ident->toChars());

    Dsymbol *scopesym;
    Dsymbol *s = sc->search(loc, ident, &scopesym);
    if (s)
    {
        for (size_t i = 0; i < idents.dim; i++)
        {
            Identifier *id = idents[i];
            s = s->searchX(loc, sc, id);
            if (!s)                 // failed to find a symbol
            {   //printf("\tdidn't find a symbol\n");
                break;
            }
        }
    }
    return s;
}

Type *TypeIdentifier::semantic(Loc loc, Scope *sc)
{
    Type *t;
    Expression *e;
    Dsymbol *s;

    //printf("TypeIdentifier::semantic(%s)\n", toChars());
    resolve(loc, sc, &e, &t, &s);
    if (t)
    {
        //printf("\tit's a type %d, %s, %s\n", t->ty, t->toChars(), t->deco);

        if (t->ty == Ttypedef)
        {   TypeTypedef *tt = (TypeTypedef *)t;

            if (tt->sym->sem == SemanticIn)
            {   error(loc, "circular reference of typedef %s", tt->toChars());
                return terror;
            }
        }
        t = t->addMod(mod);
    }
    else
    {
        if (s)
        {
            s->error(loc, "is used as a type");
            //halt();
        }
        else
            error(loc, "%s is used as a type", toChars());
        t = terror;
    }
    //t->print();
    return t;
}

Type *TypeIdentifier::reliesOnTident(TemplateParameters *tparams)
{
    if (tparams)
    {
        if (idents.dim == 0)
        {
            for (size_t i = 0; i < tparams->dim; i++)
            {   TemplateParameter *tp = (*tparams)[i];

                if (tp->ident->equals(ident))
                    return this;
            }
        }
        return NULL;
    }
    else
        return this;
}

Expression *TypeIdentifier::toExpression()
{
    Expression *e = new IdentifierExp(loc, ident);
    for (size_t i = 0; i < idents.dim; i++)
    {
        Identifier *id = idents[i];
        e = new DotIdExp(loc, e, id);
    }

    return e;
}

/***************************** TypeInstance *****************************/

TypeInstance::TypeInstance(Loc loc, TemplateInstance *tempinst)
    : TypeQualified(Tinstance, loc)
{
    this->tempinst = tempinst;
}

const char *TypeInstance::kind()
{
    return "instance";
}

Type *TypeInstance::syntaxCopy()
{
    //printf("TypeInstance::syntaxCopy() %s, %d\n", toChars(), idents.dim);
    TypeInstance *t;

    t = new TypeInstance(loc, (TemplateInstance *)tempinst->syntaxCopy(NULL));
    t->syntaxCopyHelper(this);
    t->mod = mod;
    return t;
}


void TypeInstance::toCBuffer2(OutBuffer *buf, HdrGenState *hgs, int mod)
{
    if (mod != this->mod)
    {   toCBuffer3(buf, hgs, mod);
        return;
    }
    tempinst->toCBuffer(buf, hgs);
    toCBuffer2Helper(buf, hgs);
}

void TypeInstance::resolve(Loc loc, Scope *sc, Expression **pe, Type **pt, Dsymbol **ps)
{
    // Note close similarity to TypeIdentifier::resolve()

    Dsymbol *s;

    *pe = NULL;
    *pt = NULL;
    *ps = NULL;

#if 0
    if (!idents.dim)
    {
        error(loc, "template instance '%s' has no identifier", toChars());
        return;
    }
#endif
    //id = (Identifier *)idents.data[0];
    //printf("TypeInstance::resolve(sc = %p, idents = '%s')\n", sc, id->toChars());
    s = tempinst;
    if (s)
    {   //printf("s = %s\n", s->toChars());
        s->semantic(sc);
    }
    resolveHelper(loc, sc, s, NULL, pe, pt, ps);
    if (*pt)
        *pt = (*pt)->addMod(mod);
    //printf("pt = '%s'\n", (*pt)->toChars());
}

Type *TypeInstance::semantic(Loc loc, Scope *sc)
{
    Type *t;
    Expression *e;
    Dsymbol *s;

    //printf("TypeInstance::semantic(%p, %s)\n", this, toChars());

    if (sc->parameterSpecialization)
    {
        unsigned errors = global.startGagging();
        resolve(loc, sc, &e, &t, &s);

        if (global.endGagging(errors))
        {
            return this;
        }
    }
    else
    {
        unsigned errors = global.errors;
        resolve(loc, sc, &e, &t, &s);
        // if we had an error evaluating the symbol, suppress further errors
        if (!t && errors != global.errors)
            return terror;
    }

    if (!t)
    {
        if (!e && s && s->errors)
        {   // if there was an error evaluating the symbol, it might actually
            // be a type. Avoid misleading error messages.
            error(loc, "%s had previous errors", toChars());
        }
        else
            error(loc, "%s is used as a type", toChars());
        t = terror;
    }
    return t;
}

Dsymbol *TypeInstance::toDsymbol(Scope *sc)
{
    Type *t;
    Expression *e;
    Dsymbol *s;

    //printf("TypeInstance::semantic(%s)\n", toChars());

    if (sc->parameterSpecialization)
    {
        unsigned errors = global.startGagging();

        resolve(loc, sc, &e, &t, &s);

        if (global.endGagging(errors))
            return NULL;
    }
    else
        resolve(loc, sc, &e, &t, &s);

    return s;
}

Type *TypeInstance::reliesOnTident(TemplateParameters *tparams)
{
    if (tparams)
    {
        for (size_t i = 0; i < tparams->dim; i++)
        {
            TemplateParameter *tp = (*tparams)[i];
            if (tempinst->name == tp->ident)
                return this;
        }
        if (!tempinst->tiargs)
            return NULL;
        for (size_t i = 0; i < tempinst->tiargs->dim; i++)
        {
            Type *t = isType((*tempinst->tiargs)[i]);
            t = t ? t->reliesOnTident(tparams) : NULL;
            if (t)
                return t;
        }
        return NULL;
    }
    else
    {
        return Type::reliesOnTident(tparams);
    }
}


/***************************** TypeTypeof *****************************/

TypeTypeof::TypeTypeof(Loc loc, Expression *exp)
        : TypeQualified(Ttypeof, loc)
{
    this->exp = exp;
    inuse = 0;
}

const char *TypeTypeof::kind()
{
    return "typeof";
}

Type *TypeTypeof::syntaxCopy()
{
    //printf("TypeTypeof::syntaxCopy() %s\n", toChars());
    TypeTypeof *t;

    t = new TypeTypeof(loc, exp->syntaxCopy());
    t->syntaxCopyHelper(this);
    t->mod = mod;
    return t;
}

Dsymbol *TypeTypeof::toDsymbol(Scope *sc)
{
    Type *t;

    t = semantic(loc, sc);
    if (t == this)
        return NULL;
    return t->toDsymbol(sc);
}

void TypeTypeof::toCBuffer2(OutBuffer *buf, HdrGenState *hgs, int mod)
{
    if (mod != this->mod)
    {   toCBuffer3(buf, hgs, mod);
        return;
    }
    buf->writestring("typeof(");
    exp->toCBuffer(buf, hgs);
    buf->writeByte(')');
    toCBuffer2Helper(buf, hgs);
}

void TypeTypeof::resolve(Loc loc, Scope *sc, Expression **pe, Type **pt, Dsymbol **ps)
{
    *pe = NULL;
    *pt = NULL;
    *ps = NULL;

    //printf("TypeTypeof::resolve(sc = %p, idents = '%s')\n", sc, toChars());
    //static int nest; if (++nest == 50) *(char*)0=0;
    if (inuse)
    {
        inuse = 2;
        error(loc, "circular typeof definition");
        goto Lerr;
    }
    inuse++;

    Type *t;
    {
        Scope *sc2 = sc->push();
        sc2->intypeof = 1;
        sc2->speculative = true;
        sc2->flags |= sc->flags & SCOPEstaticif;
        unsigned oldspecgag = global.speculativeGag;
        if (global.gag)
            global.speculativeGag = global.gag;
        exp = exp->semantic(sc2);
        global.speculativeGag = oldspecgag;

#if DMDV2
        if (exp->type && exp->type->ty == Tfunction &&
            ((TypeFunction *)exp->type)->isproperty)
            exp = resolveProperties(sc2, exp);
#endif
        sc2->pop();
        if (exp->op == TOKtype)
        {
            error(loc, "argument %s to typeof is not an expression", exp->toChars());
            goto Lerr;
        }
        t = exp->type;
        if (!t)
        {
            error(loc, "expression (%s) has no type", exp->toChars());
            goto Lerr;
        }
        if (t->ty == Ttypeof)
        {   error(loc, "forward reference to %s", toChars());
            goto Lerr;
        }
    }
    if (idents.dim == 0)
        *pt = t;
    else
    {
        if (Dsymbol *s = t->toDsymbol(sc))
            resolveHelper(loc, sc, s, NULL, pe, pt, ps);
        else
        {
            Expression *e = new TypeExp(loc, t);
            for (size_t i = 0; i < idents.dim; i++)
            {
                Identifier *id = idents[i];
                switch (id->dyncast())
                {
                    case DYNCAST_IDENTIFIER:
                        e = new DotIdExp(loc, e, id);
                        break;
                    case DYNCAST_DSYMBOL:
                    {
                        TemplateInstance *ti = ((Dsymbol *)id)->isTemplateInstance();
                        e = new DotExp(loc, e, new ScopeExp(loc, ti));
                        break;
                    }
                    default:
                        assert(0);
                }
            }
            e = e->semantic(sc);
            if ((*ps = getDsymbol(e)) == NULL)
            {
                if (e->op == TOKtype)
                    *pt = e->type;
                else
                    *pe = e;
            }
        }
    }
    if (*pt)
        (*pt) = (*pt)->addMod(mod);
    inuse--;
    return;

Lerr:
    *pt = Type::terror;
    inuse--;
    return;
}

Type *TypeTypeof::semantic(Loc loc, Scope *sc)
{
    //printf("TypeTypeof::semantic() %s\n", toChars());

    Expression *e;
    Type *t;
    Dsymbol *s;
    resolve(loc, sc, &e, &t, &s);
    if (s && (t = s->getType()) != NULL)
        t = t->addMod(mod);
    if (!t)
    {
        error(loc, "%s is used as a type", toChars());
        t = Type::terror;
    }
    return t;
}

d_uns64 TypeTypeof::size(Loc loc)
{
    if (exp->type)
        return exp->type->size(loc);
    else
        return TypeQualified::size(loc);
}



/***************************** TypeReturn *****************************/

TypeReturn::TypeReturn(Loc loc)
        : TypeQualified(Treturn, loc)
{
}

const char *TypeReturn::kind()
{
    return "return";
}

Type *TypeReturn::syntaxCopy()
{
    TypeReturn *t = new TypeReturn(loc);
    t->syntaxCopyHelper(this);
    t->mod = mod;
    return t;
}

Dsymbol *TypeReturn::toDsymbol(Scope *sc)
{
    Type *t = semantic(0, sc);
    if (t == this)
        return NULL;
    return t->toDsymbol(sc);
}

void TypeReturn::resolve(Loc loc, Scope *sc, Expression **pe, Type **pt, Dsymbol **ps)
{
    *pe = NULL;
    *pt = NULL;
    *ps = NULL;

    //printf("TypeReturn::resolve(sc = %p, idents = '%s')\n", sc, toChars());
    Type *t;
    {
        FuncDeclaration *func = sc->func;
        if (!func)
        {   error(loc, "typeof(return) must be inside function");
            goto Lerr;
        }
        if (func->fes)
            func = func->fes->func;

        t = func->type->nextOf();
        if (!t)
        {
            error(loc, "cannot use typeof(return) inside function %s with inferred return type", sc->func->toChars());
            goto Lerr;
        }
    }
    if (idents.dim == 0)
        *pt = t;
    else
    {
        if (Dsymbol *s = t->toDsymbol(sc))
            resolveHelper(loc, sc, s, NULL, pe, pt, ps);
        else
        {
            Expression *e = new TypeExp(loc, t);
            for (size_t i = 0; i < idents.dim; i++)
            {
                Identifier *id = idents[i];
                switch (id->dyncast())
                {
                    case DYNCAST_IDENTIFIER:
                        e = new DotIdExp(loc, e, id);
                        break;
                    case DYNCAST_DSYMBOL:
                    {
                        TemplateInstance *ti = ((Dsymbol *)id)->isTemplateInstance();
                        e = new DotExp(loc, e, new ScopeExp(loc, ti));
                        break;
                    }
                    default:
                        assert(0);
                }
            }
            e = e->semantic(sc);
            if ((*ps = getDsymbol(e)) == NULL)
            {
                if (e->op == TOKtype)
                    *pt = e->type;
                else
                    *pe = e;
            }
        }
    }
    if (*pt)
        (*pt) = (*pt)->addMod(mod);
    return;

Lerr:
    *pt = Type::terror;
    return;
}

Type *TypeReturn::semantic(Loc loc, Scope *sc)
{
    //printf("TypeReturn::semantic() %s\n", toChars());

    Expression *e;
    Type *t;
    Dsymbol *s;
    resolve(loc, sc, &e, &t, &s);
    if (s && (t = s->getType()) != NULL)
        t = t->addMod(mod);
    if (!t)
    {
        error(loc, "%s is used as a type", toChars());
        t = Type::terror;
    }
    return t;
}

void TypeReturn::toCBuffer2(OutBuffer *buf, HdrGenState *hgs, int mod)
{
    if (mod != this->mod)
    {   toCBuffer3(buf, hgs, mod);
        return;
    }
    buf->writestring("typeof(return)");
    toCBuffer2Helper(buf, hgs);
}


/***************************** TypeEnum *****************************/

TypeEnum::TypeEnum(EnumDeclaration *sym)
        : Type(Tenum)
{
    this->sym = sym;
}

const char *TypeEnum::kind()
{
    return "enum";
}

char *TypeEnum::toChars()
{
    if (mod)
        return Type::toChars();
    return sym->toChars();
}

Type *TypeEnum::syntaxCopy()
{
    return this;
}

Type *TypeEnum::semantic(Loc loc, Scope *sc)
{
    //printf("TypeEnum::semantic() %s\n", toChars());
    //sym->semantic(sc);
    return merge();
}

d_uns64 TypeEnum::size(Loc loc)
{
    if (!sym->memtype)
    {
        error(loc, "enum %s is forward referenced", sym->toChars());
        return SIZE_INVALID;
    }
    return sym->memtype->size(loc);
}

unsigned TypeEnum::alignsize()
{
    if (!sym->memtype)
    {
        error(0, "enum %s is forward referenced", sym->toChars());
        return 4;
    }
    return sym->memtype->alignsize();
}

Dsymbol *TypeEnum::toDsymbol(Scope *sc)
{
    return sym;
}

Type *TypeEnum::toBasetype()
{
    if (sym->scope)
    {   // Enum is forward referenced. We don't need to resolve the whole thing,
        // just the base type
        if (sym->memtype)
        {   sym->memtype = sym->memtype->semantic(sym->loc, sym->scope);
        }
        else
        {   if (!sym->isAnonymous())
                sym->memtype = Type::tint32;
        }
    }
    if (!sym->memtype)
    {
        error(sym->loc, "enum %s is forward referenced", sym->toChars());
        return Type::terror;
    }
    return sym->memtype->toBasetype();
}

void TypeEnum::toDecoBuffer(OutBuffer *buf, int flag)
{
    const char *name = sym->mangle();
    Type::toDecoBuffer(buf, flag);
    buf->printf("%s", name);
}

void TypeEnum::toCBuffer2(OutBuffer *buf, HdrGenState *hgs, int mod)
{
    if (mod != this->mod)
    {   toCBuffer3(buf, hgs, mod);
        return;
    }
    buf->writestring(sym->toChars());
}

Expression *TypeEnum::dotExp(Scope *sc, Expression *e, Identifier *ident, int flag)
{
#if LOGDOTEXP
    printf("TypeEnum::dotExp(e = '%s', ident = '%s') '%s'\n", e->toChars(), ident->toChars(), toChars());
#endif
    Dsymbol *s = sym->search(e->loc, ident, 0);
    if (!s)
    {
        if (ident == Id::max ||
            ident == Id::min ||
            ident == Id::init ||
            ident == Id::mangleof ||
            !sym->memtype
           )
        {
            return getProperty(e->loc, ident, flag);
        }
        return sym->memtype->dotExp(sc, e, ident, flag);
    }
    EnumMember *m = s->isEnumMember();
    Expression *em = m->value->copy();
    em->loc = e->loc;
    return em;
}

Expression *TypeEnum::getProperty(Loc loc, Identifier *ident, int flag)
{   Expression *e;

    if (ident == Id::max)
    {
        if (!sym->maxval)
            goto Lfwd;
        e = sym->maxval;
    }
    else if (ident == Id::min)
    {
        if (!sym->minval)
            goto Lfwd;
        e = sym->minval;
    }
    else if (ident == Id::init)
    {
        e = defaultInitLiteral(loc);
    }
    else if (ident == Id::stringof)
    {   char *s = toChars();
        e = new StringExp(loc, s, strlen(s), 'c');
        Scope sc;
        e = e->semantic(&sc);
    }
    else if (ident == Id::mangleof)
    {
        e = Type::getProperty(loc, ident, flag);
    }
    else
    {
        e = toBasetype()->getProperty(loc, ident, flag);
    }
    return e;

Lfwd:
    error(loc, "forward reference of %s.%s", toChars(), ident->toChars());
    return new ErrorExp();
}

int TypeEnum::isintegral()
{
    return sym->memtype->isintegral();
}

int TypeEnum::isfloating()
{
    return sym->memtype->isfloating();
}

int TypeEnum::isreal()
{
    return sym->memtype->isreal();
}

int TypeEnum::isimaginary()
{
    return sym->memtype->isimaginary();
}

int TypeEnum::iscomplex()
{
    return sym->memtype->iscomplex();
}

int TypeEnum::isunsigned()
{
    return sym->memtype->isunsigned();
}

int TypeEnum::isscalar()
{
    return sym->memtype->isscalar();
}

int TypeEnum::isAssignable()
{
    return sym->memtype->isAssignable();
}

int TypeEnum::checkBoolean()
{
    return sym->memtype->checkBoolean();
}

int TypeEnum::needsDestruction()
{
    return sym->memtype->needsDestruction();
}

bool TypeEnum::needsNested()
{
    return sym->memtype ? sym->memtype->needsNested() : false;
}

MATCH TypeEnum::implicitConvTo(Type *to)
{   MATCH m;

    //printf("TypeEnum::implicitConvTo()\n");
    if (ty == to->ty && sym == ((TypeEnum *)to)->sym)
        m = (mod == to->mod) ? MATCHexact : MATCHconst;
    else if (sym->memtype->implicitConvTo(to))
        m = MATCHconvert;       // match with conversions
    else
        m = MATCHnomatch;       // no match
    return m;
}

MATCH TypeEnum::constConv(Type *to)
{
    if (equals(to))
        return MATCHexact;
    if (ty == to->ty && sym == ((TypeEnum *)to)->sym &&
        MODimplicitConv(mod, to->mod))
        return MATCHconst;
    return MATCHnomatch;
}


Expression *TypeEnum::defaultInit(Loc loc)
{
#if LOGDEFAULTINIT
    printf("TypeEnum::defaultInit() '%s'\n", toChars());
#endif
    // Initialize to first member of enum
    //printf("%s\n", sym->defaultval->type->toChars());
    if (!sym->defaultval)
    {
        error(loc, "forward reference of %s.init", toChars());
        return new ErrorExp();
    }
    Expression *e = sym->defaultval;
    e = e->copy();
    e->type = this;
    return e;
}

int TypeEnum::isZeroInit(Loc loc)
{
    if (!sym->defaultval && sym->scope)
    {   // Enum is forward referenced. We need to resolve the whole thing.
        sym->semantic(NULL);
    }
    if (!sym->defaultval)
    {
        error(loc, "enum %s is forward referenced", sym->toChars());
        return 0;
    }
    return sym->defaultval->isBool(FALSE);
}

int TypeEnum::hasPointers()
{
    return toBasetype()->hasPointers();
}

/***************************** TypeTypedef *****************************/

TypeTypedef::TypeTypedef(TypedefDeclaration *sym)
        : Type(Ttypedef)
{
    this->sym = sym;
}

const char *TypeTypedef::kind()
{
    return "typedef";
}

Type *TypeTypedef::syntaxCopy()
{
    return this;
}

char *TypeTypedef::toChars()
{
    return Type::toChars();
}

Type *TypeTypedef::semantic(Loc loc, Scope *sc)
{
    //printf("TypeTypedef::semantic(%s), sem = %d\n", toChars(), sym->sem);
    int errors = global.errors;
    sym->semantic(sc);
    if (errors != global.errors || sym->errors || sym->basetype->ty == Terror)
        return terror;
    return merge();
}

d_uns64 TypeTypedef::size(Loc loc)
{
    return sym->basetype->size(loc);
}

unsigned TypeTypedef::alignsize()
{
    return sym->basetype->alignsize();
}

Dsymbol *TypeTypedef::toDsymbol(Scope *sc)
{
    return sym;
}

void TypeTypedef::toDecoBuffer(OutBuffer *buf, int flag)
{
    Type::toDecoBuffer(buf, flag);
    const char *name = sym->mangle();
    buf->printf("%s", name);
}

void TypeTypedef::toCBuffer2(OutBuffer *buf, HdrGenState *hgs, int mod)
{
    //printf("TypeTypedef::toCBuffer2() '%s'\n", sym->toChars());
    if (mod != this->mod)
    {   toCBuffer3(buf, hgs, mod);
        return;
    }
    buf->writestring(sym->toChars());
}

Expression *TypeTypedef::dotExp(Scope *sc, Expression *e, Identifier *ident, int flag)
{
#if LOGDOTEXP
    printf("TypeTypedef::dotExp(e = '%s', ident = '%s') '%s'\n", e->toChars(), ident->toChars(), toChars());
#endif
    if (ident == Id::init)
    {
        return Type::dotExp(sc, e, ident, flag);
    }
    return sym->basetype->dotExp(sc, e, ident, flag);
}

structalign_t TypeTypedef::alignment()
{
    if (sym->inuse)
    {
        sym->error("circular definition");
        sym->basetype = Type::terror;
        return STRUCTALIGN_DEFAULT;
    }
    sym->inuse = 1;
    structalign_t a = sym->basetype->alignment();
    sym->inuse = 0;
    return a;
}

Expression *TypeTypedef::getProperty(Loc loc, Identifier *ident, int flag)
{
#if LOGDOTEXP
    printf("TypeTypedef::getProperty(ident = '%s') '%s'\n", ident->toChars(), toChars());
#endif
    if (ident == Id::init)
    {
        return Type::getProperty(loc, ident, flag);
    }
    return sym->basetype->getProperty(loc, ident, flag);
}

int TypeTypedef::isintegral()
{
    //printf("TypeTypedef::isintegral()\n");
    //printf("sym = '%s'\n", sym->toChars());
    //printf("basetype = '%s'\n", sym->basetype->toChars());
    return sym->basetype->isintegral();
}

int TypeTypedef::isfloating()
{
    return sym->basetype->isfloating();
}

int TypeTypedef::isreal()
{
    return sym->basetype->isreal();
}

int TypeTypedef::isimaginary()
{
    return sym->basetype->isimaginary();
}

int TypeTypedef::iscomplex()
{
    return sym->basetype->iscomplex();
}

int TypeTypedef::isunsigned()
{
    return sym->basetype->isunsigned();
}

int TypeTypedef::isscalar()
{
    return sym->basetype->isscalar();
}

int TypeTypedef::isAssignable()
{
    return sym->basetype->isAssignable();
}

int TypeTypedef::checkBoolean()
{
    return sym->basetype->checkBoolean();
}

int TypeTypedef::needsDestruction()
{
    return sym->basetype->needsDestruction();
}

bool TypeTypedef::needsNested()
{
    return sym->basetype->needsNested();
}

Type *TypeTypedef::toBasetype()
{
    if (sym->inuse)
    {
        sym->error("circular definition");
        sym->basetype = Type::terror;
        return Type::terror;
    }
    sym->inuse = 1;
    Type *t = sym->basetype->toBasetype();
    sym->inuse = 0;
    t = t->addMod(mod);
    return t;
}

MATCH TypeTypedef::implicitConvTo(Type *to)
{   MATCH m;

    //printf("TypeTypedef::implicitConvTo(to = %s) %s\n", to->toChars(), toChars());
    if (equals(to))
        m = MATCHexact;         // exact match
    else if (sym->basetype->implicitConvTo(to))
        m = MATCHconvert;       // match with conversions
    else if (ty == to->ty && sym == ((TypeTypedef *)to)->sym)
    {
        m = constConv(to);
    }
    else
        m = MATCHnomatch;       // no match
    return m;
}

MATCH TypeTypedef::constConv(Type *to)
{
    if (equals(to))
        return MATCHexact;
    if (ty == to->ty && sym == ((TypeTypedef *)to)->sym)
        return sym->basetype->implicitConvTo(((TypeTypedef *)to)->sym->basetype);
    return MATCHnomatch;
}

Type *TypeTypedef::toHeadMutable()
{
    if (!mod)
        return this;

    Type *tb = toBasetype();
    Type *t = tb->toHeadMutable();
    if (t->equals(tb))
        return this;
    else
        return mutableOf();
}

Expression *TypeTypedef::defaultInit(Loc loc)
{
#if LOGDEFAULTINIT
    printf("TypeTypedef::defaultInit() '%s'\n", toChars());
#endif
    if (sym->init)
    {
        //sym->init->toExpression()->print();
        return sym->init->toExpression();
    }
    Type *bt = sym->basetype;
    Expression *e = bt->defaultInit(loc);
    e->type = this;
    while (bt->ty == Tsarray)
    {   TypeSArray *tsa = (TypeSArray *)bt;
        e->type = tsa->next;
        bt = tsa->next->toBasetype();
    }
    return e;
}

Expression *TypeTypedef::defaultInitLiteral(Loc loc)
{
#if LOGDEFAULTINIT
    printf("TypeTypedef::defaultInitLiteral() '%s'\n", toChars());
#endif
    if (sym->init)
    {
        //sym->init->toExpression()->print();
        return sym->init->toExpression();
    }
    Type *bt = sym->basetype;
    Expression *e = bt->defaultInitLiteral(loc);
    e->type = this;
    return e;
}

int TypeTypedef::isZeroInit(Loc loc)
{
    if (sym->init)
    {
        if (sym->init->isVoidInitializer())
            return 1;           // initialize voids to 0
        Expression *e = sym->init->toExpression();
        if (e && e->isBool(FALSE))
            return 1;
        return 0;               // assume not
    }
    if (sym->inuse)
    {
        sym->error("circular definition");
        sym->basetype = Type::terror;
    }
    sym->inuse = 1;
    int result = sym->basetype->isZeroInit(loc);
    sym->inuse = 0;
    return result;
}

int TypeTypedef::hasPointers()
{
    return toBasetype()->hasPointers();
}

int TypeTypedef::hasWild()
{
    assert(toBasetype());
    return mod & MODwild || toBasetype()->hasWild();
}

/***************************** TypeStruct *****************************/

TypeStruct::TypeStruct(StructDeclaration *sym)
        : Type(Tstruct)
{
    this->sym = sym;
    this->att = RECfwdref;
}

const char *TypeStruct::kind()
{
    return "struct";
}

char *TypeStruct::toChars()
{
    //printf("sym.parent: %s, deco = %s\n", sym->parent->toChars(), deco);
    if (mod)
        return Type::toChars();
    TemplateInstance *ti = sym->parent->isTemplateInstance();
    if (ti && ti->toAlias() == sym)
    {
        return ti->toChars();
    }
    return sym->toChars();
}

Type *TypeStruct::syntaxCopy()
{
    return this;
}

Type *TypeStruct::semantic(Loc loc, Scope *sc)
{
    //printf("TypeStruct::semantic('%s')\n", sym->toChars());

    /* Cannot do semantic for sym because scope chain may not
     * be right.
     */
    //sym->semantic(sc);

    return merge();
}

d_uns64 TypeStruct::size(Loc loc)
{
    return sym->size(loc);
}

unsigned TypeStruct::alignsize()
{
    sym->size(0);               // give error for forward references
    return sym->alignsize;
}

Dsymbol *TypeStruct::toDsymbol(Scope *sc)
{
    return sym;
}

void TypeStruct::toDecoBuffer(OutBuffer *buf, int flag)
{
    const char *name = sym->mangle();
    //printf("TypeStruct::toDecoBuffer('%s') = '%s'\n", toChars(), name);
    Type::toDecoBuffer(buf, flag);
    buf->printf("%s", name);
}

void TypeStruct::toCBuffer2(OutBuffer *buf, HdrGenState *hgs, int mod)
{
    if (mod != this->mod)
    {   toCBuffer3(buf, hgs, mod);
        return;
    }
    TemplateInstance *ti = sym->parent->isTemplateInstance();
    if (ti && ti->toAlias() == sym)
        buf->writestring(ti->toChars());
    else
        buf->writestring(sym->toChars());
}

Expression *TypeStruct::dotExp(Scope *sc, Expression *e, Identifier *ident, int flag)
{
    VarDeclaration *v;
    Dsymbol *s;
    DotVarExp *de;

#if LOGDOTEXP
    printf("TypeStruct::dotExp(e = '%s', ident = '%s')\n", e->toChars(), ident->toChars());
#endif
    if (!sym->members)
    {
        error(e->loc, "struct %s is forward referenced", sym->toChars());
        return new ErrorExp();
    }

    /* If e.tupleof
     */
    if (ident == Id::tupleof)
    {
        /* Create a TupleExp out of the fields of the struct e:
         * (e.field0, e.field1, e.field2, ...)
         */
        e = e->semantic(sc);    // do this before turning on noaccesscheck
        e->type->size();        // do semantic of type
        Expressions *exps = new Expressions;
        exps->reserve(sym->fields.dim);

        Expression *e0 = NULL;
        Expression *ev = e;
        if (sc->func && sym->fields.dim > 1 && e->hasSideEffect())
        {
            Identifier *id = Lexer::uniqueId("__tup");
            ExpInitializer *ei = new ExpInitializer(e->loc, e);
            VarDeclaration *vd = new VarDeclaration(e->loc, NULL, id, ei);
            vd->storage_class |= STCctfe | STCref | STCforeach;

            e0 = new DeclarationExp(e->loc, vd);
            ev = new VarExp(e->loc, vd);
        }
        for (size_t i = 0; i < sym->fields.dim; i++)
        {
            VarDeclaration *v = sym->fields[i];
            exps->push(new DotVarExp(ev->loc, ev, v));
        }
        e = new TupleExp(e->loc, e0, exps);
        sc = sc->push();
        sc->noaccesscheck = 1;
        e = e->semantic(sc);
        sc->pop();
        return e;
    }

    if (e->op == TOKdotexp)
    {   DotExp *de = (DotExp *)e;

        if (de->e1->op == TOKimport)
        {
            assert(0);  // cannot find a case where this happens; leave
                        // assert in until we do
            ScopeExp *se = (ScopeExp *)de->e1;

            s = se->sds->search(e->loc, ident, 0);
            e = de->e1;
            goto L1;
        }
    }

    s = sym->search(e->loc, ident, 0);
L1:
    if (!s)
    {
        if (sym->scope)                 // it's a fwd ref, maybe we can resolve it
        {
            sym->semantic(NULL);
            s = sym->search(e->loc, ident, 0);
        }
        if (!s)
            return noMember(sc, e, ident, flag);
    }
    if (!s->isFuncDeclaration())        // because of overloading
        s->checkDeprecated(e->loc, sc);
    s = s->toAlias();

    v = s->isVarDeclaration();
    if (v && v->inuse && (!v->type || !v->type->deco))  // Bugzilla 9494
    {   e->error("circular reference to '%s'", v->toPrettyChars());
        return new ErrorExp();
    }
    if (v && !v->isDataseg() && (v->storage_class & STCmanifest))
    {
        // Defer constant folding for the statically initialized
        // const/immutable field until optimize-phase.
        Expression *ei = v->init->toExpression(v->type);
        if (ei)
        {   ei = ei->copy();    // need to copy it if it's a StringExp
            ei->loc = e->loc;   // for better error message
            ei = ei->semantic(sc);
            return ei;
        }
    }

    if (s->getType())
    {
        return new TypeExp(e->loc, s->getType());
    }

    EnumMember *em = s->isEnumMember();
    if (em)
    {
        assert(em->value);
        return em->value->copy();
    }

    TemplateMixin *tm = s->isTemplateMixin();
    if (tm)
    {
        Expression *de = new DotExp(e->loc, e, new ScopeExp(e->loc, tm));
        de->type = e->type;
        return de;
    }

    TemplateDeclaration *td = s->isTemplateDeclaration();
    if (td)
    {
        if (e->op == TOKtype)
            e = new ScopeExp(e->loc, td);
        else
            e = new DotTemplateExp(e->loc, e, td);
        e = e->semantic(sc);
        return e;
    }

    TemplateInstance *ti = s->isTemplateInstance();
    if (ti)
    {   if (!ti->semanticRun)
        {
            if (global.errors)
                return new ErrorExp();  // TemplateInstance::semantic() will fail anyway
            ti->semantic(sc);
        }
        s = ti->inst->toAlias();
        if (!s->isTemplateInstance())
            goto L1;
        Expression *de = new DotExp(e->loc, e, new ScopeExp(e->loc, ti));
        de->type = e->type;
        return de;
    }

    if (s->isImport() || s->isModule() || s->isPackage())
    {
        e = new DsymbolExp(e->loc, s, 0);
        e = e->semantic(sc);
        return e;
    }

    OverloadSet *o = s->isOverloadSet();
    if (o)
    {
        OverExp *oe = new OverExp(e->loc, o);
        if (e->op == TOKtype)
            return oe;
        return new DotExp(e->loc, e, oe);
    }

    Declaration *d = s->isDeclaration();
#ifdef DEBUG
    if (!d)
        printf("d = %s '%s'\n", s->kind(), s->toChars());
#endif
    assert(d);

    if (e->op == TOKtype)
    {
        /* It's:
         *    Struct.d
         */
        if (TupleDeclaration *tup = d->isTupleDeclaration())
        {
            e = new TupleExp(e->loc, tup);
            e = e->semantic(sc);
            return e;
        }
        if (d->needThis() && sc->intypeof != 1)
        {
            /* Rewrite as:
             *  this.d
             */
            if (hasThis(sc))
            {
                e = new DotVarExp(e->loc, new ThisExp(e->loc), d);
                e = e->semantic(sc);
                return e;
            }
        }
        accessCheck(e->loc, sc, e, d);
        VarExp *ve = new VarExp(e->loc, d, 1);
        if (d->isVarDeclaration() && d->needThis())
            ve->type = d->type->addMod(e->type->mod);
        return ve;
    }

    bool unreal = e->op == TOKvar && ((VarExp *)e)->var->isField();
    if (d->isDataseg() || unreal && d->isField())
    {
        // (e, d)
        accessCheck(e->loc, sc, e, d);
        Expression *ve = new VarExp(e->loc, d);
        e = unreal ? ve : new CommaExp(e->loc, e, ve);
        e = e->semantic(sc);
        return e;
    }

    if (v)
    {
        if (v->toParent() != sym)
            sym->error(e->loc, "'%s' is not a member", v->toChars());

        // *(&e + offset)
        accessCheck(e->loc, sc, e, d);
#if 0
        Expression *b = new AddrExp(e->loc, e);
        b->type = e->type->pointerTo();
        b = new AddExp(e->loc, b, new IntegerExp(e->loc, v->offset, Type::tint32));
        b->type = v->type->pointerTo();
        b = new PtrExp(e->loc, b);
        b->type = v->type->addMod(e->type->mod);
        return b;
#endif
    }

    de = new DotVarExp(e->loc, e, d);
    return de->semantic(sc);
}

structalign_t TypeStruct::alignment()
{
    if (sym->alignment == 0)
        sym->size(0);
    return sym->alignment;
}

Expression *TypeStruct::defaultInit(Loc loc)
{
#if LOGDEFAULTINIT
    printf("TypeStruct::defaultInit() '%s'\n", toChars());
#endif
    Symbol *s = sym->toInitializer();
    Declaration *d = new SymbolDeclaration(sym->loc, s, sym);
    assert(d);
    d->type = this;
    return new VarExp(sym->loc, d);
}

/***************************************
 * Use when we prefer the default initializer to be a literal,
 * rather than a global immutable variable.
 */
Expression *TypeStruct::defaultInitLiteral(Loc loc)
{
#if LOGDEFAULTINIT
    printf("TypeStruct::defaultInitLiteral() '%s'\n", toChars());
#endif
    //if (sym->isNested())
    //    return defaultInit(loc);
    Expressions *structelems = new Expressions();
    structelems->setDim(sym->fields.dim - sym->isNested());
    unsigned offset = 0;
    for (size_t j = 0; j < structelems->dim; j++)
    {
        VarDeclaration *vd = sym->fields[j];
        Expression *e;
        if (vd->offset < offset)
            e = NULL;
        else if (vd->init)
        {   if (vd->init->isVoidInitializer())
                e = NULL;
            else
            {
                if (vd->scope)
                {
                    vd->inuse++;
                    vd->init->semantic(vd->scope, vd->type, INITinterpret);
                    vd->inuse--;
                }
                e = vd->init->toExpression(/*vd->type*/);
            }
        }
        else
            e = vd->type->defaultInitLiteral(loc);
        offset = vd->offset + vd->type->size();
        (*structelems)[j] = e;
    }
    StructLiteralExp *structinit = new StructLiteralExp(loc, (StructDeclaration *)sym, structelems);

    /* Copy from the initializer symbol for larger symbols,
     * otherwise the literals expressed as code get excessively large.
     */
    if (size(loc) > Target::ptrsize * 4 && !needsNested())
        structinit->sinit = sym->toInitializer();

    structinit->type = this;
    return structinit;
}


int TypeStruct::isZeroInit(Loc loc)
{
    return sym->zeroInit;
}

int TypeStruct::checkBoolean()
{
    return FALSE;
}

int TypeStruct::needsDestruction()
{
    return sym->dtor != NULL;
}

bool TypeStruct::needsNested()
{
    if (sym->isNested())
        return true;

    for (size_t i = 0; i < sym->fields.dim; i++)
    {
        Dsymbol *s = sym->fields[i];
        VarDeclaration *vd = s->isVarDeclaration();
        if (vd && !vd->isDataseg() && vd->type->needsNested())
            return true;
    }
    return false;
}

int TypeStruct::isAssignable()
{
    int assignable = TRUE;
    unsigned offset;

    /* If any of the fields are const or invariant,
     * then one cannot assign this struct.
     */
    for (size_t i = 0; i < sym->fields.dim; i++)
    {   VarDeclaration *v = sym->fields[i];
        //printf("%s [%d] v = (%s) %s, v->offset = %d, v->parent = %s", sym->toChars(), i, v->kind(), v->toChars(), v->offset, v->parent->kind());
        if (i == 0)
            ;
        else if (v->offset == offset)
        {
            /* If any fields of anonymous union are assignable,
             * then regard union as assignable.
             * This is to support unsafe things like Rebindable templates.
             */
            if (assignable)
                continue;
        }
        else
        {
            if (!assignable)
                return FALSE;
        }
        assignable = v->type->isMutable() && v->type->isAssignable();
        offset = v->offset;
        //printf(" -> assignable = %d\n", assignable);
    }

    return assignable;
}

int TypeStruct::hasPointers()
{
    // Probably should cache this information in sym rather than recompute
    StructDeclaration *s = sym;

    sym->size(0);               // give error for forward references
    for (size_t i = 0; i < s->fields.dim; i++)
    {
        Dsymbol *sm = s->fields[i];
        Declaration *d = sm->isDeclaration();
        if (d->storage_class & STCref || d->hasPointers())
            return TRUE;
    }
    return FALSE;
}

MATCH TypeStruct::implicitConvTo(Type *to)
{   MATCH m;

    //printf("TypeStruct::implicitConvTo(%s => %s)\n", toChars(), to->toChars());
    if (to->ty == Taarray && sym->ident == Id::AssociativeArray)
    {
        /* If there is an error instantiating AssociativeArray!(), it shouldn't
         * be reported -- it just means implicit conversion is impossible.
         */
        int errs = global.startGagging();
        to = ((TypeAArray*)to)->getImpl()->type;
        if (global.endGagging(errs))
        {
            return MATCHnomatch;
        }
    }

    if (ty == to->ty && sym == ((TypeStruct *)to)->sym)
    {   m = MATCHexact;         // exact match
        if (mod != to->mod)
        {
            m = MATCHconst;
            if (MODimplicitConv(mod, to->mod))
                ;
            else
            {   /* Check all the fields. If they can all be converted,
                 * allow the conversion.
                 */
                for (size_t i = 0; i < sym->fields.dim; i++)
                {   Dsymbol *s = sym->fields[i];
                    VarDeclaration *v = s->isVarDeclaration();
                    assert(v && v->isField());

                    // 'from' type
                    Type *tvf = v->type->addMod(mod);

                    // 'to' type
                    Type *tv = v->type->castMod(to->mod);

                    // field match
                    MATCH mf = tvf->implicitConvTo(tv);
                    //printf("\t%s => %s, match = %d\n", v->type->toChars(), tv->toChars(), mf);

                    if (mf == MATCHnomatch)
                        return mf;
                    if (mf < m)         // if field match is worse
                        m = mf;
                }
            }
        }
    }
    else if (sym->aliasthis && !(att & RECtracing))
    {
        att = (AliasThisRec)(att | RECtracing);
        m = aliasthisOf()->implicitConvTo(to);
        att = (AliasThisRec)(att & ~RECtracing);
    }
    else
        m = MATCHnomatch;       // no match
    return m;
}

MATCH TypeStruct::constConv(Type *to)
{
    if (equals(to))
        return MATCHexact;
    if (ty == to->ty && sym == ((TypeStruct *)to)->sym &&
        MODimplicitConv(mod, to->mod))
        return MATCHconst;
    return MATCHnomatch;
}

unsigned TypeStruct::wildConvTo(Type *tprm)
{
    if (ty == tprm->ty && sym == ((TypeStruct *)tprm)->sym)
        return Type::wildConvTo(tprm);

    unsigned mod = 0;

    if (sym->aliasthis && !(att & RECtracing))
    {
        att = (AliasThisRec)(att | RECtracing);
        mod = aliasthisOf()->wildConvTo(tprm);
        att = (AliasThisRec)(att & ~RECtracing);
    }

    return mod;
}

Type *TypeStruct::toHeadMutable()
{
    return this;
}


/***************************** TypeClass *****************************/

TypeClass::TypeClass(ClassDeclaration *sym)
        : Type(Tclass)
{
    this->sym = sym;
    this->att = RECfwdref;
}

const char *TypeClass::kind()
{
    return "class";
}

char *TypeClass::toChars()
{
    if (mod)
        return Type::toChars();
    return (char *)sym->toPrettyChars();
}

Type *TypeClass::syntaxCopy()
{
    return this;
}

Type *TypeClass::semantic(Loc loc, Scope *sc)
{
    //printf("TypeClass::semantic(%s)\n", sym->toChars());
    if (deco)
        return this;
    //printf("\t%s\n", merge()->deco);
    return merge();
}

d_uns64 TypeClass::size(Loc loc)
{
    return Target::ptrsize;
}

Dsymbol *TypeClass::toDsymbol(Scope *sc)
{
    return sym;
}

void TypeClass::toDecoBuffer(OutBuffer *buf, int flag)
{
    const char *name = sym->mangle();
    //printf("TypeClass::toDecoBuffer('%s' flag=%d mod=%x) = '%s'\n", toChars(), flag, mod, name);
    Type::toDecoBuffer(buf, flag);
    buf->printf("%s", name);
}

void TypeClass::toCBuffer2(OutBuffer *buf, HdrGenState *hgs, int mod)
{
    if (mod != this->mod)
    {   toCBuffer3(buf, hgs, mod);
        return;
    }
    buf->writestring(sym->toChars());
}

Expression *TypeClass::dotExp(Scope *sc, Expression *e, Identifier *ident, int flag)
{
    VarDeclaration *v;
    Dsymbol *s;

#if LOGDOTEXP
    printf("TypeClass::dotExp(e='%s', ident='%s')\n", e->toChars(), ident->toChars());
#endif

    if (e->op == TOKdotexp)
    {   DotExp *de = (DotExp *)e;

        if (de->e1->op == TOKimport)
        {
            ScopeExp *se = (ScopeExp *)de->e1;

            s = se->sds->search(e->loc, ident, 0);
            e = de->e1;
            goto L1;
        }
    }

    if (ident == Id::tupleof)
    {
        /* Create a TupleExp
         */
        e = e->semantic(sc);    // do this before turning on noaccesscheck

        /* If this is called in the middle of a class declaration,
         *  class Inner {
         *    int x;
         *    alias typeof(Inner.tupleof) T;
         *    int y;
         *  }
         * then Inner.y will be omitted from the tuple.
         */
        // Detect that error, and at least try to run semantic() on it if we can
        sym->size(e->loc);

        Expressions *exps = new Expressions;
        exps->reserve(sym->fields.dim);

        Expression *e0 = NULL;
        Expression *ev = e;
        if (sc->func && sym->fields.dim > 1 && e->hasSideEffect())
        {
            Identifier *id = Lexer::uniqueId("__tup");
            ExpInitializer *ei = new ExpInitializer(e->loc, e);
            VarDeclaration *vd = new VarDeclaration(e->loc, NULL, id, ei);
            vd->storage_class |= STCctfe | STCref | STCforeach;

            e0 = new DeclarationExp(e->loc, vd);
            ev = new VarExp(e->loc, vd);
        }
        for (size_t i = 0; i < sym->fields.dim; i++)
        {   VarDeclaration *v = sym->fields[i];
            // Don't include hidden 'this' pointer
            if (v->isThisDeclaration())
                continue;
            exps->push(new DotVarExp(ev->loc, ev, v));
        }
        e = new TupleExp(e->loc, e0, exps);
        sc = sc->push();
        sc->noaccesscheck = 1;
        e = e->semantic(sc);
        sc->pop();
        return e;
    }

    s = sym->search(e->loc, ident, 0);
L1:
    if (!s)
    {
        // See if it's 'this' class or a base class
        if (sym->ident == ident)
        {
            if (e->op == TOKtype)
                return Type::getProperty(e->loc, ident, 0);
            return new DotTypeExp(e->loc, e, sym);
        }
        if (ClassDeclaration *cbase = sym->searchBase(e->loc, ident))
        {
            if (e->op == TOKtype)
                return Type::getProperty(e->loc, ident, 0);
            if (InterfaceDeclaration *ifbase = cbase->isInterfaceDeclaration())
                e = new CastExp(e->loc, e, ifbase->type);
            else
                e = new DotTypeExp(e->loc, e, cbase);
            return e;
        }

        if (ident == Id::classinfo)
        {
            assert(ClassDeclaration::classinfo);
            Type *t = ClassDeclaration::classinfo->type;
            if (e->op == TOKtype || e->op == TOKdottype)
            {
                /* For type.classinfo, we know the classinfo
                 * at compile time.
                 */
                if (!sym->vclassinfo)
                    sym->vclassinfo = new TypeInfoClassDeclaration(sym->type);
                e = new VarExp(e->loc, sym->vclassinfo);
                e = e->addressOf(sc);
                e->type = t;    // do this so we don't get redundant dereference
            }
            else
            {   /* For class objects, the classinfo reference is the first
                 * entry in the vtbl[]
                 */
                e = new PtrExp(e->loc, e);
                e->type = t->pointerTo();
                if (sym->isInterfaceDeclaration())
                {
                    if (sym->isCPPinterface())
                    {   /* C++ interface vtbl[]s are different in that the
                         * first entry is always pointer to the first virtual
                         * function, not classinfo.
                         * We can't get a .classinfo for it.
                         */
                        error(e->loc, "no .classinfo for C++ interface objects");
                    }
                    /* For an interface, the first entry in the vtbl[]
                     * is actually a pointer to an instance of struct Interface.
                     * The first member of Interface is the .classinfo,
                     * so add an extra pointer indirection.
                     */
                    e->type = e->type->pointerTo();
                    e = new PtrExp(e->loc, e);
                    e->type = t->pointerTo();
                }
                e = new PtrExp(e->loc, e, t);
            }
            return e;
        }

        if (ident == Id::__vptr)
        {   /* The pointer to the vtbl[]
             * *cast(invariant(void*)**)e
             */
            e = e->castTo(sc, tvoidptr->invariantOf()->pointerTo()->pointerTo());
            e = new PtrExp(e->loc, e);
            e = e->semantic(sc);
            return e;
        }

        if (ident == Id::__monitor)
        {   /* The handle to the monitor (call it a void*)
             * *(cast(void**)e + 1)
             */
            e = e->castTo(sc, tvoidptr->pointerTo());
            e = new AddExp(e->loc, e, new IntegerExp(1));
            e = new PtrExp(e->loc, e);
            e = e->semantic(sc);
            return e;
        }
#if DMD_OBJC
        if (ident == Id::protocolof)
        {
            e = new ObjcProtocolOfExp(e->loc, e);
            e = e->semantic(sc);
            return e;
        }
#endif

        if (ident == Id::typeinfo)
        {
            error(e->loc, ".typeinfo deprecated, use typeid(type)");
            return getTypeInfo(sc);
        }
        if (ident == Id::outer && sym->vthis)
        {
            s = sym->vthis;
        }
        else
        {
            return noMember(sc, e, ident, flag);
        }
    }
    if (!s->isFuncDeclaration())        // because of overloading
        s->checkDeprecated(e->loc, sc);
    s = s->toAlias();

    v = s->isVarDeclaration();
    if (v && v->inuse && (!v->type || !v->type->deco))  // Bugzilla 9494
    {   e->error("circular reference to '%s'", v->toPrettyChars());
        return new ErrorExp();
    }
    if (v && !v->isDataseg() && (v->storage_class & STCmanifest))
    {
        // Defer constant folding for the statically initialized
        // const/immutable field until optimize-phase.
        Expression *ei = v->init->toExpression(v->type);
        if (ei)
        {   ei = ei->copy();    // need to copy it if it's a StringExp
            ei->loc = e->loc;   // for better error message
            ei = ei->semantic(sc);
            return ei;
        }
    }

    if (s->getType())
    {
        return new TypeExp(e->loc, s->getType());
    }

    EnumMember *em = s->isEnumMember();
    if (em)
    {
        assert(em->value);
        return em->value->copy();
    }

    TemplateMixin *tm = s->isTemplateMixin();
    if (tm)
    {
        Expression *de = new DotExp(e->loc, e, new ScopeExp(e->loc, tm));
        de->type = e->type;
        return de;
    }

    TemplateDeclaration *td = s->isTemplateDeclaration();
    if (td)
    {
        if (e->op == TOKtype)
            e = new ScopeExp(e->loc, td);
        else
            e = new DotTemplateExp(e->loc, e, td);
        e = e->semantic(sc);
        return e;
    }

    TemplateInstance *ti = s->isTemplateInstance();
    if (ti)
    {   if (!ti->semanticRun)
        {
            if (global.errors)
                return new ErrorExp();  // TemplateInstance::semantic() will fail anyway
            ti->semantic(sc);
        }
        s = ti->inst->toAlias();
        if (!s->isTemplateInstance())
            goto L1;
        Expression *de = new DotExp(e->loc, e, new ScopeExp(e->loc, ti));
        de->type = e->type;
        return de;
    }

    if (s->isImport() || s->isModule() || s->isPackage())
    {
        e = new DsymbolExp(e->loc, s, 0);
        e = e->semantic(sc);
        return e;
    }

    OverloadSet *o = s->isOverloadSet();
    if (o)
    {
        OverExp *oe = new OverExp(e->loc, o);
        if (e->op == TOKtype)
            return oe;
        return new DotExp(e->loc, e, oe);
    }

    Declaration *d = s->isDeclaration();
    if (!d)
    {
        e->error("%s.%s is not a declaration", e->toChars(), ident->toChars());
        return new ErrorExp();
    }

    if (e->op == TOKtype)
    {
        /* It's:
         *    Class.d
         */
        if (TupleDeclaration *tup = d->isTupleDeclaration())
        {
            e = new TupleExp(e->loc, tup);
            e = e->semantic(sc);
            return e;
        }
        if (d->needThis() && sc->intypeof != 1)
        {
            /* Rewrite as:
             *  this.d
             */
            if (hasThis(sc))
            {
                // This is almost same as getRightThis() in expression.c
                Expression *e1 = new ThisExp(e->loc);
                e1 = e1->semantic(sc);
            L2:
                Type *t = e1->type->toBasetype();
                ClassDeclaration *cd = e->type->isClassHandle();
                ClassDeclaration *tcd = t->isClassHandle();
                if (cd && tcd && (tcd == cd || cd->isBaseOf(tcd, NULL)))
                {
                    e = new DotTypeExp(e1->loc, e1, cd);
                    e = new DotVarExp(e->loc, e, d);
                    e = e->semantic(sc);
                    return e;
                }
                if (tcd && tcd->isNested())
                {   /* e1 is the 'this' pointer for an inner class: tcd.
                     * Rewrite it as the 'this' pointer for the outer class.
                     */

                    e1 = new DotVarExp(e->loc, e1, tcd->vthis);
                    e1->type = tcd->vthis->type;
                    e1->type = e1->type->addMod(t->mod);
                    // Do not call checkNestedRef()
                    //e1 = e1->semantic(sc);

                    // Skip up over nested functions, and get the enclosing
                    // class type.
                    int n = 0;
                    Dsymbol *s;
                    for (s = tcd->toParent();
                         s && s->isFuncDeclaration();
                         s = s->toParent())
                    {   FuncDeclaration *f = s->isFuncDeclaration();
                        if (f->vthis)
                        {
                            //printf("rewriting e1 to %s's this\n", f->toChars());
                            n++;
                            e1 = new VarExp(e->loc, f->vthis);
                        }
                        else
                        {
                            e = new VarExp(e->loc, d, 1);
                            return e;
                        }
                    }
                    if (s && s->isClassDeclaration())
                    {   e1->type = s->isClassDeclaration()->type;
                        e1->type = e1->type->addMod(t->mod);
                        if (n > 1)
                            e1 = e1->semantic(sc);
                    }
                    else
                        e1 = e1->semantic(sc);
                    goto L2;
                }
            }
<<<<<<< HEAD
=======

            /* Rewrite as:
             *  this.d
             */
            DotVarExp *de = new DotVarExp(e->loc, new ThisExp(e->loc), d);
            e = de->semantic(sc);
            return e;
        }
#if DMD_OBJC
        else if (sym->objc && d->isFuncDeclaration() && d->isStatic() && ((FuncDeclaration *)d)->objcSelector)
        {
            // Objective-C class methods uses the class object as 'this'
            DotVarExp *de = new DotVarExp(e->loc, new ObjcClassRefExp(e->loc, sym), d);
            e = de->semantic(sc);
            return e;
        }
#endif
        else
        {
            VarExp *ve = new VarExp(e->loc, d, 1);
            return ve;
>>>>>>> ae6aa7e3
        }
        //printf("e = %s, d = %s\n", e->toChars(), d->toChars());
        accessCheck(e->loc, sc, e, d);
        VarExp *ve = new VarExp(e->loc, d, 1);
        if (d->isVarDeclaration() && d->needThis())
            ve->type = d->type->addMod(e->type->mod);
        return ve;
    }

    bool unreal = e->op == TOKvar && ((VarExp *)e)->var->isField();
    if (d->isDataseg() || unreal && d->isField())
    {
        // (e, d)
        accessCheck(e->loc, sc, e, d);
        Expression *ve = new VarExp(e->loc, d);
        e = unreal ? ve : new CommaExp(e->loc, e, ve);
        e = e->semantic(sc);
        return e;
    }

    if (d->parent && d->toParent()->isModule())
    {
        // (e, d)
        VarExp *ve = new VarExp(e->loc, d, 1);
        e = new CommaExp(e->loc, e, ve);
        e->type = d->type;
        return e;
    }

    DotVarExp *de = new DotVarExp(e->loc, e, d, d->hasOverloads());
    return de->semantic(sc);
}

ClassDeclaration *TypeClass::isClassHandle()
{
    return sym;
}

int TypeClass::isscope()
{
    return sym->isscope;
}

int TypeClass::isBaseOf(Type *t, int *poffset)
{
    if (t && t->ty == Tclass)
    {   ClassDeclaration *cd;

        cd   = ((TypeClass *)t)->sym;
        if (sym->isBaseOf(cd, poffset))
            return 1;
    }
    return 0;
}

MATCH TypeClass::implicitConvTo(Type *to)
{
    //printf("TypeClass::implicitConvTo(to = '%s') %s\n", to->toChars(), toChars());
    MATCH m = constConv(to);
    if (m != MATCHnomatch)
        return m;

    ClassDeclaration *cdto = to->isClassHandle();
    if (cdto)
    {
        if (cdto->scope)
            cdto->semantic(NULL);
        if (cdto->isBaseOf(sym, NULL) && MODimplicitConv(mod, to->mod))
        {   //printf("'to' is base\n");
            return MATCHconvert;
        }
    }

    if (global.params.Dversion == 1)
    {
        // Allow conversion to (void *)
        if (to->ty == Tpointer && ((TypePointer *)to)->next->ty == Tvoid)
            return MATCHconvert;
    }

    m = MATCHnomatch;
    if (sym->aliasthis && !(att & RECtracing))
    {
        att = (AliasThisRec)(att | RECtracing);
        m = aliasthisOf()->implicitConvTo(to);
        att = (AliasThisRec)(att & ~RECtracing);
    }

    return m;
}

MATCH TypeClass::constConv(Type *to)
{
    if (equals(to))
        return MATCHexact;
    if (ty == to->ty && sym == ((TypeClass *)to)->sym &&
        MODimplicitConv(mod, to->mod))
        return MATCHconst;

    /* Conversion derived to const(base)
     */
    int offset = 0;
    if (to->isBaseOf(this, &offset) && offset == 0 && !to->isMutable() && !to->isWild())
        return MATCHconvert;

    return MATCHnomatch;
}

unsigned TypeClass::wildConvTo(Type *tprm)
{
    Type *tcprm = tprm->substWildTo(MODconst);

    if (constConv(tcprm))
        return Type::wildConvTo(tprm);

    ClassDeclaration *cdprm = tcprm->isClassHandle();
    if (cdprm && cdprm->isBaseOf(sym, NULL))
        return Type::wildConvTo(tprm);

    unsigned mod = 0;

    if (sym->aliasthis && !(att & RECtracing))
    {
        att = (AliasThisRec)(att | RECtracing);
        mod = aliasthisOf()->wildConvTo(tprm);
        att = (AliasThisRec)(att & ~RECtracing);
    }

    return mod;
}

Type *TypeClass::toHeadMutable()
{
    return this;
}

Expression *TypeClass::defaultInit(Loc loc)
{
#if LOGDEFAULTINIT
    printf("TypeClass::defaultInit() '%s'\n", toChars());
#endif
    return new NullExp(loc, this);
}

int TypeClass::isZeroInit(Loc loc)
{
    return 1;
}

int TypeClass::checkBoolean()
{
    return TRUE;
}

int TypeClass::hasPointers()
{
    return TRUE;
}

/***************************** TypeTuple *****************************/

TypeTuple::TypeTuple(Parameters *arguments)
    : Type(Ttuple)
{
    //printf("TypeTuple(this = %p)\n", this);
    this->arguments = arguments;
    //printf("TypeTuple() %p, %s\n", this, toChars());
#ifdef DEBUG
    if (arguments)
    {
        for (size_t i = 0; i < arguments->dim; i++)
        {
            Parameter *arg = (*arguments)[i];
            assert(arg && arg->type);
        }
    }
#endif
}

/****************
 * Form TypeTuple from the types of the expressions.
 * Assume exps[] is already tuple expanded.
 */

TypeTuple::TypeTuple(Expressions *exps)
    : Type(Ttuple)
{
    Parameters *arguments = new Parameters;
    if (exps)
    {
        arguments->setDim(exps->dim);
        for (size_t i = 0; i < exps->dim; i++)
        {   Expression *e = (*exps)[i];
            if (e->type->ty == Ttuple)
                e->error("cannot form tuple of tuples");
            Parameter *arg = new Parameter(STCundefined, e->type, NULL, NULL);
            (*arguments)[i] = arg;
        }
    }
    this->arguments = arguments;
    //printf("TypeTuple() %p, %s\n", this, toChars());
}

/*******************************************
 * Type tuple with 0, 1 or 2 types in it.
 */
TypeTuple::TypeTuple()
    : Type(Ttuple)
{
    arguments = new Parameters();
}

TypeTuple::TypeTuple(Type *t1)
    : Type(Ttuple)
{
    arguments = new Parameters();
    arguments->push(new Parameter(0, t1, NULL, NULL));
}

TypeTuple::TypeTuple(Type *t1, Type *t2)
    : Type(Ttuple)
{
    arguments = new Parameters();
    arguments->push(new Parameter(0, t1, NULL, NULL));
    arguments->push(new Parameter(0, t2, NULL, NULL));
}

const char *TypeTuple::kind()
{
    return "tuple";
}

Type *TypeTuple::syntaxCopy()
{
    Parameters *args = Parameter::arraySyntaxCopy(arguments);
    Type *t = new TypeTuple(args);
    t->mod = mod;
    return t;
}

Type *TypeTuple::semantic(Loc loc, Scope *sc)
{
    //printf("TypeTuple::semantic(this = %p)\n", this);
    //printf("TypeTuple::semantic() %p, %s\n", this, toChars());
    if (!deco)
        deco = merge()->deco;

    /* Don't return merge(), because a tuple with one type has the
     * same deco as that type.
     */
    return this;
}

int TypeTuple::equals(Object *o)
{   Type *t;

    t = (Type *)o;
    //printf("TypeTuple::equals(%s, %s)\n", toChars(), t->toChars());
    if (this == t)
    {
        return 1;
    }
    if (t->ty == Ttuple)
    {   TypeTuple *tt = (TypeTuple *)t;

        if (arguments->dim == tt->arguments->dim)
        {
            for (size_t i = 0; i < tt->arguments->dim; i++)
            {   Parameter *arg1 = (*arguments)[i];
                Parameter *arg2 = (*tt->arguments)[i];

                if (!arg1->type->equals(arg2->type))
                    return 0;
            }
            return 1;
        }
    }
    return 0;
}

Type *TypeTuple::reliesOnTident(TemplateParameters *tparams)
{
    if (arguments)
    {
        for (size_t i = 0; i < arguments->dim; i++)
        {
            Parameter *arg = (*arguments)[i];
            Type *t = arg->type->reliesOnTident(tparams);
            if (t)
                return t;
        }
    }
    return NULL;
}

#if 0
Type *TypeTuple::makeConst()
{
    //printf("TypeTuple::makeConst() %s\n", toChars());
    if (cto)
        return cto;
    TypeTuple *t = (TypeTuple *)Type::makeConst();
    t->arguments = new Parameters();
    t->arguments->setDim(arguments->dim);
    for (size_t i = 0; i < arguments->dim; i++)
    {   Parameter *arg = (*arguments)[i];
        Parameter *narg = new Parameter(arg->storageClass, arg->type->constOf(), arg->ident, arg->defaultArg);
        (*t->arguments)[i] = (Parameter *)narg;
    }
    return t;
}
#endif

void TypeTuple::toCBuffer2(OutBuffer *buf, HdrGenState *hgs, int mod)
{
    Parameter::argsToCBuffer(buf, hgs, arguments, 0);
}

void TypeTuple::toDecoBuffer(OutBuffer *buf, int flag)
{
    //printf("TypeTuple::toDecoBuffer() this = %p, %s\n", this, toChars());
    Type::toDecoBuffer(buf, flag);
    OutBuffer buf2;
    Parameter::argsToDecoBuffer(&buf2, arguments);
    int len = (int)buf2.offset;
    buf->printf("%d%.*s", len, len, (char *)buf2.extractData());
}

Expression *TypeTuple::getProperty(Loc loc, Identifier *ident, int flag)
{   Expression *e;

#if LOGDOTEXP
    printf("TypeTuple::getProperty(type = '%s', ident = '%s')\n", toChars(), ident->toChars());
#endif
    if (ident == Id::length)
    {
        e = new IntegerExp(loc, arguments->dim, Type::tsize_t);
    }
    else if (ident == Id::init)
    {
        e = defaultInitLiteral(loc);
    }
    else if (flag)
    {
        e = NULL;
    }
    else
    {
        error(loc, "no property '%s' for tuple '%s'", ident->toChars(), toChars());
        e = new ErrorExp();
    }
    return e;
}

Expression *TypeTuple::defaultInit(Loc loc)
{
    Expressions *exps = new Expressions();
    exps->setDim(arguments->dim);
    for (size_t i = 0; i < arguments->dim; i++)
    {
        Parameter *p = (*arguments)[i];
        assert(p->type);
        Expression *e = p->type->defaultInitLiteral(loc);
        if (e->op == TOKerror)
            return e;
        (*exps)[i] = e;
    }
    return new TupleExp(loc, exps);
}

/***************************** TypeSlice *****************************/

/* This is so we can slice a TypeTuple */

TypeSlice::TypeSlice(Type *next, Expression *lwr, Expression *upr)
    : TypeNext(Tslice, next)
{
    //printf("TypeSlice[%s .. %s]\n", lwr->toChars(), upr->toChars());
    this->lwr = lwr;
    this->upr = upr;
}

const char *TypeSlice::kind()
{
    return "slice";
}

Type *TypeSlice::syntaxCopy()
{
    Type *t = new TypeSlice(next->syntaxCopy(), lwr->syntaxCopy(), upr->syntaxCopy());
    t->mod = mod;
    return t;
}

Type *TypeSlice::semantic(Loc loc, Scope *sc)
{
    //printf("TypeSlice::semantic() %s\n", toChars());
    next = next->semantic(loc, sc);
    transitive();
    //printf("next: %s\n", next->toChars());

    Type *tbn = next->toBasetype();
    if (tbn->ty != Ttuple)
    {   error(loc, "can only slice tuple types, not %s", tbn->toChars());
        return Type::terror;
    }
    TypeTuple *tt = (TypeTuple *)tbn;

    lwr = semanticLength(sc, tbn, lwr);
    lwr = lwr->ctfeInterpret();
    uinteger_t i1 = lwr->toUInteger();

    upr = semanticLength(sc, tbn, upr);
    upr = upr->ctfeInterpret();
    uinteger_t i2 = upr->toUInteger();

    if (!(i1 <= i2 && i2 <= tt->arguments->dim))
    {   error(loc, "slice [%llu..%llu] is out of range of [0..%u]", i1, i2, tt->arguments->dim);
        return Type::terror;
    }

    Parameters *args = new Parameters;
    args->reserve(i2 - i1);
    for (size_t i = i1; i < i2; i++)
    {   Parameter *arg = (*tt->arguments)[i];
        args->push(arg);
    }

    Type *t = (new TypeTuple(args))->semantic(loc, sc);
    return t;
}

void TypeSlice::resolve(Loc loc, Scope *sc, Expression **pe, Type **pt, Dsymbol **ps)
{
    next->resolve(loc, sc, pe, pt, ps);
    if (*pe)
    {   // It's really a slice expression
        if (Dsymbol *s = getDsymbol(*pe))
            *pe = new DsymbolExp(loc, s, 1);
        *pe = new SliceExp(loc, *pe, lwr, upr);
    }
    else if (*ps)
    {   Dsymbol *s = *ps;
        TupleDeclaration *td = s->isTupleDeclaration();
        if (td)
        {
            /* It's a slice of a TupleDeclaration
             */
            ScopeDsymbol *sym = new ArrayScopeSymbol(sc, td);
            sym->parent = sc->scopesym;
            sc = sc->push(sym);

            lwr = lwr->semantic(sc);
            lwr = lwr->ctfeInterpret();
            uinteger_t i1 = lwr->toUInteger();

            upr = upr->semantic(sc);
            upr = upr->ctfeInterpret();
            uinteger_t i2 = upr->toUInteger();

            sc = sc->pop();

            if (!(i1 <= i2 && i2 <= td->objects->dim))
            {   error(loc, "slice [%llu..%llu] is out of range of [0..%u]", i1, i2, td->objects->dim);
                goto Ldefault;
            }

            if (i1 == 0 && i2 == td->objects->dim)
            {
                *ps = td;
                return;
            }

            /* Create a new TupleDeclaration which
             * is a slice [i1..i2] out of the old one.
             */
            Objects *objects = new Objects;
            objects->setDim(i2 - i1);
            for (size_t i = 0; i < objects->dim; i++)
            {
                (*objects)[i] = (*td->objects)[(size_t)i1 + i];
            }

            TupleDeclaration *tds = new TupleDeclaration(loc, td->ident, objects);
            *ps = tds;
        }
        else
            goto Ldefault;
    }
    else
    {
     Ldefault:
        Type::resolve(loc, sc, pe, pt, ps);
    }
}

void TypeSlice::toCBuffer2(OutBuffer *buf, HdrGenState *hgs, int mod)
{
    if (mod != this->mod)
    {   toCBuffer3(buf, hgs, mod);
        return;
    }
    next->toCBuffer2(buf, hgs, this->mod);

    buf->printf("[%s .. ", lwr->toChars());
    buf->printf("%s]", upr->toChars());
}

/***************************** TypeNull *****************************/

TypeNull::TypeNull()
        : Type(Tnull)
{
}

const char *TypeNull::kind()
{
    return "null";
}

Type *TypeNull::syntaxCopy()
{
    // No semantic analysis done, no need to copy
    return this;
}

MATCH TypeNull::implicitConvTo(Type *to)
{
    //printf("TypeNull::implicitConvTo(this=%p, to=%p)\n", this, to);
    //printf("from: %s\n", toChars());
    //printf("to  : %s\n", to->toChars());
    MATCH m = Type::implicitConvTo(to);
    if (m)
        return m;

    // NULL implicitly converts to any pointer type or dynamic array
    //if (type->ty == Tpointer && type->nextOf()->ty == Tvoid)
    {
        Type *tb= to->toBasetype();
        if (tb->ty == Tpointer || tb->ty == Tarray ||
            tb->ty == Taarray  || tb->ty == Tclass ||
            tb->ty == Tdelegate)
            return MATCHconst;
    }

    return MATCHnomatch;
}

int TypeNull::checkBoolean()
{
    return TRUE;
}

void TypeNull::toDecoBuffer(OutBuffer *buf, int flag)
{
    //tvoidptr->toDecoBuffer(buf, flag);
    Type::toDecoBuffer(buf, flag);
}

void TypeNull::toCBuffer(OutBuffer *buf, Identifier *ident, HdrGenState *hgs)
{
    buf->writestring("typeof(null)");
}

d_uns64 TypeNull::size(Loc loc) { return tvoidptr->size(loc); }
Expression *TypeNull::defaultInit(Loc loc) { return new NullExp(0, Type::tnull); }

/***************************** Parameter *****************************/

Parameter::Parameter(StorageClass storageClass, Type *type, Identifier *ident, Expression *defaultArg)
{
    this->type = type;
    this->ident = ident;
    this->storageClass = storageClass;
    this->defaultArg = defaultArg;
}

Parameter *Parameter::syntaxCopy()
{
    Parameter *a = new Parameter(storageClass,
                type ? type->syntaxCopy() : NULL,
                ident,
                defaultArg ? defaultArg->syntaxCopy() : NULL);
    return a;
}

Parameters *Parameter::arraySyntaxCopy(Parameters *args)
{   Parameters *a = NULL;

    if (args)
    {
        a = new Parameters();
        a->setDim(args->dim);
        for (size_t i = 0; i < a->dim; i++)
        {   Parameter *arg = (*args)[i];

            arg = arg->syntaxCopy();
            (*a)[i] = arg;
        }
    }
    return a;
}

char *Parameter::argsTypesToChars(Parameters *args, int varargs)
{
    OutBuffer *buf = new OutBuffer();

    HdrGenState hgs;
    argsToCBuffer(buf, &hgs, args, varargs);

    return buf->toChars();
}

void Parameter::argsToCBuffer(OutBuffer *buf, HdrGenState *hgs, Parameters *arguments, int varargs)
{
    buf->writeByte('(');
    if (arguments)
    {
        OutBuffer argbuf;

        size_t dim = Parameter::dim(arguments);
        for (size_t i = 0; i < dim; i++)
        {
            if (i)
                buf->writestring(", ");
            Parameter *arg = Parameter::getNth(arguments, i);

            if (arg->storageClass & STCauto)
                buf->writestring("auto ");

            if (arg->storageClass & STCout)
                buf->writestring("out ");
            else if (arg->storageClass & STCref)
                buf->writestring((global.params.Dversion == 1)
                        ? "inout " : "ref ");
            else if (arg->storageClass & STCin)
                buf->writestring("in ");
            else if (arg->storageClass & STClazy)
                buf->writestring("lazy ");
            else if (arg->storageClass & STCalias)
                buf->writestring("alias ");

            StorageClass stc = arg->storageClass;
            if (arg->type && arg->type->mod & MODshared)
                stc &= ~STCshared;

            StorageClassDeclaration::stcToCBuffer(buf,
                stc & (STCconst | STCimmutable | STCshared | STCscope));

            argbuf.reset();
            if (arg->storageClass & STCalias)
            {   if (arg->ident)
                    argbuf.writestring(arg->ident->toChars());
            }
            else if (arg->type->ty == Tident &&
                     ((TypeIdentifier *)arg->type)->ident->len > 3 &&
                     strncmp(((TypeIdentifier *)arg->type)->ident->string, "__T", 3) == 0)
            {
                // print parameter name, instead of undetermined type parameter
                argbuf.writestring(arg->ident->toChars());
            }
            else
                arg->type->toCBuffer(&argbuf, arg->ident, hgs);
            if (arg->defaultArg)
            {
                argbuf.writestring(" = ");
                arg->defaultArg->toCBuffer(&argbuf, hgs);
            }
            buf->write(&argbuf);
        }
        if (varargs)
        {
            if (arguments->dim && varargs == 1)
                buf->writestring(", ");
            buf->writestring("...");
        }
    }
    buf->writeByte(')');
}

static int argsToDecoBufferDg(void *ctx, size_t n, Parameter *arg)
{
    arg->toDecoBuffer((OutBuffer *)ctx);
    return 0;
}

void Parameter::argsToDecoBuffer(OutBuffer *buf, Parameters *arguments)
{
    //printf("Parameter::argsToDecoBuffer()\n");
    // Write argument types
    foreach(arguments, &argsToDecoBufferDg, buf);
}

/****************************************
 * Determine if parameter list is really a template parameter list
 * (i.e. it has auto or alias parameters)
 */

static int isTPLDg(void *ctx, size_t n, Parameter *arg)
{
    if (arg->storageClass & (STCalias | STCauto | STCstatic))
        return 1;
    return 0;
}

int Parameter::isTPL(Parameters *arguments)
{
    //printf("Parameter::isTPL()\n");
    return foreach(arguments, &isTPLDg, NULL);
}

/****************************************************
 * Determine if parameter is a lazy array of delegates.
 * If so, return the return type of those delegates.
 * If not, return NULL.
 */

Type *Parameter::isLazyArray()
{
//    if (inout == Lazy)
    {
        Type *tb = type->toBasetype();
        if (tb->ty == Tsarray || tb->ty == Tarray)
        {
            Type *tel = ((TypeArray *)tb)->next->toBasetype();
            if (tel->ty == Tdelegate)
            {
                TypeDelegate *td = (TypeDelegate *)tel;
                TypeFunction *tf = (TypeFunction *)td->next;

                if (!tf->varargs && Parameter::dim(tf->parameters) == 0)
                {
                    return tf->next;    // return type of delegate
                }
            }
        }
    }
    return NULL;
}

void Parameter::toDecoBuffer(OutBuffer *buf)
{
    if (storageClass & STCscope)
        buf->writeByte('M');
    switch (storageClass & (STCin | STCout | STCref | STClazy))
    {   case 0:
        case STCin:
            break;
        case STCout:
            buf->writeByte('J');
            break;
        case STCref:
            buf->writeByte('K');
            break;
        case STClazy:
            buf->writeByte('L');
            break;
        default:
#ifdef DEBUG
            printf("storageClass = x%llx\n", storageClass & (STCin | STCout | STCref | STClazy));
            halt();
#endif
            assert(0);
    }
#if 0
    int mod = 0x100;
    if (type->toBasetype()->ty == Tclass)
        mod = 0;
    type->toDecoBuffer(buf, mod);
#else
    //type->toHeadMutable()->toDecoBuffer(buf, 0);
    type->toDecoBuffer(buf, 0);
#endif
}

/***************************************
 * Determine number of arguments, folding in tuples.
 */

static int dimDg(void *ctx, size_t n, Parameter *)
{
    ++*(size_t *)ctx;
    return 0;
}

size_t Parameter::dim(Parameters *args)
{
    size_t n = 0;
    foreach(args, &dimDg, &n);
    return n;
}

/***************************************
 * Get nth Parameter, folding in tuples.
 * Returns:
 *      Parameter*      nth Parameter
 *      NULL            not found, *pn gets incremented by the number
 *                      of Parameters
 */

struct GetNthParamCtx
{
    size_t nth;
    Parameter *arg;
};

static int getNthParamDg(void *ctx, size_t n, Parameter *arg)
{
    GetNthParamCtx *p = (GetNthParamCtx *)ctx;
    if (n == p->nth)
    {   p->arg = arg;
        return 1;
    }
    return 0;
}

Parameter *Parameter::getNth(Parameters *args, size_t nth, size_t *pn)
{
    GetNthParamCtx ctx = { nth, NULL };
    int res = foreach(args, &getNthParamDg, &ctx);
    return res ? ctx.arg : NULL;
}

/***************************************
 * Expands tuples in args in depth first order. Calls
 * dg(void *ctx, size_t argidx, Parameter *arg) for each Parameter.
 * If dg returns !=0, stops and returns that value else returns 0.
 * Use this function to avoid the O(N + N^2/2) complexity of
 * calculating dim and calling N times getNth.
 */

int Parameter::foreach(Parameters *args, Parameter::ForeachDg dg, void *ctx, size_t *pn)
{
    assert(dg);
    if (!args)
        return 0;

    size_t n = pn ? *pn : 0; // take over index
    int result = 0;
    for (size_t i = 0; i < args->dim; i++)
    {   Parameter *arg = (*args)[i];
        Type *t = arg->type->toBasetype();

        if (t->ty == Ttuple)
        {   TypeTuple *tu = (TypeTuple *)t;
            result = foreach(tu->arguments, dg, ctx, &n);
        }
        else
            result = dg(ctx, n++, arg);

        if (result)
            break;
    }

    if (pn)
        *pn = n; // update index
    return result;
}<|MERGE_RESOLUTION|>--- conflicted
+++ resolved
@@ -169,14 +169,11 @@
     sizeTy[Ttuple] = sizeof(TypeTuple);
     sizeTy[Tslice] = sizeof(TypeSlice);
     sizeTy[Treturn] = sizeof(TypeReturn);
-<<<<<<< HEAD
     sizeTy[Terror] = sizeof(TypeError);
     sizeTy[Tnull] = sizeof(TypeNull);
-=======
 #if DMD_OBJC
     sizeTy[Tobjcselector] = sizeof(TypeObjcSelector);
 #endif
->>>>>>> ae6aa7e3
 
     mangleChar[Tarray] = 'A';
     mangleChar[Tsarray] = 'G';
@@ -848,15 +845,11 @@
     }
 
     Type *tn = nextOf();
-<<<<<<< HEAD
-    if (tn && ty != Tfunction && tn->ty != Tfunction)
-=======
-    if (tn && ty != Tfunction && ty != Tdelegate
+    if (tn && ty != Tfunction && tn->ty != Tfunction
 #if DMD_OBJC
-        && ty != Tobjcselector
+        && ty != Tobjcselector && tn->ty != Tobjcselector
 #endif
         )
->>>>>>> ae6aa7e3
     {   // Verify transitivity
         switch (mod)
         {
@@ -2305,14 +2298,10 @@
         return cto;
     }
     TypeNext *t = (TypeNext *)Type::makeConst();
-<<<<<<< HEAD
     if (ty != Tfunction && next->ty != Tfunction &&
-=======
-    if (ty != Tfunction && ty != Tdelegate &&
 #if DMD_OBJC
-        ty != Tobjcselector &&
+        ty != Tobjcselector && next->ty != Tobjcselector &&
 #endif
->>>>>>> ae6aa7e3
         //(next->deco || next->ty == Tfunction) &&
         !next->isImmutable() && !next->isConst())
     {   if (next->isShared())
@@ -2336,14 +2325,10 @@
         return ito;
     }
     TypeNext *t = (TypeNext *)Type::makeInvariant();
-<<<<<<< HEAD
     if (ty != Tfunction && next->ty != Tfunction &&
-=======
-    if (ty != Tfunction && ty != Tdelegate &&
 #if DMD_OBJC
-        ty != Tobjcselector &&
+        ty != Tobjcselector && next->ty != Tobjcselector &&
 #endif
->>>>>>> ae6aa7e3
         //(next->deco || next->ty == Tfunction) &&
         !next->isImmutable())
     {   t->next = next->invariantOf();
@@ -2363,14 +2348,10 @@
         return sto;
     }
     TypeNext *t = (TypeNext *)Type::makeShared();
-<<<<<<< HEAD
     if (ty != Tfunction && next->ty != Tfunction &&
-=======
-    if (ty != Tfunction && ty != Tdelegate &&
 #if DMD_OBJC
-        ty != Tobjcselector &&
+        ty != Tobjcselector && next->ty != Tobjcselector &&
 #endif
->>>>>>> ae6aa7e3
         //(next->deco || next->ty == Tfunction) &&
         !next->isImmutable() && !next->isShared())
     {
@@ -2397,14 +2378,10 @@
         return scto;
     }
     TypeNext *t = (TypeNext *)Type::makeSharedConst();
-<<<<<<< HEAD
     if (ty != Tfunction && next->ty != Tfunction &&
-=======
-    if (ty != Tfunction && ty != Tdelegate &&
 #if DMD_OBJC
-        ty != Tobjcselector &&
+        ty != Tobjcselector && next->ty != Tobjcselector &&
 #endif
->>>>>>> ae6aa7e3
         //(next->deco || next->ty == Tfunction) &&
         !next->isImmutable() && !next->isSharedConst())
     {
@@ -2426,14 +2403,10 @@
         return wto;
     }
     TypeNext *t = (TypeNext *)Type::makeWild();
-<<<<<<< HEAD
     if (ty != Tfunction && next->ty != Tfunction &&
-=======
-    if (ty != Tfunction && ty != Tdelegate &&
 #if DMD_OBJC
-        ty != Tobjcselector &&
+        ty != Tobjcselector && next->ty != Tobjcselector &&
 #endif
->>>>>>> ae6aa7e3
         //(next->deco || next->ty == Tfunction) &&
         !next->isImmutable() && !next->isConst() && !next->isWild())
     {
@@ -2458,14 +2431,10 @@
         return swto;
     }
     TypeNext *t = (TypeNext *)Type::makeSharedWild();
-<<<<<<< HEAD
     if (ty != Tfunction && next->ty != Tfunction &&
-=======
-    if (ty != Tfunction && ty != Tdelegate &&
 #if DMD_OBJC
-        ty != Tobjcselector &&
+        ty != Tobjcselector && next->ty != Tobjcselector &&
 #endif
->>>>>>> ae6aa7e3
         //(next->deco || next->ty == Tfunction) &&
         !next->isImmutable() && !next->isSharedConst())
     {
@@ -2486,16 +2455,7 @@
 {
     //printf("TypeNext::makeMutable() %p, %s\n", this, toChars());
     TypeNext *t = (TypeNext *)Type::makeMutable();
-<<<<<<< HEAD
     if (ty == Tsarray)
-=======
-    if ((ty != Tfunction && ty != Tdelegate &&
-#if DMD_OBJC
-        ty != Tobjcselector &&
-#endif
-        //(next->deco || next->ty == Tfunction) &&
-        next->isWild()) || ty == Tsarray)
->>>>>>> ae6aa7e3
     {
         t->next = next->mutableOf();
     }
@@ -5359,18 +5319,11 @@
         switch (attrs->linkage)
         {
             case LINKd:         p = NULL;       break;
-<<<<<<< HEAD
             case LINKc:         p = "C";        break;
             case LINKwindows:   p = "Windows";  break;
             case LINKpascal:    p = "Pascal";   break;
             case LINKcpp:       p = "C++";      break;
-=======
-            case LINKc:         p = "C ";       break;
-            case LINKwindows:   p = "Windows "; break;
-            case LINKpascal:    p = "Pascal ";  break;
-            case LINKcpp:       p = "C++ ";     break;
-            case LINKobjc:      p = "Objective-C ";  break;
->>>>>>> ae6aa7e3
+            case LINKobjc:      p = "Objective-C";  break;
             default:
                 assert(0);
         }
@@ -5420,18 +5373,11 @@
         switch (t->linkage)
         {
             case LINKd:         p = NULL;       break;
-<<<<<<< HEAD
             case LINKc:         p = "C";        break;
             case LINKwindows:   p = "Windows";  break;
             case LINKpascal:    p = "Pascal";   break;
             case LINKcpp:       p = "C++";      break;
-=======
-            case LINKc:         p = " C";       break;
-            case LINKwindows:   p = " Windows"; break;
-            case LINKpascal:    p = " Pascal";  break;
-            case LINKcpp:       p = " C++";     break;
-            case LINKobjc:      p = " Objective-C";   break;
->>>>>>> ae6aa7e3
+            case LINKobjc:      p = "Objective-C";   break;
             default:
                 assert(0);
         }
@@ -8764,15 +8710,6 @@
                     goto L2;
                 }
             }
-<<<<<<< HEAD
-=======
-
-            /* Rewrite as:
-             *  this.d
-             */
-            DotVarExp *de = new DotVarExp(e->loc, new ThisExp(e->loc), d);
-            e = de->semantic(sc);
-            return e;
         }
 #if DMD_OBJC
         else if (sym->objc && d->isFuncDeclaration() && d->isStatic() && ((FuncDeclaration *)d)->objcSelector)
@@ -8783,12 +8720,6 @@
             return e;
         }
 #endif
-        else
-        {
-            VarExp *ve = new VarExp(e->loc, d, 1);
-            return ve;
->>>>>>> ae6aa7e3
-        }
         //printf("e = %s, d = %s\n", e->toChars(), d->toChars());
         accessCheck(e->loc, sc, e, d);
         VarExp *ve = new VarExp(e->loc, d, 1);
@@ -9329,6 +9260,9 @@
         Type *tb= to->toBasetype();
         if (tb->ty == Tpointer || tb->ty == Tarray ||
             tb->ty == Taarray  || tb->ty == Tclass ||
+#if DMD_OBJC
+            tb->ty == Tobjcselector ||
+#endif
             tb->ty == Tdelegate)
             return MATCHconst;
     }
