--- conflicted
+++ resolved
@@ -1849,25 +1849,6 @@
             }
             else if (fes)
             {
-<<<<<<< HEAD
-                // Check for errors related to 'nothrow'.
-                int nothrowErrors = global.errors;
-                int blockexit = fbody->blockExit(this, f->isnothrow);
-                if (f->isnothrow && (global.errors != nothrowErrors) )
-                    ::error(loc, "%s '%s' is nothrow yet may throw", kind(), toPrettyChars());
-                if (flags & FUNCFLAGnothrowInprocess)
-                {
-                    if (type == f) f = (TypeFunction *)f->copy();
-#if DMD_OBJC
-                    f->isnothrow = !(blockexit & BEthrowany);
-#else
-                    f->isnothrow = !(blockexit & BEthrow);
-#endif
-                }
-                //printf("callSuper = x%x\n", sc2->callSuper);
-
-=======
->>>>>>> 269b026d
                 // For foreach(){} body, append a return 0;
                 if (blockexit & BEfallthru)
                 {
@@ -1879,27 +1860,8 @@
             }
             else
             {
-<<<<<<< HEAD
-                // Check for errors related to 'nothrow'.
-                unsigned int nothrowErrors = global.errors;
-                int blockexit = fbody->blockExit(this, f->isnothrow);
-                if (f->isnothrow && (global.errors != nothrowErrors) )
-                    ::error(loc, "%s '%s' is nothrow yet may throw", kind(), toPrettyChars());
-                if (flags & FUNCFLAGnothrowInprocess)
-                {
-                    if (type == f) f = (TypeFunction *)f->copy();
-#if DMD_OBJC
-                    f->isnothrow = !(blockexit & BEthrowany);
-#else
-                    f->isnothrow = !(blockexit & BEthrow);
-#endif
-                }
-
-                if ((blockexit & BEfallthru) && type->nextOf()->ty != Tvoid)
-=======
                 const bool inlineAsm = hasReturnExp & 8;
                 if ((blockexit & BEfallthru) && f->next->ty != Tvoid && !inlineAsm)
->>>>>>> 269b026d
                 {
                     Expression *e;
                     if (!hasReturnExp)
