
/* Compiler implementation of the D programming language
 * Copyright (c) 1999-2014 by Digital Mars
 * All Rights Reserved
 * written by Walter Bright
 * http://www.digitalmars.com
 * Distributed under the Boost Software License, Version 1.0.
 * http://www.boost.org/LICENSE_1_0.txt
 * https://github.com/D-Programming-Language/dmd/blob/master/src/func.c
 */

#include <stdio.h>
#include <assert.h>

#include "mars.h"
#include "init.h"
#include "declaration.h"
#include "attrib.h"
#include "expression.h"
#include "scope.h"
#include "mtype.h"
#include "aggregate.h"
#include "identifier.h"
#include "id.h"
#include "module.h"
#include "statement.h"
#include "template.h"
#include "hdrgen.h"
#include "target.h"
#include "parse.h"
#include "rmem.h"
#include "visitor.h"

Expression *addInvariant(Scope *sc, AggregateDeclaration *ad, VarDeclaration *vthis, bool direct);

void genCmain(Scope *sc);

/* A visitor to walk entire statements and provides ability to replace any sub-statements.
 */
class StatementRewriteWalker : public Visitor
{
    /* Point the currently visited statement.
     * By using replaceCurrent() method, you can replace AST during walking.
     */
    Statement **ps;
public:
    void visitStmt(Statement *&s) { ps = &s; s->accept(this); }
    void replaceCurrent(Statement *s) { *ps = s; }

    void visit(ErrorStatement *s) {  }
    void visit(PeelStatement *s)
    {
        if (s->s)
            visitStmt(s->s);
    }
    void visit(ExpStatement *s) {  }
    void visit(DtorExpStatement *s) {  }
    void visit(CompileStatement *s) {  }
    void visit(CompoundStatement *s)
    {
        if (s->statements && s->statements->dim)
        {
            for (size_t i = 0; i < s->statements->dim; i++)
            {
                if ((*s->statements)[i])
                    visitStmt((*s->statements)[i]);
            }
        }
    }
    void visit(CompoundDeclarationStatement *s) { visit((CompoundStatement *)s); }
    void visit(UnrolledLoopStatement *s)
    {
        if (s->statements && s->statements->dim)
        {
            for (size_t i = 0; i < s->statements->dim; i++)
            {
                if ((*s->statements)[i])
                    visitStmt((*s->statements)[i]);
            }
        }
    }
    void visit(ScopeStatement *s)
    {
        if (s->statement)
            visitStmt(s->statement);
    }
    void visit(WhileStatement *s)
    {
        if (s->body)
            visitStmt(s->body);
    }
    void visit(DoStatement *s)
    {
        if (s->body)
            visitStmt(s->body);
    }
    void visit(ForStatement *s)
    {
        if (s->init)
            visitStmt(s->init);
        if (s->body)
            visitStmt(s->body);
    }
    void visit(ForeachStatement *s)
    {
        if (s->body)
            visitStmt(s->body);
    }
    void visit(ForeachRangeStatement *s)
    {
        if (s->body)
            visitStmt(s->body);
    }
    void visit(IfStatement *s)
    {
        if (s->ifbody)
            visitStmt(s->ifbody);
        if (s->elsebody)
            visitStmt(s->elsebody);
    }
    void visit(ConditionalStatement *s) {  }
    void visit(PragmaStatement *s) {  }
    void visit(StaticAssertStatement *s) {  }
    void visit(SwitchStatement *s)
    {
        if (s->body)
            visitStmt(s->body);
    }
    void visit(CaseStatement *s)
    {
        if (s->statement)
            visitStmt(s->statement);
    }
    void visit(CaseRangeStatement *s)
    {
        if (s->statement)
            visitStmt(s->statement);
    }
    void visit(DefaultStatement *s)
    {
        if (s->statement)
            visitStmt(s->statement);
    }
    void visit(GotoDefaultStatement *s) {  }
    void visit(GotoCaseStatement *s) {  }
    void visit(SwitchErrorStatement *s) {  }
    void visit(ReturnStatement *s) {  }
    void visit(BreakStatement *s) {  }
    void visit(ContinueStatement *s) {  }
    void visit(SynchronizedStatement *s)
    {
        if (s->body)
            visitStmt(s->body);
    }
    void visit(WithStatement *s)
    {
        if (s->body)
            visitStmt(s->body);
    }
    void visit(TryCatchStatement *s)
    {
        if (s->body)
            visitStmt(s->body);
        if (s->catches && s->catches->dim)
        {
            for (size_t i = 0; i < s->catches->dim; i++)
            {
                Catch *c = (*s->catches)[i];
                if (c && c->handler)
                    visitStmt(c->handler);
            }
        }
    }
    void visit(TryFinallyStatement *s)
    {
        if (s->body)
            visitStmt(s->body);
        if (s->finalbody)
            visitStmt(s->finalbody);
    }
    void visit(OnScopeStatement *s) {  }
    void visit(ThrowStatement *s) {  }
    void visit(DebugStatement *s)
    {
        if (s->statement)
            visitStmt(s->statement);
    }
    void visit(GotoStatement *s) {  }
    void visit(LabelStatement *s)
    {
        if (s->statement)
            visitStmt(s->statement);
    }
    void visit(AsmStatement *s) {  }
    void visit(ImportStatement *s) {  }
#if DMD_OBJC
    void visit(ObjcExceptionBridge *s)
    {
        if (s->body)
            visitStmt(s->body);
        if (s->wrapped)
            visitStmt(s->wrapped);
    }
#endif
};

/* Tweak all return statements and dtor call for nrvo_var, for correct NRVO.
 */
class NrvoWalker : public StatementRewriteWalker
{
public:
    FuncDeclaration *fd;
    Scope *sc;

    void visit(ReturnStatement *s)
    {
        // See if all returns are instead to be replaced with a goto returnLabel;
        if (fd->returnLabel)
        {
            /* Rewrite:
             *  return exp;
             * as:
             *  vresult = exp; goto Lresult;
             */
            GotoStatement *gs = new GotoStatement(s->loc, Id::returnLabel);
            gs->label = fd->returnLabel;

            Statement *s1 = gs;
            if (s->exp)
                s1 = new CompoundStatement(s->loc, new ExpStatement(s->loc, s->exp), gs);

            replaceCurrent(s1);
        }
    }
    void visit(TryFinallyStatement *s)
    {
        DtorExpStatement *des;
        if (fd->nrvo_can &&
            s->finalbody && (des = s->finalbody->isDtorExpStatement()) != NULL &&
            fd->nrvo_var == des->var)
        {
            /* Normally local variable dtors are called regardless exceptions.
             * But for nrvo_var, its dtor should be called only when exception is thrown.
             *
             * Rewrite:
             *      try { s->body; } finally { nrvo_var->edtor; }
             *      // equivalent with:
             *      //    s->body; scope(exit) nrvo_var->edtor;
             * as:
             *      try { s->body; } catch(__o) { nrvo_var->edtor; throw __o; }
             *      // equivalent with:
             *      //    s->body; scope(failure) nrvo_var->edtor;
             */
            Statement *sexception = new DtorExpStatement(Loc(), fd->nrvo_var->edtor, fd->nrvo_var);
            Identifier *id = Lexer::uniqueId("__o");

            Statement *handler = new PeelStatement(sexception);
            if (sexception->blockExit(fd, false) & BEfallthru)
            {
                ThrowStatement *ts = new ThrowStatement(Loc(), new IdentifierExp(Loc(), id));
                ts->internalThrow = true;
                handler = new CompoundStatement(Loc(), handler, ts);
            }

            Catches *catches = new Catches();
            Catch *ctch = new Catch(Loc(), NULL, id, handler);
            ctch->internalCatch = true;
            ctch->semantic(sc);     // Run semantic to resolve identifier '__o'
            catches->push(ctch);

            Statement *s2 = new TryCatchStatement(Loc(), s->body, catches);
            replaceCurrent(s2);
            s2->accept(this);
        }
        else
            StatementRewriteWalker::visit(s);
    }
};

/********************************* FuncDeclaration ****************************/

FuncDeclaration::FuncDeclaration(Loc loc, Loc endloc, Identifier *id, StorageClass storage_class, Type *type)
    : Declaration(id)
{
    //printf("FuncDeclaration(id = '%s', type = %p)\n", id->toChars(), type);
    //printf("storage_class = x%x\n", storage_class);
    this->storage_class = storage_class;
    this->type = type;
    if (type)
    {
        // Normalize storage_class, because function-type related attributes
        // are already set in the 'type' in parsing phase.
        this->storage_class &= ~(STC_TYPECTOR | STC_FUNCATTR);
    }
    this->loc = loc;
    this->endloc = endloc;
    fthrows = NULL;
    frequire = NULL;
    fdrequire = NULL;
    fdensure = NULL;
    outId = NULL;
    vresult = NULL;
    returnLabel = NULL;
    fensure = NULL;
    fbody = NULL;
    localsymtab = NULL;
    vthis = NULL;
#if DMD_OBJC
    objcSelector = NULL;
    vobjccmd = NULL;
#endif
    v_arguments = NULL;
#ifdef IN_GCC
    v_argptr = NULL;
    v_arguments_var = NULL;
#endif
    v_argsave = NULL;
    parameters = NULL;
    labtab = NULL;
    overnext = NULL;
    overnext0 = NULL;
    vtblIndex = -1;
    hasReturnExp = 0;
    naked = false;
    inlineStatusExp = ILSuninitialized;
    inlineStatusStmt = ILSuninitialized;
    inlineNest = 0;
    ctfeCode = NULL;
    isArrayOp = 0;
    semantic3Errors = false;
    fes = NULL;
    introducing = 0;
    tintro = NULL;
    /* The type given for "infer the return type" is a TypeFunction with
     * NULL for the return type.
     */
    inferRetType = (type && type->nextOf() == NULL);
    storage_class2 = 0;
    hasReturnExp = 0;
    nrvo_can = 1;
    nrvo_var = NULL;
    shidden = NULL;
    builtin = BUILTINunknown;
    tookAddressOf = 0;
    requiresClosure = false;
    flags = 0;
    returns = NULL;
    gotos = NULL;
}

Dsymbol *FuncDeclaration::syntaxCopy(Dsymbol *s)
{
    //printf("FuncDeclaration::syntaxCopy('%s')\n", toChars());
    FuncDeclaration *f =
        s ? (FuncDeclaration *)s
          : new FuncDeclaration(loc, endloc, ident, storage_class, type->syntaxCopy());
    f->outId = outId;
    f->frequire = frequire ? frequire->syntaxCopy() : NULL;
    f->fensure  = fensure  ? fensure->syntaxCopy()  : NULL;
    f->fbody    = fbody    ? fbody->syntaxCopy()    : NULL;
    assert(!fthrows); // deprecated
    return f;
}

// Do the semantic analysis on the external interface to the function.

void FuncDeclaration::semantic(Scope *sc)
{
    TypeFunction *f;
    AggregateDeclaration *ad;
    InterfaceDeclaration *id;

#if 0
    printf("FuncDeclaration::semantic(sc = %p, this = %p, '%s', linkage = %d)\n", sc, this, toPrettyChars(), sc->linkage);
    if (isFuncLiteralDeclaration())
        printf("\tFuncLiteralDeclaration()\n");
    printf("sc->parent = %s, parent = %s\n", sc->parent->toChars(), parent ? parent->toChars() : "");
    printf("type: %p, %s\n", type, type->toChars());
#endif

    if (semanticRun != PASSinit && isFuncLiteralDeclaration())
    {
        /* Member functions that have return types that are
         * forward references can have semantic() run more than
         * once on them.
         * See test\interface2.d, test20
         */
        return;
    }

    if (semanticRun >= PASSsemanticdone)
        return;
    assert(semanticRun <= PASSsemantic);
    semanticRun = PASSsemantic;

    parent = sc->parent;
    Dsymbol *parent = toParent();

    if (scope)
    {
        sc = scope;
        scope = NULL;
    }

    unsigned dprogress_save = Module::dprogress;

    foverrides.setDim(0);       // reset in case semantic() is being retried for this function

    storage_class |= sc->stc & ~STCref;
    ad = isThis();
    if (ad)
    {
        storage_class |= ad->storage_class & (STC_TYPECTOR | STCsynchronized);

        if (StructDeclaration *sd = ad->isStructDeclaration())
            sd->makeNested();
    }
    if (sc->func)
        storage_class |= sc->func->storage_class & STCdisable;
    // Remove prefix storage classes silently.
    if ((storage_class & STC_TYPECTOR) && !(ad || isNested()))
        storage_class &= ~STC_TYPECTOR;

    //printf("function storage_class = x%llx, sc->stc = x%llx, %x\n", storage_class, sc->stc, Declaration::isFinal());

    FuncLiteralDeclaration *fld = isFuncLiteralDeclaration();
    if (fld && fld->treq)
    {
        Type *treq = fld->treq;
        assert(treq->nextOf()->ty == Tfunction);
        if (treq->ty == Tdelegate)
            fld->tok = TOKdelegate;
        else if (treq->ty == Tpointer && treq->nextOf()->ty == Tfunction)
            fld->tok = TOKfunction;
        else
            assert(0);
        linkage = ((TypeFunction *)treq->nextOf())->linkage;
    }
    else
        linkage = sc->linkage;
    protection = sc->protection;
    userAttribDecl = sc->userAttribDecl;

    if (!originalType)
        originalType = type->syntaxCopy();
    if (!type->deco)
    {
        sc = sc->push();
        sc->stc |= storage_class & (STCdisable | STCdeprecated);  // forward to function type
        TypeFunction *tf = (TypeFunction *)type;

        if (sc->func)
        {
            /* If the parent is @safe, then this function defaults to safe too.
             */
            if (tf->trust == TRUSTdefault)
            {
                FuncDeclaration *fd = sc->func;

                /* If the parent's @safe-ty is inferred, then this function's @safe-ty needs
                 * to be inferred first.
                 * If this function's @safe-ty is inferred, then it needs to be infeerd first.
                 * (local template function inside @safe function can be inferred to @system).
                 */
                if (fd->isSafeBypassingInference() && !isInstantiated())
                    tf->trust = TRUSTsafe;              // default to @safe
            }

            /* If the nesting parent is pure, then this function defaults to pure too.
             */
            if (tf->purity == PUREimpure && (isNested() || isThis()))
            {
                FuncDeclaration *fd = NULL;
                for (Dsymbol *p = toParent2(); p; p = p->toParent2())
                {
                    if (AggregateDeclaration *ad = p->isAggregateDeclaration())
                    {
                        if (ad->isNested())
                            continue;
                        break;
                    }
                    if ((fd = p->isFuncDeclaration()) != NULL)
                        break;
                }

                /* If the parent's purity is inferred, then this function's purity needs
                 * to be inferred first.
                 */
                if (fd && fd->isPureBypassingInferenceX())
                    tf->purity = PUREfwdref;            // default to pure
            }
        }

        if (tf->isref)      sc->stc |= STCref;
        if (tf->isnothrow)  sc->stc |= STCnothrow;
        if (tf->isnogc)     sc->stc |= STCnogc;
        if (tf->isproperty) sc->stc |= STCproperty;
        if (tf->purity == PUREfwdref)   sc->stc |= STCpure;
        if (tf->trust != TRUSTdefault)
            sc->stc &= ~(STCsafe | STCsystem | STCtrusted);
        if (tf->trust == TRUSTsafe)     sc->stc |= STCsafe;
        if (tf->trust == TRUSTsystem)   sc->stc |= STCsystem;
        if (tf->trust == TRUSTtrusted)  sc->stc |= STCtrusted;

        if (isCtorDeclaration())
        {
            sc->flags |= SCOPEctor;

            Type *tret;
            if (!ad || parent->isUnionDeclaration())
            {
                error("constructors are only for class or struct definitions");
                tret = Type::tvoid;
            }
            else
            {
                tret = ad->handleType();
                assert(tret);
                tret = tret->addStorageClass(storage_class | sc->stc);
                tret = tret->addMod(type->mod);
            }
            tf->next = tret;

            if (ad && ad->isStructDeclaration())
                sc->stc |= STCref;
        }

        sc->linkage = linkage;

        if (!tf->isNaked() && !(isThis() || isNested()))
        {
            OutBuffer buf;
            MODtoBuffer(&buf, tf->mod);
            error("without 'this' cannot be %s", buf.peekString());
            tf->mod = 0;    // remove qualifiers
        }

        /* Apply const, immutable, wild and shared storage class
         * to the function type. Do this before type semantic.
         */
        StorageClass stc = storage_class;
        if (type->isImmutable())
            stc |= STCimmutable;
        if (type->isConst())
            stc |= STCconst;
        if (type->isShared() || storage_class & STCsynchronized)
            stc |= STCshared;
        if (type->isWild())
            stc |= STCwild;
        switch (stc & STC_TYPECTOR)
        {
            case STCimmutable:
            case STCimmutable | STCconst:
            case STCimmutable | STCwild:
            case STCimmutable | STCwild | STCconst:
            case STCimmutable | STCshared:
            case STCimmutable | STCshared | STCconst:
            case STCimmutable | STCshared | STCwild:
            case STCimmutable | STCshared | STCwild | STCconst:
                // Don't use immutableOf(), as that will do a merge()
                type = type->makeImmutable();
                break;

            case STCconst:
                type = type->makeConst();
                break;

            case STCwild:
                type = type->makeWild();
                break;

            case STCwild | STCconst:
                type = type->makeWildConst();
                break;

            case STCshared:
                type = type->makeShared();
                break;

            case STCshared | STCconst:
                type = type->makeSharedConst();
                break;

            case STCshared | STCwild:
                type = type->makeSharedWild();
                break;

            case STCshared | STCwild | STCconst:
                type = type->makeSharedWildConst();
                break;

            case 0:
                break;

            default:
                assert(0);
        }

        type = type->semantic(loc, sc);
        sc = sc->pop();
    }
    if (type->ty != Tfunction)
    {
        if (type->ty != Terror)
        {
            error("%s must be a function instead of %s", toChars(), type->toChars());
            type = Type::terror;
        }
        errors = true;
        return;
    }
    else
    {
        // Merge back function attributes into 'originalType'.
        // It's used for mangling, ddoc, and json output.
        TypeFunction *tfo = (TypeFunction *)originalType;
        TypeFunction *tfx = (TypeFunction *)type;
        tfo->mod        = tfx->mod;
        tfo->isref      = tfx->isref;
        tfo->isnothrow  = tfx->isnothrow;
        tfo->isnogc     = tfx->isnogc;
        tfo->isproperty = tfx->isproperty;
        tfo->purity     = tfx->purity;
        tfo->trust      = tfx->trust;

        storage_class &= ~(STC_TYPECTOR | STC_FUNCATTR);
    }

    f = (TypeFunction *)type;
    size_t nparams = Parameter::dim(f->parameters);

    if (storage_class & STCscope)
        error("functions cannot be scope");

    if (isAbstract() && !isVirtual())
    {
        const char *sfunc;
        if (isStatic())
            sfunc = "static";
        else if (protection.kind == PROTprivate || protection.kind == PROTpackage)
            sfunc = protectionToChars(protection.kind);
        else
            sfunc = "non-virtual";
        error("%s functions cannot be abstract", sfunc);
    }

    if (isOverride() && !isVirtual())
    {
        PROTKIND kind = prot().kind;
        if ((kind == PROTprivate || kind == PROTpackage) && isMember())
            error("%s method is not virtual and cannot override", protectionToChars(kind));
        else
            error("cannot override a non-virtual function");
    }

    if (isAbstract() && isFinalFunc())
        error("cannot be both final and abstract");
#if 0
    if (isAbstract() && fbody)
        error("abstract functions cannot have bodies");
#endif
#if DMD_OBJC
    // Because static functions are virtual in Objective-C objects
    if (isAbstract() && isStatic())
        error("static functions cannot be abstract");
#endif

#if 0
    if (isStaticConstructor() || isStaticDestructor())
    {
        if (!isStatic() || type->nextOf()->ty != Tvoid)
            error("static constructors / destructors must be static void");
        if (f->arguments && f->arguments->dim)
            error("static constructors / destructors must have empty parameter list");
        // BUG: check for invalid storage classes
    }
#endif

    id = parent->isInterfaceDeclaration();
    if (id)
    {
        storage_class |= STCabstract;

#if DMD_OBJC
        if (id->objc && isCtorDeclaration() || isDtorDeclaration())
        {   // constructors and destructor allowed in Objective-C interfaces
            // to map them to selectors.
        }
        else
#endif
        if (isCtorDeclaration() ||
            isPostBlitDeclaration() ||
            isDtorDeclaration() ||
            isInvariantDeclaration() ||
            isNewDeclaration() || isDelete())
            error("constructors, destructors, postblits, invariants, new and delete functions are not allowed in interface %s", id->toChars());
        if (fbody && isVirtual())
            error("function body only allowed in final functions in interface %s", id->toChars());
    }

    if (UnionDeclaration *ud = parent->isUnionDeclaration())
    {
        if (isPostBlitDeclaration() ||
            isDtorDeclaration() ||
            isInvariantDeclaration())
            error("destructors, postblits and invariants are not allowed in union %s", ud->toChars());
    }

    /* Contracts can only appear without a body when they are virtual interface functions
     */
    if (!fbody && (fensure || frequire) && !(id && isVirtual()))
        error("in and out contracts require function body");

    if (StructDeclaration *sd = parent->isStructDeclaration())
    {
        if (isCtorDeclaration())
        {
            goto Ldone;
        }
    }

    if (ClassDeclaration *cd = parent->isClassDeclaration())
    {
        if (isCtorDeclaration())
        {
            goto Ldone;
        }

        if (storage_class & STCabstract)
            cd->isabstract = true;

        // if static function, do not put in vtbl[]
        if (!isVirtual())
        {
            //printf("\tnot virtual\n");
            goto Ldone;
        }
        // Suppress further errors if the return type is an error
        if (type->nextOf() == Type::terror)
            goto Ldone;

        bool may_override = false;
        for (size_t i = 0; i < cd->baseclasses->dim; i++)
        {
            BaseClass *b = (*cd->baseclasses)[i];
            ClassDeclaration *cbd = b->type->toBasetype()->isClassHandle();
            if (!cbd)
                continue;
            for (size_t j = 0; j < cbd->vtbl.dim; j++)
            {
                FuncDeclaration *f2 = cbd->vtbl[j]->isFuncDeclaration();
                if (!f2 || f2->ident != ident)
                    continue;
                if (cbd->parent && cbd->parent->isTemplateInstance())
                {
                    if (!f2->functionSemantic())
                        goto Ldone;
                }
                may_override = true;
            }
        }
        if (may_override && type->nextOf() == NULL)
        {
            /* If same name function exists in base class but 'this' is auto return,
             * cannot find index of base class's vtbl[] to override.
             */
            error("return type inference is not supported if may override base class function");
        }

#if DMD_OBJC
        // Handle Objective-C static member functions, which are virtual
        // functions of the metaclass, by changing the parent class
        // declaration to the metaclass.
        if (cd->objc && isStatic())
        {   if (!cd->objcmeta) // but check that it hasn't already been done
            {   assert(cd->metaclass);
                parent = cd = cd->metaclass;
            }
        }
#endif

        /* Find index of existing function in base class's vtbl[] to override
         * (the index will be the same as in cd's current vtbl[])
         */
        int vi = cd->baseClass ? findVtblIndex((Dsymbols*)&cd->baseClass->vtbl, (int)cd->baseClass->vtbl.dim)
                               : -1;

        bool doesoverride = false;
        switch (vi)
        {
            case -1:
        Lintro:
                /* Didn't find one, so
                 * This is an 'introducing' function which gets a new
                 * slot in the vtbl[].
                 */

                // Verify this doesn't override previous final function
                if (cd->baseClass)
                {
                    Dsymbol *s = cd->baseClass->search(loc, ident);
                    if (s)
                    {
                        FuncDeclaration *f2 = s->isFuncDeclaration();
                        if (f2)
                        {
                            f2 = f2->overloadExactMatch(type);
                            if (f2 && f2->isFinalFunc() && f2->prot().kind != PROTprivate)
                                error("cannot override final function %s", f2->toPrettyChars());
                        }
                    }
                }

                if (isFinalFunc())
                {
                    // Don't check here, as it may override an interface function
                    //if (isOverride())
                        //error("is marked as override, but does not override any function");
                    cd->vtblFinal.push(this);
                }
                else
                {
                    //printf("\tintroducing function\n");
                    introducing = 1;
                    if (cd->cpp && Target::reverseCppOverloads)
                    {
                        // with dmc, overloaded functions are grouped and in reverse order
                        vtblIndex = (int)cd->vtbl.dim;
                        for (size_t i = 0; i < cd->vtbl.dim; i++)
                        {
                            if (cd->vtbl[i]->ident == ident && cd->vtbl[i]->parent == parent)
                            {
                                vtblIndex = (int)i;
                                break;
                            }
                        }
                        // shift all existing functions back
                        for (size_t i = cd->vtbl.dim; i > vtblIndex; i--)
                        {
                            FuncDeclaration *fd = cd->vtbl[i-1]->isFuncDeclaration();
                            assert(fd);
                            fd->vtblIndex++;
                        }
                        cd->vtbl.insert(vtblIndex, this);
                    }
                    else
                    {
                        // Append to end of vtbl[]
                        vi = (int)cd->vtbl.dim;
                        cd->vtbl.push(this);
                        vtblIndex = vi;
                    }
                }
                break;

            case -2:    // can't determine because of fwd refs
                cd->sizeok = SIZEOKfwd; // can't finish due to forward reference
                Module::dprogress = dprogress_save;
                return;

            default:
            {   FuncDeclaration *fdv = cd->baseClass->vtbl[vi]->isFuncDeclaration();
                FuncDeclaration *fdc = cd->vtbl[vi]->isFuncDeclaration();
                // This function is covariant with fdv

                if (fdc == this)
                {
                    doesoverride = true;
                    break;
                }

                if (fdc->toParent() == parent)
                {
                    //printf("vi = %d,\tthis = %p %s %s @ [%s]\n\tfdc  = %p %s %s @ [%s]\n\tfdv  = %p %s %s @ [%s]\n",
                    //        vi, this, this->toChars(), this->type->toChars(), this->loc.toChars(),
                    //            fdc,  fdc ->toChars(), fdc ->type->toChars(), fdc ->loc.toChars(),
                    //            fdv,  fdv ->toChars(), fdv ->type->toChars(), fdv ->loc.toChars());

                    // fdc overrides fdv exactly, then this introduces new function.
                    if (fdc->type->mod == fdv->type->mod && this->type->mod != fdv->type->mod)
                        goto Lintro;
                }

                // This function overrides fdv
                if (fdv->isFinalFunc())
                    error("cannot override final function %s", fdv->toPrettyChars());

                doesoverride = true;
                if (!isOverride())
                    ::deprecation(loc, "implicitly overriding base class method %s with %s deprecated; add 'override' attribute",
                        fdv->toPrettyChars(), toPrettyChars());

                if (fdc->toParent() == parent)
                {
                    // If both are mixins, or both are not, then error.
                    // If either is not, the one that is not overrides the other.
                    bool thismixin = this->parent->isClassDeclaration() != NULL;
                    bool fdcmixin = fdc->parent->isClassDeclaration() != NULL;
                    if (thismixin == fdcmixin)
                    {
                        error("multiple overrides of same function");
                    }
                    else if (!thismixin)    // fdc overrides fdv
                    {   // this doesn't override any function
                        break;
                    }
                }
                cd->vtbl[vi] = this;
                vtblIndex = vi;

                /* Remember which functions this overrides
                 */
                foverrides.push(fdv);

                /* This works by whenever this function is called,
                 * it actually returns tintro, which gets dynamically
                 * cast to type. But we know that tintro is a base
                 * of type, so we could optimize it by not doing a
                 * dynamic cast, but just subtracting the isBaseOf()
                 * offset if the value is != null.
                 */

                if (fdv->tintro)
                    tintro = fdv->tintro;
                else if (!type->equals(fdv->type))
                {
                    /* Only need to have a tintro if the vptr
                     * offsets differ
                     */
                    int offset;
                    if (fdv->type->nextOf()->isBaseOf(type->nextOf(), &offset))
                    {
                        tintro = fdv->type;
                    }
                }
                break;
            }
        }

        /* Go through all the interface bases.
         * If this function is covariant with any members of those interface
         * functions, set the tintro.
         */
        for (size_t i = 0; i < cd->interfaces_dim; i++)
        {
            BaseClass *b = cd->interfaces[i];
            vi = findVtblIndex((Dsymbols *)&b->base->vtbl, (int)b->base->vtbl.dim);
            switch (vi)
            {
                case -1:
                    break;

                case -2:
                    cd->sizeok = SIZEOKfwd;     // can't finish due to forward reference
                    Module::dprogress = dprogress_save;
                    return;

                default:
                {   FuncDeclaration *fdv = (FuncDeclaration *)b->base->vtbl[vi];
                    Type *ti = NULL;

                    /* Remember which functions this overrides
                     */
                    foverrides.push(fdv);

                    /* Should we really require 'override' when implementing
                     * an interface function?
                     */
                    //if (!isOverride())
                        //warning(loc, "overrides base class function %s, but is not marked with 'override'", fdv->toPrettyChars());

                    if (fdv->tintro)
                        ti = fdv->tintro;
                    else if (!type->equals(fdv->type))
                    {
                        /* Only need to have a tintro if the vptr
                         * offsets differ
                         */
                        unsigned errors = global.errors;
                        global.gag++;            // suppress printing of error messages
                        int offset;
                        int baseOf = fdv->type->nextOf()->isBaseOf(type->nextOf(), &offset);
                        global.gag--;            // suppress printing of error messages
                        if (errors != global.errors)
                        {
                            // any error in isBaseOf() is a forward reference error, so we bail out
                            global.errors = errors;
                            cd->sizeok = SIZEOKfwd;    // can't finish due to forward reference
                            Module::dprogress = dprogress_save;
                            return;
                        }
                        if (baseOf)
                        {
                            ti = fdv->type;
                        }
                    }
                    if (ti)
                    {
                        if (tintro)
                        {
                            if (!tintro->nextOf()->equals(ti->nextOf()) &&
                                !tintro->nextOf()->isBaseOf(ti->nextOf(), NULL) &&
                                !ti->nextOf()->isBaseOf(tintro->nextOf(), NULL))
                            {
                                error("incompatible covariant types %s and %s", tintro->toChars(), ti->toChars());
                            }
                        }
                        tintro = ti;
                    }
                    goto L2;
                }
            }
        }

        if (!doesoverride && isOverride() && type->nextOf())
        {
            Dsymbol *s = NULL;
            for (size_t i = 0; i < cd->baseclasses->dim; i++)
            {
                s = (*cd->baseclasses)[i]->base->search_correct(ident);
                if (s) break;
            }

            if (s)
                error("does not override any function, did you mean to override '%s'?", s->toPrettyChars());
            else
                error("does not override any function");
        }

    L2: ;

#if DMD_OBJC
        if (cd->objc)
        {
            // Check for Objective-C selector inherited form overriden functions
            for (size_t i = 0; i < foverrides.dim; ++i)
            {
                FuncDeclaration *foverride = (FuncDeclaration *)foverrides.data[i];
                if (foverride && foverride->objcSelector)
                {
                    if (!objcSelector)
                        objcSelector = foverride->objcSelector; // inherit selector
                    else if (objcSelector != foverride->objcSelector)
                        error("Objective-C selector %s must be the same as selector %s in overriden function.", objcSelector->stringvalue, foverride->objcSelector->stringvalue);
                }
            }

            // Add to class method lists
            createObjCSelector(); // create a selector if needed
            if (objcSelector && cd)
            {
                assert(isStatic() ? cd->objcmeta : !cd->objcmeta);

                cd->objcMethodList.push(this);
                if (cd->objcMethods == NULL)
                    cd->objcMethods = new StringTable;
                StringValue *sv = cd->objcMethods->update(objcSelector->stringvalue, objcSelector->stringlen);

                if (sv->ptrvalue)
                {   // check if the other function with the same selector is
                    // overriden by this one
                    FuncDeclaration *selowner = (FuncDeclaration *)sv->ptrvalue;
                    if (selowner != this && !overrides(selowner))
                        error("Objcective-C selector '%s' already in use by function '%s'.", objcSelector->stringvalue, selowner->toChars());
                }
                else
                    sv->ptrvalue = this;
            }
        }

        if (linkage != LINKobjc && objcSelector)
            error("function must have Objective-C linkage to attach a selector");
#endif

        /* Go through all the interface bases.
         * Disallow overriding any final functions in the interface(s).
         */
        for (size_t i = 0; i < cd->interfaces_dim; i++)
        {
            BaseClass *b = cd->interfaces[i];
            if (b->base)
            {
                Dsymbol *s = search_function(b->base, ident);
                if (s)
                {
                    FuncDeclaration *f2 = s->isFuncDeclaration();
                    if (f2)
                    {
                        f2 = f2->overloadExactMatch(type);
                        if (f2 && f2->isFinalFunc() && f2->prot().kind != PROTprivate)
                            error("cannot override final function %s.%s", b->base->toChars(), f2->toPrettyChars());
                    }
                }
            }
        }
    }
    else if (isOverride() && !parent->isTemplateInstance())
        error("override only applies to class member functions");

    // Reflect this->type to f because it could be changed by findVtblIndex
    assert(type->ty == Tfunction);
    f = (TypeFunction *)type;

    /* Do not allow template instances to add virtual functions
     * to a class.
     */
    if (isVirtual())
    {
        TemplateInstance *ti = parent->isTemplateInstance();
        if (ti)
        {
            // Take care of nested templates
            while (1)
            {
                TemplateInstance *ti2 = ti->tempdecl->parent->isTemplateInstance();
                if (!ti2)
                    break;
                ti = ti2;
            }

            // If it's a member template
            ClassDeclaration *cd = ti->tempdecl->isClassMember();
            if (cd)
            {
                error("cannot use template to add virtual function to class '%s'", cd->toChars());
            }
        }
    }

    if (isMain())
    {
        // Check parameters to see if they are either () or (char[][] args)
        switch (nparams)
        {
            case 0:
                break;

            case 1:
            {
                Parameter *fparam0 = Parameter::getNth(f->parameters, 0);
                if (fparam0->type->ty != Tarray ||
                    fparam0->type->nextOf()->ty != Tarray ||
                    fparam0->type->nextOf()->nextOf()->ty != Tchar ||
                    fparam0->storageClass & (STCout | STCref | STClazy))
                    goto Lmainerr;
                break;
            }

            default:
                goto Lmainerr;
        }

        if (!f->nextOf())
            error("must return int or void");
        else if (f->nextOf()->ty != Tint32 && f->nextOf()->ty != Tvoid)
            error("must return int or void, not %s", f->nextOf()->toChars());
        if (f->varargs)
        {
        Lmainerr:
            error("parameters must be main() or main(string[] args)");
        }
    }

    if (isVirtual() && semanticRun != PASSsemanticdone)
    {
        /* Rewrite contracts as nested functions, then call them.
         * Doing it as nested functions means that overriding functions
         * can call them.
         */
        if (frequire)
        {
            /*   in { ... }
             * becomes:
             *   void __require() { ... }
             *   __require();
             */
            Loc loc = frequire->loc;
            TypeFunction *tf = new TypeFunction(NULL, Type::tvoid, 0, LINKd);
            tf->isnothrow = f->isnothrow;
            tf->isnogc = f->isnogc;
            tf->purity = f->purity;
            tf->trust = f->trust;
            FuncDeclaration *fd = new FuncDeclaration(loc, loc,
                Id::require, STCundefined, tf);
            fd->fbody = frequire;
            Statement *s1 = new ExpStatement(loc, fd);
            Expression *e = new CallExp(loc, new VarExp(loc, fd, 0), (Expressions *)NULL);
            Statement *s2 = new ExpStatement(loc, e);
            frequire = new CompoundStatement(loc, s1, s2);
            fdrequire = fd;
        }

        if (!outId && f->nextOf() && f->nextOf()->toBasetype()->ty != Tvoid)
            outId = Id::result; // provide a default

        if (fensure)
        {
            /*   out (result) { ... }
             * becomes:
             *   void __ensure(ref tret result) { ... }
             *   __ensure(result);
             */
            Loc loc = fensure->loc;
            Parameters *fparams = new Parameters();
            Parameter *p = NULL;
            if (outId)
            {
                p = new Parameter(STCref | STCconst, f->nextOf(), outId, NULL);
                fparams->push(p);
            }
            TypeFunction *tf = new TypeFunction(fparams, Type::tvoid, 0, LINKd);
            tf->isnothrow = f->isnothrow;
            tf->isnogc = f->isnogc;
            tf->purity = f->purity;
            tf->trust = f->trust;
            FuncDeclaration *fd = new FuncDeclaration(loc, loc,
                Id::ensure, STCundefined, tf);
            fd->fbody = fensure;
            Statement *s1 = new ExpStatement(loc, fd);
            Expression *eresult = NULL;
            if (outId)
                eresult = new IdentifierExp(loc, outId);
            Expression *e = new CallExp(loc, new VarExp(loc, fd, 0), eresult);
            Statement *s2 = new ExpStatement(loc, e);
            fensure = new CompoundStatement(loc, s1, s2);
            fdensure = fd;
        }
    }

Ldone:
    /* Purity and safety can be inferred for some functions by examining
     * the function body.
     */
    TemplateInstance *ti;
    if (fbody &&
        (isFuncLiteralDeclaration() ||
         isInstantiated() && !isVirtualMethod() &&
         !(ti = parent->isTemplateInstance(), ti && !ti->isTemplateMixin() && ti->tempdecl->ident != ident)))
    {
        if (f->purity == PUREimpure)        // purity not specified
            flags |= FUNCFLAGpurityInprocess;

        if (f->trust == TRUSTdefault)
            flags |= FUNCFLAGsafetyInprocess;

        if (!f->isnothrow)
            flags |= FUNCFLAGnothrowInprocess;

        if (!f->isnogc)
            flags |= FUNCFLAGnogcInprocess;
    }

    Module::dprogress++;
    semanticRun = PASSsemanticdone;

    /* Save scope for possible later use (if we need the
     * function internals)
     */
    scope = sc->copy();
    scope->setNoFree();

    static bool printedMain = false;  // semantic might run more than once
    if (global.params.verbose && !printedMain)
    {
        const char *type = isMain() ? "main" : isWinMain() ? "winmain" : isDllMain() ? "dllmain" : (const char *)NULL;
        Module *mod = sc->module;

        if (type && mod)
        {
            printedMain = true;
            const char *name = FileName::searchPath(global.path, mod->srcfile->toChars(), 1);
            fprintf(global.stdmsg, "entry     %-10s\t%s\n", type, name);
        }
    }

    if (fbody && isMain() && sc->module->isRoot())
        genCmain(sc);

    assert(type->ty != Terror || errors);
}

void FuncDeclaration::semantic2(Scope *sc)
{
}

// Do the semantic analysis on the internals of the function.

void FuncDeclaration::semantic3(Scope *sc)
{
    VarDeclaration *argptr = NULL;
    VarDeclaration *_arguments = NULL;
    int nerrors = global.errors;

    if (!parent)
    {
        if (global.errors)
            return;
        //printf("FuncDeclaration::semantic3(%s '%s', sc = %p)\n", kind(), toChars(), sc);
        assert(0);
    }
    //printf("FuncDeclaration::semantic3('%s.%s', %p, sc = %p, loc = %s)\n", parent->toChars(), toChars(), this, sc, loc.toChars());
    //fflush(stdout);
    //printf("storage class = x%x %x\n", sc->stc, storage_class);
    //{ static int x; if (++x == 2) *(char*)0=0; }
    //printf("\tlinkage = %d\n", sc->linkage);

    //printf(" sc->incontract = %d\n", (sc->flags & SCOPEcontract));
    if (semanticRun >= PASSsemantic3)
        return;
    semanticRun = PASSsemantic3;
    semantic3Errors = false;

    if (!type || type->ty != Tfunction)
        return;
    TypeFunction *f = (TypeFunction *)type;
    if (!inferRetType && f->next->ty == Terror)
        return;

    if (!fbody && inferRetType && !f->next)
    {
        error("has no function body with return type inference");
        return;
    }

    if (frequire)
    {
        for (size_t i = 0; i < foverrides.dim; i++)
        {
            FuncDeclaration *fdv = foverrides[i];

            if (fdv->fbody && !fdv->frequire)
            {
                error("cannot have an in contract when overriden function %s does not have an in contract", fdv->toPrettyChars());
                break;
            }
        }
    }

    frequire = mergeFrequire(frequire);
    fensure = mergeFensure(fensure, outId);

    if (fbody || frequire || fensure)
    {
        /* Symbol table into which we place parameters and nested functions,
         * solely to diagnose name collisions.
         */
        localsymtab = new DsymbolTable();

        // Establish function scope
        ScopeDsymbol *ss = new ScopeDsymbol();
        ss->parent = sc->scopesym;
        Scope *sc2 = sc->push(ss);
        sc2->func = this;
        sc2->parent = this;
        sc2->callSuper = 0;
        sc2->sbreak = NULL;
        sc2->scontinue = NULL;
        sc2->sw = NULL;
        sc2->fes = fes;
        sc2->linkage = LINKd;
        sc2->stc &= ~(STCauto | STCscope | STCstatic | STCabstract |
                        STCdeprecated | STCoverride |
                        STC_TYPECTOR | STCfinal | STCtls | STCgshared | STCref |
                        STCproperty | STCnothrow | STCpure | STCsafe | STCtrusted | STCsystem);
        sc2->protection = Prot(PROTpublic);
        sc2->explicitProtection = 0;
        sc2->structalign = STRUCTALIGN_DEFAULT;
        if (this->ident != Id::require && this->ident != Id::ensure)
            sc2->flags = sc->flags & ~SCOPEcontract;
        sc2->flags &= ~SCOPEcompile;
        sc2->tf = NULL;
        sc2->os = NULL;
        sc2->noctor = 0;
        sc2->userAttribDecl = NULL;
        if (sc2->intypeof == 1) sc2->intypeof = 2;
        sc2->fieldinit = NULL;
        sc2->fieldinit_dim = 0;

        if (isMember2())
        {
            FuncLiteralDeclaration *fld = isFuncLiteralDeclaration();
            if (fld && !sc->intypeof)
            {
                if (fld->tok == TOKreserved)
                    fld->tok = TOKfunction;
                if (isNested())
                {
                    error("cannot be class members");
                    return;
                }
            }
            assert(!isNested() || sc->intypeof);    // can't be both member and nested
        }

        // Declare 'this'
        AggregateDeclaration *ad = isThis();
#if DMD_OBJC
        vthis = declareThis(sc2, ad, &vobjccmd);
#else
        vthis = declareThis(sc2, ad);
#endif

        // Declare hidden variable _arguments[] and _argptr
        if (f->varargs == 1)
        {
#ifndef IN_GCC
            if (global.params.is64bit && !global.params.isWindows)
            {
                // Declare save area for varargs registers
                Type *t = new TypeIdentifier(loc, Id::va_argsave_t);
                t = t->semantic(loc, sc);
                if (t == Type::terror)
                {
                    error("must import core.vararg to use variadic functions");
                    return;
                }
                else
                {
                    v_argsave = new VarDeclaration(loc, t, Id::va_argsave, NULL);
                    v_argsave->storage_class |= STCtemp;
                    v_argsave->semantic(sc2);
                    sc2->insert(v_argsave);
                    v_argsave->parent = this;
                }
            }
#endif

            if (f->linkage == LINKd)
            {
                // Declare _arguments[]
                v_arguments = new VarDeclaration(Loc(), Type::typeinfotypelist->type, Id::_arguments_typeinfo, NULL);
                v_arguments->storage_class |= STCtemp | STCparameter;
                v_arguments->semantic(sc2);
                sc2->insert(v_arguments);
                v_arguments->parent = this;

                //Type *t = Type::typeinfo->type->constOf()->arrayOf();
                Type *t = Type::dtypeinfo->type->arrayOf();
                _arguments = new VarDeclaration(Loc(), t, Id::_arguments, NULL);
                _arguments->storage_class |= STCtemp;
                _arguments->semantic(sc2);
                sc2->insert(_arguments);
                _arguments->parent = this;
            }
            if (f->linkage == LINKd || (f->parameters && Parameter::dim(f->parameters)))
            {
                // Declare _argptr
                Type *t = Type::tvalist;
                argptr = new VarDeclaration(Loc(), t, Id::_argptr, NULL);
                argptr->storage_class |= STCtemp;
                argptr->semantic(sc2);
                sc2->insert(argptr);
                argptr->parent = this;
            }
        }

        /* Declare all the function parameters as variables
         * and install them in parameters[]
         */
        size_t nparams = Parameter::dim(f->parameters);
        if (nparams)
        {
            /* parameters[] has all the tuples removed, as the back end
             * doesn't know about tuples
             */
            parameters = new VarDeclarations();
            parameters->reserve(nparams);
            for (size_t i = 0; i < nparams; i++)
            {
                Parameter *fparam = Parameter::getNth(f->parameters, i);
                Identifier *id = fparam->ident;
                StorageClass stc = 0;
                if (!id)
                {
                    /* Generate identifier for un-named parameter,
                     * because we need it later on.
                     */
                    fparam->ident = id = Identifier::generateId("_param_", i);
                    stc |= STCtemp;
                }
                Type *vtype = fparam->type;
                VarDeclaration *v = new VarDeclaration(loc, vtype, id, NULL);
                //printf("declaring parameter %s of type %s\n", v->toChars(), v->type->toChars());
                stc |= STCparameter;
                if (f->varargs == 2 && i + 1 == nparams)
                    stc |= STCvariadic;
                stc |= fparam->storageClass & (STCin | STCout | STCref | STClazy | STCfinal | STC_TYPECTOR | STCnodtor);
                v->storage_class = stc;
                v->semantic(sc2);
                if (!sc2->insert(v))
                    error("parameter %s.%s is already defined", toChars(), v->toChars());
                else
                    parameters->push(v);
                localsymtab->insert(v);
                v->parent = this;
            }
        }

        // Declare the tuple symbols and put them in the symbol table,
        // but not in parameters[].
        if (f->parameters)
        {
            for (size_t i = 0; i < f->parameters->dim; i++)
            {
                Parameter *fparam = (*f->parameters)[i];

                if (!fparam->ident)
                    continue;                   // never used, so ignore
                if (fparam->type->ty == Ttuple)
                {
                    TypeTuple *t = (TypeTuple *)fparam->type;
                    size_t dim = Parameter::dim(t->arguments);
                    Objects *exps = new Objects();
                    exps->setDim(dim);
                    for (size_t j = 0; j < dim; j++)
                    {
                        Parameter *narg = Parameter::getNth(t->arguments, j);
                        assert(narg->ident);
                        VarDeclaration *v = sc2->search(Loc(), narg->ident, NULL)->isVarDeclaration();
                        assert(v);
                        Expression *e = new VarExp(v->loc, v);
                        (*exps)[j] = e;
                    }
                    assert(fparam->ident);
                    TupleDeclaration *v = new TupleDeclaration(loc, fparam->ident, exps);
                    //printf("declaring tuple %s\n", v->toChars());
                    v->isexp = true;
                    if (!sc2->insert(v))
                        error("parameter %s.%s is already defined", toChars(), v->toChars());
                    localsymtab->insert(v);
                    v->parent = this;
                }
            }
        }

        // Precondition invariant
        Statement *fpreinv = NULL;
        if (addPreInvariant())
        {
            Expression *e = addInvariant(sc, ad, vthis, isDtorDeclaration());
            if (e)
                fpreinv = new ExpStatement(Loc(), e);
        }

        // Postcondition invariant
        Statement *fpostinv = NULL;
        if (addPostInvariant())
        {
            Expression *e = addInvariant(sc, ad, vthis, isCtorDeclaration());
            if (e)
                fpostinv = new ExpStatement(Loc(), e);
        }

        Scope *scout = NULL;
        if (fensure || addPostInvariant())
        {
            if ((fensure && global.params.useOut) || fpostinv)
            {
                returnLabel = new LabelDsymbol(Id::returnLabel);
            }

            // scope of out contract (need for vresult->semantic)
            ScopeDsymbol *sym = new ScopeDsymbol();
            sym->parent = sc2->scopesym;
            scout = sc2->push(sym);
        }

        if (fbody)
        {
            ScopeDsymbol *sym = new ScopeDsymbol();
            sym->parent = sc2->scopesym;
            sc2 = sc2->push(sym);

            AggregateDeclaration *ad2 = isAggregateMember2();
            unsigned *fieldinit = NULL;

            /* If this is a class constructor
             */
            if (ad2 && isCtorDeclaration())
            {
                fieldinit = (unsigned *)mem.malloc(sizeof(unsigned) * ad2->fields.dim);
                sc2->fieldinit = fieldinit;
                sc2->fieldinit_dim = ad2->fields.dim;
                for (size_t i = 0; i < ad2->fields.dim; i++)
                {
                    VarDeclaration *v = ad2->fields[i];
                    v->ctorinit = 0;
                    sc2->fieldinit[i] = 0;
                }
            }

            if (!inferRetType && retStyle(f) != RETstack)
                nrvo_can = 0;

            bool inferRef = (f->isref && (storage_class & STCauto));

            fbody = fbody->semantic(sc2);
            if (!fbody)
                fbody = new CompoundStatement(Loc(), new Statements());

            assert(type == f);

            // If no return type inferred yet, then infer a void
            if (inferRetType && !f->next)
                f->next = Type::tvoid;

            if (returns && !fbody->isErrorStatement())
            {
                for (size_t i = 0; i < returns->dim; )
                {
                    Expression *exp = (*returns)[i]->exp;
                    if (exp->op == TOKvar && ((VarExp *)exp)->var == vresult)
                    {
                        exp->type = f->next;
                        // Remove `return vresult;` from returns
                        returns->remove(i);
                        continue;
                    }
                    if (inferRef && f->isref && !exp->type->constConv(f->next))     // Bugzilla 13336
                        f->isref = false;
                    i++;
                }
            }
            if (f->isref)   // Function returns a reference
            {
                if (storage_class & STCauto)
                    storage_class &= ~STCauto;
            }
            if (retStyle(f) != RETstack)
                nrvo_can = 0;

            if (fbody->isErrorStatement())
                ;
            else if (isStaticCtorDeclaration())
            {
                /* It's a static constructor. Ensure that all
                 * ctor consts were initialized.
                 */

                Dsymbol *p = toParent();
                ScopeDsymbol *pd = p->isScopeDsymbol();
                if (!pd)
                {
                    error("static constructor can only be member of struct/class/module, not %s %s", p->kind(), p->toChars());
                }
                else
                {
                    for (size_t i = 0; i < pd->members->dim; i++)
                    {
                        Dsymbol *s = (*pd->members)[i];
                        s->checkCtorConstInit();
                    }
                }
            }
            else if (ad2 && isCtorDeclaration())
            {
                ClassDeclaration *cd = ad2->isClassDeclaration();

                // Verify that all the ctorinit fields got initialized
                if (!(sc2->callSuper & CSXthis_ctor))
                {
                    for (size_t i = 0; i < ad2->fields.dim; i++)
                    {
                        VarDeclaration *v = ad2->fields[i];
                        if (v->ctorinit == 0)
                        {
                            /* Current bugs in the flow analysis:
                             * 1. union members should not produce error messages even if
                             *    not assigned to
                             * 2. structs should recognize delegating opAssign calls as well
                             *    as delegating calls to other constructors
                             */
                            if (v->isCtorinit() && !v->type->isMutable() && cd)
                                error("missing initializer for %s field %s", MODtoChars(v->type->mod), v->toChars());
                            else if (v->storage_class & STCnodefaultctor)
                                ::error(loc, "field %s must be initialized in constructor", v->toChars());
                            else if (v->type->needsNested())
                                ::error(loc, "field %s must be initialized in constructor, because it is nested struct", v->toChars());
                        }
                        else
                        {
                            bool mustInit = (v->storage_class & STCnodefaultctor ||
                                             v->type->needsNested());
                            if (mustInit && !(sc2->fieldinit[i] & CSXthis_ctor))
                            {
                                error("field %s must be initialized but skipped", v->toChars());
                            }
                        }
                    }
                }
                sc2->fieldinit = NULL;
                sc2->fieldinit_dim = 0;

                if (cd &&
                    !(sc2->callSuper & CSXany_ctor) &&
                    cd->baseClass && cd->baseClass->ctor)
                {
                    sc2->callSuper = 0;

                    // Insert implicit super() at start of fbody
                    if (!resolveFuncCall(Loc(), sc2, cd->baseClass->ctor, NULL, NULL, NULL, 1))
                    {
                        error("no match for implicit super() call in constructor");
                    }
                    else
                    {
                        Expression *e1 = new SuperExp(Loc());
                        Expression *e = new CallExp(Loc(), e1);
                        e = e->semantic(sc2);

                        Statement *s = new ExpStatement(Loc(), e);
                        fbody = new CompoundStatement(Loc(), s, fbody);
                    }
                }
                //printf("callSuper = x%x\n", sc2->callSuper);
            }

            int blockexit = BEnone;
            if (!fbody->isErrorStatement())
            {
                // Check for errors related to 'nothrow'.
                unsigned int nothrowErrors = global.errors;
                blockexit = fbody->blockExit(this, f->isnothrow);
                if (f->isnothrow && (global.errors != nothrowErrors))
                    ::error(loc, "%s '%s' is nothrow yet may throw", kind(), toPrettyChars());
                if (flags & FUNCFLAGnothrowInprocess)
                {
                    if (type == f) f = (TypeFunction *)f->copy();
#if DMD_OBJC
                    f->isnothrow = !(blockexit & BEthrowany);
#else
                    f->isnothrow = !(blockexit & BEthrow);
#endif
                }
            }

            if (fbody->isErrorStatement())
                ;
            else if (ad2 && isCtorDeclaration())
            {
                /* Append:
                 *  return this;
                 * to function body
                 */
                if (blockexit & BEfallthru)
                {
                    Statement *s = new ReturnStatement(loc, NULL);
                    s = s->semantic(sc2);
                    fbody = new CompoundStatement(loc, fbody, s);
                }
            }
            else if (fes)
            {
                // For foreach(){} body, append a return 0;
                if (blockexit & BEfallthru)
                {
                    Expression *e = new IntegerExp(0);
                    Statement *s = new ReturnStatement(Loc(), e);
                    fbody = new CompoundStatement(Loc(), fbody, s);
                }
                assert(!returnLabel);
            }
            else
            {
                const bool inlineAsm = (hasReturnExp & 8) != 0;
                if ((blockexit & BEfallthru) && f->next->ty != Tvoid && !inlineAsm)
                {
                    Expression *e;
                    if (!hasReturnExp)
                        error("has no return statement, but is expected to return a value of type %s", f->next->toChars());
                    else
                        error("no return exp; or assert(0); at end of function");
                    if (global.params.useAssert &&
                        !global.params.useInline)
                    {
                        /* Add an assert(0, msg); where the missing return
                         * should be.
                         */
                        e = new AssertExp(
                              endloc,
                              new IntegerExp(0),
                              new StringExp(loc, (char *)"missing return expression")
                            );
                    }
                    else
                        e = new HaltExp(endloc);
                    e = new CommaExp(Loc(), e, f->next->defaultInit());
                    e = e->semantic(sc2);
                    Statement *s = new ExpStatement(Loc(), e);
                    fbody = new CompoundStatement(Loc(), fbody, s);
                }
            }

            if (returns && !fbody->isErrorStatement())
            {
                bool implicit0 = (f->next->ty == Tvoid && isMain());
                Type *tret = implicit0 ? Type::tint32 : f->next;
                assert(tret->ty != Tvoid);
                if (vresult || returnLabel)
                    buildResultVar(scout ? scout : sc2, tret);

                /* Cannot move this loop into NrvoWalker, because
                 * returns[i] may be in the nested delegate for foreach-body.
                 */
                for (size_t i = 0; i < returns->dim; i++)
                {
                    ReturnStatement *rs = (*returns)[i];
                    Expression *exp = rs->exp;

                    if (!exp->implicitConvTo(tret) &&
                        parametersIntersect(exp->type))
                    {
                        if (exp->type->immutableOf()->implicitConvTo(tret))
                            exp = exp->castTo(sc2, exp->type->immutableOf());
                        else if (exp->type->wildOf()->implicitConvTo(tret))
                            exp = exp->castTo(sc2, exp->type->wildOf());
                    }
                    exp = exp->implicitCastTo(sc2, tret);

                    if (f->isref)
                    {
                        // Function returns a reference
                        exp = exp->toLvalue(sc2, exp);
                        exp->checkEscapeRef();
                    }
                    else
                    {
                        exp = exp->optimize(WANTvalue);

                        /* Bugzilla 10789:
                         * If NRVO is not possible, all returned lvalues should call their postblits.
                         */
                        if (!nrvo_can && exp->isLvalue())
                            exp = callCpCtor(sc2, exp);

                        exp->checkEscape();
                    }

                    exp = checkGC(sc2, exp);

                    if (vresult)
                    {
                        // Create: return vresult = exp;
                        VarExp *ve = new VarExp(Loc(), vresult);
                        ve->type = vresult->type;
                        if (f->isref)
                            exp = new ConstructExp(rs->loc, ve, exp);
                        else
                            exp = new BlitExp(rs->loc, ve, exp);
                        exp->type = ve->type;

                        if (rs->caseDim)
                            exp = Expression::combine(exp, new IntegerExp(rs->caseDim));
                    }
                    else if (tintro && !tret->equals(tintro->nextOf()))
                    {
                        exp = exp->implicitCastTo(sc2, tintro->nextOf());
                    }
                    rs->exp = exp;
                }
            }
            if (nrvo_var || returnLabel)
            {
                NrvoWalker nw;
                nw.fd = this;
                nw.sc = sc2;
                nw.visitStmt(fbody);
            }

            if (fieldinit)
                mem.free(fieldinit);
            sc2 = sc2->pop();
        }

        Statement *freq = frequire;
        Statement *fens = fensure;

        /* Do the semantic analysis on the [in] preconditions and
         * [out] postconditions.
         */
        if (freq)
        {
            /* frequire is composed of the [in] contracts
             */
            ScopeDsymbol *sym = new ScopeDsymbol();
            sym->parent = sc2->scopesym;
            sc2 = sc2->push(sym);
            sc2->flags = (sc2->flags & ~SCOPEcontract) | SCOPErequire;

            // BUG: need to error if accessing out parameters
            // BUG: need to treat parameters as const
            // BUG: need to disallow returns and throws
            // BUG: verify that all in and ref parameters are read
            freq = freq->semantic(sc2);

            sc2 = sc2->pop();

            if (!global.params.useIn)
                freq = NULL;
        }

        if (fens)
        {
            /* fensure is composed of the [out] contracts
             */
            if (f->next->ty == Tvoid && outId)
                error("void functions have no result");

            if (fensure && f->next->ty != Tvoid)
                buildResultVar(scout, f->next);

            sc2 = scout;    //push
            sc2->flags = (sc2->flags & ~SCOPEcontract) | SCOPEensure;

            // BUG: need to treat parameters as const
            // BUG: need to disallow returns and throws
            if (inferRetType && fdensure && ((TypeFunction *)fdensure->type)->parameters)
            {
                // Return type was unknown in the first semantic pass
                Parameter *p = (*((TypeFunction *)fdensure->type)->parameters)[0];
                p->type = f->next;
            }
            fens = fens->semantic(sc2);

            sc2 = sc2->pop();

            if (!global.params.useOut)
                fens = NULL;
        }

        if (fbody && fbody->isErrorStatement())
            ;
        else
        {
            Statements *a = new Statements();

            // Merge in initialization of 'out' parameters
            if (parameters)
            {
                for (size_t i = 0; i < parameters->dim; i++)
                {
                    VarDeclaration *v = (*parameters)[i];
                    if (v->storage_class & STCout)
                    {
                        assert(v->init);
                        ExpInitializer *ie = v->init->isExpInitializer();
                        assert(ie);
                        if (ie->exp->op == TOKconstruct)
                            ie->exp->op = TOKassign; // construction occured in parameter processing
                        a->push(new ExpStatement(Loc(), ie->exp));
                    }
                }
            }

            if (argptr)
            {
                // Initialize _argptr
#ifdef IN_GCC
                // Handled in FuncDeclaration::toObjFile
                v_argptr = argptr;
                v_argptr->init = new VoidInitializer(loc);
#else
                Type *t = argptr->type;
                if (global.params.is64bit && !global.params.isWindows)
                {
                    // Initialize _argptr to point to v_argsave
                    Expression *e1 = new VarExp(Loc(), argptr);
                    Expression *e = new SymOffExp(Loc(), v_argsave, 6*8 + 8*16);
                    e->type = argptr->type;
                    e = new AssignExp(Loc(), e1, e);
                    e = e->semantic(sc);
                    a->push(new ExpStatement(Loc(), e));
                }
                else
                {
                    // Initialize _argptr to point past non-variadic arg
                    VarDeclaration *p;
                    unsigned offset = 0;
                    Expression *e;

                    Expression *e1 = new VarExp(Loc(), argptr);
                    // Find the last non-ref parameter
                    if (parameters && parameters->dim)
                    {
                        size_t lastNonref = parameters->dim -1;
                        p = (*parameters)[lastNonref];
                        /* The trouble with out and ref parameters is that taking
                         * the address of it doesn't work, because later processing
                         * adds in an extra level of indirection. So we skip over them.
                         */
                        while (p->storage_class & (STCout | STCref))
                        {
                            offset += Target::ptrsize;
                            if (lastNonref-- == 0)
                            {
                                p = v_arguments;
                                break;
                            }
                            p = (*parameters)[lastNonref];
                        }
                    }
                    else
                        p = v_arguments;            // last parameter is _arguments[]
                    if (global.params.is64bit && global.params.isWindows)
                    {
                        offset += Target::ptrsize;
                        if (p->storage_class & STClazy || p->type->size() > Target::ptrsize)
                        {
                            /* Necessary to offset the extra level of indirection the Win64
                             * ABI demands
                             */
                            e = new SymOffExp(Loc(),p,0);
                            e->type = Type::tvoidptr;
                            e = new AddrExp(Loc(), e);
                            e->type = Type::tvoidptr;
                            e = new AddExp(Loc(), e, new IntegerExp(offset));
                            e->type = Type::tvoidptr;
                            goto L1;
                        }
                    }
                    else if (p->storage_class & STClazy)
                    {
                        // If the last parameter is lazy, it's the size of a delegate
                        offset += Target::ptrsize * 2;
                    }
                    else
                        offset += p->type->size();
                    offset = (offset + Target::ptrsize - 1) & ~(Target::ptrsize - 1);  // assume stack aligns on pointer size
                    e = new SymOffExp(Loc(), p, offset);
                    e->type = Type::tvoidptr;
                    //e = e->semantic(sc);
                L1:
                    e = new AssignExp(Loc(), e1, e);
                    e->type = t;
                    a->push(new ExpStatement(Loc(), e));
                    p->isargptr = true;
                }
#endif
            }

            if (_arguments)
            {
#ifdef IN_GCC
                v_arguments_var = _arguments;
                v_arguments_var->init = new VoidInitializer(loc);
#endif
                /* Advance to elements[] member of TypeInfo_Tuple with:
                 *  _arguments = v_arguments.elements;
                 */
                Expression *e = new VarExp(Loc(), v_arguments);
                e = new DotIdExp(Loc(), e, Id::elements);
                Expression *e1 = new VarExp(Loc(), _arguments);
                e = new ConstructExp(Loc(), e1, e);
                e = e->semantic(sc2);
                a->push(new ExpStatement(Loc(), e));
            }

            // Merge contracts together with body into one compound statement

            if (freq || fpreinv)
            {
                if (!freq)
                    freq = fpreinv;
                else if (fpreinv)
                    freq = new CompoundStatement(Loc(), freq, fpreinv);

                a->push(freq);
            }

            if (fbody)
                a->push(fbody);

            if (fens || fpostinv)
            {
                if (!fens)
                    fens = fpostinv;
                else if (fpostinv)
                    fens = new CompoundStatement(Loc(), fpostinv, fens);

                LabelStatement *ls = new LabelStatement(Loc(), Id::returnLabel, fens);
                returnLabel->statement = ls;
                a->push(returnLabel->statement);

                if (f->next->ty != Tvoid && vresult)
                {
                    // Create: return vresult;
                    Expression *e = new VarExp(Loc(), vresult);
                    if (tintro)
                    {
                        e = e->implicitCastTo(sc, tintro->nextOf());
                        e = e->semantic(sc);
                    }
                    ReturnStatement *s = new ReturnStatement(Loc(), e);
                    a->push(s);
                }
            }
            if (isMain() && f->next->ty == Tvoid)
            {
                // Add a return 0; statement
                Statement *s = new ReturnStatement(Loc(), new IntegerExp(0));
                a->push(s);
            }

            Statement *sbody = new CompoundStatement(Loc(), a);
            /* Append destructor calls for parameters as finally blocks.
             */
            if (parameters)
            {
                for (size_t i = 0; i < parameters->dim; i++)
                {
                    VarDeclaration *v = (*parameters)[i];

                    if (v->storage_class & (STCref | STCout | STClazy))
                        continue;

                    if (v->noscope)
                        continue;

                    Expression *e = v->edtor;
                    if (e)
                    {
                        Statement *s = new ExpStatement(Loc(), e);
                        s = s->semantic(sc2);
                        unsigned int nothrowErrors = global.errors;
                        bool isnothrow = f->isnothrow & !(flags & FUNCFLAGnothrowInprocess);
                        int blockexit = s->blockExit(this, isnothrow);
                        if (f->isnothrow && (global.errors != nothrowErrors) )
                            ::error(loc, "%s '%s' is nothrow yet may throw", kind(), toPrettyChars());
                        if (flags & FUNCFLAGnothrowInprocess && blockexit & BEthrow)
                            f->isnothrow = false;
                        if (sbody->blockExit(this, f->isnothrow) == BEfallthru)
                            sbody = new CompoundStatement(Loc(), sbody, s);
                        else
                            sbody = new TryFinallyStatement(Loc(), sbody, s);
                    }
                }
            }
            // from this point on all possible 'throwers' are checked
            flags &= ~FUNCFLAGnothrowInprocess;

#if DMD_OBJC
            {
                // Convert throws to Objective-C EH if has Objective-C linkage
                // otherwise convert throws to D EH (if necessary)
                ++global.gag; // suppress warnings about unreachable statements
                int blockexit = sbody->blockExit(this, false);
                --global.gag;
                if (linkage == LINKobjc)
                {   // Objective-C linkage must throw using Objective-C EH.
                    if ((blockexit & BEthrow))
                    {   sbody = new PeelStatement(sbody);
                        sbody = new ObjcExceptionBridge(Loc(), sbody, THROWobjc);
                        sbody = sbody->semantic(sc2);
                    }
                }
                else
                {   // other functions must throw using D EH.
                    if (blockexit & BEthrowobjc)
                    {   sbody = new PeelStatement(sbody);
                        sbody = new ObjcExceptionBridge(Loc(), sbody, THROWd);
                        sbody = sbody->semantic(sc2);
                    }
                }
            }
#endif

            if (isSynchronized())
            {
                /* Wrap the entire function body in a synchronized statement
                 */
                ClassDeclaration *cd = isThis() ? isThis()->isClassDeclaration() : parent->isClassDeclaration();

                if (cd)
                {
                    if (!global.params.is64bit &&
                        global.params.isWindows &&
                        !isStatic() && !sbody->usesEH() && !global.params.trace)
                    {
                        /* The back end uses the "jmonitor" hack for syncing;
                         * no need to do the sync at this level.
                         */
                    }
                    else
                    {
                        Expression *vsync;
                        if (isStatic())
                        {
                            // The monitor is in the ClassInfo
                            vsync = new DotIdExp(loc, new DsymbolExp(loc, cd), Id::classinfo);
                        }
                        else
                        {
                            // 'this' is the monitor
                            vsync = new VarExp(loc, vthis);
                        }
                        sbody = new PeelStatement(sbody);       // don't redo semantic()
                        sbody = new SynchronizedStatement(loc, vsync, sbody);
                        sbody = sbody->semantic(sc2);
                    }
                }
                else
                {
                    error("synchronized function %s must be a member of a class", toChars());
                }
            }

            // If declaration has no body, don't set sbody to prevent incorrect codegen.
            InterfaceDeclaration *id = parent->isInterfaceDeclaration();
            if (fbody || id && (fdensure || fdrequire) && isVirtual())
                fbody = sbody;
        }

        // Fix up forward-referenced gotos
        if (gotos)
        {
            for (size_t i = 0; i < gotos->dim; ++i)
            {
                (*gotos)[i]->checkLabel();
            }
        }

        if (naked && (fensure || frequire))
            error("naked assembly functions with contracts are not supported");

        sc2->callSuper = 0;
        sc2->pop();
    }

    if (needsClosure())
    {
        if (setGC())
            error("@nogc function allocates a closure with the GC");
        else
            printGCUsage(loc, "using closure causes GC allocation");
    }

    /* If function survived being marked as impure, then it is pure
     */
    if (flags & FUNCFLAGpurityInprocess)
    {
        flags &= ~FUNCFLAGpurityInprocess;
        if (type == f) f = (TypeFunction *)f->copy();
        f->purity = PUREfwdref;
    }

    if (flags & FUNCFLAGsafetyInprocess)
    {
        flags &= ~FUNCFLAGsafetyInprocess;
        if (type == f) f = (TypeFunction *)f->copy();
        f->trust = TRUSTsafe;
    }

    if (flags & FUNCFLAGnogcInprocess)
    {
        flags &= ~FUNCFLAGnogcInprocess;
        if (type == f) f = (TypeFunction *)f->copy();
        f->isnogc = true;
    }

    // reset deco to apply inference result to mangled name
    if (f != type)
        f->deco = NULL;

    // Do semantic type AFTER pure/nothrow inference.
    if (!f->deco && ident != Id::xopEquals && ident != Id::xopCmp)
    {
        sc = sc->push();
        sc->stc = 0;
        sc->linkage = linkage;  // Bugzilla 8496
        type = f->semantic(loc, sc);
        sc = sc->pop();
    }

    /* If this function had instantiated with gagging, error reproduction will be
     * done by TemplateInstance::semantic.
     * Otherwise, error gagging should be temporarily ungagged by functionSemantic3.
     */
    semanticRun = PASSsemantic3done;
    semantic3Errors = (global.errors != nerrors) || (fbody && fbody->isErrorStatement());
    if (type->ty == Terror)
        errors = true;
    //printf("-FuncDeclaration::semantic3('%s.%s', sc = %p, loc = %s)\n", parent->toChars(), toChars(), sc, loc.toChars());
    //fflush(stdout);
}

bool FuncDeclaration::functionSemantic()
{
    if (!scope)
        return true;

    if (!originalType)      // semantic not yet run
    {
        TemplateInstance *spec = isSpeculative();
        unsigned olderrs = global.errors;
        unsigned oldgag = global.gag;
        if (global.gag && !spec)
            global.gag = 0;
        semantic(scope);
        global.gag = oldgag;
        if (spec && global.errors != olderrs)
            spec->errors = (global.errors - olderrs != 0);
        if (olderrs != global.errors)   // if errors compiling this function
            return false;
    }

    // if inferring return type, sematic3 needs to be run
    if (inferRetType && type && !type->nextOf())
        return functionSemantic3();

    TemplateInstance *ti;
    if (isInstantiated() && !isVirtualMethod() &&
        !(ti = parent->isTemplateInstance(), ti && !ti->isTemplateMixin() && ti->tempdecl->ident != ident))
    {
        AggregateDeclaration *ad = isMember2();
        if (ad && ad->sizeok != SIZEOKdone)
        {
            /* Currently dmd cannot resolve forward references per methods,
             * then setting SIZOKfwd is too conservative and would break existing code.
             * So, just stop method attributes inference until ad->semantic() done.
             */
            //ad->sizeok = SIZEOKfwd;
        }
        else
            return functionSemantic3();
    }

    return true;
}

bool FuncDeclaration::functionSemantic3()
{
    if (semanticRun < PASSsemantic3 && scope)
    {
        /* Forward reference - we need to run semantic3 on this function.
         * If errors are gagged, and it's not part of a template instance,
         * we need to temporarily ungag errors.
         */
        TemplateInstance *spec = isSpeculative();
        unsigned olderrs = global.errors;
        unsigned oldgag = global.gag;
        if (global.gag && !spec)
            global.gag = 0;
        semantic3(scope);
        global.gag = oldgag;

        // If it is a speculatively-instantiated template, and errors occur,
        // we need to mark the template as having errors.
        if (spec && global.errors != olderrs)
            spec->errors = (global.errors - olderrs != 0);
        if (olderrs != global.errors)   // if errors compiling this function
            return false;
    }

    return true;
}

VarDeclaration *FuncDeclaration::declareThis(Scope *sc, AggregateDeclaration *ad, VarDeclaration** vobjccmd)
{
    if (ad && !isFuncLiteralDeclaration())
    {
        VarDeclaration *v;
        {
            Type *thandle = ad->handleType();
            assert(thandle);
            thandle = thandle->addMod(type->mod);
            thandle = thandle->addStorageClass(storage_class);
            v = new ThisDeclaration(loc, thandle);
            v->storage_class |= STCparameter;
            if (thandle->ty == Tstruct)
                v->storage_class |= STCref;
            v->semantic(sc);
            if (!sc->insert(v))
                assert(0);
            v->parent = this;
#if DMD_OBJC
            if (vobjccmd && objcSelector)
            {
                v = new VarDeclaration(loc, Type::tvoidptr, Id::_cmd, NULL);
                v->storage_class |= STCparameter;
                v->semantic(sc);
                if (!sc->insert(v))
                    assert(0);
                v->parent = this;
                *vobjccmd = v;
            }
#endif
            return v;
        }
    }
    else if (isNested())
    {
        /* The 'this' for a nested function is the link to the
         * enclosing function's stack frame.
         * Note that nested functions and member functions are disjoint.
         */
        VarDeclaration *v = new ThisDeclaration(loc, Type::tvoid->pointerTo());
        v->storage_class |= STCparameter;
        v->semantic(sc);
        if (!sc->insert(v))
            assert(0);
        v->parent = this;
        return v;
    }

    return NULL;
}

bool FuncDeclaration::equals(RootObject *o)
{
    if (this == o)
        return true;

    Dsymbol *s = isDsymbol(o);
    if (s)
    {
        FuncDeclaration *fd1 = this;
        FuncDeclaration *fd2 = s->isFuncDeclaration();
        if (!fd2)
            return false;

        FuncAliasDeclaration *fa1 = fd1->isFuncAliasDeclaration();
        FuncAliasDeclaration *fa2 = fd2->isFuncAliasDeclaration();
        if (fa1 && fa2)
        {
            return fa1->toAliasFunc()->equals(fa2->toAliasFunc()) &&
                   fa1->hasOverloads == fa2->hasOverloads;
        }

        if (fa1 && (fd1 = fa1->toAliasFunc())->isUnique() && !fa1->hasOverloads)
            fa1 = NULL;
        if (fa2 && (fd2 = fa2->toAliasFunc())->isUnique() && !fa2->hasOverloads)
            fa2 = NULL;
        if ((fa1 != NULL) != (fa2 != NULL))
            return false;

        return fd1->toParent()->equals(fd2->toParent()) &&
            fd1->ident->equals(fd2->ident) && fd1->type->equals(fd2->type);
    }
    return false;
}

/****************************************************
 * Declare result variable lazily.
 */

void FuncDeclaration::buildResultVar(Scope *sc, Type *tret)
{
    if (!vresult)
    {
        Loc loc = fensure ? fensure->loc : loc;

        /* If inferRetType is true, tret may not be a correct return type yet.
         * So, in here it may be a temporary type for vresult, and after
         * fbody->semantic() running, vresult->type might be modified.
         */
        vresult = new VarDeclaration(loc, tret, outId ? outId : Id::result, NULL);
        vresult->noscope = true;

        if (outId == Id::result)
            vresult->storage_class |= STCtemp;
        if (!isVirtual())
            vresult->storage_class |= STCconst;
        vresult->storage_class |= STCresult;

        // set before the semantic() for checkNestedReference()
        vresult->parent = this;
    }

    if (sc && vresult->sem == SemanticStart)
    {
        assert(type->ty == Tfunction);
        TypeFunction *tf = (TypeFunction *)type;
        if (tf->isref)
            vresult->storage_class |= STCref | STCforeach;
        vresult->type = tret;

        vresult->semantic(sc);

        if (!sc->insert(vresult))
            error("out result %s is already defined", vresult->toChars());
        assert(vresult->parent == this);
    }
}

/****************************************************
 * Merge into this function the 'in' contracts of all it overrides.
 * 'in's are OR'd together, i.e. only one of them needs to pass.
 */

Statement *FuncDeclaration::mergeFrequire(Statement *sf)
{
    /* If a base function and its override both have an IN contract, then
     * only one of them needs to succeed. This is done by generating:
     *
     * void derived.in() {
     *  try {
     *    base.in();
     *  }
     *  catch () {
     *    ... body of derived.in() ...
     *  }
     * }
     *
     * So if base.in() doesn't throw, derived.in() need not be executed, and the contract is valid.
     * If base.in() throws, then derived.in()'s body is executed.
     */

    /* Implementing this is done by having the overriding function call
     * nested functions (the fdrequire functions) nested inside the overridden
     * function. This requires that the stack layout of the calling function's
     * parameters and 'this' pointer be in the same place (as the nested
     * function refers to them).
     * This is easy for the parameters, as they are all on the stack in the same
     * place by definition, since it's an overriding function. The problem is
     * getting the 'this' pointer in the same place, since it is a local variable.
     * We did some hacks in the code generator to make this happen:
     *  1. always generate exception handler frame, or at least leave space for it
     *     in the frame (Windows 32 SEH only)
     *  2. always generate an EBP style frame
     *  3. since 'this' is passed in a register that is subsequently copied into
     *     a stack local, allocate that local immediately following the exception
     *     handler block, so it is always at the same offset from EBP.
     */
    for (size_t i = 0; i < foverrides.dim; i++)
    {
        FuncDeclaration *fdv = foverrides[i];

        /* The semantic pass on the contracts of the overridden functions must
         * be completed before code generation occurs (bug 3602).
         */
        if (fdv->fdrequire && fdv->fdrequire->semanticRun != PASSsemantic3done)
        {
            assert(fdv->scope);
            Scope *sc = fdv->scope->push();
            sc->stc &= ~STCoverride;
            fdv->semantic3(sc);
            sc->pop();
        }

        sf = fdv->mergeFrequire(sf);
        if (sf && fdv->fdrequire)
        {
            //printf("fdv->frequire: %s\n", fdv->frequire->toChars());
            /* Make the call:
             *   try { __require(); }
             *   catch { frequire; }
             */
            Expression *eresult = NULL;
            Expression *e = new CallExp(loc, new VarExp(loc, fdv->fdrequire, 0), eresult);
            Statement *s2 = new ExpStatement(loc, e);

            Catch *c = new Catch(loc, NULL, NULL, sf);
            c->internalCatch = true;
            Catches *catches = new Catches();
            catches->push(c);
            sf = new TryCatchStatement(loc, s2, catches);
        }
        else
            return NULL;
    }
    return sf;
}

/****************************************************
 * Merge into this function the 'out' contracts of all it overrides.
 * 'out's are AND'd together, i.e. all of them need to pass.
 */

Statement *FuncDeclaration::mergeFensure(Statement *sf, Identifier *oid)
{
    /* Same comments as for mergeFrequire(), except that we take care
     * of generating a consistent reference to the 'result' local by
     * explicitly passing 'result' to the nested function as a reference
     * argument.
     * This won't work for the 'this' parameter as it would require changing
     * the semantic code for the nested function so that it looks on the parameter
     * list for the 'this' pointer, something that would need an unknown amount
     * of tweaking of various parts of the compiler that I'd rather leave alone.
     */
    for (size_t i = 0; i < foverrides.dim; i++)
    {
        FuncDeclaration *fdv = foverrides[i];

        /* The semantic pass on the contracts of the overridden functions must
         * be completed before code generation occurs (bug 3602 and 5230).
         */
        if (fdv->fdensure && fdv->fdensure->semanticRun != PASSsemantic3done)
        {
            assert(fdv->scope);
            Scope *sc = fdv->scope->push();
            sc->stc &= ~STCoverride;
            fdv->semantic3(sc);
            sc->pop();
        }

        sf = fdv->mergeFensure(sf, oid);
        if (fdv->fdensure)
        {
            //printf("fdv->fensure: %s\n", fdv->fensure->toChars());
            // Make the call: __ensure(result)
            Expression *eresult = NULL;
            if (outId)
            {
                eresult = new IdentifierExp(loc, oid);

                Type *t1 = fdv->type->nextOf()->toBasetype();
                Type *t2 = this->type->nextOf()->toBasetype();
                if (t1->isBaseOf(t2, NULL))
                {
                    /* Making temporary reference variable is necessary
                     * in covariant return.
                     * See bugzilla 5204 and 10479.
                     */
                    ExpInitializer *ei = new ExpInitializer(Loc(), eresult);
                    VarDeclaration *v = new VarDeclaration(Loc(), t1, Lexer::uniqueId("__covres"), ei);
                    v->storage_class |= STCtemp;
                    DeclarationExp *de = new DeclarationExp(Loc(), v);
                    VarExp *ve = new VarExp(Loc(), v);
                    eresult = new CommaExp(Loc(), de, ve);
                }
            }
            Expression *e = new CallExp(loc, new VarExp(loc, fdv->fdensure, 0), eresult);
            Statement *s2 = new ExpStatement(loc, e);

            if (sf)
            {
                sf = new CompoundStatement(sf->loc, s2, sf);
            }
            else
                sf = s2;
        }
    }
    return sf;
}

/****************************************************
 * Determine if 'this' overrides fd.
 * Return !=0 if it does.
 */

int FuncDeclaration::overrides(FuncDeclaration *fd)
{   int result = 0;

    if (fd->ident == ident)
    {
        int cov = type->covariant(fd->type);
        if (cov)
        {   ClassDeclaration *cd1 = toParent()->isClassDeclaration();
            ClassDeclaration *cd2 = fd->toParent()->isClassDeclaration();

            if (cd1 && cd2 && cd2->isBaseOf(cd1, NULL))
                result = 1;
        }
    }
    return result;
}

/*************************************************
 * Find index of function in vtbl[0..dim] that
 * this function overrides.
 * Prefer an exact match to a covariant one.
 * Returns:
 *      -1      didn't find one
 *      -2      can't determine because of forward references
 */

int FuncDeclaration::findVtblIndex(Dsymbols *vtbl, int dim)
{
    FuncDeclaration *mismatch = NULL;
    StorageClass mismatchstc = 0;
    int mismatchvi = -1;
    int exactvi = -1;
    int bestvi = -1;
    for (int vi = 0; vi < dim; vi++)
    {
        FuncDeclaration *fdv = (*vtbl)[vi]->isFuncDeclaration();
        if (fdv && fdv->ident == ident)
        {
            if (type->equals(fdv->type))        // if exact match
            {
                if (fdv->parent->isClassDeclaration())
                    return vi;                  // no need to look further

                if (exactvi >= 0)
                {
                    error("cannot determine overridden function");
                    return exactvi;
                }
                exactvi = vi;

                bestvi = vi;
                continue;
            }

            StorageClass stc = 0;
            int cov = type->covariant(fdv->type, &stc);
            //printf("\tbaseclass cov = %d\n", cov);
            switch (cov)
            {
                case 0:         // types are distinct
                    break;

                case 1:
                    bestvi = vi;        // covariant, but not identical
                    break;              // keep looking for an exact match

                case 2:
                    mismatchvi = vi;
                    mismatchstc = stc;
                    mismatch = fdv;     // overrides, but is not covariant
                    break;              // keep looking for an exact match

                case 3:
                    return -2;  // forward references

                default:
                    assert(0);
            }
        }
    }
    if (bestvi == -1 && mismatch)
    {
        //type->print();
        //mismatch->type->print();
        //printf("%s %s\n", type->deco, mismatch->type->deco);
        //printf("stc = %llx\n", mismatchstc);
        if (mismatchstc)
        {   // Fix it by modifying the type to add the storage classes
            type = type->addStorageClass(mismatchstc);
            bestvi = mismatchvi;
        }
    }
    return bestvi;
}

/****************************************************
 * Overload this FuncDeclaration with the new one f.
 * Return true if successful; i.e. no conflict.
 */

bool FuncDeclaration::overloadInsert(Dsymbol *s)
{
    //printf("FuncDeclaration::overloadInsert(s = %s) this = %s\n", s->toChars(), toChars());
    assert(s != this);

    AliasDeclaration *ad = s->isAliasDeclaration();
    if (ad)
    {
        if (overnext)
            return overnext->overloadInsert(ad);
        if (!ad->aliassym && ad->type->ty != Tident && ad->type->ty != Tinstance)
        {
            //printf("\tad = '%s'\n", ad->type->toChars());
            return false;
        }
        overnext = ad;
        //printf("\ttrue: no conflict\n");
        return true;
    }
    TemplateDeclaration *td = s->isTemplateDeclaration();
    if (td)
    {
        if (!td->funcroot)
            td->funcroot = this;
        if (overnext)
            return overnext->overloadInsert(td);
        overnext = td;
        return true;
    }
    FuncDeclaration *fd = s->isFuncDeclaration();
    if (!fd)
        return false;

#if 0
    /* Disable this check because:
     *  const void foo();
     * semantic() isn't run yet on foo(), so the const hasn't been
     * applied yet.
     */
    if (type)
    {   printf("type = %s\n", type->toChars());
        printf("fd->type = %s\n", fd->type->toChars());
    }
    // fd->type can be NULL for overloaded constructors
    if (type && fd->type &&
        fd->type->covariant(type) &&
        fd->type->mod == type->mod &&
        !isFuncAliasDeclaration())
    {
        //printf("\tfalse: conflict %s\n", kind());
        return false;
    }
#endif

    if (overnext)
    {
        td = overnext->isTemplateDeclaration();
        if (td)
            fd->overloadInsert(td);
        else
            return overnext->overloadInsert(fd);
    }
    overnext = fd;
    //printf("\ttrue: no conflict\n");
    return true;
}

/***************************************************
 * Visit each overloaded function/template in turn, and call
 * (*fp)(param, s) on it.
 * Exit when no more, or (*fp)(param, f) returns nonzero.
 * Returns:
 *      ==0     continue
 *      !=0     done
 */

int overloadApply(Dsymbol *fstart, void *param, int (*fp)(void *, Dsymbol *))
{
    Dsymbol *d;
    Dsymbol *next;
    for (d = fstart; d; d = next)
    {
        if (OverDeclaration *od = d->isOverDeclaration())
        {
            if (od->hasOverloads)
            {
                if (int r = overloadApply(od->aliassym, param, fp))
                    return r;
            }
            else
            {
                if (int r = (*fp)(param, od->aliassym))
                    return r;
            }
            next = od->overnext;
        }
        else if (FuncAliasDeclaration *fa = d->isFuncAliasDeclaration())
        {
            if (fa->hasOverloads)
            {
                if (int r = overloadApply(fa->funcalias, param, fp))
                    return r;
            }
            else
            {
                FuncDeclaration *fd = fa->toAliasFunc();
                if (!fd)
                {
                    d->error("is aliased to a function");
                    break;
                }
                if (int r = (*fp)(param, fd))
                    return r;
            }
            next = fa->overnext;
        }
        else if (AliasDeclaration *ad = d->isAliasDeclaration())
        {
            next = ad->toAlias();
            if (next == ad)
                break;
            if (next == fstart)
                break;
        }
        else if (TemplateDeclaration *td = d->isTemplateDeclaration())
        {
            if (int r = (*fp)(param, td))
                return r;
            next = td->overnext;
        }
        else
        {
            FuncDeclaration *fd = d->isFuncDeclaration();
            if (!fd)
            {
                d->error("is aliased to a function");
                break;              // BUG: should print error message?
            }
            if (int r = (*fp)(param, fd))
                return r;
            next = fd->overnext;
        }
    }
    return 0;
}

/********************************************
 * If there are no overloads of function f, return that function,
 * otherwise return NULL.
 */

FuncDeclaration *FuncDeclaration::isUnique()
{
  struct ParamUnique
  {
    static int fp(void *param, Dsymbol *s)
    {
        FuncDeclaration *f = s->isFuncDeclaration();
        if (!f)
            return 0;
        FuncDeclaration **pf = (FuncDeclaration **)param;

        if (*pf)
        {
            *pf = NULL;
            return 1;               // ambiguous, done
        }
        else
        {
            *pf = f;
            return 0;
        }
    }
  };
    FuncDeclaration *result = NULL;
    overloadApply(this, &result, &ParamUnique::fp);
    return result;
}

/********************************************
 * Find function in overload list that exactly matches t.
 */

FuncDeclaration *FuncDeclaration::overloadExactMatch(Type *t)
{
  struct ParamExact
  {
    Type *t;            // type to match
    FuncDeclaration *f; // return value

    static int fp(void *param, Dsymbol *s)
    {
        FuncDeclaration *f = s->isFuncDeclaration();
        if (!f)
            return 0;
        ParamExact *p = (ParamExact *)param;
        Type *t = p->t;

        if (t->equals(f->type))
        {
            p->f = f;
            return 1;
        }

        /* Allow covariant matches, as long as the return type
         * is just a const conversion.
         * This allows things like pure functions to match with an impure function type.
         */
        if (t->ty == Tfunction)
        {   TypeFunction *tf = (TypeFunction *)f->type;
            if (tf->covariant(t) == 1 &&
                tf->nextOf()->implicitConvTo(t->nextOf()) >= MATCHconst)
            {
                p->f = f;
                return 1;
            }
        }
        return 0;
    }
  };
    ParamExact p;
    p.t = t;
    p.f = NULL;
    overloadApply(this, &p, &ParamExact::fp);
    return p.f;
}

static void MODMatchToBuffer(OutBuffer *buf, unsigned char lhsMod, unsigned char rhsMod)
{
    bool bothMutable = ((lhsMod & rhsMod) == 0);
    bool sharedMismatch = ((lhsMod ^ rhsMod) & MODshared) != 0;
    bool sharedMismatchOnly = ((lhsMod ^ rhsMod) == MODshared);

    if (lhsMod & MODshared)
        buf->writestring("shared ");
    else if (sharedMismatch && !(lhsMod & MODimmutable))
        buf->writestring("non-shared ");

    if (bothMutable && sharedMismatchOnly)
    { }
    else if (lhsMod & MODimmutable)
        buf->writestring("immutable ");
    else if (lhsMod & MODconst)
        buf->writestring("const ");
    else if (lhsMod & MODwild)
        buf->writestring("inout ");
    else
        buf->writestring("mutable ");
}

/********************************************
 * Returns true if function was declared
 * directly or indirectly in a unittest block
 */
bool FuncDeclaration::inUnittest()
{
    Dsymbol *f = this;
    do
    {
        if (f->isUnitTestDeclaration())
            return true;
        f = f->toParent();
    } while (f);

    return false;
}

/********************************************
 * find function template root in overload list
 */

TemplateDeclaration *FuncDeclaration::findTemplateDeclRoot()
{
    FuncDeclaration *f = this;
    while (f && f->overnext)
    {
        //printf("f->overnext = %p %s\n", f->overnext, f->overnext->toChars());
        TemplateDeclaration *td = f->overnext->isTemplateDeclaration();
        if (td)
            return td;
        f = f->overnext->isFuncDeclaration();
    }
    return NULL;
}

/*************************************
 * Determine partial specialization order of 'this' vs g.
 * This is very similar to TemplateDeclaration::leastAsSpecialized().
 * Returns:
 *      match   'this' is at least as specialized as g
 *      0       g is more specialized than 'this'
 */

MATCH FuncDeclaration::leastAsSpecialized(FuncDeclaration *g)
{
#define LOG_LEASTAS     0

#if LOG_LEASTAS
    printf("%s.leastAsSpecialized(%s)\n", toChars(), g->toChars());
    printf("%s, %s\n", type->toChars(), g->type->toChars());
#endif

    /* This works by calling g() with f()'s parameters, and
     * if that is possible, then f() is at least as specialized
     * as g() is.
     */

    TypeFunction *tf = (TypeFunction *)type;
    TypeFunction *tg = (TypeFunction *)g->type;
    size_t nfparams = Parameter::dim(tf->parameters);

    /* If both functions have a 'this' pointer, and the mods are not
     * the same and g's is not const, then this is less specialized.
     */
    if (needThis() && g->needThis() && tf->mod != tg->mod)
    {
        if (isCtorDeclaration())
        {
            if (!MODimplicitConv(tg->mod, tf->mod))
                return MATCHnomatch;
        }
        else
        {
            if (!MODimplicitConv(tf->mod, tg->mod))
                return MATCHnomatch;
        }
    }

    /* Create a dummy array of arguments out of the parameters to f()
     */
    Expressions args;
    args.setDim(nfparams);
    for (size_t u = 0; u < nfparams; u++)
    {
        Parameter *p = Parameter::getNth(tf->parameters, u);
        Expression *e;
        if (p->storageClass & (STCref | STCout))
        {
            e = new IdentifierExp(Loc(), p->ident);
            e->type = p->type;
        }
        else
            e = p->type->defaultInitLiteral(Loc());
        args[u] = e;
    }

    MATCH m = (MATCH) tg->callMatch(NULL, &args, 1);
    if (m > MATCHnomatch)
    {
        /* A variadic parameter list is less specialized than a
         * non-variadic one.
         */
        if (tf->varargs && !tg->varargs)
            goto L1;    // less specialized

#if LOG_LEASTAS
        printf("  matches %d, so is least as specialized\n", m);
#endif
        return m;
    }
  L1:
#if LOG_LEASTAS
    printf("  doesn't match, so is not as specialized\n");
#endif
    return MATCHnomatch;
}

/// Walk through candidate template overloads and print them in the diagnostics.
struct TemplateCandidateWalker
{
    Loc loc;
    int numToDisplay;  // max num of overloads to print (-v overrides this).

    /// Count template overloads.
    struct CountWalker
    {
        int numOverloads;

        static int fp(void *param, Dsymbol *s)
        {
            CountWalker *p = (CountWalker *)param;
            ++(p->numOverloads);
            return 0;
        }
    };

    static int fp(void *param, Dsymbol *s)
    {
        TemplateDeclaration *t = s->isTemplateDeclaration();
        if (!t) return 0;

        TemplateCandidateWalker *p = (TemplateCandidateWalker *)param;

        ::errorSupplemental(t->loc, "%s", t->toPrettyChars());

        if (!global.params.verbose && --(p->numToDisplay) == 0 && t->overnext)
        {
            // Too many overloads to sensibly display.
            // Just show count of remaining overloads.
            CountWalker cw;
            cw.numOverloads = 0;
            overloadApply(t->overnext, &cw, &CountWalker::fp);

            if (cw.numOverloads > 0)
                ::errorSupplemental(p->loc, "... (%d more, -v to show) ...", cw.numOverloads);

            return 1;  // stop iterating
        }

        return 0;
    }
};

/// Walk through candidate template overloads and print them in the diagnostics.
struct FuncCandidateWalker
{
    Loc loc;
    int numToDisplay;  // max num of overloads to print (-v overrides this).

    /// Count function overloads.
    struct CountWalker
    {
        int numOverloads;

        static int fp(void *param, Dsymbol *s)
        {
            CountWalker *p = (CountWalker *)param;

            if (s->isFuncDeclaration())
                ++(p->numOverloads);

            return 0;
        }
    };

    static int fp(void *param, Dsymbol *s)
    {
        FuncDeclaration *f = s->isFuncDeclaration();
        if (!f || f->errors || f->type->ty == Terror)
            return 0;

        FuncCandidateWalker *p = (FuncCandidateWalker *)param;
        TypeFunction *tf = (TypeFunction *)f->type;

        ::errorSupplemental(f->loc, "%s%s", f->toPrettyChars(),
            parametersTypeToChars(tf->parameters, tf->varargs));

        if (!global.params.verbose && --(p->numToDisplay) == 0 && f->overnext)
        {
            CountWalker cw;
            cw.numOverloads = 0;
            overloadApply(f->overnext, &cw, &CountWalker::fp);

            if (cw.numOverloads > 0)
                ::errorSupplemental(p->loc, "... (%d more, -v to show) ...", cw.numOverloads);

            return 1;  // stop iterating
        }

        return 0;
    }
};

/*******************************************
 * Given a symbol that could be either a FuncDeclaration or
 * a function template, resolve it to a function symbol.
 *      loc             instantiation location
 *      sc              instantiation scope
 *      tiargs          initial list of template arguments
 *      tthis           if !NULL, the 'this' pointer argument
 *      fargs           arguments to function
 *      flags           1: do not issue error message on no match, just return NULL
 *                      2: overloadResolve only
 */

FuncDeclaration *resolveFuncCall(Loc loc, Scope *sc, Dsymbol *s,
        Objects *tiargs,
        Type *tthis,
        Expressions *fargs,
        int flags)
{
    if (!s)
        return NULL;                    // no match

#if 0
    printf("resolveFuncCall('%s')\n", s->toChars());
    if (fargs)
    {
        for (size_t i = 0; i < fargs->dim; i++)
        {
            Expression *arg = (*fargs)[i];
            assert(arg->type);
            printf("\t%s: ", arg->toChars());
            arg->type->print();
        }
    }
#endif

    if (tiargs && arrayObjectIsError(tiargs) ||
        fargs  && arrayObjectIsError((Objects *)fargs))
    {
        return NULL;
    }

    Match m;
    memset(&m, 0, sizeof(m));
    m.last = MATCHnomatch;

    functionResolve(&m, s, loc, sc, tiargs, tthis, fargs);

    if (m.last > MATCHnomatch && m.lastf)
    {
        if (m.count == 1)   // exactly one match
        {
            if (!(flags & 1))
                m.lastf->functionSemantic();
            return m.lastf;
        }
        if ((flags & 2) && !tthis && m.lastf->needThis())
        {
            return m.lastf;
        }
    }

    /* Failed to find a best match.
     * Do nothing or print error.
     */
    if (m.last <= MATCHnomatch)
    {
        // error was caused on matched function
        if (m.count == 1)
            return m.lastf;

        // if do not print error messages
        if (flags & 1)
            return NULL;    // no match
    }

    FuncDeclaration *fd = s->isFuncDeclaration();
    TemplateDeclaration *td = s->isTemplateDeclaration();
    if (td && td->funcroot)
        s = fd = td->funcroot;

    OutBuffer tiargsBuf;
    arrayObjectsToBuffer(&tiargsBuf, tiargs);

    OutBuffer fargsBuf;
    fargsBuf.writeByte('(');
    argExpTypesToCBuffer(&fargsBuf, fargs);
    fargsBuf.writeByte(')');
    if (tthis)
        tthis->modToBuffer(&fargsBuf);

    const int numOverloadsDisplay = 5; // sensible number to display

    if (!m.lastf && !(flags & 1))   // no match
    {
        if (td && !fd)  // all of overloads are templates
        {
            ::error(loc, "%s %s.%s cannot deduce function from argument types !(%s)%s, candidates are:",
                    td->kind(), td->parent->toPrettyChars(), td->ident->toChars(),
                    tiargsBuf.peekString(), fargsBuf.peekString());

            // Display candidate templates (even if there are no multiple overloads)
            TemplateCandidateWalker tcw;
            tcw.loc = loc;
            tcw.numToDisplay = numOverloadsDisplay;
            overloadApply(td, &tcw, &TemplateCandidateWalker::fp);
        }
        else
        {
            assert(fd);

            bool hasOverloads = fd->overnext != NULL;
            TypeFunction *tf = (TypeFunction *)fd->type;
            if (tthis && !MODimplicitConv(tthis->mod, tf->mod)) // modifier mismatch
            {
                OutBuffer thisBuf, funcBuf;
                MODMatchToBuffer(&thisBuf, tthis->mod, tf->mod);
                MODMatchToBuffer(&funcBuf, tf->mod, tthis->mod);
                if (hasOverloads)
                    ::error(loc, "None of the overloads of '%s' are callable using a %sobject, candidates are:",
                        fd->ident->toChars(), thisBuf.peekString());
                else
                    ::error(loc, "%smethod %s is not callable using a %sobject",
                        funcBuf.peekString(), fd->toPrettyChars(), thisBuf.peekString());
            }
            else
            {
                //printf("tf = %s, args = %s\n", tf->deco, (*fargs)[0]->type->deco);
                if (hasOverloads)
                    ::error(loc, "None of the overloads of '%s' are callable using argument types %s, candidates are:",
                            fd->ident->toChars(), fargsBuf.peekString());
                else
                    fd->error(loc, "%s%s is not callable using argument types %s",
                        parametersTypeToChars(tf->parameters, tf->varargs),
                        tf->modToChars(),
                        fargsBuf.peekString());
            }

            // Display candidate functions
            if (hasOverloads)
            {
                FuncCandidateWalker fcw;
                fcw.loc = loc;
                fcw.numToDisplay = numOverloadsDisplay;
                overloadApply(fd, &fcw, &FuncCandidateWalker::fp);
            }
        }
    }
    else if (m.nextf)
    {
        TypeFunction *tf1 = (TypeFunction *)m.lastf->type;
        TypeFunction *tf2 = (TypeFunction *)m.nextf->type;
        const char *lastprms = parametersTypeToChars(tf1->parameters, tf1->varargs);
        const char *nextprms = parametersTypeToChars(tf2->parameters, tf2->varargs);
        ::error(loc, "%s.%s called with argument types %s matches both:\n"
                     "%s:     %s%s\nand:\n%s:     %s%s",
                s->parent->toPrettyChars(), s->ident->toChars(),
                fargsBuf.peekString(),
                m.lastf->loc.toChars(), m.lastf->toPrettyChars(), lastprms,
                m.nextf->loc.toChars(), m.nextf->toPrettyChars(), nextprms);
    }
    return NULL;
}

/********************************
 * Labels are in a separate scope, one per function.
 */

LabelDsymbol *FuncDeclaration::searchLabel(Identifier *ident)
{   Dsymbol *s;

    if (!labtab)
        labtab = new DsymbolTable();    // guess we need one

    s = labtab->lookup(ident);
    if (!s)
    {
        s = new LabelDsymbol(ident);
        labtab->insert(s);
    }
    return (LabelDsymbol *)s;
}

/****************************************
 * If non-static member function that has a 'this' pointer,
 * return the aggregate it is a member of.
 * Otherwise, return NULL.
 */

AggregateDeclaration *FuncDeclaration::isThis()
{
    //printf("+FuncDeclaration::isThis() '%s'\n", toChars());
    AggregateDeclaration *ad = NULL;
    if ((storage_class & STCstatic) == 0 && !isFuncLiteralDeclaration())
    {
        ad = isMember2();
    }
#if DMD_OBJC
    else if (objcSelector) // static Objective-C functions
    {
        // Use Objective-C class object as 'this'
        ClassDeclaration *cd = isMember2()->isClassDeclaration();
        if (cd->objc)
            if (!cd->objcmeta) // but check that it hasn't already been done
                ad = cd->metaclass;
    }
#endif
    //printf("-FuncDeclaration::isThis() %p\n", ad);
    return ad;
}

AggregateDeclaration *FuncDeclaration::isMember2()
{
    //printf("+FuncDeclaration::isMember2() '%s'\n", toChars());
    AggregateDeclaration *ad = NULL;
    for (Dsymbol *s = this; s; s = s->parent)
    {
        //printf("\ts = '%s', parent = '%s', kind = %s\n", s->toChars(), s->parent->toChars(), s->parent->kind());
        ad = s->isMember();
        if (ad)
        {
            break;
        }
        if (!s->parent ||
            (!s->parent->isTemplateInstance()))
        {
            break;
        }
    }
    //printf("-FuncDeclaration::isMember2() %p\n", ad);
    return ad;
}

/*****************************************
 * Determine lexical level difference from 'this' to nested function 'fd'.
 * Error if this cannot call fd.
 * Returns:
 *      0       same level
 *      -1      increase nesting by 1 (fd is nested within 'this')
 *      >0      decrease nesting by number
 */

int FuncDeclaration::getLevel(Loc loc, Scope *sc, FuncDeclaration *fd)
{
    int level;
    Dsymbol *s;
    Dsymbol *fdparent;

    //printf("FuncDeclaration::getLevel(fd = '%s')\n", fd->toChars());
    fdparent = fd->toParent2();
    if (fdparent == this)
        return -1;
    s = this;
    level = 0;
    while (fd != s && fdparent != s->toParent2())
    {
        //printf("\ts = %s, '%s'\n", s->kind(), s->toChars());
        FuncDeclaration *thisfd = s->isFuncDeclaration();
        if (thisfd)
        {
            if (!thisfd->isNested() && !thisfd->vthis && !sc->intypeof)
                goto Lerr;
        }
        else
        {
            AggregateDeclaration *thiscd = s->isAggregateDeclaration();
            if (thiscd)
            {
                /* AggregateDeclaration::isNested returns true only when
                 * it has a hidden pointer.
                 * But, calling the function belongs unrelated lexical scope
                 * is still allowed inside typeof.
                 *
                 * struct Map(alias fun) {
                 *   typeof({ return fun(); }) RetType;
                 *   // No member function makes Map struct 'not nested'.
                 * }
                 */
                if (!thiscd->isNested() && !sc->intypeof)
                    goto Lerr;
            }
            else
                goto Lerr;
        }

        s = s->toParent2();
        assert(s);
        level++;
    }
    return level;

Lerr:
    // Don't give error if in template constraint
    if (!(sc->flags & SCOPEconstraint))
    {
        const char *xstatic = isStatic() ? "static " : "";
        // better diagnostics for static functions
        ::error(loc, "%s%s %s cannot access frame of function %s",
            xstatic, kind(), toPrettyChars(), fd->toPrettyChars());
    }
    return 1;
}

const char *FuncDeclaration::toPrettyChars(bool QualifyTypes)
{
    if (isMain())
        return "D main";
    else
        return Dsymbol::toPrettyChars(QualifyTypes);
}

/** for diagnostics, e.g. 'int foo(int x, int y) pure' */
const char *FuncDeclaration::toFullSignature()
{
    OutBuffer buf;
    functionToBufferWithIdent((TypeFunction *)type, &buf, toChars());
    return buf.extractString();
}

bool FuncDeclaration::isMain()
{
    return ident == Id::main &&
        linkage != LINKc && !isMember() && !isNested();
}

bool FuncDeclaration::isWinMain()
{
    //printf("FuncDeclaration::isWinMain() %s\n", toChars());
#if 0
    bool x = ident == Id::WinMain &&
        linkage != LINKc && !isMember();
    printf("%s\n", x ? "yes" : "no");
    return x;
#else
    return ident == Id::WinMain &&
        linkage != LINKc && !isMember();
#endif
}

bool FuncDeclaration::isDllMain()
{
    return ident == Id::DllMain &&
        linkage != LINKc && !isMember();
}

bool FuncDeclaration::isExport()
{
    return protection.kind == PROTexport;
}

bool FuncDeclaration::isImportedSymbol()
{
    //printf("isImportedSymbol()\n");
    //printf("protection = %d\n", protection);
    return (protection.kind == PROTexport) && !fbody;
}

// Determine if function goes into virtual function pointer table

bool FuncDeclaration::isVirtual()
{
    if (toAliasFunc() != this)
        return toAliasFunc()->isVirtual();

    Dsymbol *p = toParent();
#if 0
    printf("FuncDeclaration::isVirtual(%s)\n", toChars());
    printf("isMember:%p isStatic:%d private:%d ctor:%d !Dlinkage:%d\n", isMember(), isStatic(), protection == PROTprivate, isCtorDeclaration(), linkage != LINKd);
    printf("result is %d\n",
        isMember() &&
        !(isStatic() || protection == PROTprivate || protection == PROTpackage) &&
        p->isClassDeclaration() &&
        !(p->isInterfaceDeclaration() && isFinalFunc()));
#endif

#if DMD_OBJC
    if (linkage == LINKobjc)
    {   // * final member functions are kept virtual with Objective-C linkage
        //   because the Objective-C runtime always use dynamic dispatch.
        // * static member functions are kept virtual too, as they represent
        //   methods of the metaclass.
        return isMember() &&
            !(protection == PROTprivate || protection == PROTpackage) &&
            p->isClassDeclaration();
    }
#endif
    return isMember() &&
        !(isStatic() || protection.kind == PROTprivate || protection.kind == PROTpackage) &&
        p->isClassDeclaration() &&
        !(p->isInterfaceDeclaration() && isFinalFunc());
}

// Determine if a function is pedantically virtual

bool FuncDeclaration::isVirtualMethod()
{
    if (toAliasFunc() != this)
        return toAliasFunc()->isVirtualMethod();

    //printf("FuncDeclaration::isVirtualMethod() %s\n", toChars());
    if (!isVirtual())
        return false;
    // If it's a final method, and does not override anything, then it is not virtual
    if (isFinalFunc() && foverrides.dim == 0)
    {
        return false;
    }
    return true;
}

bool FuncDeclaration::isFinalFunc()
{
    if (toAliasFunc() != this)
        return toAliasFunc()->isFinalFunc();

    ClassDeclaration *cd;
#if 0
    printf("FuncDeclaration::isFinalFunc(%s), %x\n", toChars(), Declaration::isFinal());
    printf("%p %d %d %d\n", isMember(), isStatic(), Declaration::isFinal(), ((cd = toParent()->isClassDeclaration()) != NULL && cd->storage_class & STCfinal));
    printf("result is %d\n",
        isMember() &&
        (Declaration::isFinal() ||
         ((cd = toParent()->isClassDeclaration()) != NULL && cd->storage_class & STCfinal)));
    if (cd)
        printf("\tmember of %s\n", cd->toChars());
#endif
    return isMember() &&
        (Declaration::isFinal() ||
         ((cd = toParent()->isClassDeclaration()) != NULL && cd->storage_class & STCfinal));
}

bool FuncDeclaration::isCodeseg()
{
    return true;                // functions are always in the code segment
}

bool FuncDeclaration::isOverloadable()
{
    return true;                // functions can be overloaded
}

bool FuncDeclaration::hasOverloads()
{
    return overnext != NULL;
}

PURE FuncDeclaration::isPure()
{
    //printf("FuncDeclaration::isPure() '%s'\n", toChars());
    assert(type->ty == Tfunction);
    TypeFunction *tf = (TypeFunction *)type;
    if (flags & FUNCFLAGpurityInprocess)
        setImpure();
    if (tf->purity == PUREfwdref)
        tf->purityLevel();
    PURE purity = tf->purity;
    if (purity > PUREweak && isNested())
        purity = PUREweak;
    if (purity > PUREweak && needThis())
    {   // The attribute of the 'this' reference affects purity strength
        if (type->mod & MODimmutable)
            ;
        else if (type->mod & (MODconst | MODwild) && purity >= PUREconst)
            purity = PUREconst;
        else
            purity = PUREweak;
    }
    tf->purity = purity;
    // ^ This rely on the current situation that every FuncDeclaration has a
    //   unique TypeFunction.
    return purity;
}

PURE FuncDeclaration::isPureBypassingInference()
{
    if (flags & FUNCFLAGpurityInprocess)
        return PUREfwdref;
    else
        return isPure();
}

bool FuncDeclaration::isPureBypassingInferenceX()
{
    return !(flags & FUNCFLAGpurityInprocess) && isPure() != PUREimpure;
}

/**************************************
 * The function is doing something impure,
 * so mark it as impure.
 * If there's a purity error, return true.
 */
bool FuncDeclaration::setImpure()
{
    if (flags & FUNCFLAGpurityInprocess)
    {
        flags &= ~FUNCFLAGpurityInprocess;
        if (fes)
            fes->func->setImpure();
    }
    else if (isPure())
        return true;
    return false;
}

bool FuncDeclaration::isSafe()
{
    assert(type->ty == Tfunction);
    if (flags & FUNCFLAGsafetyInprocess)
        setUnsafe();
    return ((TypeFunction *)type)->trust == TRUSTsafe;
}

bool FuncDeclaration::isSafeBypassingInference()
{
    return !(flags & FUNCFLAGsafetyInprocess) && isSafe();
}

bool FuncDeclaration::isTrusted()
{
    assert(type->ty == Tfunction);
    if (flags & FUNCFLAGsafetyInprocess)
        setUnsafe();
    return ((TypeFunction *)type)->trust == TRUSTtrusted;
}

/**************************************
 * The function is doing something unsave,
 * so mark it as unsafe.
 * If there's a safe error, return true.
 */
bool FuncDeclaration::setUnsafe()
{
    if (flags & FUNCFLAGsafetyInprocess)
    {
        flags &= ~FUNCFLAGsafetyInprocess;
        ((TypeFunction *)type)->trust = TRUSTsystem;
        if (fes)
            fes->func->setUnsafe();
    }
    else if (isSafe())
        return true;
    return false;
}

bool FuncDeclaration::isNogc()
{
    assert(type->ty == Tfunction);
    if (flags & FUNCFLAGnogcInprocess)
        setGC();
    return ((TypeFunction *)type)->isnogc;
}

bool FuncDeclaration::isNogcBypassingInference()
{
    return !(flags & FUNCFLAGnogcInprocess) && isNogc();
}

/**************************************
 * The function is doing something that may allocate with the GC,
 * so mark it as not nogc (not no-how).
 * Returns:
 *      true if function is marked as @nogc, meaning a user error occurred
 */
bool FuncDeclaration::setGC()
{
    if (flags & FUNCFLAGnogcInprocess)
    {
        flags &= ~FUNCFLAGnogcInprocess;
        ((TypeFunction *)type)->isnogc = false;
        if (fes)
            fes->func->setGC();
    }
    else if (isNogc())
        return true;
    return false;
}

/**************************************
 * Returns an indirect type one step from t.
 */

Type *getIndirection(Type *t)
{
    t = t->baseElemOf();
    if (t->ty == Tarray || t->ty == Tpointer)
        return t->nextOf()->toBasetype();
    if (t->ty == Taarray || t->ty == Tclass)
        return t;
    if (t->ty == Tstruct)
        return t->hasPointers() ? t : NULL; // TODO

    // should consider TypeDelegate?
    return NULL;
}

/**************************************
 * Returns true if memory reachable through a reference B to a value of type tb,
 * which has been constructed with a reference A to a value of type ta
 * available, can alias memory reachable from A based on the types involved
 * (either directly or via any number of indirections).
 *
 * Note that this relation is not symmetric in the two arguments. For example,
 * a const(int) reference can point to a pre-existing int, but not the other
 * way round.
 */
bool traverseIndirections(Type *ta, Type *tb, void *p = NULL, bool reversePass = false)
{
    Type *source = ta;
    Type *target = tb;
    if (reversePass)
    {
        source = tb;
        target = ta;
    }

    if (source->constConv(target))
        return true;
    else if (target->ty == Tvoid && MODimplicitConv(source->mod, target->mod))
        return true;

    // No direct match, so try breaking up one of the types (starting with tb).
    Type *tbb = tb->toBasetype()->baseElemOf();
    if (tbb != tb)
        return traverseIndirections(ta, tbb, p, reversePass);

    // context date to detect circular look up
    struct Ctxt
    {
        Ctxt *prev;
        Type *type;
    };
    Ctxt *ctxt = (Ctxt *)p;

    if (tb->ty == Tclass || tb->ty == Tstruct)
    {
        for (Ctxt *c = ctxt; c; c = c->prev)
            if (tb == c->type) return false;
        Ctxt c;
        c.prev = ctxt;
        c.type = tb;

        AggregateDeclaration *sym = tb->toDsymbol(NULL)->isAggregateDeclaration();
        for (size_t i = 0; i < sym->fields.dim; i++)
        {
            VarDeclaration *v = sym->fields[i];
            Type *tprmi = v->type->addMod(tb->mod);
            //printf("\ttb = %s, tprmi = %s\n", tb->toChars(), tprmi->toChars());
            if (traverseIndirections(ta, tprmi, &c, reversePass))
                return true;
        }
    }
    else if (tb->ty == Tarray || tb->ty == Taarray || tb->ty == Tpointer)
    {
        Type *tind = tb->nextOf();
        if (traverseIndirections(ta, tind, ctxt, reversePass))
            return true;
    }
    else if (tb->hasPointers())
    {
        // FIXME: function pointer/delegate types should be considered.
        return true;
    }

    // Still no match, so try breaking up ta if we have note done so yet.
    if (!reversePass)
        return traverseIndirections(tb, ta, ctxt, true);

    return false;
}

/********************************************
 * Returns true if the function return value has no indirection
 * which comes from the parameters.
 */

bool FuncDeclaration::isolateReturn()
{
    assert(type->ty == Tfunction);
    TypeFunction *tf = (TypeFunction *)type;
    assert(tf->next);

    Type *treti = tf->next;
    treti = tf->isref ? treti : getIndirection(treti);
    if (!treti)
        return true;    // target has no mutable indirection
    return parametersIntersect(treti);
}

/********************************************
 * Returns true if an object typed t can have indirections
 * which come from the parameters.
 */

bool FuncDeclaration::parametersIntersect(Type *t)
{
    assert(t);
    if (!isPureBypassingInference() || isNested())
        return false;

    assert(type->ty == Tfunction);
    TypeFunction *tf = (TypeFunction *)type;

    //printf("parametersIntersect(%s) t = %s\n", tf->toChars(), t->toChars());

    size_t dim = Parameter::dim(tf->parameters);
    for (size_t i = 0; i < dim; i++)
    {
        Parameter *fparam = Parameter::getNth(tf->parameters, i);
        if (!fparam->type)
            continue;
        Type *tprmi = (fparam->storageClass & (STClazy | STCout | STCref))
                ? fparam->type : getIndirection(fparam->type);
        if (!tprmi)
            continue;   // there is no mutable indirection

        //printf("\t[%d] tprmi = %d %s\n", i, tprmi->ty, tprmi->toChars());
        if (traverseIndirections(tprmi, t))
            return false;
    }
    if (AggregateDeclaration *ad = isCtorDeclaration() ? NULL : isThis())
    {
        Type *tthis = ad->getType()->addMod(tf->mod);
        //printf("\ttthis = %s\n", tthis->toChars());
        if (traverseIndirections(tthis, t))
            return false;
    }

    return true;
}

// Determine if function needs
// a static frame pointer to its lexically enclosing function

bool FuncDeclaration::isNested()
{
    FuncDeclaration *f = toAliasFunc();
    //printf("\ttoParent2() = '%s'\n", f->toParent2()->toChars());
    return ((f->storage_class & STCstatic) == 0) &&
           (f->linkage == LINKd) &&
           (f->toParent2()->isFuncDeclaration() != NULL);
}

bool FuncDeclaration::needThis()
{
    //printf("FuncDeclaration::needThis() '%s'\n", toChars());
    return toAliasFunc()->isThis() != NULL;
}

bool FuncDeclaration::addPreInvariant()
{
    AggregateDeclaration *ad = isThis();
    ClassDeclaration *cd = ad ? ad->isClassDeclaration() : NULL;
    return (ad && !(cd && cd->isCPPclass()) &&
            global.params.useInvariants &&
            (protection.kind == PROTprotected || protection.kind == PROTpublic || protection.kind == PROTexport) &&
            !naked &&
#if DMD_OBJC
            ident != Id::_dobjc_preinit &&
            ident != Id::_dobjc_invariant &&
#endif
            ident != Id::cpctor);
}

bool FuncDeclaration::addPostInvariant()
{
    AggregateDeclaration *ad = isThis();
    ClassDeclaration *cd = ad ? ad->isClassDeclaration() : NULL;
    return (ad && !(cd && cd->isCPPclass()) &&
            ad->inv &&
            global.params.useInvariants &&
            (protection.kind == PROTprotected || protection.kind == PROTpublic || protection.kind == PROTexport) &&
            !naked &&
#if DMD_OBJC
            ident != Id::_dobjc_preinit &&
            ident != Id::_dobjc_invariant &&
#endif
            ident != Id::cpctor);
}

/********************************************************
 * Generate Expression to call the invariant.
 * Input:
 *      ad      aggregate with the invariant
 *      vthis   variable with 'this'
 *      direct  call invariant directly
 */
Expression *addInvariant(Scope *sc, AggregateDeclaration *ad, VarDeclaration *vthis, bool direct)
{
    Expression *e = NULL;
    if (direct)
    {
        // Call invariant directly only if it exists
        FuncDeclaration *inv = ad->inv;
        ClassDeclaration *cd = ad->isClassDeclaration();

        while (!inv && cd)
        {
            cd = cd->baseClass;
            if (!cd)
                break;
            inv = cd->inv;
        }
        if (inv)
        {
        #if 1
            // Workaround for bugzilla 13394: For the correct mangling,
            // run attribute inference on inv if needed.
            inv->functionSemantic();
        #endif

            //e = new DsymbolExp(Loc(), inv);
            //e = new CallExp(Loc(), e);
            //e = e->semantic(sc2);

            /* Bugzilla 13113: Currently virtual invariant calls completely
             * bypass attribute enforcement.
             * Change the behavior of pre-invariant call by following it.
             */
            e = new ThisExp(Loc());
            e->type = vthis->type;
            e = new DotVarExp(Loc(), e, inv, 0);
            e->type = inv->type;
            e = new CallExp(Loc(), e);
            e->type = Type::tvoid;
        }
    }
    else
    {
    #if 1
        // Workaround for bugzilla 13394: For the correct mangling,
        // run attribute inference on inv if needed.
        if (ad->isStructDeclaration() && ad->inv)
            ad->inv->functionSemantic();
    #endif

        // Call invariant virtually
        Expression *v = new ThisExp(Loc());
        v->type = vthis->type;
        if (ad->isStructDeclaration())
            v = v->addressOf();
        Expression *se = new StringExp(Loc(), (char *)"null this");
        se = se->semantic(sc);
        se->type = Type::tchar->arrayOf();
        e = new AssertExp(Loc(), v, se);
    }
    return e;
}

/**********************************
 * Generate a FuncDeclaration for a runtime library function.
 */

<<<<<<< HEAD
FuncDeclaration *FuncDeclaration::genCfunc(Type *treturn, const char *name, Type *param1)
{
    Parameters *args = new Parameters();
    args->push(new Parameter(STCin, Type::tvoidptr, NULL, NULL));
    return genCfunc(args, treturn, name);
}

FuncDeclaration *FuncDeclaration::genCfunc(Parameters *args, Type *treturn, const char *name)
=======
FuncDeclaration *FuncDeclaration::genCfunc(Parameters *fparams, Type *treturn, const char *name, StorageClass stc)
>>>>>>> f81eaafa
{
    return genCfunc(fparams, treturn, Lexer::idPool(name), stc);
}

FuncDeclaration *FuncDeclaration::genCfunc(Parameters *fparams, Type *treturn, Identifier *id, StorageClass stc)
{
    FuncDeclaration *fd;
    TypeFunction *tf;
    Dsymbol *s;
    static DsymbolTable *st = NULL;

    //printf("genCfunc(name = '%s')\n", id->toChars());
    //printf("treturn\n\t"); treturn->print();

    // See if already in table
    if (!st)
        st = new DsymbolTable();
    s = st->lookup(id);
    if (s)
    {
        fd = s->isFuncDeclaration();
        assert(fd);
        assert(fd->type->nextOf()->equals(treturn));
    }
    else
    {
        tf = new TypeFunction(fparams, treturn, 0, LINKc, stc);
        fd = new FuncDeclaration(Loc(), Loc(), id, STCstatic, tf);
        fd->protection = Prot(PROTpublic);
        fd->linkage = LINKc;

        st->insert(fd);
    }
    return fd;
}

const char *FuncDeclaration::kind()
{
    return "function";
}

/*********************************************
 * In the current function, we are calling 'this' function.
 * 1. Check to see if the current function can call 'this' function, issue error if not.
 * 2. If the current function is not the parent of 'this' function, then add
 *    the current function to the list of siblings of 'this' function.
 * 3. If the current function is a literal, and it's accessing an uplevel scope,
 *    then mark it as a delegate.
 */

void FuncDeclaration::checkNestedReference(Scope *sc, Loc loc)
{
    //printf("FuncDeclaration::checkNestedReference() %s\n", toPrettyChars());
    if (parent && parent != sc->parent && this->isNested() &&
        this->ident != Id::require && this->ident != Id::ensure)
    {
        // The function that this function is in
        FuncDeclaration *fdv2 = toParent2()->isFuncDeclaration();

        // The current function
        FuncDeclaration *fdthis = sc->parent->isFuncDeclaration();

        //printf("this = %s in [%s]\n", this->toChars(), this->loc.toChars());
        //printf("fdv2 = %s in [%s]\n", fdv2->toChars(), fdv2->loc.toChars());
        //printf("fdthis = %s in [%s]\n", fdthis->toChars(), fdthis->loc.toChars());

        if (fdv2 && fdthis && fdv2 != fdthis)
        {
            // Add this function to the list of those which called us
            if (fdthis != this)
            {
                bool found = false;
                for (size_t i = 0; i < siblingCallers.dim; ++i)
                {
                    if (siblingCallers[i] == fdthis)
                        found = true;
                }
                if (!found)
                {
                    //printf("\tadding sibling %s\n", fdthis->toPrettyChars());
                    if (!sc->intypeof && !(sc->flags & SCOPEcompile))
                        siblingCallers.push(fdthis);
                }
            }
        }

        FuncDeclaration *fdv = toParent2()->isFuncDeclaration();
        if (fdv && fdthis && fdv != fdthis)
        {
            int lv = fdthis->getLevel(loc, sc, fdv);
            if (lv == -1)
                return; // downlevel call
            if (lv == 0)
                return; // same level call

            // Uplevel call

            // BUG: may need to walk up outer scopes like Declaration::checkNestedReference() does

            // function literal has reference to enclosing scope is delegate
            if (FuncLiteralDeclaration *fld = fdthis->isFuncLiteralDeclaration())
                fld->tok = TOKdelegate;
        }
    }
}

/* For all functions between outerFunc and f, mark them as needing
 * a closure.
 */
void markAsNeedingClosure(Dsymbol *f, FuncDeclaration *outerFunc)
{
    for (Dsymbol *sx = f; sx && sx != outerFunc; sx = sx->parent)
    {
        FuncDeclaration *fy = sx->isFuncDeclaration();
        if (fy && fy->closureVars.dim)
        {
            /* fy needs a closure if it has closureVars[],
             * because the frame pointer in the closure will be accessed.
             */
            fy->requiresClosure = true;
        }
    }
}


/* Given a nested function f inside a function outerFunc, check
 * if any sibling callers of f have escaped. If so, mark
 * all the enclosing functions as needing closures.
 * Return true if any closures were detected.
 * This is recursive: we need to check the callers of our siblings.
 * Note that nested functions can only call lexically earlier nested
 * functions, so loops are impossible.
 */
bool checkEscapingSiblings(FuncDeclaration *f, FuncDeclaration *outerFunc, void *p = NULL)
{
    struct PrevSibling
    {
        PrevSibling *p;
        FuncDeclaration *f;
    };

    PrevSibling ps;
    ps.p = (PrevSibling *)p;
    ps.f = f;

    //printf("checkEscapingSiblings(f = %s, outerfunc = %s)\n", f->toChars(), outerFunc->toChars());
    bool bAnyClosures = false;
    for (size_t i = 0; i < f->siblingCallers.dim; ++i)
    {
        FuncDeclaration *g = f->siblingCallers[i];
        if (g->isThis() || g->tookAddressOf)
        {
            markAsNeedingClosure(g, outerFunc);
            bAnyClosures = true;
        }

        PrevSibling *prev = (PrevSibling *)p;
        while (1)
        {
            if (!prev)
            {
                bAnyClosures |= checkEscapingSiblings(g, outerFunc, &ps);
                break;
            }
            if (prev->f == g)
                break;
            prev = prev->p;
        }
    }
    //printf("\t%d\n", bAnyClosures);
    return bAnyClosures;
}


/*******************************
 * Look at all the variables in this function that are referenced
 * by nested functions, and determine if a closure needs to be
 * created for them.
 */

bool FuncDeclaration::needsClosure()
{
    /* Need a closure for all the closureVars[] if any of the
     * closureVars[] are accessed by a
     * function that escapes the scope of this function.
     * We take the conservative approach and decide that a function needs
     * a closure if it:
     * 1) is a virtual function
     * 2) has its address taken
     * 3) has a parent that escapes
     * 4) calls another nested function that needs a closure
     * -or-
     * 5) this function returns a local struct/class
     *
     * Note that since a non-virtual function can be called by
     * a virtual one, if that non-virtual function accesses a closure
     * var, the closure still has to be taken. Hence, we check for isThis()
     * instead of isVirtual(). (thanks to David Friedman)
     */

    //printf("FuncDeclaration::needsClosure() %s\n", toChars());

    if (requiresClosure)
        goto Lyes;

    for (size_t i = 0; i < closureVars.dim; i++)
    {   VarDeclaration *v = closureVars[i];
        assert(v->isVarDeclaration());
        //printf("\tv = %s\n", v->toChars());

        for (size_t j = 0; j < v->nestedrefs.dim; j++)
        {   FuncDeclaration *f = v->nestedrefs[j];
            assert(f != this);

            //printf("\t\tf = %s, isVirtual=%d, isThis=%p, tookAddressOf=%d\n", f->toChars(), f->isVirtual(), f->isThis(), f->tookAddressOf);

            /* Look to see if f escapes. We consider all parents of f within
             * this, and also all siblings which call f; if any of them escape,
             * so does f.
             * Mark all affected functions as requiring closures.
             */
            for (Dsymbol *s = f; s && s != this; s = s->parent)
            {
                FuncDeclaration *fx = s->isFuncDeclaration();
                if (fx && (fx->isThis() || fx->tookAddressOf))
                {
                    //printf("\t\tfx = %s, isVirtual=%d, isThis=%p, tookAddressOf=%d\n", fx->toChars(), fx->isVirtual(), fx->isThis(), fx->tookAddressOf);

                    /* Mark as needing closure any functions between this and f
                     */
                    markAsNeedingClosure( (fx == f) ? fx->parent : fx, this);

                    goto Lyes;
                }

                /* We also need to check if any sibling functions that
                 * called us, have escaped. This is recursive: we need
                 * to check the callers of our siblings.
                 */
                if (fx && checkEscapingSiblings(fx, this))
                    goto Lyes;
            }
        }
    }

    /* Look for case (5)
     */
    if (closureVars.dim)
    {
        assert(type->ty == Tfunction);
        Type *tret = ((TypeFunction *)type)->next;
        assert(tret);
        tret = tret->toBasetype();
        //printf("\t\treturning %s\n", tret->toChars());
        if (tret->ty == Tclass || tret->ty == Tstruct)
        {   Dsymbol *st = tret->toDsymbol(NULL);
            //printf("\t\treturning class/struct %s\n", tret->toChars());
            for (Dsymbol *s = st->parent; s; s = s->parent)
            {
                //printf("\t\t\tparent = %s %s\n", s->kind(), s->toChars());
                if (s == this)
                {   //printf("\t\treturning local %s\n", st->toChars());
                    goto Lyes;
                }
            }
        }
    }

    return false;

Lyes:
    //printf("\tneeds closure\n");
    return true;
}

/***********************************************
 * Determine if function's variables are referenced by a function
 * nested within it.
 */

bool FuncDeclaration::hasNestedFrameRefs()
{
    if (closureVars.dim)
        return true;

    /* If a virtual method has contracts, assume its variables are referenced
     * by those contracts, even if they aren't. Because they might be referenced
     * by the overridden or overriding function's contracts.
     * This can happen because frequire and fensure are implemented as nested functions,
     * and they can be called directly by an overriding function and the overriding function's
     * context had better match, or Bugzilla 7337 will bite.
     */
    if ((fdrequire || fdensure) && isVirtualMethod())
        return true;

    if (foverrides.dim && isVirtualMethod())
    {
        for (size_t i = 0; i < foverrides.dim; i++)
        {
            FuncDeclaration *fdv = foverrides[i];
            if (fdv->hasNestedFrameRefs())
                return true;
        }
    }

    return false;
}

/*********************************************
 * Return the function's parameter list, and whether
 * it is variadic or not.
 */

Parameters *FuncDeclaration::getParameters(int *pvarargs)
{
    Parameters *fparameters = NULL;
    int fvarargs = 0;

    if (type)
    {
        assert(type->ty == Tfunction);
        TypeFunction *fdtype = (TypeFunction *)type;
        fparameters = fdtype->parameters;
        fvarargs = fdtype->varargs;
    }
    if (pvarargs)
        *pvarargs = fvarargs;
    return fparameters;
}

#if DMD_OBJC
/*********************************************
 * Create the Objective-C selector for this function if this is a
 * virtual member with Objective-C linkage.
 */

void FuncDeclaration::createObjCSelector()
{
    if (objcSelector == NULL && linkage == LINKobjc && isVirtual() && type)
    {   TypeFunction *ftype = (TypeFunction *)type;
        objcSelector = ObjcSelector::create(this);
    }
}
#endif


/****************************** FuncAliasDeclaration ************************/

// Used as a way to import a set of functions from another scope into this one.

FuncAliasDeclaration::FuncAliasDeclaration(FuncDeclaration *funcalias, bool hasOverloads)
    : FuncDeclaration(funcalias->loc, funcalias->endloc, funcalias->ident,
        funcalias->storage_class, funcalias->type)
{
    assert(funcalias != this);
    this->funcalias = funcalias;

    this->hasOverloads = hasOverloads;
    if (hasOverloads)
    {
        if (FuncAliasDeclaration *fad = funcalias->isFuncAliasDeclaration())
            this->hasOverloads = fad->hasOverloads;
    }
    else
    {   // for internal use
        assert(!funcalias->isFuncAliasDeclaration());
        this->hasOverloads = false;
    }
    userAttribDecl = funcalias->userAttribDecl;
}

const char *FuncAliasDeclaration::kind()
{
    return "function alias";
}

FuncDeclaration *FuncAliasDeclaration::toAliasFunc()
{
    return funcalias->toAliasFunc();
}


/****************************** FuncLiteralDeclaration ************************/

FuncLiteralDeclaration::FuncLiteralDeclaration(Loc loc, Loc endloc, Type *type,
        TOK tok, ForeachStatement *fes, Identifier *id)
    : FuncDeclaration(loc, endloc, NULL, STCundefined, type)
{
    this->ident = id ? id : Id::empty;
    this->tok = tok;
    this->fes = fes;
    this->treq = NULL;
    //printf("FuncLiteralDeclaration() id = '%s', type = '%s'\n", this->ident->toChars(), type->toChars());
}

Dsymbol *FuncLiteralDeclaration::syntaxCopy(Dsymbol *s)
{
    //printf("FuncLiteralDeclaration::syntaxCopy('%s')\n", toChars());
    assert(!s);
    FuncLiteralDeclaration *f = new FuncLiteralDeclaration(loc, endloc,
        type->syntaxCopy(), tok, fes, ident);
    f->treq = treq;     // don't need to copy
    return FuncDeclaration::syntaxCopy(f);
}

bool FuncLiteralDeclaration::isNested()
{
    //printf("FuncLiteralDeclaration::isNested() '%s'\n", toChars());
    return (tok != TOKfunction);
}

bool FuncLiteralDeclaration::isVirtual()
{
    return false;
}

bool FuncLiteralDeclaration::addPreInvariant()
{
    return false;
}

bool FuncLiteralDeclaration::addPostInvariant()
{
    return false;
}

/*******************************
 * Modify all expression type of return statements to tret.
 *
 * On function literals, return type may be modified based on the context type
 * after its semantic3 is done, in FuncExp::implicitCastTo.
 *
 *  A function() dg = (){ return new B(); } // OK if is(B : A) == true
 *
 * If B to A conversion is convariant that requires offseet adjusting,
 * all return statements should be adjusted to return expressions typed A.
 */
void FuncLiteralDeclaration::modifyReturns(Scope *sc, Type *tret)
{
    class RetWalker : public StatementRewriteWalker
    {
    public:
        Scope *sc;
        Type *tret;
        FuncLiteralDeclaration *fld;

        void visit(ReturnStatement *s)
        {
            Expression *exp = s->exp;
            if (exp && !exp->type->equals(tret))
            {
                s->exp = exp->castTo(sc, tret);
            }
        }
    };

    if (semanticRun < PASSsemantic3done)
        return;

    if (fes)
        return;

    RetWalker w;
    w.sc = sc;
    w.tret = tret;
    w.fld = this;
    fbody->accept(&w);

    // Also update the inferred function type to match the new return type.
    // This is required so the code generator does not try to cast the
    // modified returns back to the original type.
    if (inferRetType && type->nextOf() != tret)
        ((TypeFunction *)type)->next = tret;
}

const char *FuncLiteralDeclaration::kind()
{
    // GCC requires the (char*) casts
    return (tok != TOKfunction) ? (char*)"delegate" : (char*)"function";
}

const char *FuncLiteralDeclaration::toPrettyChars(bool QualifyTypes)
{
    if (parent)
    {
        TemplateInstance *ti = parent->isTemplateInstance();
        if (ti)
            return ti->tempdecl->toPrettyChars(QualifyTypes);
    }
    return Dsymbol::toPrettyChars(QualifyTypes);
}

/********************************* CtorDeclaration ****************************/

CtorDeclaration::CtorDeclaration(Loc loc, Loc endloc, StorageClass stc, Type *type)
    : FuncDeclaration(loc, endloc, Id::ctor, stc, type)
{
    //printf("CtorDeclaration(loc = %s) %s\n", loc.toChars(), toChars());
}

Dsymbol *CtorDeclaration::syntaxCopy(Dsymbol *s)
{
    assert(!s);
    CtorDeclaration *f = new CtorDeclaration(loc, endloc, storage_class, type->syntaxCopy());
    return FuncDeclaration::syntaxCopy(f);
}

void CtorDeclaration::semantic(Scope *sc)
{
    //printf("CtorDeclaration::semantic() %s\n", toChars());
    if (scope)
    {
        sc = scope;
        scope = NULL;
    }

    sc = sc->push();
    sc->stc &= ~STCstatic;              // not a static constructor
    sc->flags |= SCOPEctor;

    FuncDeclaration::semantic(sc);

    sc->pop();

    if (errors)
        return;

    TypeFunction *tf = (TypeFunction *)type;
    assert(tf && tf->ty == Tfunction);

    Dsymbol *parent = toParent2();
    AggregateDeclaration *ad = parent->isAggregateDeclaration();

    /* See if it's the default constructor
     * But, template constructor should not become a default constructor.
     */
    if (ad && tf->varargs == 0 && Parameter::dim(tf->parameters) == 0
        && (!this->parent->isTemplateInstance() || this->parent->isTemplateMixin()))
    {
        StructDeclaration *sd = ad->isStructDeclaration();
        if (sd)
        {
            if (fbody || !(storage_class & STCdisable))
            {
                error("default constructor for structs only allowed with @disable and no body");
                storage_class |= STCdisable;
                fbody = NULL;
            }
            sd->noDefaultCtor = true;
        }
        else
        {
            ad->defaultCtor = this;
        }
    }
}

const char *CtorDeclaration::kind()
{
    return "constructor";
}

char *CtorDeclaration::toChars()
{
    return (char *)"this";
}

bool CtorDeclaration::isVirtual()
{
    return false;
}

bool CtorDeclaration::addPreInvariant()
{
    return false;
}

bool CtorDeclaration::addPostInvariant()
{
    return (isThis() && vthis && global.params.useInvariants);
}


/********************************* PostBlitDeclaration ****************************/

PostBlitDeclaration::PostBlitDeclaration(Loc loc, Loc endloc, StorageClass stc, Identifier *id)
    : FuncDeclaration(loc, endloc, id, stc, NULL)
{
}

Dsymbol *PostBlitDeclaration::syntaxCopy(Dsymbol *s)
{
    assert(!s);
    PostBlitDeclaration *dd = new PostBlitDeclaration(loc, endloc, storage_class, ident);
    return FuncDeclaration::syntaxCopy(dd);
}

void PostBlitDeclaration::semantic(Scope *sc)
{
    //printf("PostBlitDeclaration::semantic() %s\n", toChars());
    //printf("ident: %s, %s, %p, %p\n", ident->toChars(), Id::dtor->toChars(), ident, Id::dtor);
    //printf("stc = x%llx\n", sc->stc);
    if (scope)
    {
        sc = scope;
        scope = NULL;
    }
    parent = sc->parent;
    Dsymbol *parent = toParent();
    StructDeclaration *ad = parent->isStructDeclaration();
    if (!ad)
    {
        error("post blits are only for struct/union definitions, not %s %s", parent->kind(), parent->toChars());
    }
    else if (ident == Id::_postblit && semanticRun < PASSsemantic)
        ad->postblits.push(this);

    if (!type)
        type = new TypeFunction(NULL, Type::tvoid, false, LINKd, storage_class);

    sc = sc->push();
    sc->stc &= ~STCstatic;              // not static
    sc->linkage = LINKd;

    FuncDeclaration::semantic(sc);

    sc->pop();
}

bool PostBlitDeclaration::overloadInsert(Dsymbol *s)
{
    return false;       // cannot overload postblits
}

bool PostBlitDeclaration::addPreInvariant()
{
    return false;
}

bool PostBlitDeclaration::addPostInvariant()
{
    return (isThis() && vthis && global.params.useInvariants);
}

bool PostBlitDeclaration::isVirtual()
{
    return false;
}

/********************************* DtorDeclaration ****************************/

DtorDeclaration::DtorDeclaration(Loc loc, Loc endloc)
    : FuncDeclaration(loc, endloc, Id::dtor, STCundefined, NULL)
{
}

DtorDeclaration::DtorDeclaration(Loc loc, Loc endloc, StorageClass stc, Identifier *id)
    : FuncDeclaration(loc, endloc, id, stc, NULL)
{
}

Dsymbol *DtorDeclaration::syntaxCopy(Dsymbol *s)
{
    assert(!s);
    DtorDeclaration *dd = new DtorDeclaration(loc, endloc, storage_class, ident);
    return FuncDeclaration::syntaxCopy(dd);
}

void DtorDeclaration::semantic(Scope *sc)
{
    //printf("DtorDeclaration::semantic() %s\n", toChars());
    //printf("ident: %s, %s, %p, %p\n", ident->toChars(), Id::dtor->toChars(), ident, Id::dtor);
    if (scope)
    {
        sc = scope;
        scope = NULL;
    }
    parent = sc->parent;
    Dsymbol *parent = toParent();
    AggregateDeclaration *ad = parent->isAggregateDeclaration();
    if (!ad)
    {
        error("destructors are only for class/struct/union definitions, not %s %s", parent->kind(), parent->toChars());
    }
    else if (ident == Id::dtor && semanticRun < PASSsemantic)
        ad->dtors.push(this);

    if (!type)
        type = new TypeFunction(NULL, Type::tvoid, false, LINKd, storage_class);

    sc = sc->push();
    sc->stc &= ~STCstatic;              // not a static destructor
    sc->linkage = LINKd;

    FuncDeclaration::semantic(sc);

    sc->pop();
}

bool DtorDeclaration::overloadInsert(Dsymbol *s)
{
    return false;       // cannot overload destructors
}

bool DtorDeclaration::addPreInvariant()
{
    return (isThis() && vthis && global.params.useInvariants);
}

bool DtorDeclaration::addPostInvariant()
{
    return false;
}

const char *DtorDeclaration::kind()
{
    return "destructor";
}

char *DtorDeclaration::toChars()
{
    return (char *)"~this";
}

bool DtorDeclaration::isVirtual()
{
    // false so that dtor's don't get put into the vtbl[]
    return false;
}

/********************************* StaticCtorDeclaration ****************************/

StaticCtorDeclaration::StaticCtorDeclaration(Loc loc, Loc endloc, StorageClass stc)
    : FuncDeclaration(loc, endloc,
      Identifier::generateId("_staticCtor"), STCstatic | stc, NULL)
{
}

StaticCtorDeclaration::StaticCtorDeclaration(Loc loc, Loc endloc, const char *name, StorageClass stc)
    : FuncDeclaration(loc, endloc,
      Identifier::generateId(name), STCstatic | stc, NULL)
{
}

Dsymbol *StaticCtorDeclaration::syntaxCopy(Dsymbol *s)
{
    assert(!s);
    StaticCtorDeclaration *scd = new StaticCtorDeclaration(loc, endloc, storage_class);
    return FuncDeclaration::syntaxCopy(scd);
}

void StaticCtorDeclaration::semantic(Scope *sc)
{
    //printf("StaticCtorDeclaration::semantic()\n");

    if (scope)
    {
        sc = scope;
        scope = NULL;
    }

    if (!type)
        type = new TypeFunction(NULL, Type::tvoid, false, LINKd, storage_class);

    /* If the static ctor appears within a template instantiation,
     * it could get called multiple times by the module constructors
     * for different modules. Thus, protect it with a gate.
     */
    if (isInstantiated() && semanticRun < PASSsemantic)
    {
        /* Add this prefix to the function:
         *      static int gate;
         *      if (++gate != 1) return;
         * Note that this is not thread safe; should not have threads
         * during static construction.
         */
        VarDeclaration *v = new VarDeclaration(Loc(), Type::tint32, Id::gate, NULL);
        v->storage_class = STCtemp | (isSharedStaticCtorDeclaration() ? STCstatic : STCtls);
        Statements *sa = new Statements();
        Statement *s = new ExpStatement(Loc(), v);
        sa->push(s);
        Expression *e = new IdentifierExp(Loc(), v->ident);
        e = new AddAssignExp(Loc(), e, new IntegerExp(1));
        e = new EqualExp(TOKnotequal, Loc(), e, new IntegerExp(1));
        s = new IfStatement(Loc(), NULL, e, new ReturnStatement(Loc(), NULL), NULL);
        sa->push(s);
        if (fbody)
            sa->push(fbody);
        fbody = new CompoundStatement(Loc(), sa);
    }

    FuncDeclaration::semantic(sc);

    // We're going to need ModuleInfo
    Module *m = getModule();
    if (!m)
        m = sc->module;
    if (m)
    {   m->needmoduleinfo = 1;
        //printf("module1 %s needs moduleinfo\n", m->toChars());
    }
}

AggregateDeclaration *StaticCtorDeclaration::isThis()
{
    return NULL;
}

bool StaticCtorDeclaration::isVirtual()
{
    return false;
}

bool StaticCtorDeclaration::hasStaticCtorOrDtor()
{
    return true;
}

bool StaticCtorDeclaration::addPreInvariant()
{
    return false;
}

bool StaticCtorDeclaration::addPostInvariant()
{
    return false;
}

/********************************* SharedStaticCtorDeclaration ****************************/

SharedStaticCtorDeclaration::SharedStaticCtorDeclaration(Loc loc, Loc endloc, StorageClass stc)
    : StaticCtorDeclaration(loc, endloc, "_sharedStaticCtor", stc)
{
}

Dsymbol *SharedStaticCtorDeclaration::syntaxCopy(Dsymbol *s)
{
    assert(!s);
    SharedStaticCtorDeclaration *scd = new SharedStaticCtorDeclaration(loc, endloc, storage_class);
    return FuncDeclaration::syntaxCopy(scd);
}

/********************************* StaticDtorDeclaration ****************************/

StaticDtorDeclaration::StaticDtorDeclaration(Loc loc, Loc endloc, StorageClass stc)
    : FuncDeclaration(loc, endloc,
      Identifier::generateId("_staticDtor"), STCstatic | stc, NULL)
{
    vgate = NULL;
}

StaticDtorDeclaration::StaticDtorDeclaration(Loc loc, Loc endloc, const char *name, StorageClass stc)
    : FuncDeclaration(loc, endloc,
      Identifier::generateId(name), STCstatic | stc, NULL)
{
    vgate = NULL;
}

Dsymbol *StaticDtorDeclaration::syntaxCopy(Dsymbol *s)
{
    assert(!s);
    StaticDtorDeclaration *sdd = new StaticDtorDeclaration(loc, endloc, storage_class);
    return FuncDeclaration::syntaxCopy(sdd);
}

void StaticDtorDeclaration::semantic(Scope *sc)
{
    if (scope)
    {
        sc = scope;
        scope = NULL;
    }

    if (!type)
        type = new TypeFunction(NULL, Type::tvoid, false, LINKd, storage_class);

    /* If the static ctor appears within a template instantiation,
     * it could get called multiple times by the module constructors
     * for different modules. Thus, protect it with a gate.
     */
    if (isInstantiated() && semanticRun < PASSsemantic)
    {
        /* Add this prefix to the function:
         *      static int gate;
         *      if (--gate != 0) return;
         * Increment gate during constructor execution.
         * Note that this is not thread safe; should not have threads
         * during static destruction.
         */
        VarDeclaration *v = new VarDeclaration(Loc(), Type::tint32, Id::gate, NULL);
        v->storage_class = STCtemp | (isSharedStaticDtorDeclaration() ? STCstatic : STCtls);
        Statements *sa = new Statements();
        Statement *s = new ExpStatement(Loc(), v);
        sa->push(s);
        Expression *e = new IdentifierExp(Loc(), v->ident);
        e = new AddAssignExp(Loc(), e, new IntegerExp(-1));
        e = new EqualExp(TOKnotequal, Loc(), e, new IntegerExp(0));
        s = new IfStatement(Loc(), NULL, e, new ReturnStatement(Loc(), NULL), NULL);
        sa->push(s);
        if (fbody)
            sa->push(fbody);
        fbody = new CompoundStatement(Loc(), sa);
        vgate = v;
    }

    FuncDeclaration::semantic(sc);

    // We're going to need ModuleInfo
    Module *m = getModule();
    if (!m)
        m = sc->module;
    if (m)
    {   m->needmoduleinfo = 1;
        //printf("module2 %s needs moduleinfo\n", m->toChars());
    }
}

AggregateDeclaration *StaticDtorDeclaration::isThis()
{
    return NULL;
}

bool StaticDtorDeclaration::isVirtual()
{
    return false;
}

bool StaticDtorDeclaration::hasStaticCtorOrDtor()
{
    return true;
}

bool StaticDtorDeclaration::addPreInvariant()
{
    return false;
}

bool StaticDtorDeclaration::addPostInvariant()
{
    return false;
}

/********************************* SharedStaticDtorDeclaration ****************************/

SharedStaticDtorDeclaration::SharedStaticDtorDeclaration(Loc loc, Loc endloc, StorageClass stc)
    : StaticDtorDeclaration(loc, endloc, "_sharedStaticDtor", stc)
{
}

Dsymbol *SharedStaticDtorDeclaration::syntaxCopy(Dsymbol *s)
{
    assert(!s);
    SharedStaticDtorDeclaration *sdd = new SharedStaticDtorDeclaration(loc, endloc, storage_class);
    return FuncDeclaration::syntaxCopy(sdd);
}

/********************************* InvariantDeclaration ****************************/

InvariantDeclaration::InvariantDeclaration(Loc loc, Loc endloc, StorageClass stc, Identifier *id)
    : FuncDeclaration(loc, endloc,
                      id ? id : Identifier::generateId("__invariant"),
                      stc, NULL)
{
}

Dsymbol *InvariantDeclaration::syntaxCopy(Dsymbol *s)
{
    assert(!s);
    InvariantDeclaration *id = new InvariantDeclaration(loc, endloc, storage_class);
    return FuncDeclaration::syntaxCopy(id);
}

void InvariantDeclaration::semantic(Scope *sc)
{
    if (scope)
    {
        sc = scope;
        scope = NULL;
    }
    parent = sc->parent;
    Dsymbol *parent = toParent();
    AggregateDeclaration *ad = parent->isAggregateDeclaration();
    if (!ad)
    {
        error("invariants are only for struct/union/class definitions");
        return;
    }
    if (ident != Id::classInvariant && semanticRun < PASSsemantic)
    {
        ad->invs.push(this);
    }
    if (!type)
        type = new TypeFunction(NULL, Type::tvoid, false, LINKd, storage_class);

    sc = sc->push();
    sc->stc &= ~STCstatic;              // not a static invariant
    sc->stc |= STCconst;                // invariant() is always const
    sc->flags = (sc->flags & ~SCOPEcontract) | SCOPEinvariant;
    sc->linkage = LINKd;

    FuncDeclaration::semantic(sc);

    sc->pop();
}

bool InvariantDeclaration::isVirtual()
{
    return false;
}

bool InvariantDeclaration::addPreInvariant()
{
    return false;
}

bool InvariantDeclaration::addPostInvariant()
{
    return false;
}

/********************************* UnitTestDeclaration ****************************/

/*******************************
 * Generate unique unittest function Id so we can have multiple
 * instances per module.
 */

static Identifier *unitTestId(Loc loc)
{
    OutBuffer buf;
    buf.printf("__unittestL%u_", loc.linnum);
    return Lexer::uniqueId(buf.peekString());
}

UnitTestDeclaration::UnitTestDeclaration(Loc loc, Loc endloc, StorageClass stc, char *codedoc)
    : FuncDeclaration(loc, endloc, unitTestId(loc), stc, NULL)
{
    this->codedoc = codedoc;
}

Dsymbol *UnitTestDeclaration::syntaxCopy(Dsymbol *s)
{
    assert(!s);
    UnitTestDeclaration *utd = new UnitTestDeclaration(loc, endloc, storage_class, codedoc);
    return FuncDeclaration::syntaxCopy(utd);
}

void UnitTestDeclaration::semantic(Scope *sc)
{
    protection = sc->protection;

    if (scope)
    {
        sc = scope;
        scope = NULL;
    }

    if (!isInstantiated() && inNonRoot())
        return;

    if (global.params.useUnitTests)
    {
        if (!type)
            type = new TypeFunction(NULL, Type::tvoid, false, LINKd, storage_class);
        Scope *sc2 = sc->push();
        sc2->linkage = LINKd;
        FuncDeclaration::semantic(sc2);
        sc2->pop();
    }

#if 0
    // We're going to need ModuleInfo even if the unit tests are not
    // compiled in, because other modules may import this module and refer
    // to this ModuleInfo.
    // (This doesn't make sense to me?)
    Module *m = getModule();
    if (!m)
        m = sc->module;
    if (m)
    {
        //printf("module3 %s needs moduleinfo\n", m->toChars());
        m->needmoduleinfo = 1;
    }
#endif
}

AggregateDeclaration *UnitTestDeclaration::isThis()
{
    return NULL;
}

bool UnitTestDeclaration::isVirtual()
{
    return false;
}

bool UnitTestDeclaration::addPreInvariant()
{
    return false;
}

bool UnitTestDeclaration::addPostInvariant()
{
    return false;
}

/********************************* NewDeclaration ****************************/

NewDeclaration::NewDeclaration(Loc loc, Loc endloc, StorageClass stc, Parameters *fparams, int varargs)
    : FuncDeclaration(loc, endloc, Id::classNew, STCstatic | stc, NULL)
{
    this->parameters = fparams;
    this->varargs = varargs;
}

Dsymbol *NewDeclaration::syntaxCopy(Dsymbol *s)
{
    assert(!s);
    NewDeclaration *f = new NewDeclaration(loc, endloc,
        storage_class, Parameter::arraySyntaxCopy(parameters), varargs);
    return FuncDeclaration::syntaxCopy(f);
}

void NewDeclaration::semantic(Scope *sc)
{
    //printf("NewDeclaration::semantic()\n");

    if (scope)
    {
        sc = scope;
        scope = NULL;
    }

    parent = sc->parent;
    Dsymbol *parent = toParent();
    ClassDeclaration *cd = parent->isClassDeclaration();
    if (!cd && !parent->isStructDeclaration())
    {
        error("new allocators only are for class or struct definitions");
    }
    Type *tret = Type::tvoid->pointerTo();
    if (!type)
        type = new TypeFunction(parameters, tret, varargs, LINKd, storage_class);

    type = type->semantic(loc, sc);
    assert(type->ty == Tfunction);

    // Check that there is at least one argument of type size_t
    TypeFunction *tf = (TypeFunction *)type;
    if (Parameter::dim(tf->parameters) < 1)
    {
        error("at least one argument of type size_t expected");
    }
    else
    {
        Parameter *p = Parameter::getNth(tf->parameters, 0);
        if (!p->type->equals(Type::tsize_t))
            error("first argument must be type size_t, not %s", p->type->toChars());
    }

    FuncDeclaration::semantic(sc);
}

const char *NewDeclaration::kind()
{
    return "allocator";
}

bool NewDeclaration::isVirtual()
{
    return false;
}

bool NewDeclaration::addPreInvariant()
{
    return false;
}

bool NewDeclaration::addPostInvariant()
{
    return false;
}

/********************************* DeleteDeclaration ****************************/

DeleteDeclaration::DeleteDeclaration(Loc loc, Loc endloc, StorageClass stc, Parameters *fparams)
    : FuncDeclaration(loc, endloc, Id::classDelete, STCstatic | stc, NULL)
{
    this->parameters = fparams;
}

Dsymbol *DeleteDeclaration::syntaxCopy(Dsymbol *s)
{
    assert(!s);
    DeleteDeclaration *f = new DeleteDeclaration(loc, endloc,
            storage_class, Parameter::arraySyntaxCopy(parameters));
    return FuncDeclaration::syntaxCopy(f);
}

void DeleteDeclaration::semantic(Scope *sc)
{
    //printf("DeleteDeclaration::semantic()\n");

    if (scope)
    {
        sc = scope;
        scope = NULL;
    }

    parent = sc->parent;
    Dsymbol *parent = toParent();
    ClassDeclaration *cd = parent->isClassDeclaration();
    if (!cd && !parent->isStructDeclaration())
    {
        error("new allocators only are for class or struct definitions");
    }
    if (!type)
        type = new TypeFunction(parameters, Type::tvoid, 0, LINKd, storage_class);

    type = type->semantic(loc, sc);
    assert(type->ty == Tfunction);

    // Check that there is only one argument of type void*
    TypeFunction *tf = (TypeFunction *)type;
    if (Parameter::dim(tf->parameters) != 1)
    {
        error("one argument of type void* expected");
    }
    else
    {
        Parameter *p = Parameter::getNth(tf->parameters, 0);
        if (!p->type->equals(Type::tvoid->pointerTo()))
            error("one argument of type void* expected, not %s", p->type->toChars());
    }

    FuncDeclaration::semantic(sc);
}

const char *DeleteDeclaration::kind()
{
    return "deallocator";
}

bool DeleteDeclaration::isDelete()
{
    return true;
}

bool DeleteDeclaration::isVirtual()
{
    return false;
}

bool DeleteDeclaration::addPreInvariant()
{
    return false;
}

bool DeleteDeclaration::addPostInvariant()
{
    return false;
}<|MERGE_RESOLUTION|>--- conflicted
+++ resolved
@@ -4052,18 +4052,14 @@
  * Generate a FuncDeclaration for a runtime library function.
  */
 
-<<<<<<< HEAD
-FuncDeclaration *FuncDeclaration::genCfunc(Type *treturn, const char *name, Type *param1)
-{
-    Parameters *args = new Parameters();
-    args->push(new Parameter(STCin, Type::tvoidptr, NULL, NULL));
-    return genCfunc(args, treturn, name);
-}
-
-FuncDeclaration *FuncDeclaration::genCfunc(Parameters *args, Type *treturn, const char *name)
-=======
+FuncDeclaration *FuncDeclaration::genCfunc(Type *treturn, const char *name, Type *param1, StorageClass stc)
+{
+    Parameters *fparams = new Parameters();
+    fparams->push(new Parameter(STCin, Type::tvoidptr, NULL, NULL));
+    return genCfunc(fparams, treturn, name, stc);
+}
+
 FuncDeclaration *FuncDeclaration::genCfunc(Parameters *fparams, Type *treturn, const char *name, StorageClass stc)
->>>>>>> f81eaafa
 {
     return genCfunc(fparams, treturn, Lexer::idPool(name), stc);
 }
