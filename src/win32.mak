--- conflicted
+++ resolved
@@ -15,21 +15,6 @@
 #
 # win32.mak (this file) - requires Digital Mars Make ($DM_HOME\dm\bin\make.exe)
 #   http://www.digitalmars.com/ctg/make.html
-<<<<<<< HEAD
-# which should be in \dm\bin or in \dmd\windows\bin
-
-D=
-DMDSVN=\svnproj\dmd\trunk\src
-#DMDSVN=\svnproj\dmd\branches\dmd-1.x\src
-SCROOT=$D\dm
-INCLUDE=$(SCROOT)\include
-CC=dmc
-LIBNT=$(SCROOT)\lib
-SNN=$(SCROOT)\lib\snn
-DIR=\dmd2
-CP=cp
-
-=======
 #
 # $(CC) - requires Digital Mars C++ Compiler ($DM_HOME\dm\bin\dmc.exe)
 #   http://www.digitalmars.com/ctg/sc.html
@@ -88,7 +73,6 @@
 # STLPort directory
 STLPORT=$(DMCROOT)\stlport\stlport
 # DMD source directories
->>>>>>> 23cd426d
 C=backend
 TK=tk
 ROOT=root
@@ -210,13 +194,7 @@
 	delegatize.c toir.h toir.c interpret.c traits.c builtin.c \
 	clone.c lib.h libomf.c libelf.c libmach.c arrayop.c intrange.c \
 	aliasthis.h aliasthis.c json.h json.c unittests.c imphint.c argtypes.c \
-<<<<<<< HEAD
-	apply.c canthrow.c sideeffect.c assertpred.c
-
-# From C++ compiler
-=======
-	apply.c canthrow.c sideeffect.c libmscoff.c scanmscoff.c
->>>>>>> 23cd426d
+	apply.c canthrow.c sideeffect.c libmscoff.c scanmscoff.c assertpred.c
 
 # D back end
 BACKSRC= $C\cdef.h $C\cc.h $C\oper.h $C\ty.h $C\optabgen.c \
@@ -702,67 +680,4 @@
 mtype.obj : $(TOTALH) mtype.h mtype.c
 utf.obj : utf.h utf.c
 template.obj : $(TOTALH) template.h template.c
-<<<<<<< HEAD
-version.obj : $(TOTALH) identifier.h dsymbol.h cond.h version.h version.c
-
-################### Utilities ################
-
-clean:
-	del *.obj
-	del total.sym
-	del msgs.h msgs.c
-	del elxxx.c cdxxx.c optab.c debtab.c fltables.c tytab.c
-	del impcnvtab.c
-
-zip : detab tolf $(MAKEFILES)
-	del dmdsrc.zip
-	zip32 dmdsrc $(MAKEFILES)
-	zip32 dmdsrc $(SRCS)
-	zip32 dmdsrc $(BACKSRC)
-	zip32 dmdsrc $(TKSRC)
-	zip32 dmdsrc $(ROOTSRC)
-
-################### Detab ################
-
-detab:
-	detab $(SRCS) $(ROOTSRC) $(TKSRC) $(BACKSRC)
-
-tolf:
-	tolf $(SRCS) $(ROOTSRC) $(TKSRC) $(BACKSRC) $(MAKEFILES)
-
-################### Install ################
-
-install: detab install2
-
-install2:
-	copy dmd.exe $(DIR)\windows\bin\
-	copy phobos\phobos.lib $(DIR)\windows\lib
-	$(CP) $(SRCS) $(DIR)\src\dmd\
-	$(CP) $(ROOTSRC) $(DIR)\src\dmd\root\
-	$(CP) $(TKSRC) $(DIR)\src\dmd\tk\
-	$(CP) $(BACKSRC) $(DIR)\src\dmd\backend\
-	$(CP) $(MAKEFILES) $(DIR)\src\dmd\
-	copy gpl.txt $(DIR)\src\dmd\
-	copy readme.txt $(DIR)\src\dmd\
-	copy artistic.txt $(DIR)\src\dmd\
-	copy backendlicense.txt $(DIR)\src\dmd\
-
-################### Write to SVN ################
-
-svn:	detab tolf svn2
-
-svn2:
-	$(CP) $(SRCS) $(DMDSVN)\
-	$(CP) $(ROOTSRC) $(DMDSVN)\root\
-	$(CP) $(TKSRC) $(DMDSVN)\tk\
-	$(CP) $(BACKSRC) $(DMDSVN)\backend\
-	$(CP) $(MAKEFILES) $(DMDSVN)\
-	copy gpl.txt $(DMDSVN)\
-	copy readme.txt $(DMDSVN)\
-	copy artistic.txt $(DMDSVN)\
-	copy backendlicense.txt $(DMDSVN)\
-
-###################################
-=======
-version.obj : $(TOTALH) identifier.h dsymbol.h cond.h version.h version.c
->>>>>>> 23cd426d
+version.obj : $(TOTALH) identifier.h dsymbol.h cond.h version.h version.c