--- conflicted
+++ resolved
@@ -153,27 +153,9 @@
 ############################### Rule Variables ###############################
 
 # D front end
-<<<<<<< HEAD
-FRONT_SRCS=access.d aggregate.d aliasthis.d apply.d argtypes.d arrayop.d	\
-	arraytypes.d attrib.d builtin.d bc.d bc_common.d			\
-	ctfe/bc_macro.d ctfe/bc_printer_backend.d ctfe/bc_c_backend.d ctfe/ctfe_bc.d ctfe/bc_test.d	\
-	canthrow.d clone.d complex.d cond.d constfold.d cppmangle.d ctfeexpr.d	\
-	dcast.d dclass.d declaration.d delegatize.d denum.d dimport.d		\
-	dinifile.d dinterpret.d dmacro.d dmangle.d dmodule.d doc.d dscope.d	\
-	dstruct.d dsymbol.d dtemplate.d dversion.d entity.d errors.d escape.d	\
-	expression.d func.d globals.d hdrgen.d id.d identifier.d imphint.d	\
-	impcnvtab.d init.d inline.d intrange.d json.d lexer.d lib.d link.d	\
-	mars.d mtype.d nogc.d nspace.d objc_stubs.d opover.d optimize.d parse.d	\
-	sapply.d sideeffect.d statement.d staticassert.d target.d tokens.d	\
-	safe.d blockexit.d asttypename.d \
-	traits.d utf.d utils.d visitor.d libomf.d scanomf.d typinf.d \
-	libmscoff.d scanmscoff.d statement_rewrite_walker.d statementsem.d
-
-GLUE_SRCS=irstate.d toctype.d glue.d gluelayer.d todt.d tocsym.d toir.d dmsc.d \
-	tocvdebug.d s2ir.d toobj.d e2ir.d objc_glue_stubs.d eh.d iasm.d
-=======
 FRONT_SRCS=$D/access.d $D/aggregate.d $D/aliasthis.d $D/apply.d $D/argtypes.d $D/arrayop.d	\
 	$D/arraytypes.d $D/astcodegen.d $D/astnull.d $D/attrib.d $D/builtin.d $D/canthrow.d $D/clone.d $D/complex.d		\
+	$D/ctfe/bc.d $D/ctfe/bc_common.d $D/ctfe/bc_macro.d $D/ctfe/bc_printer_backend.d $D/ctfe/bc_c_backend.d $D/ctfe/ctfe_bc.d $D/ctfe/bc_test.d $D/ctfe/bc_limits.d	\
 	$D/cond.d $D/constfold.d $D/cppmangle.d $D/ctfeexpr.d $D/dcast.d $D/dclass.d		\
 	$D/declaration.d $D/delegatize.d $D/denum.d $D/dimport.d $D/dinifile.d $D/dinterpret.d	\
 	$D/dmacro.d $D/dmangle.d $D/dmodule.d $D/doc.d $D/dscope.d $D/dstruct.d $D/dsymbol.d		\
@@ -195,7 +177,6 @@
 
 GLUE_SRCS=$D/irstate.d $D/toctype.d $D/glue.d $D/gluelayer.d $D/todt.d $D/tocsym.d $D/toir.d $D/dmsc.d \
 	$D/tocvdebug.d $D/s2ir.d $D/toobj.d $D/e2ir.d $D/objc_glue_stubs.d $D/eh.d $D/iasm.d
->>>>>>> 15b3ee16
 
 BACK_HDRS=$C/bcomplex.d $C/cc.d $C/cdef.d $C/cgcv.d $C/code.d $C/cv4.d $C/dt.d $C/el.d $C/global.d \
 	$C/obj.d $C/oper.d $C/outbuf.d $C/rtlsym.d $C/code_x86.d $C/iasm.d \
