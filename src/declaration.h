--- conflicted
+++ resolved
@@ -675,13 +675,8 @@
     bool functionSemantic();
     bool functionSemantic3();
     // called from semantic3
-<<<<<<< HEAD
     VarDeclaration *declareThis(Scope *sc, AggregateDeclaration *ad, VarDeclaration** vobjccmd = NULL);
-    bool equals(Object *o);
-=======
-    VarDeclaration *declareThis(Scope *sc, AggregateDeclaration *ad);
     bool equals(RootObject *o);
->>>>>>> 58d3869c
 
     void toCBuffer(OutBuffer *buf, HdrGenState *hgs);
     void bodyToCBuffer(OutBuffer *buf, HdrGenState *hgs);
