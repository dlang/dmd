
/* Compiler implementation of the D programming language
 * Copyright (c) 1999-2014 by Digital Mars
 * All Rights Reserved
 * written by Walter Bright
 * http://www.digitalmars.com
 * Distributed under the Boost Software License, Version 1.0.
 * http://www.boost.org/LICENSE_1_0.txt
 * https://github.com/D-Programming-Language/dmd/blob/master/src/declaration.h
 */

#ifndef DMD_DECLARATION_H
#define DMD_DECLARATION_H

#ifdef __DMC__
#pragma once
#endif /* __DMC__ */

#include "dsymbol.h"
#include "lexer.h"
#include "mtype.h"
#if DMD_OBJC
#include "objc.h"
#endif

class Expression;
class Statement;
class LabelDsymbol;
class Initializer;
class Module;
class ForeachStatement;
class FuncDeclaration;
class ExpInitializer;
class StructDeclaration;
struct InterState;
struct CompiledCtfeFunction;

enum LINK;
enum TOK;
enum MATCH;
enum PURE;

#define STCundefined    0LL
#define STCstatic       1LL
#define STCextern       2LL
#define STCconst        4LL
#define STCfinal        8LL
#define STCabstract     0x10LL
#define STCparameter    0x20LL
#define STCfield        0x40LL
#define STCoverride     0x80LL
#define STCauto         0x100LL
#define STCsynchronized 0x200LL
#define STCdeprecated   0x400LL
#define STCin           0x800LL         // in parameter
#define STCout          0x1000LL        // out parameter
#define STClazy         0x2000LL        // lazy parameter
#define STCforeach      0x4000LL        // variable for foreach loop
#define STCvariadic     0x10000LL       // variadic function argument
#define STCctorinit     0x20000LL       // can only be set inside constructor
#define STCtemplateparameter  0x40000LL // template parameter
#define STCscope        0x80000LL       // template parameter
#define STCimmutable    0x100000LL
#define STCref          0x200000LL
#define STCinit         0x400000LL      // has explicit initializer
#define STCmanifest     0x800000LL      // manifest constant
#define STCnodtor       0x1000000LL     // don't run destructor
#define STCnothrow      0x2000000LL     // never throws exceptions
#define STCpure         0x4000000LL     // pure function
#define STCtls          0x8000000LL     // thread local
#define STCalias        0x10000000LL    // alias parameter
#define STCshared       0x20000000LL    // accessible from multiple threads
#define STCgshared      0x40000000LL    // accessible from multiple threads
                                        // but not typed as "shared"
#define STCwild         0x80000000LL    // for "wild" type constructor
#define STC_TYPECTOR    (STCconst | STCimmutable | STCshared | STCwild)
#define STC_FUNCATTR    (STCref | STCnothrow | STCnogc | STCpure | STCproperty | STCsafe | STCtrusted | STCsystem)

#define STCproperty      0x100000000LL
#define STCsafe          0x200000000LL
#define STCtrusted       0x400000000LL
#define STCsystem        0x800000000LL
#define STCctfe          0x1000000000LL  // can be used in CTFE, even if it is static
#define STCdisable       0x2000000000LL  // for functions that are not callable
#define STCresult        0x4000000000LL  // for result variables passed to out contracts
#define STCnodefaultctor 0x8000000000LL  // must be set inside constructor
#define STCtemp          0x10000000000LL // temporary variable
#define STCrvalue        0x20000000000LL // force rvalue for variables
#define STCnogc          0x40000000000LL // @nogc
#define STCvolatile      0x80000000000LL // destined for volatile in the back end

const StorageClass STCStorageClass = (STCauto | STCscope | STCstatic | STCextern | STCconst | STCfinal |
    STCabstract | STCsynchronized | STCdeprecated | STCoverride | STClazy | STCalias |
    STCout | STCin |
    STCmanifest | STCimmutable | STCshared | STCwild | STCnothrow | STCnogc | STCpure | STCref | STCtls |
    STCgshared | STCproperty | STCsafe | STCtrusted | STCsystem | STCdisable);

struct Match
{
    int count;                  // number of matches found
    MATCH last;                 // match level of lastf
    FuncDeclaration *lastf;     // last matching function we found
    FuncDeclaration *nextf;     // current matching function
    FuncDeclaration *anyf;      // pick a func, any func, to use for error recovery
};

void functionResolve(Match *m, Dsymbol *fd, Loc loc, Scope *sc, Objects *tiargs, Type *tthis, Expressions *fargs);
int overloadApply(Dsymbol *fstart, void *param, int (*fp)(void *, Dsymbol *));

void ObjectNotFound(Identifier *id);

enum Semantic
{
    SemanticStart,      // semantic has not been run
    SemanticIn,         // semantic() is in progress
    SemanticDone,       // semantic() has been run
    Semantic2Done,      // semantic2() has been run
};

/**************************************************************/

class Declaration : public Dsymbol
{
public:
    Type *type;
    Type *originalType;         // before semantic analysis
    StorageClass storage_class;
    Prot protection;
    LINK linkage;
    int inuse;                  // used to detect cycles
    const char *mangleOverride;      // overridden symbol with pragma(mangle, "...")
    Semantic sem;

    Declaration(Identifier *id);
    void semantic(Scope *sc);
    const char *kind();
    unsigned size(Loc loc);
    int checkModify(Loc loc, Scope *sc, Type *t, Expression *e1, int flag);

    Dsymbol *search(Loc loc, Identifier *ident, int flags = IgnoreNone);

    bool isStatic() { return (storage_class & STCstatic) != 0; }
    virtual bool isDelete();
    virtual bool isDataseg();
    virtual bool isThreadlocal();
    virtual bool isCodeseg();
    bool isCtorinit()     { return (storage_class & STCctorinit) != 0; }
    bool isFinal()        { return (storage_class & STCfinal) != 0; }
    bool isAbstract()     { return (storage_class & STCabstract) != 0; }
    bool isConst()        { return (storage_class & STCconst) != 0; }
    bool isImmutable()    { return (storage_class & STCimmutable) != 0; }
    bool isWild()         { return (storage_class & STCwild) != 0; }
    bool isAuto()         { return (storage_class & STCauto) != 0; }
    bool isScope()        { return (storage_class & STCscope) != 0; }
    bool isSynchronized() { return (storage_class & STCsynchronized) != 0; }
    bool isParameter()    { return (storage_class & STCparameter) != 0; }
    bool isDeprecated()   { return (storage_class & STCdeprecated) != 0; }
    bool isOverride()     { return (storage_class & STCoverride) != 0; }
    bool isResult()       { return (storage_class & STCresult) != 0; }
    bool isField()        { return (storage_class & STCfield) != 0; }

    bool isIn()    { return (storage_class & STCin) != 0; }
    bool isOut()   { return (storage_class & STCout) != 0; }
    bool isRef()   { return (storage_class & STCref) != 0; }

    Prot prot();

    Declaration *isDeclaration() { return this; }
    void accept(Visitor *v) { v->visit(this); }
};

/**************************************************************/

class TupleDeclaration : public Declaration
{
public:
    Objects *objects;
    bool isexp;                 // true: expression tuple

    TypeTuple *tupletype;       // !=NULL if this is a type tuple

    TupleDeclaration(Loc loc, Identifier *ident, Objects *objects);
    Dsymbol *syntaxCopy(Dsymbol *);
    const char *kind();
    Type *getType();
    bool needThis();

    TupleDeclaration *isTupleDeclaration() { return this; }
    void accept(Visitor *v) { v->visit(this); }
};

/**************************************************************/

class AliasDeclaration : public Declaration
{
public:
    Dsymbol *aliassym;
    Dsymbol *overnext;          // next in overload list
    Dsymbol *import;            // !=NULL if unresolved internal alias for selective import
    int inSemantic;

    AliasDeclaration(Loc loc, Identifier *ident, Type *type);
    AliasDeclaration(Loc loc, Identifier *ident, Dsymbol *s);
    Dsymbol *syntaxCopy(Dsymbol *);
    void semantic(Scope *sc);
    bool overloadInsert(Dsymbol *s);
    const char *kind();
    Type *getType();
    Dsymbol *toAlias();

    AliasDeclaration *isAliasDeclaration() { return this; }
    void accept(Visitor *v) { v->visit(this); }
};

/**************************************************************/

class OverDeclaration : public Declaration
{
public:
    Dsymbol *overnext;          // next in overload list
    Dsymbol *aliassym;
    bool hasOverloads;

    OverDeclaration(Dsymbol *s, bool hasOverloads = true);
    const char *kind();
    void semantic(Scope *sc);
    bool equals(RootObject *o);
    bool overloadInsert(Dsymbol *s);

    Dsymbol *toAlias();
    Dsymbol *isUnique();

    OverDeclaration *isOverDeclaration() { return this; }
    void accept(Visitor *v) { v->visit(this); }
};

/**************************************************************/

class VarDeclaration : public Declaration
{
public:
    Initializer *init;
    unsigned offset;
    bool noscope;                // no auto semantics
    FuncDeclarations nestedrefs; // referenced by these lexically nested functions
    bool isargptr;              // if parameter that _argptr points to
    structalign_t alignment;
    bool ctorinit;              // it has been initialized in a ctor
    short onstack;              // 1: it has been allocated on the stack
                                // 2: on stack, run destructor anyway
    int canassign;              // it can be assigned to
    bool overlapped;            // if it is a field and has overlapping
    Dsymbol *aliassym;          // if redone as alias to another symbol
    VarDeclaration *lastVar;    // Linked list of variables for goto-skips-init detection

    // When interpreting, these point to the value (NULL if value not determinable)
    // The index of this variable on the CTFE stack, -1 if not allocated
    int ctfeAdrOnStack;

    VarDeclaration *rundtor;    // if !NULL, rundtor is tested at runtime to see
                                // if the destructor should be run. Used to prevent
                                // dtor calls on postblitted vars
    Expression *edtor;          // if !=NULL, does the destruction of the variable
    IntRange *range;            // if !NULL, the variable is known to be within the range

    VarDeclaration(Loc loc, Type *t, Identifier *id, Initializer *init);
    Dsymbol *syntaxCopy(Dsymbol *);
    void semantic(Scope *sc);
    void setFieldOffset(AggregateDeclaration *ad, unsigned *poffset, bool isunion);
    void semantic2(Scope *sc);
    const char *kind();
    AggregateDeclaration *isThis();
    bool needThis();
    bool isExport();
    bool isImportedSymbol();
    bool isDataseg();
    bool isThreadlocal();
    bool isCTFE();
    bool hasPointers();
    bool canTakeAddressOf();
    bool needsAutoDtor();
    Expression *callScopeDtor(Scope *sc);
    ExpInitializer *getExpInitializer();
    Expression *getConstInitializer(bool needFullType = true);
    void checkCtorConstInit();
    void checkNestedReference(Scope *sc, Loc loc);
    Dsymbol *toAlias();
    void toObjFile(bool multiobj);                       // compile to .obj file
    // Eliminate need for dynamic_cast
    VarDeclaration *isVarDeclaration() { return (VarDeclaration *)this; }
    void accept(Visitor *v) { v->visit(this); }
};

/**************************************************************/

// This is a shell around a back end symbol

class SymbolDeclaration : public Declaration
{
public:
    StructDeclaration *dsym;

    SymbolDeclaration(Loc loc, StructDeclaration *dsym);

    // Eliminate need for dynamic_cast
    SymbolDeclaration *isSymbolDeclaration() { return (SymbolDeclaration *)this; }
    void accept(Visitor *v) { v->visit(this); }
};

class ClassInfoDeclaration : public VarDeclaration
{
public:
    ClassDeclaration *cd;

    ClassInfoDeclaration(ClassDeclaration *cd);
    Dsymbol *syntaxCopy(Dsymbol *);
    void semantic(Scope *sc);

    void accept(Visitor *v) { v->visit(this); }
};

class TypeInfoDeclaration : public VarDeclaration
{
public:
    Type *tinfo;

    TypeInfoDeclaration(Type *tinfo, int internal);
    static TypeInfoDeclaration *create(Type *tinfo, int internal);
    Dsymbol *syntaxCopy(Dsymbol *);
    void semantic(Scope *sc);
    char *toChars();

    void toObjFile(bool multiobj);                       // compile to .obj file

    TypeInfoDeclaration *isTypeInfoDeclaration() { return this; }
    void accept(Visitor *v) { v->visit(this); }
};

class TypeInfoStructDeclaration : public TypeInfoDeclaration
{
public:
    TypeInfoStructDeclaration(Type *tinfo);
    static TypeInfoStructDeclaration *create(Type *tinfo);

    void accept(Visitor *v) { v->visit(this); }
};

class TypeInfoClassDeclaration : public TypeInfoDeclaration
{
public:
    TypeInfoClassDeclaration(Type *tinfo);
    static TypeInfoClassDeclaration *create(Type *tinfo);

    void accept(Visitor *v) { v->visit(this); }
};

class TypeInfoInterfaceDeclaration : public TypeInfoDeclaration
{
public:
    TypeInfoInterfaceDeclaration(Type *tinfo);
    static TypeInfoInterfaceDeclaration *create(Type *tinfo);

    void accept(Visitor *v) { v->visit(this); }
};

class TypeInfoPointerDeclaration : public TypeInfoDeclaration
{
public:
    TypeInfoPointerDeclaration(Type *tinfo);
    static TypeInfoPointerDeclaration *create(Type *tinfo);

    void accept(Visitor *v) { v->visit(this); }
};

class TypeInfoArrayDeclaration : public TypeInfoDeclaration
{
public:
    TypeInfoArrayDeclaration(Type *tinfo);
    static TypeInfoArrayDeclaration *create(Type *tinfo);

    void accept(Visitor *v) { v->visit(this); }
};

class TypeInfoStaticArrayDeclaration : public TypeInfoDeclaration
{
public:
    TypeInfoStaticArrayDeclaration(Type *tinfo);
    static TypeInfoStaticArrayDeclaration *create(Type *tinfo);

    void accept(Visitor *v) { v->visit(this); }
};

class TypeInfoAssociativeArrayDeclaration : public TypeInfoDeclaration
{
public:
    TypeInfoAssociativeArrayDeclaration(Type *tinfo);
    static TypeInfoAssociativeArrayDeclaration *create(Type *tinfo);

    void accept(Visitor *v) { v->visit(this); }
};

class TypeInfoEnumDeclaration : public TypeInfoDeclaration
{
public:
    TypeInfoEnumDeclaration(Type *tinfo);
    static TypeInfoEnumDeclaration *create(Type *tinfo);

    void accept(Visitor *v) { v->visit(this); }
};

class TypeInfoFunctionDeclaration : public TypeInfoDeclaration
{
public:
    TypeInfoFunctionDeclaration(Type *tinfo);
    static TypeInfoFunctionDeclaration *create(Type *tinfo);

    void accept(Visitor *v) { v->visit(this); }
};

class TypeInfoDelegateDeclaration : public TypeInfoDeclaration
{
public:
    TypeInfoDelegateDeclaration(Type *tinfo);
    static TypeInfoDelegateDeclaration *create(Type *tinfo);

    void accept(Visitor *v) { v->visit(this); }
};

#if DMD_OBJC
class TypeInfoObjcSelectorDeclaration : public TypeInfoDeclaration
{
public:
    TypeInfoObjcSelectorDeclaration(Type *tinfo);
    static TypeInfoObjcSelectorDeclaration *create(Type *tinfo);

    void accept(Visitor *v) { v->visit(this); }
};
#endif

class TypeInfoTupleDeclaration : public TypeInfoDeclaration
{
public:
    TypeInfoTupleDeclaration(Type *tinfo);
    static TypeInfoTupleDeclaration *create(Type *tinfo);

    void accept(Visitor *v) { v->visit(this); }
};

class TypeInfoConstDeclaration : public TypeInfoDeclaration
{
public:
    TypeInfoConstDeclaration(Type *tinfo);
    static TypeInfoConstDeclaration *create(Type *tinfo);

    void accept(Visitor *v) { v->visit(this); }
};

class TypeInfoInvariantDeclaration : public TypeInfoDeclaration
{
public:
    TypeInfoInvariantDeclaration(Type *tinfo);
    static TypeInfoInvariantDeclaration *create(Type *tinfo);

    void accept(Visitor *v) { v->visit(this); }
};

class TypeInfoSharedDeclaration : public TypeInfoDeclaration
{
public:
    TypeInfoSharedDeclaration(Type *tinfo);
    static TypeInfoSharedDeclaration *create(Type *tinfo);

    void accept(Visitor *v) { v->visit(this); }
};

class TypeInfoWildDeclaration : public TypeInfoDeclaration
{
public:
    TypeInfoWildDeclaration(Type *tinfo);
    static TypeInfoWildDeclaration *create(Type *tinfo);

    void accept(Visitor *v) { v->visit(this); }
};

class TypeInfoVectorDeclaration : public TypeInfoDeclaration
{
public:
    TypeInfoVectorDeclaration(Type *tinfo);
    static TypeInfoVectorDeclaration *create(Type *tinfo);

    void accept(Visitor *v) { v->visit(this); }
};

/**************************************************************/

class ThisDeclaration : public VarDeclaration
{
public:
    ThisDeclaration(Loc loc, Type *t);
    Dsymbol *syntaxCopy(Dsymbol *);
    ThisDeclaration *isThisDeclaration() { return this; }
    void accept(Visitor *v) { v->visit(this); }
};

enum ILS
{
    ILSuninitialized,   // not computed yet
    ILSno,              // cannot inline
    ILSyes,             // can inline
};

/**************************************************************/

enum BUILTIN
{
    BUILTINunknown = -1,        // not known if this is a builtin
    BUILTINno,                  // this is not a builtin
    BUILTINyes,                 // this is a builtin
};

Expression *eval_builtin(Loc loc, FuncDeclaration *fd, Expressions *arguments);
BUILTIN isBuiltin(FuncDeclaration *fd);

typedef Expression *(*builtin_fp)(Loc loc, FuncDeclaration *fd, Expressions *arguments);
void add_builtin(const char *mangle, builtin_fp fp);
void builtin_init();

#define FUNCFLAGpurityInprocess 1   // working on determining purity
#define FUNCFLAGsafetyInprocess 2   // working on determining safety
#define FUNCFLAGnothrowInprocess 4  // working on determining nothrow
#define FUNCFLAGnogcInprocess 8     // working on determining @nogc

class FuncDeclaration : public Declaration
{
public:
    Types *fthrows;                     // Array of Type's of exceptions (not used)
    Statement *frequire;
    Statement *fensure;
    Statement *fbody;

    FuncDeclarations foverrides;        // functions this function overrides
    FuncDeclaration *fdrequire;         // function that does the in contract
    FuncDeclaration *fdensure;          // function that does the out contract

    Identifier *outId;                  // identifier for out statement
    VarDeclaration *vresult;            // variable corresponding to outId
    LabelDsymbol *returnLabel;          // where the return goes

    DsymbolTable *localsymtab;          // used to prevent symbols in different
                                        // scopes from having the same name
    VarDeclaration *vthis;              // 'this' parameter (member and nested)
#if DMD_OBJC
    ObjcSelector *objcSelector;         // Objective-C method selector (member function only)
	VarDeclaration *vobjccmd;           // Objective-C implicit selector parameter
#endif
    VarDeclaration *v_arguments;        // '_arguments' parameter
#ifdef IN_GCC
    VarDeclaration *v_arguments_var;    // '_arguments' variable
    VarDeclaration *v_argptr;           // '_argptr' variable
#endif
    VarDeclaration *v_argsave;          // save area for args passed in registers for variadic functions
    VarDeclarations *parameters;        // Array of VarDeclaration's for parameters
    DsymbolTable *labtab;               // statement label symbol table
    Dsymbol *overnext;                  // next in overload list
    FuncDeclaration *overnext0;         // next in overload list (only used during IFTI)
    Loc endloc;                         // location of closing curly bracket
    int vtblIndex;                      // for member functions, index into vtbl[]
    bool naked;                         // true if naked
    ILS inlineStatusStmt;
    ILS inlineStatusExp;

    CompiledCtfeFunction *ctfeCode;     // Compiled code for interpreter
    int inlineNest;                     // !=0 if nested inline
    bool isArrayOp;                     // true if array operation
    bool semantic3Errors;               // true if errors in semantic3
                                        // this function's frame ptr
    ForeachStatement *fes;              // if foreach body, this is the foreach
    bool introducing;                   // true if 'introducing' function
    Type *tintro;                       // if !=NULL, then this is the type
                                        // of the 'introducing' function
                                        // this one is overriding
    bool inferRetType;                  // true if return type is to be inferred
    StorageClass storage_class2;        // storage class for template onemember's

    // Things that should really go into Scope
    int hasReturnExp;                   // 1 if there's a return exp; statement
                                        // 2 if there's a throw statement
                                        // 4 if there's an assert(0)
                                        // 8 if there's inline asm

    // Support for NRVO (named return value optimization)
    bool nrvo_can;                      // true means we can do it
    VarDeclaration *nrvo_var;           // variable to replace with shidden
    Symbol *shidden;                    // hidden pointer passed to function

    ReturnStatements *returns;

    GotoStatements *gotos;              // Gotos with forward references

    BUILTIN builtin;                    // set if this is a known, builtin
                                        // function we can evaluate at compile
                                        // time

    int tookAddressOf;                  // set if someone took the address of
                                        // this function
    bool requiresClosure;               // this function needs a closure
    VarDeclarations closureVars;        // local variables in this function
                                        // which are referenced by nested
                                        // functions
    FuncDeclarations siblingCallers;    // Sibling nested functions which
                                        // called this one

    unsigned flags;

    FuncDeclaration(Loc loc, Loc endloc, Identifier *id, StorageClass storage_class, Type *type);
    Dsymbol *syntaxCopy(Dsymbol *);
    void semantic(Scope *sc);
    void semantic2(Scope *sc);
    void semantic3(Scope *sc);
    bool functionSemantic();
    bool functionSemantic3();
    // called from semantic3
    VarDeclaration *declareThis(Scope *sc, AggregateDeclaration *ad, VarDeclaration** vobjccmd = NULL);
    bool equals(RootObject *o);

    int overrides(FuncDeclaration *fd);
    int findVtblIndex(Dsymbols *vtbl, int dim);
    bool overloadInsert(Dsymbol *s);
    FuncDeclaration *overloadExactMatch(Type *t);
    TemplateDeclaration *findTemplateDeclRoot();
    bool inUnittest();
    MATCH leastAsSpecialized(FuncDeclaration *g);
    LabelDsymbol *searchLabel(Identifier *ident);
    AggregateDeclaration *isThis();
    AggregateDeclaration *isMember2();
    int getLevel(Loc loc, Scope *sc, FuncDeclaration *fd); // lexical nesting level difference
    const char *toPrettyChars(bool QualifyTypes = false);
    const char *toFullSignature();  // for diagnostics, e.g. 'int foo(int x, int y) pure'
    bool isMain();
    bool isWinMain();
    bool isDllMain();
    bool isExport();
    bool isImportedSymbol();
    bool isCodeseg();
    bool isOverloadable();
    bool hasOverloads();
    PURE isPure();
    PURE isPureBypassingInference();
    bool isPureBypassingInferenceX();
    bool setImpure();
    bool isSafe();
    bool isSafeBypassingInference();
    bool isTrusted();
    bool setUnsafe();

    bool isNogc();
    bool isNogcBypassingInference();
    bool setGC();

    void printGCUsage(Loc loc, const char *warn);
    bool isolateReturn();
    bool parametersIntersect(Type *t);
    virtual bool isNested();
    bool needThis();
    bool isVirtualMethod();
    virtual bool isVirtual();
    virtual bool isFinalFunc();
    virtual bool addPreInvariant();
    virtual bool addPostInvariant();
    const char *kind();
    FuncDeclaration *isUnique();
    void checkNestedReference(Scope *sc, Loc loc);
    bool needsClosure();
    bool hasNestedFrameRefs();
    void buildResultVar(Scope *sc, Type *tret);
    Statement *mergeFrequire(Statement *);
    Statement *mergeFensure(Statement *, Identifier *oid);
    Parameters *getParameters(int *pvarargs);
#if DMD_OBJC
    void createObjCSelector();
#endif

<<<<<<< HEAD
    static FuncDeclaration *genCfunc(Type *treturn, const char *name, Type *param);
    static FuncDeclaration *genCfunc(Parameters *args, Type *treturn, const char *name);
    static FuncDeclaration *genCfunc(Parameters *args, Type *treturn, Identifier *id);
=======
    static FuncDeclaration *genCfunc(Parameters *args, Type *treturn, const char *name, StorageClass stc=0);
    static FuncDeclaration *genCfunc(Parameters *args, Type *treturn, Identifier *id, StorageClass stc=0);
>>>>>>> f81eaafa

    Symbol *toThunkSymbol(int offset);  // thunk version
    void toObjFile(bool multiobj);                       // compile to .obj file

    FuncDeclaration *isFuncDeclaration() { return this; }

    virtual FuncDeclaration *toAliasFunc() { return this; }
    void accept(Visitor *v) { v->visit(this); }
};

FuncDeclaration *resolveFuncCall(Loc loc, Scope *sc, Dsymbol *s,
        Objects *tiargs,
        Type *tthis,
        Expressions *arguments,
        int flags = 0);

class FuncAliasDeclaration : public FuncDeclaration
{
public:
    FuncDeclaration *funcalias;
    bool hasOverloads;

    FuncAliasDeclaration(FuncDeclaration *funcalias, bool hasOverloads = true);

    FuncAliasDeclaration *isFuncAliasDeclaration() { return this; }
    const char *kind();

    FuncDeclaration *toAliasFunc();
    void accept(Visitor *v) { v->visit(this); }
};

class FuncLiteralDeclaration : public FuncDeclaration
{
public:
    TOK tok;                       // TOKfunction or TOKdelegate
    Type *treq;                         // target of return type inference

    FuncLiteralDeclaration(Loc loc, Loc endloc, Type *type, TOK tok,
        ForeachStatement *fes, Identifier *id = NULL);
    Dsymbol *syntaxCopy(Dsymbol *);
    bool isNested();
    bool isVirtual();
    bool addPreInvariant();
    bool addPostInvariant();

    void modifyReturns(Scope *sc, Type *tret);

    FuncLiteralDeclaration *isFuncLiteralDeclaration() { return this; }
    const char *kind();
    const char *toPrettyChars(bool QualifyTypes = false);
    void accept(Visitor *v) { v->visit(this); }
};

class CtorDeclaration : public FuncDeclaration
{
public:
    CtorDeclaration(Loc loc, Loc endloc, StorageClass stc, Type *type);
    Dsymbol *syntaxCopy(Dsymbol *);
    void semantic(Scope *sc);
    const char *kind();
    char *toChars();
    bool isVirtual();
    bool addPreInvariant();
    bool addPostInvariant();

    CtorDeclaration *isCtorDeclaration() { return this; }
    void accept(Visitor *v) { v->visit(this); }
};

class PostBlitDeclaration : public FuncDeclaration
{
public:
    PostBlitDeclaration(Loc loc, Loc endloc, StorageClass stc, Identifier *id);
    Dsymbol *syntaxCopy(Dsymbol *);
    void semantic(Scope *sc);
    bool isVirtual();
    bool addPreInvariant();
    bool addPostInvariant();
    bool overloadInsert(Dsymbol *s);

    PostBlitDeclaration *isPostBlitDeclaration() { return this; }
    void accept(Visitor *v) { v->visit(this); }
};

class DtorDeclaration : public FuncDeclaration
{
public:
    DtorDeclaration(Loc loc, Loc endloc);
    DtorDeclaration(Loc loc, Loc endloc, StorageClass stc, Identifier *id);
    Dsymbol *syntaxCopy(Dsymbol *);
    void semantic(Scope *sc);
    const char *kind();
    char *toChars();
    bool isVirtual();
    bool addPreInvariant();
    bool addPostInvariant();
    bool overloadInsert(Dsymbol *s);

    DtorDeclaration *isDtorDeclaration() { return this; }
    void accept(Visitor *v) { v->visit(this); }
};

class StaticCtorDeclaration : public FuncDeclaration
{
public:
    StaticCtorDeclaration(Loc loc, Loc endloc, StorageClass stc);
    StaticCtorDeclaration(Loc loc, Loc endloc, const char *name, StorageClass stc);
    Dsymbol *syntaxCopy(Dsymbol *);
    void semantic(Scope *sc);
    AggregateDeclaration *isThis();
    bool isVirtual();
    bool addPreInvariant();
    bool addPostInvariant();
    bool hasStaticCtorOrDtor();

    StaticCtorDeclaration *isStaticCtorDeclaration() { return this; }
    void accept(Visitor *v) { v->visit(this); }
};

class SharedStaticCtorDeclaration : public StaticCtorDeclaration
{
public:
    SharedStaticCtorDeclaration(Loc loc, Loc endloc, StorageClass stc);
    Dsymbol *syntaxCopy(Dsymbol *);

    SharedStaticCtorDeclaration *isSharedStaticCtorDeclaration() { return this; }
    void accept(Visitor *v) { v->visit(this); }
};

class StaticDtorDeclaration : public FuncDeclaration
{
public:
    VarDeclaration *vgate;      // 'gate' variable

    StaticDtorDeclaration(Loc loc, Loc endloc, StorageClass stc);
    StaticDtorDeclaration(Loc loc, Loc endloc, const char *name, StorageClass stc);
    Dsymbol *syntaxCopy(Dsymbol *);
    void semantic(Scope *sc);
    AggregateDeclaration *isThis();
    bool isVirtual();
    bool hasStaticCtorOrDtor();
    bool addPreInvariant();
    bool addPostInvariant();

    StaticDtorDeclaration *isStaticDtorDeclaration() { return this; }
    void accept(Visitor *v) { v->visit(this); }
};

class SharedStaticDtorDeclaration : public StaticDtorDeclaration
{
public:
    SharedStaticDtorDeclaration(Loc loc, Loc endloc, StorageClass stc);
    Dsymbol *syntaxCopy(Dsymbol *);

    SharedStaticDtorDeclaration *isSharedStaticDtorDeclaration() { return this; }
    void accept(Visitor *v) { v->visit(this); }
};

class InvariantDeclaration : public FuncDeclaration
{
public:
    InvariantDeclaration(Loc loc, Loc endloc, StorageClass stc, Identifier *id = NULL);
    Dsymbol *syntaxCopy(Dsymbol *);
    void semantic(Scope *sc);
    bool isVirtual();
    bool addPreInvariant();
    bool addPostInvariant();

    InvariantDeclaration *isInvariantDeclaration() { return this; }
    void accept(Visitor *v) { v->visit(this); }
};

class UnitTestDeclaration : public FuncDeclaration
{
public:
    char *codedoc; /** For documented unittest. */

    // toObjFile() these nested functions after this one
    FuncDeclarations deferredNested;

    UnitTestDeclaration(Loc loc, Loc endloc, StorageClass stc, char *codedoc);
    Dsymbol *syntaxCopy(Dsymbol *);
    void semantic(Scope *sc);
    AggregateDeclaration *isThis();
    bool isVirtual();
    bool addPreInvariant();
    bool addPostInvariant();

    UnitTestDeclaration *isUnitTestDeclaration() { return this; }
    void accept(Visitor *v) { v->visit(this); }
};

class NewDeclaration : public FuncDeclaration
{
public:
    Parameters *parameters;
    int varargs;

    NewDeclaration(Loc loc, Loc endloc, StorageClass stc, Parameters *arguments, int varargs);
    Dsymbol *syntaxCopy(Dsymbol *);
    void semantic(Scope *sc);
    const char *kind();
    bool isVirtual();
    bool addPreInvariant();
    bool addPostInvariant();

    NewDeclaration *isNewDeclaration() { return this; }
    void accept(Visitor *v) { v->visit(this); }
};


class DeleteDeclaration : public FuncDeclaration
{
public:
    Parameters *parameters;

    DeleteDeclaration(Loc loc, Loc endloc, StorageClass stc, Parameters *arguments);
    Dsymbol *syntaxCopy(Dsymbol *);
    void semantic(Scope *sc);
    const char *kind();
    bool isDelete();
    bool isVirtual();
    bool addPreInvariant();
    bool addPostInvariant();

    DeleteDeclaration *isDeleteDeclaration() { return this; }
    void accept(Visitor *v) { v->visit(this); }
};

#endif /* DMD_DECLARATION_H */<|MERGE_RESOLUTION|>--- conflicted
+++ resolved
@@ -680,14 +680,9 @@
     void createObjCSelector();
 #endif
 
-<<<<<<< HEAD
-    static FuncDeclaration *genCfunc(Type *treturn, const char *name, Type *param);
-    static FuncDeclaration *genCfunc(Parameters *args, Type *treturn, const char *name);
-    static FuncDeclaration *genCfunc(Parameters *args, Type *treturn, Identifier *id);
-=======
+    static FuncDeclaration *genCfunc(Type *treturn, const char *name, Type *param, StorageClass stc=0);
     static FuncDeclaration *genCfunc(Parameters *args, Type *treturn, const char *name, StorageClass stc=0);
     static FuncDeclaration *genCfunc(Parameters *args, Type *treturn, Identifier *id, StorageClass stc=0);
->>>>>>> f81eaafa
 
     Symbol *toThunkSymbol(int offset);  // thunk version
     void toObjFile(bool multiobj);                       // compile to .obj file
