--- conflicted
+++ resolved
@@ -468,20 +468,17 @@
     void toDt(dt_t **pdt);
 };
 
-<<<<<<< HEAD
 #if DMD_OBJC
-struct TypeInfoObjcSelectorDeclaration : TypeInfoDeclaration
-{
+class TypeInfoObjcSelectorDeclaration : public TypeInfoDeclaration
+{
+public:
     TypeInfoObjcSelectorDeclaration(Type *tinfo);
 
     void toDt(dt_t **pdt);
 };
 #endif
 
-struct TypeInfoTupleDeclaration : TypeInfoDeclaration
-=======
 class TypeInfoTupleDeclaration : public TypeInfoDeclaration
->>>>>>> 384d8332
 {
 public:
     TypeInfoTupleDeclaration(Type *tinfo);
@@ -678,13 +675,8 @@
     bool functionSemantic();
     bool functionSemantic3();
     // called from semantic3
-<<<<<<< HEAD
     VarDeclaration *declareThis(Scope *sc, AggregateDeclaration *ad, VarDeclaration** vobjccmd = NULL);
-    int equals(Object *o);
-=======
-    VarDeclaration *declareThis(Scope *sc, AggregateDeclaration *ad);
     bool equals(Object *o);
->>>>>>> 384d8332
 
     void toCBuffer(OutBuffer *buf, HdrGenState *hgs);
     void bodyToCBuffer(OutBuffer *buf, HdrGenState *hgs);
