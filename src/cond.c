--- conflicted
+++ resolved
@@ -22,11 +22,8 @@
 #include "lexer.h"
 #include "mtype.h"
 #include "scope.h"
-<<<<<<< HEAD
 #include "hdrgen.h"
-=======
 #include "arraytypes.h"
->>>>>>> 3987c7ec
 
 int findCondition(Strings *ids, Identifier *ident)
 {
