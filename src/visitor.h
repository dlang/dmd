
/* Compiler implementation of the D programming language
 * Copyright (c) 2013-2014 by Digital Mars
 * All Rights Reserved
 * http://www.digitalmars.com
 * Distributed under the Boost Software License, Version 1.0.
 * http://www.boost.org/LICENSE_1_0.txt
 * https://github.com/D-Programming-Language/dmd/blob/master/src/visitor.h
 */

#ifndef DMD_VISITOR_H
#define DMD_VISITOR_H

#include <assert.h>

class Statement;
class ErrorStatement;
class PeelStatement;
class ExpStatement;
class DtorExpStatement;
class CompileStatement;
class CompoundStatement;
class CompoundDeclarationStatement;
class UnrolledLoopStatement;
class ScopeStatement;
class WhileStatement;
class DoStatement;
class ForStatement;
class ForeachStatement;
class ForeachRangeStatement;
class IfStatement;
class ConditionalStatement;
class PragmaStatement;
class StaticAssertStatement;
class SwitchStatement;
class CaseStatement;
class CaseRangeStatement;
class DefaultStatement;
class GotoDefaultStatement;
class GotoCaseStatement;
class SwitchErrorStatement;
class ReturnStatement;
class BreakStatement;
class ContinueStatement;
class SynchronizedStatement;
class WithStatement;
class TryCatchStatement;
class TryFinallyStatement;
class OnScopeStatement;
class ThrowStatement;
class DebugStatement;
class GotoStatement;
class LabelStatement;
class AsmStatement;
class ImportStatement;
#if DMD_OBJC
struct ObjcExceptionBridge;
#endif

class Type;
class TypeError;
class TypeNext;
class TypeBasic;
class TypeVector;
class TypeArray;
class TypeSArray;
class TypeDArray;
class TypeAArray;
class TypePointer;
class TypeReference;
class TypeFunction;
class TypeDelegate;
class TypeQualified;
class TypeIdentifier;
class TypeInstance;
class TypeTypeof;
class TypeReturn;
class TypeStruct;
class TypeEnum;
class TypeTypedef;
class TypeClass;
class TypeTuple;
class TypeSlice;
class TypeNull;
#if DMD_OBJC
class TypeObjcSelector;
#endif

class Dsymbol;

class StaticAssert;
class DebugSymbol;
class VersionSymbol;
class EnumMember;
class Import;
class OverloadSet;
class LabelDsymbol;
class AliasThis;

class AttribDeclaration;
class StorageClassDeclaration;
class DeprecatedDeclaration;
class LinkDeclaration;
class ProtDeclaration;
class AlignDeclaration;
class AnonDeclaration;
class PragmaDeclaration;
class ConditionalDeclaration;
class StaticIfDeclaration;
class CompileDeclaration;
class UserAttributeDeclaration;

class ScopeDsymbol;
class TemplateDeclaration;
class TemplateInstance;
class TemplateMixin;
class EnumDeclaration;
class Package;
class Module;
class WithScopeSymbol;
class ArrayScopeSymbol;
class Nspace;

class AggregateDeclaration;
class StructDeclaration;
class UnionDeclaration;
class ClassDeclaration;
class InterfaceDeclaration;

class Declaration;
class TupleDeclaration;
class TypedefDeclaration;
class AliasDeclaration;
class OverDeclaration;
class VarDeclaration;
class SymbolDeclaration;
class ClassInfoDeclaration;
class ThisDeclaration;

class TypeInfoDeclaration;
class TypeInfoStructDeclaration;
class TypeInfoClassDeclaration;
class TypeInfoInterfaceDeclaration;
class TypeInfoTypedefDeclaration;
class TypeInfoPointerDeclaration;
class TypeInfoArrayDeclaration;
class TypeInfoStaticArrayDeclaration;
class TypeInfoAssociativeArrayDeclaration;
class TypeInfoEnumDeclaration;
class TypeInfoFunctionDeclaration;
class TypeInfoDelegateDeclaration;
class TypeInfoTupleDeclaration;
class TypeInfoConstDeclaration;
class TypeInfoInvariantDeclaration;
class TypeInfoSharedDeclaration;
class TypeInfoWildDeclaration;
class TypeInfoVectorDeclaration;

class FuncDeclaration;
class FuncAliasDeclaration;
class FuncLiteralDeclaration;
class CtorDeclaration;
class PostBlitDeclaration;
class DtorDeclaration;
class StaticCtorDeclaration;
class SharedStaticCtorDeclaration;
class StaticDtorDeclaration;
class SharedStaticDtorDeclaration;
class InvariantDeclaration;
class UnitTestDeclaration;
class NewDeclaration;
class DeleteDeclaration;

class Initializer;
class VoidInitializer;
class ErrorInitializer;
class StructInitializer;
class ArrayInitializer;
class ExpInitializer;

class Expression;
class IntegerExp;
class ErrorExp;
class RealExp;
class ComplexExp;
class IdentifierExp;
class DollarExp;
class DsymbolExp;
class ThisExp;
class SuperExp;
class NullExp;
class StringExp;
class TupleExp;
class ArrayLiteralExp;
class AssocArrayLiteralExp;
class StructLiteralExp;
class TypeExp;
class ScopeExp;
class TemplateExp;
class NewExp;
class NewAnonClassExp;
class SymbolExp;
class SymOffExp;
class VarExp;
class OverExp;
class FuncExp;
class DeclarationExp;
class TypeidExp;
class TraitsExp;
class HaltExp;
class IsExp;
class UnaExp;
class BinExp;
class BinAssignExp;
class CompileExp;
class FileExp;
class AssertExp;
class DotIdExp;
class DotTemplateExp;
class DotVarExp;
class DotTemplateInstanceExp;
class DelegateExp;
class DotTypeExp;
class CallExp;
class AddrExp;
class PtrExp;
class NegExp;
class UAddExp;
class ComExp;
class NotExp;
class BoolExp;
class DeleteExp;
class CastExp;
class VectorExp;
class SliceExp;
class ArrayLengthExp;
class IntervalExp;
class DelegatePtrExp;
class DelegateFuncptrExp;
class ArrayExp;
class DotExp;
class CommaExp;
class IndexExp;
class PostExp;
class PreExp;
class AssignExp;
class ConstructExp;
class BlitExp;
class AddAssignExp;
class MinAssignExp;
class MulAssignExp;
class DivAssignExp;
class ModAssignExp;
class AndAssignExp;
class OrAssignExp;
class XorAssignExp;
class PowAssignExp;
class ShlAssignExp;
class ShrAssignExp;
class UshrAssignExp;
class CatAssignExp;
class AddExp;
class MinExp;
class CatExp;
class MulExp;
class DivExp;
class ModExp;
class PowExp;
class ShlExp;
class ShrExp;
class UshrExp;
class AndExp;
class OrExp;
class XorExp;
class OrOrExp;
class AndAndExp;
class CmpExp;
class InExp;
class RemoveExp;
class EqualExp;
class IdentityExp;
class CondExp;
class DefaultInitExp;
class FileInitExp;
class LineInitExp;
class ModuleInitExp;
class FuncInitExp;
class PrettyFuncInitExp;
class ClassReferenceExp;
class VoidInitExp;
class ThrownExceptionExp;
#if DMD_OBJC
class ObjcSelectorExp;
class ObjcDotClassExp;
class ObjcClassRefExp;
class ObjcProtocolOfExp;
#endif

class TemplateParameter;
class TemplateTypeParameter;
class TemplateThisParameter;
class TemplateValueParameter;
class TemplateAliasParameter;
class TemplateTupleParameter;

class Condition;
class DVCondition;
class DebugCondition;
class VersionCondition;
class StaticIfCondition;

class Parameter;

class Visitor
{
public:
    virtual void visit(Statement *) { assert(0); }
    virtual void visit(ErrorStatement *s) { visit((Statement *)s); }
    virtual void visit(PeelStatement *s) { visit((Statement *)s); }
    virtual void visit(ExpStatement *s) { visit((Statement *)s); }
    virtual void visit(DtorExpStatement *s) { visit((ExpStatement *)s); }
    virtual void visit(CompileStatement *s) { visit((Statement *)s); }
    virtual void visit(CompoundStatement *s) { visit((Statement *)s); }
    virtual void visit(CompoundDeclarationStatement *s) { visit((CompoundStatement *)s); }
    virtual void visit(UnrolledLoopStatement *s) { visit((Statement *)s); }
    virtual void visit(ScopeStatement *s) { visit((Statement *)s); }
    virtual void visit(WhileStatement *s) { visit((Statement *)s); }
    virtual void visit(DoStatement *s) { visit((Statement *)s); }
    virtual void visit(ForStatement *s) { visit((Statement *)s); }
    virtual void visit(ForeachStatement *s) { visit((Statement *)s); }
    virtual void visit(ForeachRangeStatement *s) { visit((Statement *)s); }
    virtual void visit(IfStatement *s) { visit((Statement *)s); }
    virtual void visit(ConditionalStatement *s) { visit((Statement *)s); }
    virtual void visit(PragmaStatement *s) { visit((Statement *)s); }
    virtual void visit(StaticAssertStatement *s) { visit((Statement *)s); }
    virtual void visit(SwitchStatement *s) { visit((Statement *)s); }
    virtual void visit(CaseStatement *s) { visit((Statement *)s); }
    virtual void visit(CaseRangeStatement *s) { visit((Statement *)s); }
    virtual void visit(DefaultStatement *s) { visit((Statement *)s); }
    virtual void visit(GotoDefaultStatement *s) { visit((Statement *)s); }
    virtual void visit(GotoCaseStatement *s) { visit((Statement *)s); }
    virtual void visit(SwitchErrorStatement *s) { visit((Statement *)s); }
    virtual void visit(ReturnStatement *s) { visit((Statement *)s); }
    virtual void visit(BreakStatement *s) { visit((Statement *)s); }
    virtual void visit(ContinueStatement *s) { visit((Statement *)s); }
    virtual void visit(SynchronizedStatement *s) { visit((Statement *)s); }
    virtual void visit(WithStatement *s) { visit((Statement *)s); }
    virtual void visit(TryCatchStatement *s) { visit((Statement *)s); }
    virtual void visit(TryFinallyStatement *s) { visit((Statement *)s); }
    virtual void visit(OnScopeStatement *s) { visit((Statement *)s); }
    virtual void visit(ThrowStatement *s) { visit((Statement *)s); }
    virtual void visit(DebugStatement *s) { visit((Statement *)s); }
    virtual void visit(GotoStatement *s) { visit((Statement *)s); }
    virtual void visit(LabelStatement *s) { visit((Statement *)s); }
    virtual void visit(AsmStatement *s) { visit((Statement *)s); }
    virtual void visit(ImportStatement *s) { visit((Statement *)s); }
#if DMD_OBJC
    virtual void visit(ObjcExceptionBridge *s) { visit((Statement *)s); }
#endif

    virtual void visit(Type *) { assert(0); }
    virtual void visit(TypeError *t) { visit((Type *)t); }
    virtual void visit(TypeNext *t) { visit((Type *)t); }
    virtual void visit(TypeBasic *t) { visit((Type *)t); }
    virtual void visit(TypeVector *t) { visit((Type *)t); }
    virtual void visit(TypeArray *t) { visit((TypeNext *)t); }
    virtual void visit(TypeSArray *t) { visit((TypeArray *)t); }
    virtual void visit(TypeDArray *t) { visit((TypeArray *)t); }
    virtual void visit(TypeAArray *t) { visit((TypeArray *)t); }
    virtual void visit(TypePointer *t) { visit((TypeNext *)t); }
    virtual void visit(TypeReference *t) { visit((TypeNext *)t); }
    virtual void visit(TypeFunction *t) { visit((TypeNext *)t); }
    virtual void visit(TypeDelegate *t) { visit((TypeNext *)t); }
    virtual void visit(TypeQualified *t) { visit((Type *)t); }
    virtual void visit(TypeIdentifier *t) { visit((TypeQualified *)t); }
    virtual void visit(TypeInstance *t) { visit((TypeQualified *)t); }
    virtual void visit(TypeTypeof *t) { visit((TypeQualified *)t); }
    virtual void visit(TypeReturn *t) { visit((TypeQualified *)t); }
    virtual void visit(TypeStruct *t) { visit((Type *)t); }
    virtual void visit(TypeEnum *t) { visit((Type *)t); }
    virtual void visit(TypeTypedef *t) { visit((Type *)t); }
    virtual void visit(TypeClass *t) { visit((Type *)t); }
    virtual void visit(TypeTuple *t) { visit((Type *)t); }
    virtual void visit(TypeSlice *t) { visit((TypeNext *)t); }
    virtual void visit(TypeNull *t) { visit((Type *)t); }
#if DMD_OBJC
    virtual void visit(TypeObjcSelector *t) { visit((TypeNext *)t); }
#endif

    virtual void visit(Dsymbol *) { assert(0); }

    virtual void visit(StaticAssert *s) { visit((Dsymbol *)s); }
    virtual void visit(DebugSymbol *s) { visit((Dsymbol *)s); }
    virtual void visit(VersionSymbol *s) { visit((Dsymbol *)s); }
    virtual void visit(EnumMember *s) { visit((Dsymbol *)s); }
    virtual void visit(Import *s) { visit((Dsymbol *)s); }
    virtual void visit(OverloadSet *s) { visit((Dsymbol *)s); }
    virtual void visit(LabelDsymbol *s) { visit((Dsymbol *)s); }
    virtual void visit(AliasThis *s) { visit((Dsymbol *)s); }

    virtual void visit(AttribDeclaration *s) { visit((Dsymbol *)s); }
    virtual void visit(StorageClassDeclaration *s) { visit((AttribDeclaration *)s); }
    virtual void visit(DeprecatedDeclaration *s) { visit((StorageClassDeclaration *)s); }
    virtual void visit(LinkDeclaration *s) { visit((AttribDeclaration *)s); }
    virtual void visit(ProtDeclaration *s) { visit((AttribDeclaration *)s); }
    virtual void visit(AlignDeclaration *s) { visit((AttribDeclaration *)s); }
    virtual void visit(AnonDeclaration *s) { visit((AttribDeclaration *)s); }
    virtual void visit(PragmaDeclaration *s) { visit((AttribDeclaration *)s); }
    virtual void visit(ConditionalDeclaration *s) { visit((AttribDeclaration *)s); }
    virtual void visit(StaticIfDeclaration *s) { visit((ConditionalDeclaration *)s); }
    virtual void visit(CompileDeclaration *s) { visit((AttribDeclaration *)s); }
    virtual void visit(UserAttributeDeclaration *s) { visit((AttribDeclaration *)s); }

    virtual void visit(ScopeDsymbol *s) { visit((Dsymbol *)s); }
    virtual void visit(TemplateDeclaration *s) { visit((ScopeDsymbol *)s); }
    virtual void visit(TemplateInstance *s) { visit((ScopeDsymbol *)s); }
    virtual void visit(TemplateMixin *s) { visit((TemplateInstance *)s); }
    virtual void visit(EnumDeclaration *s) { visit((ScopeDsymbol *)s); }
    virtual void visit(Package *s) { visit((ScopeDsymbol *)s); }
    virtual void visit(Module *s) { visit((Package *)s); }
    virtual void visit(WithScopeSymbol *s) { visit((ScopeDsymbol *)s); }
    virtual void visit(ArrayScopeSymbol *s) { visit((ScopeDsymbol *)s); }
    virtual void visit(Nspace *s) { visit((ScopeDsymbol *)s); }

    virtual void visit(AggregateDeclaration *s) { visit((ScopeDsymbol *)s); }
    virtual void visit(StructDeclaration *s) { visit((AggregateDeclaration *)s); }
    virtual void visit(UnionDeclaration *s) { visit((StructDeclaration *)s); }
    virtual void visit(ClassDeclaration *s) { visit((AggregateDeclaration *)s); }
    virtual void visit(InterfaceDeclaration *s) { visit((ClassDeclaration *)s); }

    virtual void visit(Declaration *s) { visit((Dsymbol *)s); }
    virtual void visit(TupleDeclaration *s) { visit((Declaration *)s); }
    virtual void visit(TypedefDeclaration *s) { visit((Declaration *)s); }
    virtual void visit(AliasDeclaration *s) { visit((Declaration *)s); }
    virtual void visit(OverDeclaration *s) { visit((Declaration *)s); }
    virtual void visit(VarDeclaration *s) { visit((Declaration *)s); }
    virtual void visit(SymbolDeclaration *s) { visit((Declaration *)s); }
    virtual void visit(ClassInfoDeclaration *s) { visit((VarDeclaration *)s); }
    virtual void visit(ThisDeclaration *s) { visit((VarDeclaration *)s); }

    virtual void visit(TypeInfoDeclaration *s) { visit((VarDeclaration *)s); }
    virtual void visit(TypeInfoStructDeclaration *s) { visit((TypeInfoDeclaration *)s); }
    virtual void visit(TypeInfoClassDeclaration *s) { visit((TypeInfoDeclaration *)s); }
    virtual void visit(TypeInfoInterfaceDeclaration *s) { visit((TypeInfoDeclaration *)s); }
    virtual void visit(TypeInfoTypedefDeclaration *s) { visit((TypeInfoDeclaration *)s); }
    virtual void visit(TypeInfoPointerDeclaration *s) { visit((TypeInfoDeclaration *)s); }
    virtual void visit(TypeInfoArrayDeclaration *s) { visit((TypeInfoDeclaration *)s); }
    virtual void visit(TypeInfoStaticArrayDeclaration *s) { visit((TypeInfoDeclaration *)s); }
    virtual void visit(TypeInfoAssociativeArrayDeclaration *s) { visit((TypeInfoDeclaration *)s); }
    virtual void visit(TypeInfoEnumDeclaration *s) { visit((TypeInfoDeclaration *)s); }
    virtual void visit(TypeInfoFunctionDeclaration *s) { visit((TypeInfoDeclaration *)s); }
    virtual void visit(TypeInfoDelegateDeclaration *s) { visit((TypeInfoDeclaration *)s); }
    virtual void visit(TypeInfoTupleDeclaration *s) { visit((TypeInfoDeclaration *)s); }
    virtual void visit(TypeInfoConstDeclaration *s) { visit((TypeInfoDeclaration *)s); }
    virtual void visit(TypeInfoInvariantDeclaration *s) { visit((TypeInfoDeclaration *)s); }
    virtual void visit(TypeInfoSharedDeclaration *s) { visit((TypeInfoDeclaration *)s); }
    virtual void visit(TypeInfoWildDeclaration *s) { visit((TypeInfoDeclaration *)s); }
    virtual void visit(TypeInfoVectorDeclaration *s) { visit((TypeInfoDeclaration *)s); }

    virtual void visit(FuncDeclaration *s) { visit((Declaration *)s); }
    virtual void visit(FuncAliasDeclaration *s) { visit((FuncDeclaration *)s); }
    virtual void visit(FuncLiteralDeclaration *s) { visit((FuncDeclaration *)s); }
    virtual void visit(CtorDeclaration *s) { visit((FuncDeclaration *)s); }
    virtual void visit(PostBlitDeclaration *s) { visit((FuncDeclaration *)s); }
    virtual void visit(DtorDeclaration *s) { visit((FuncDeclaration *)s); }
    virtual void visit(StaticCtorDeclaration *s) { visit((FuncDeclaration *)s); }
    virtual void visit(SharedStaticCtorDeclaration *s) { visit((StaticCtorDeclaration *)s); }
    virtual void visit(StaticDtorDeclaration *s) { visit((FuncDeclaration *)s); }
    virtual void visit(SharedStaticDtorDeclaration *s) { visit((StaticDtorDeclaration *)s); }
    virtual void visit(InvariantDeclaration *s) { visit((FuncDeclaration *)s); }
    virtual void visit(UnitTestDeclaration *s) { visit((FuncDeclaration *)s); }
    virtual void visit(NewDeclaration *s) { visit((FuncDeclaration *)s); }
    virtual void visit(DeleteDeclaration *s) { visit((FuncDeclaration *)s); }

    virtual void visit(Initializer *) { assert(0); }
    virtual void visit(VoidInitializer *i) { visit((Initializer *)i); }
    virtual void visit(ErrorInitializer *i) { visit((Initializer *)i); }
    virtual void visit(StructInitializer *i) { visit((Initializer *)i); }
    virtual void visit(ArrayInitializer *i) { visit((Initializer *)i); }
    virtual void visit(ExpInitializer *i) { visit((Initializer *)i); }

    virtual void visit(Expression *) { assert(0); }
    virtual void visit(IntegerExp *e) { visit((Expression *)e); }
    virtual void visit(ErrorExp *e) { visit((Expression *)e); }
    virtual void visit(RealExp *e) { visit((Expression *)e); }
    virtual void visit(ComplexExp *e) { visit((Expression *)e); }
    virtual void visit(IdentifierExp *e) { visit((Expression *)e); }
    virtual void visit(DollarExp *e) { visit((IdentifierExp *)e); }
    virtual void visit(DsymbolExp *e) { visit((Expression *)e); }
    virtual void visit(ThisExp *e) { visit((Expression *)e); }
    virtual void visit(SuperExp *e) { visit((ThisExp *)e); }
    virtual void visit(NullExp *e) { visit((Expression *)e); }
    virtual void visit(StringExp *e) { visit((Expression *)e); }
    virtual void visit(TupleExp *e) { visit((Expression *)e); }
    virtual void visit(ArrayLiteralExp *e) { visit((Expression *)e); }
    virtual void visit(AssocArrayLiteralExp *e) { visit((Expression *)e); }
    virtual void visit(StructLiteralExp *e) { visit((Expression *)e); }
    virtual void visit(TypeExp *e) { visit((Expression *)e); }
    virtual void visit(ScopeExp *e) { visit((Expression *)e); }
    virtual void visit(TemplateExp *e) { visit((Expression *)e); }
    virtual void visit(NewExp *e) { visit((Expression *)e); }
    virtual void visit(NewAnonClassExp *e) { visit((Expression *)e); }
    virtual void visit(SymbolExp *e) { visit((Expression *)e); }
    virtual void visit(SymOffExp *e) { visit((SymbolExp *)e); }
    virtual void visit(VarExp *e) { visit((SymbolExp *)e); }
    virtual void visit(OverExp *e) { visit((Expression *)e); }
    virtual void visit(FuncExp *e) { visit((Expression *)e); }
    virtual void visit(DeclarationExp *e) { visit((Expression *)e); }
    virtual void visit(TypeidExp *e) { visit((Expression *)e); }
    virtual void visit(TraitsExp *e) { visit((Expression *)e); }
    virtual void visit(HaltExp *e) { visit((Expression *)e); }
    virtual void visit(IsExp *e) { visit((Expression *)e); }
    virtual void visit(UnaExp *e) { visit((Expression *)e); }
    virtual void visit(BinExp *e) { visit((Expression *)e); }
    virtual void visit(BinAssignExp *e) { visit((BinExp *)e); }
    virtual void visit(CompileExp *e) { visit((UnaExp *)e); }
    virtual void visit(FileExp *e) { visit((UnaExp *)e); }
    virtual void visit(AssertExp *e) { visit((UnaExp *)e); }
    virtual void visit(DotIdExp *e) { visit((UnaExp *)e); }
    virtual void visit(DotTemplateExp *e) { visit((UnaExp *)e); }
    virtual void visit(DotVarExp *e) { visit((UnaExp *)e); }
    virtual void visit(DotTemplateInstanceExp *e) { visit((UnaExp *)e); }
    virtual void visit(DelegateExp *e) { visit((UnaExp *)e); }
    virtual void visit(DotTypeExp *e) { visit((UnaExp *)e); }
    virtual void visit(CallExp *e) { visit((UnaExp *)e); }
    virtual void visit(AddrExp *e) { visit((UnaExp *)e); }
    virtual void visit(PtrExp *e) { visit((UnaExp *)e); }
    virtual void visit(NegExp *e) { visit((UnaExp *)e); }
    virtual void visit(UAddExp *e) { visit((UnaExp *)e); }
    virtual void visit(ComExp *e) { visit((UnaExp *)e); }
    virtual void visit(NotExp *e) { visit((UnaExp *)e); }
    virtual void visit(BoolExp *e) { visit((UnaExp *)e); }
    virtual void visit(DeleteExp *e) { visit((UnaExp *)e); }
    virtual void visit(CastExp *e) { visit((UnaExp *)e); }
    virtual void visit(VectorExp *e) { visit((UnaExp *)e); }
    virtual void visit(SliceExp *e) { visit((UnaExp *)e); }
    virtual void visit(ArrayLengthExp *e) { visit((UnaExp *)e); }
    virtual void visit(IntervalExp *e) { visit((Expression *)e); }
    virtual void visit(DelegatePtrExp *e) { visit((UnaExp *)e); }
    virtual void visit(DelegateFuncptrExp *e) { visit((UnaExp *)e); }
    virtual void visit(ArrayExp *e) { visit((UnaExp *)e); }
    virtual void visit(DotExp *e) { visit((BinExp *)e); }
    virtual void visit(CommaExp *e) { visit((BinExp *)e); }
    virtual void visit(IndexExp *e) { visit((BinExp *)e); }
    virtual void visit(PostExp *e) { visit((BinExp *)e); }
    virtual void visit(PreExp *e) { visit((UnaExp *)e); }
    virtual void visit(AssignExp *e) { visit((BinExp *)e); }
    virtual void visit(ConstructExp *e) { visit((AssignExp *)e); }
    virtual void visit(BlitExp *e) { visit((AssignExp *)e); }
    virtual void visit(AddAssignExp *e) { visit((BinAssignExp *)e); }
    virtual void visit(MinAssignExp *e) { visit((BinAssignExp *)e); }
    virtual void visit(MulAssignExp *e) { visit((BinAssignExp *)e); }
    virtual void visit(DivAssignExp *e) { visit((BinAssignExp *)e); }
    virtual void visit(ModAssignExp *e) { visit((BinAssignExp *)e); }
    virtual void visit(AndAssignExp *e) { visit((BinAssignExp *)e); }
    virtual void visit(OrAssignExp *e) { visit((BinAssignExp *)e); }
    virtual void visit(XorAssignExp *e) { visit((BinAssignExp *)e); }
    virtual void visit(PowAssignExp *e) { visit((BinAssignExp *)e); }
    virtual void visit(ShlAssignExp *e) { visit((BinAssignExp *)e); }
    virtual void visit(ShrAssignExp *e) { visit((BinAssignExp *)e); }
    virtual void visit(UshrAssignExp *e) { visit((BinAssignExp *)e); }
    virtual void visit(CatAssignExp *e) { visit((BinAssignExp *)e); }
    virtual void visit(AddExp *e) { visit((BinExp *)e); }
    virtual void visit(MinExp *e) { visit((BinExp *)e); }
    virtual void visit(CatExp *e) { visit((BinExp *)e); }
    virtual void visit(MulExp *e) { visit((BinExp *)e); }
    virtual void visit(DivExp *e) { visit((BinExp *)e); }
    virtual void visit(ModExp *e) { visit((BinExp *)e); }
    virtual void visit(PowExp *e) { visit((BinExp *)e); }
    virtual void visit(ShlExp *e) { visit((BinExp *)e); }
    virtual void visit(ShrExp *e) { visit((BinExp *)e); }
    virtual void visit(UshrExp *e) { visit((BinExp *)e); }
    virtual void visit(AndExp *e) { visit((BinExp *)e); }
    virtual void visit(OrExp *e) { visit((BinExp *)e); }
    virtual void visit(XorExp *e) { visit((BinExp *)e); }
    virtual void visit(OrOrExp *e) { visit((BinExp *)e); }
    virtual void visit(AndAndExp *e) { visit((BinExp *)e); }
    virtual void visit(CmpExp *e) { visit((BinExp *)e); }
    virtual void visit(InExp *e) { visit((BinExp *)e); }
    virtual void visit(RemoveExp *e) { visit((BinExp *)e); }
    virtual void visit(EqualExp *e) { visit((BinExp *)e); }
    virtual void visit(IdentityExp *e) { visit((BinExp *)e); }
    virtual void visit(CondExp *e) { visit((BinExp *)e); }
    virtual void visit(DefaultInitExp *e) { visit((Expression *)e); }
    virtual void visit(FileInitExp *e) { visit((DefaultInitExp *)e); }
    virtual void visit(LineInitExp *e) { visit((DefaultInitExp *)e); }
    virtual void visit(ModuleInitExp *e) { visit((DefaultInitExp *)e); }
    virtual void visit(FuncInitExp *e) { visit((DefaultInitExp *)e); }
    virtual void visit(PrettyFuncInitExp *e) { visit((DefaultInitExp *)e); }
    virtual void visit(ClassReferenceExp *e) { visit((Expression *)e); }
    virtual void visit(VoidInitExp *e) { visit((Expression *)e); }
    virtual void visit(ThrownExceptionExp *e) { visit((Expression *)e); }
<<<<<<< HEAD
#if DMD_OBJC
    virtual void visit(ObjcSelectorExp *e) { visit((Expression *)e); }
    virtual void visit(ObjcDotClassExp *e) { visit((UnaExp *)e); }
    virtual void visit(ObjcClassRefExp *e) { visit((Expression *)e); }
    virtual void visit(ObjcProtocolOfExp *e) { visit((UnaExp *)e); }
#endif
=======

    virtual void visit(TemplateParameter *) { assert(0); }
    virtual void visit(TemplateTypeParameter *tp) { visit((TemplateParameter *)tp); }
    virtual void visit(TemplateThisParameter *tp) { visit((TemplateTypeParameter *)tp); }
    virtual void visit(TemplateValueParameter *tp) { visit((TemplateParameter *)tp); }
    virtual void visit(TemplateAliasParameter *tp) { visit((TemplateParameter *)tp); }
    virtual void visit(TemplateTupleParameter *tp) { visit((TemplateParameter *)tp); }

    virtual void visit(Condition *) { assert(0); }
    virtual void visit(DVCondition *c) { visit((Condition *)c); }
    virtual void visit(DebugCondition *c) { visit((DVCondition *)c); }
    virtual void visit(VersionCondition *c) { visit((DVCondition *)c); }
    virtual void visit(StaticIfCondition *c) { visit((Condition *)c); }

    virtual void visit(Parameter *) { assert(0); }
>>>>>>> f497021b
};

class StoppableVisitor : public Visitor
{
public:
    bool stop;
    StoppableVisitor() : stop(false) {}
};

#endif /* DMD_VISITOR_H */<|MERGE_RESOLUTION|>--- conflicted
+++ resolved
@@ -590,30 +590,28 @@
     virtual void visit(ClassReferenceExp *e) { visit((Expression *)e); }
     virtual void visit(VoidInitExp *e) { visit((Expression *)e); }
     virtual void visit(ThrownExceptionExp *e) { visit((Expression *)e); }
-<<<<<<< HEAD
+
+    virtual void visit(TemplateParameter *) { assert(0); }
+    virtual void visit(TemplateTypeParameter *tp) { visit((TemplateParameter *)tp); }
+    virtual void visit(TemplateThisParameter *tp) { visit((TemplateTypeParameter *)tp); }
+    virtual void visit(TemplateValueParameter *tp) { visit((TemplateParameter *)tp); }
+    virtual void visit(TemplateAliasParameter *tp) { visit((TemplateParameter *)tp); }
+    virtual void visit(TemplateTupleParameter *tp) { visit((TemplateParameter *)tp); }
+
+    virtual void visit(Condition *) { assert(0); }
+    virtual void visit(DVCondition *c) { visit((Condition *)c); }
+    virtual void visit(DebugCondition *c) { visit((DVCondition *)c); }
+    virtual void visit(VersionCondition *c) { visit((DVCondition *)c); }
+    virtual void visit(StaticIfCondition *c) { visit((Condition *)c); }
+
+    virtual void visit(Parameter *) { assert(0); }
+
 #if DMD_OBJC
     virtual void visit(ObjcSelectorExp *e) { visit((Expression *)e); }
     virtual void visit(ObjcDotClassExp *e) { visit((UnaExp *)e); }
     virtual void visit(ObjcClassRefExp *e) { visit((Expression *)e); }
     virtual void visit(ObjcProtocolOfExp *e) { visit((UnaExp *)e); }
 #endif
-=======
-
-    virtual void visit(TemplateParameter *) { assert(0); }
-    virtual void visit(TemplateTypeParameter *tp) { visit((TemplateParameter *)tp); }
-    virtual void visit(TemplateThisParameter *tp) { visit((TemplateTypeParameter *)tp); }
-    virtual void visit(TemplateValueParameter *tp) { visit((TemplateParameter *)tp); }
-    virtual void visit(TemplateAliasParameter *tp) { visit((TemplateParameter *)tp); }
-    virtual void visit(TemplateTupleParameter *tp) { visit((TemplateParameter *)tp); }
-
-    virtual void visit(Condition *) { assert(0); }
-    virtual void visit(DVCondition *c) { visit((Condition *)c); }
-    virtual void visit(DebugCondition *c) { visit((DVCondition *)c); }
-    virtual void visit(VersionCondition *c) { visit((DVCondition *)c); }
-    virtual void visit(StaticIfCondition *c) { visit((Condition *)c); }
-
-    virtual void visit(Parameter *) { assert(0); }
->>>>>>> f497021b
 };
 
 class StoppableVisitor : public Visitor
