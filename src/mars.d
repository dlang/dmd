/**
 * Compiler implementation of the
 * $(LINK2 http://www.dlang.org, D programming language).
 * Entry point for DMD.
 *
 * This modules defines the entry point (main) for DMD, as well as related
 * utilities needed for arguments parsing, path manipulation, etc...
 * This file is not shared with other compilers which use the DMD front-end.
 *
 * Copyright:   Copyright (c) 1999-2016 by Digital Mars, All Rights Reserved
 * Authors:     $(LINK2 http://www.digitalmars.com, Walter Bright)
 * License:     $(LINK2 http://www.boost.org/LICENSE_1_0.txt, Boost License 1.0)
 * Source:      $(DMDSRC _mars.d)
 */

module ddmd.mars;

import core.stdc.ctype;
import core.stdc.errno;
import core.stdc.limits;
import core.stdc.stdio;
import core.stdc.stdlib;
import core.stdc.string;
import ddmd.arraytypes;
import ddmd.gluelayer;
import ddmd.builtin;
import ddmd.cond;
import ddmd.dinifile;
import ddmd.dinterpret;
import ddmd.dmodule;
import ddmd.doc;
import ddmd.dscope;
import ddmd.dsymbol;
import ddmd.errors;
import ddmd.expression;
import ddmd.globals;
import ddmd.hdrgen;
import ddmd.id;
import ddmd.identifier;
import ddmd.inline;
import ddmd.json;
import ddmd.lib;
import ddmd.link;
import ddmd.mtype;
import ddmd.objc;
import ddmd.parse;
import ddmd.root.file;
import ddmd.root.filename;
import ddmd.root.man;
import ddmd.root.outbuffer;
import ddmd.root.response;
import ddmd.root.rmem;
import ddmd.root.stringtable;
import ddmd.target;
import ddmd.tokens;
import ddmd.utils;


/**
 * Print DMD's logo on stdout
 */
private void logo()
{
    printf("DMD%llu D Compiler %s\n%s %s\n", cast(ulong)size_t.sizeof * 8, global._version, global.copyright, global.written);
}


/**
 * Print DMD's usage message on stdout
 */
private  void usage()
{
    static if (TARGET_LINUX)
    {
        const(char)* fpic = "\n  -fPIC            generate position independent code";
    }
    else
    {
        const(char)* fpic = "";
    }
    static if (TARGET_WINDOS)
    {
        const(char)* m32mscoff = "\n  -m32mscoff       generate 32 bit code and write MS-COFF object files";
        const(char)* mscrtlib  = "\n  -mscrtlib=<name> MS C runtime library to reference from main/WinMain/DllMain";
    }
    else
    {
        const(char)* m32mscoff = "";
        const(char)* mscrtlib  = "";
    }
    logo();
    printf("
Documentation: http://dlang.org/
Config file: %s
Usage:
  dmd [<option>...] <file>...
  dmd [<option>...] -run <file> [<arg>...]

Where:
  <file>           D source file
  <arg>            Argument to pass when running the resulting program

<option>:
  @<cmdfile>       read arguments from cmdfile
  -allinst         generate code for all template instantiations
  -betterC         omit generating some runtime information and helper functions
  -boundscheck=[on|safeonly|off]   bounds checks on, in @safe only, or off
  -c               do not link
  -color           turn colored console output on
  -color=[on|off]  force colored console output on or off
  -conf=<filename> use config file at filename
  -cov             do code coverage analysis
  -cov=<nnn>       require at least nnn%% code coverage
  -D               generate documentation
  -Dd<directory>   write documentation file to directory
  -Df<filename>    write documentation file to filename
  -d               silently allow deprecated features
  -dw              show use of deprecated features as warnings (default)
  -de              show use of deprecated features as errors (halt compilation)
  -debug           compile in debug code
  -debug=<level>   compile in debug code <= level
  -debug=<ident>   compile in debug code identified by ident
  -debuglib=<name> set symbolic debug library to name
  -defaultlib=<name>
                   set default library to name
  -deps            print module dependencies (imports/file/version/debug/lib)
  -deps=<filename> write module dependencies to filename (only imports)" ~
  "%s" /* placeholder for fpic */ ~ "
  -dip25           implement http://wiki.dlang.org/DIP25 (experimental)
  -g               add symbolic debug info
  -gc              add symbolic debug info, optimize for non D debuggers
  -gs              always emit stack frame
  -gx              add stack stomp code
  -H               generate 'header' file
  -Hd=<directory>  write 'header' file to directory
  -Hf=<filename>   write 'header' file to filename
  --help           print help and exit
  -I=<directory>   look for imports also in directory
  -ignore          ignore unsupported pragmas
  -inline          do function inlining
  -J=<directory>   look for string imports also in directory
  -L=<linkerflag>  pass linkerflag to link
  -lib             generate library rather than object files
  -m32             generate 32 bit code" ~
  "%s" /* placeholder for m32mscoff */ ~ "
  -m64             generate 64 bit code
  -main            add default main() (e.g. for unittesting)
  -man             open web browser on manual page
  -map             generate linker .map file
  -mcpu=<id>       generate instructions for architecture identified by 'id'
  -mcpu=?          list all architecture options " ~
  "%s" /* placeholder for mscrtlib */ ~ "
  -mv=<package.module>=<filespec>  use <filespec> as source file for <package.module>
  -noboundscheck   no array bounds checking (deprecated, use -boundscheck=off)
  -O               optimize
  -o-              do not write object file
  -od=<directory>  write object & library files to directory
  -of=<filename>   name output file to filename
  -op              preserve source path for output files
  -profile         profile runtime performance of generated code
  -profile=gc      profile runtime allocations
  -release         compile release version
  -shared          generate shared library (DLL)
  -transition=<id> help with language change identified by 'id'
  -transition=?    list all language changes
  -unittest        compile in unit tests
  -v               verbose
  -vcolumns        print character (column) numbers in diagnostics
  -verrors=<num>   limit the number of error messages (0 means unlimited)
  -verrors=spec    show errors from speculative compiles such as __traits(compiles,...)
  -vgc             list all gc allocations including hidden ones
  -vtls            list all variables going into thread local storage
  --version        print compiler version and exit
  -version=<level> compile in version code >= level
  -version=<ident> compile in version code identified by ident
  -w               warnings as errors (compilation will halt)
  -wi              warnings as messages (compilation will continue)
  -X               generate JSON file
  -Xf=<filename>   write JSON file to filename
", FileName.canonicalName(global.inifilename), fpic, m32mscoff, mscrtlib);
}

/// DMD-generated module `__entrypoint` where the C main resides
extern (C++) __gshared Module entrypoint = null;
/// Module in which the D main is
extern (C++) __gshared Module rootHasMain = null;


/**
 * Generate C main() in response to seeing D main().
 *
 * This function will generate a module called `__entrypoint`,
 * and set the globals `entrypoint` and `rootHasMain`.
 *
 * This used to be in druntime, but contained a reference to _Dmain
 * which didn't work when druntime was made into a dll and was linked
 * to a program, such as a C++ program, that didn't have a _Dmain.
 *
 * Params:
 *   sc = Scope which triggered the generation of the C main,
 *        used to get the module where the D main is.
 */
extern (C++) void genCmain(Scope* sc)
{
    if (entrypoint)
        return;
    /* The D code to be generated is provided as D source code in the form of a string.
     * Note that Solaris, for unknown reasons, requires both a main() and an _main()
     */
    immutable cmaincode =
    q{
        extern(C)
        {
            int _d_run_main(int argc, char **argv, void* mainFunc);
            int _Dmain(char[][] args);
            int main(int argc, char **argv)
            {
                return _d_run_main(argc, argv, &_Dmain);
            }
            version (Solaris) int _main(int argc, char** argv) { return main(argc, argv); }
        }
    };
    Identifier id = Id.entrypoint;
    auto m = new Module("__entrypoint.d", id, 0, 0);
    scope Parser p = new Parser(m, cmaincode, false);
    p.scanloc = Loc();
    p.nextToken();
    m.members = p.parseModule();
    assert(p.token.value == TOKeof);
    assert(!p.errors); // shouldn't have failed to parse it
    bool v = global.params.verbose;
    global.params.verbose = false;
    m.importedFrom = m;
    m.importAll(null);
    m.semantic(null);
    m.semantic2(null);
    m.semantic3(null);
    global.params.verbose = v;
    entrypoint = m;
    rootHasMain = sc._module;
}


/**
 * DMD's real entry point
 *
 * Parses command line arguments and config file, open and read all
 * provided source file and do semantic analysis on them.
 *
 * Params:
 *   argc = Number of arguments passed via command line
 *   argv = Array of string arguments passed via command line
 *
 * Returns:
 *   Application return code
 */
private int tryMain(size_t argc, const(char)** argv)
{
    Strings files;
    Strings libmodules;
    global._init();
    debug
    {
        printf("DMD %s DEBUG\n", global._version);
        fflush(stdout); // avoid interleaving with stderr output when redirecting
    }
    // Check for malformed input
    if (argc < 1 || !argv)
    {
    Largs:
        error(Loc(), "missing or null command line arguments");
        fatal();
    }
    // Convert argc/argv into arguments[] for easier handling
    Strings arguments;
    arguments.setDim(argc);
    for (size_t i = 0; i < argc; i++)
    {
        if (!argv[i])
            goto Largs;
        arguments[i] = argv[i];
    }
    if (response_expand(&arguments)) // expand response files
        error(Loc(), "can't open response file");
    //for (size_t i = 0; i < arguments.dim; ++i) printf("arguments[%d] = '%s'\n", i, arguments[i]);
    files.reserve(arguments.dim - 1);
    // Set default values
    global.params.argv0 = arguments[0];
    global.params.color = isConsoleColorSupported();
    global.params.link = true;
    global.params.useAssert = true;
    global.params.useInvariants = true;
    global.params.useIn = true;
    global.params.useOut = true;
    global.params.useArrayBounds = BOUNDSCHECKdefault; // set correct value later
    global.params.useSwitchError = true;
    global.params.useInline = false;
    global.params.obj = true;
    global.params.useDeprecated = 2;
    global.params.hdrStripPlainFunctions = true;
    global.params.linkswitches = new Strings();
    global.params.libfiles = new Strings();
    global.params.dllfiles = new Strings();
    global.params.objfiles = new Strings();
    global.params.ddocfiles = new Strings();
    // Default to -m32 for 32 bit dmd, -m64 for 64 bit dmd
    global.params.is64bit = (size_t.sizeof == 8);
    global.params.mscoff = false;
    global.params.cpu = CPU.baseline;

    // Temporary: Use 32 bits as the default on Windows, for config parsing
    static if (TARGET_WINDOS)
        global.params.is64bit = false;

    global.inifilename = parse_conf_arg(&arguments);
    if (global.inifilename)
    {
        // can be empty as in -conf=
        if (strlen(global.inifilename) && !FileName.exists(global.inifilename))
            error(Loc(), "Config file '%s' does not exist.", global.inifilename);
    }
    else
    {
        version (Windows)
        {
            global.inifilename = findConfFile(global.params.argv0, "sc.ini");
        }
        else version (Posix)
        {
            global.inifilename = findConfFile(global.params.argv0, "dmd.conf");
        }
        else
        {
            static assert(0, "fix this");
        }
    }
    // Read the configurarion file
    auto inifile = File(global.inifilename);
    inifile.read();
    /* Need path of configuration file, for use in expanding @P macro
     */
    const(char)* inifilepath = FileName.path(global.inifilename);
    Strings sections;
    StringTable environment;
    environment._init(7);
    /* Read the [Environment] section, so we can later
     * pick up any DFLAGS settings.
     */
    sections.push("Environment");
    parseConfFile(&environment, global.inifilename, inifilepath, inifile.len, inifile.buffer, &sections);
    Strings dflags;
    getenv_setargv(readFromEnv(&environment, "DFLAGS"), &dflags);
    environment.reset(7); // erase cached environment updates
    const(char)* arch = global.params.is64bit ? "64" : "32"; // use default
    arch = parse_arch_arg(&arguments, arch);
    arch = parse_arch_arg(&dflags, arch);
    bool is64bit = arch[0] == '6';
    char[80] envsection;
    sprintf(envsection.ptr, "Environment%s", arch);
    sections.push(envsection.ptr);
    parseConfFile(&environment, global.inifilename, inifilepath, inifile.len, inifile.buffer, &sections);
    getenv_setargv(readFromEnv(&environment, "DFLAGS"), &arguments);
    updateRealEnvironment(&environment);
    environment.reset(1); // don't need environment cache any more
    version (none)
    {
        for (size_t i = 0; i < arguments.dim; i++)
        {
            printf("arguments[%d] = '%s'\n", i, arguments[i]);
        }
    }
    for (size_t i = 1; i < arguments.dim; i++)
    {
        const(char)* p = arguments[i];
        if (*p == '-')
        {
            if (strcmp(p + 1, "allinst") == 0)
                global.params.allInst = true;
            else if (strcmp(p + 1, "de") == 0)
                global.params.useDeprecated = 0;
            else if (strcmp(p + 1, "d") == 0)
                global.params.useDeprecated = 1;
            else if (strcmp(p + 1, "dw") == 0)
                global.params.useDeprecated = 2;
            else if (strcmp(p + 1, "c") == 0)
                global.params.link = false;
            else if (memcmp(p + 1, cast(char*)"color", 5) == 0)
            {
                global.params.color = true;
                // Parse:
                //      -color
                //      -color=on|off
                if (p[6] == '=')
                {
                    if (strcmp(p + 7, "off") == 0)
                        global.params.color = false;
                    else if (strcmp(p + 7, "on") != 0)
                        goto Lerror;
                }
                else if (p[6])
                    goto Lerror;
            }
            else if (memcmp(p + 1, cast(char*)"conf=", 5) == 0)
            {
                // ignore, already handled above
            }
            else if (memcmp(p + 1, cast(char*)"cov", 3) == 0)
            {
                global.params.cov = true;
                // Parse:
                //      -cov
                //      -cov=nnn
                if (p[4] == '=')
                {
                    if (isdigit(cast(char)p[5]))
                    {
                        long percent;
                        errno = 0;
                        percent = strtol(p + 5, cast(char**)&p, 10);
                        if (*p || errno || percent > 100)
                            goto Lerror;
                        global.params.covPercent = cast(ubyte)percent;
                    }
                    else
                        goto Lerror;
                }
                else if (p[4])
                    goto Lerror;
            }
            else if (strcmp(p + 1, "shared") == 0)
                global.params.dll = true;
            else if (strcmp(p + 1, "dylib") == 0)
            {
                static if (TARGET_OSX)
                {
                    Loc loc;
                    deprecation(loc, "use -shared instead of -dylib");
                    global.params.dll = true;
                }
                else
                {
                    goto Lerror;
                }
            }
            else if (strcmp(p + 1, "fPIC") == 0)
            {
                static if (TARGET_LINUX || TARGET_OSX || TARGET_FREEBSD || TARGET_OPENBSD || TARGET_SOLARIS)
                {
                    global.params.pic = 1;
                }
                else
                {
                    goto Lerror;
                }
            }
            else if (strcmp(p + 1, "map") == 0)
                global.params.map = true;
            else if (strcmp(p + 1, "multiobj") == 0)
                global.params.multiobj = true;
            else if (strcmp(p + 1, "g") == 0)
                global.params.symdebug = 1;
            else if (strcmp(p + 1, "gc") == 0)
                global.params.symdebug = 2;
            else if (strcmp(p + 1, "gs") == 0)
                global.params.alwaysframe = true;
            else if (strcmp(p + 1, "gx") == 0)
                global.params.stackstomp = true;
            else if (strcmp(p + 1, "gt") == 0)
            {
                error(Loc(), "use -profile instead of -gt");
                global.params.trace = true;
            }
            else if (strcmp(p + 1, "m32") == 0)
            {
                global.params.is64bit = false;
                global.params.mscoff = false;
            }
            else if (strcmp(p + 1, "m64") == 0)
            {
                global.params.is64bit = true;
                static if (TARGET_WINDOS)
                {
                    global.params.mscoff = true;
                }
            }
            else if (strcmp(p + 1, "m32mscoff") == 0)
            {
                static if (TARGET_WINDOS)
                {
                    global.params.is64bit = 0;
                    global.params.mscoff = true;
                }
                else
                {
                    error(Loc(), "-m32mscoff can only be used on windows");
                }
            }
            else if (strncmp(p + 1, "mscrtlib=", 9) == 0)
            {
                static if (TARGET_WINDOS)
                {
                    global.params.mscrtlib = p + 10;
                }
                else
                {
                    error(Loc(), "-mscrtlib");
                }
            }
            else if (memcmp(p + 1, cast(char*)"profile", 7) == 0)
            {
                // Parse:
                //      -profile
                //      -profile=gc
                if (p[8] == '=')
                {
                    if (strcmp(p + 9, "gc") == 0)
                        global.params.tracegc = true;
                    else
                        goto Lerror;
                }
                else if (p[8])
                    goto Lerror;
                else
                    global.params.trace = true;
            }
            else if (strcmp(p + 1, "v") == 0)
                global.params.verbose = true;
            else if (strcmp(p + 1, "vtls") == 0)
                global.params.vtls = true;
            else if (strcmp(p + 1, "vcolumns") == 0)
                global.params.showColumns = true;
            else if (strcmp(p + 1, "vgc") == 0)
                global.params.vgc = true;
            else if (memcmp(p + 1, cast(char*)"verrors", 7) == 0)
            {
                if (p[8] == '=' && isdigit(cast(char)p[9]))
                {
                    long num;
                    errno = 0;
                    num = strtol(p + 9, cast(char**)&p, 10);
                    if (*p || errno || num > INT_MAX)
                        goto Lerror;
                    global.errorLimit = cast(uint)num;
                }
                else if (memcmp(p + 9, cast(char*)"spec", 4) == 0)
                {
                    global.params.showGaggedErrors = true;
                }
                else
                    goto Lerror;
            }
            else if (memcmp(p + 1, "mcpu".ptr, 4) == 0)
            {
                // Parse:
                //      -mcpu=identifier
                if (p[5] == '=')
                {
                    if (strcmp(p + 6, "?") == 0)
                    {
                        printf("
CPU architectures supported by -mcpu=id:
  =?             list information on all architecture choices
  =baseline      use default architecture as determined by target
  =avx           use AVX 1 instructions
  =native        use CPU architecture that this compiler is running on
");
                        exit(EXIT_SUCCESS);
                    }
                    else if (Identifier.isValidIdentifier(p + 6))
                    {
                        const ident = p + 6;
                        switch (ident[0 .. strlen(ident)])
                        {
                        case "baseline":
                            global.params.cpu = CPU.baseline;
                            break;
                        case "avx":
                            global.params.cpu = CPU.avx;
                            break;
                        case "native":
                            global.params.cpu = CPU.native;
                            break;
                        default:
                            goto Lerror;
                        }
                    }
                    else
                        goto Lerror;
                }
                else
                    goto Lerror;
            }
            else if (memcmp(p + 1, cast(char*)"transition", 10) == 0)
            {
                // Parse:
                //      -transition=number
                if (p[11] == '=')
                {
                    if (strcmp(p + 12, "?") == 0)
                    {
                        printf("
Language changes listed by -transition=id:
  =all           list information on all language changes
  =checkimports  give deprecation messages about 10378 anomalies
  =complex,14488 list all usages of complex or imaginary types
  =field,3449    list all non-mutable fields which occupy an object instance
  =import,10378  revert to single phase name lookup
  =safe          shows places with hidden change in semantics needed for better @safe guarantees
  =tls           list all variables going into thread local storage
");
                        exit(EXIT_SUCCESS);
                    }
                    if (isdigit(cast(char)p[12]))
                    {
                        long num;
                        errno = 0;
                        num = strtol(p + 12, cast(char**)&p, 10);
                        if (*p || errno || num > INT_MAX)
                            goto Lerror;
                        // Bugzilla issue number
                        switch (num)
                        {
                        case 3449:
                            global.params.vfield = true;
                            break;
                        case 10378:
                            global.params.bug10378 = true;
                            break;
                        case 14488:
                            global.params.vcomplex = true;
                            break;
                        default:
                            goto Lerror;
                        }
                    }
                    else if (Identifier.isValidIdentifier(p + 12))
                    {
                        const ident = p + 12;
                        switch (ident[0 .. strlen(ident)])
                        {
                        case "all":
                            global.params.vtls = true;
                            global.params.vfield = true;
                            global.params.vcomplex = true;
                            break;
                        case "checkimports":
                            global.params.check10378 = true;
                            break;
                        case "complex":
                            global.params.vcomplex = true;
                            break;
                        case "field":
                            global.params.vfield = true;
                            break;
                        case "import":
                            global.params.bug10378 = true;
                            break;
                        case "safe":
                            global.params.vsafe = true;
<<<<<<< HEAD
                            global.params.useDIP25 = true;
=======
>>>>>>> 7ddfbaf4
                            break;
                        case "tls":
                            global.params.vtls = true;
                            break;
                        default:
                            goto Lerror;
                        }
                    }
                    else
                        goto Lerror;
                }
                else
                    goto Lerror;
            }
            else if (strcmp(p + 1, "w") == 0)
                global.params.warnings = 1;
            else if (strcmp(p + 1, "wi") == 0)
                global.params.warnings = 2;
            else if (strcmp(p + 1, "O") == 0)
                global.params.optimize = true;
            else if (p[1] == 'o')
            {
                const(char)* path;
                switch (p[2])
                {
                case '-':
                    global.params.obj = false;
                    break;
                case 'd':
                    if (!p[3])
                        goto Lnoarg;
                    path = p + 3 + (p[3] == '=');
                    version (Windows)
                    {
                        path = toWinPath(path);
                    }
                    global.params.objdir = path;
                    break;
                case 'f':
                    if (!p[3])
                        goto Lnoarg;
                    path = p + 3 + (p[3] == '=');
                    version (Windows)
                    {
                        path = toWinPath(path);
                    }
                    global.params.objname = path;
                    break;
                case 'p':
                    if (p[3])
                        goto Lerror;
                    global.params.preservePaths = true;
                    break;
                case 0:
                    error(Loc(), "-o no longer supported, use -of or -od");
                    break;
                default:
                    goto Lerror;
                }
            }
            else if (p[1] == 'D')
            {
                global.params.doDocComments = true;
                switch (p[2])
                {
                case 'd':
                    if (!p[3])
                        goto Lnoarg;
                    global.params.docdir = p + 3 + (p[3] == '=');
                    break;
                case 'f':
                    if (!p[3])
                        goto Lnoarg;
                    global.params.docname = p + 3 + (p[3] == '=');
                    break;
                case 0:
                    break;
                default:
                    goto Lerror;
                }
            }
            else if (p[1] == 'H')
            {
                global.params.doHdrGeneration = true;
                switch (p[2])
                {
                case 'd':
                    if (!p[3])
                        goto Lnoarg;
                    global.params.hdrdir = p + 3 + (p[3] == '=');
                    break;
                case 'f':
                    if (!p[3])
                        goto Lnoarg;
                    global.params.hdrname = p + 3 + (p[3] == '=');
                    break;
                case 0:
                    break;
                default:
                    goto Lerror;
                }
            }
            else if (p[1] == 'X')
            {
                global.params.doJsonGeneration = true;
                switch (p[2])
                {
                case 'f':
                    if (!p[3])
                        goto Lnoarg;
                    global.params.jsonfilename = p + 3 + (p[3] == '=');
                    break;
                case 0:
                    break;
                default:
                    goto Lerror;
                }
            }
            else if (strcmp(p + 1, "ignore") == 0)
                global.params.ignoreUnsupportedPragmas = true;
            else if (strcmp(p + 1, "property") == 0)
                global.params.enforcePropertySyntax = true;
            else if (strcmp(p + 1, "inline") == 0)
            {
                global.params.useInline = true;
                global.params.hdrStripPlainFunctions = false;
            }
            else if (strcmp(p + 1, "dip25") == 0)
                global.params.useDIP25 = true;
            else if (strcmp(p + 1, "lib") == 0)
                global.params.lib = true;
            else if (strcmp(p + 1, "nofloat") == 0)
                global.params.nofloat = true;
            else if (strcmp(p + 1, "quiet") == 0)
            {
                // Ignore
            }
            else if (strcmp(p + 1, "release") == 0)
                global.params.release = true;
            else if (strcmp(p + 1, "betterC") == 0)
                global.params.betterC = true;
            else if (strcmp(p + 1, "noboundscheck") == 0)
            {
                global.params.useArrayBounds = BOUNDSCHECKoff;
            }
            else if (memcmp(p + 1, cast(char*)"boundscheck", 11) == 0)
            {
                // Parse:
                //      -boundscheck=[on|safeonly|off]
                if (p[12] == '=')
                {
                    if (strcmp(p + 13, "on") == 0)
                    {
                        global.params.useArrayBounds = BOUNDSCHECKon;
                    }
                    else if (strcmp(p + 13, "safeonly") == 0)
                    {
                        global.params.useArrayBounds = BOUNDSCHECKsafeonly;
                    }
                    else if (strcmp(p + 13, "off") == 0)
                    {
                        global.params.useArrayBounds = BOUNDSCHECKoff;
                    }
                    else
                        goto Lerror;
                }
                else
                    goto Lerror;
            }
            else if (strcmp(p + 1, "unittest") == 0)
                global.params.useUnitTests = true;
            else if (p[1] == 'I')
            {
                if (!global.params.imppath)
                    global.params.imppath = new Strings();
                global.params.imppath.push(p + 2 + (p[2] == '='));
            }
            else if (p[1] == 'm' && p[2] == 'v' && p[3] == '=')
            {
                if (p[4] && strchr(p + 5, '='))
                {
                    if (!global.params.modFileAliasStrings)
                        global.params.modFileAliasStrings = new Strings();
                    global.params.modFileAliasStrings.push(p + 4);
                }
                else
                    goto Lerror;
            }
            else if (p[1] == 'J')
            {
                if (!global.params.fileImppath)
                    global.params.fileImppath = new Strings();
                global.params.fileImppath.push(p + 2 + (p[2] == '='));
            }
            else if (memcmp(p + 1, cast(char*)"debug", 5) == 0 && p[6] != 'l')
            {
                // Parse:
                //      -debug
                //      -debug=number
                //      -debug=identifier
                if (p[6] == '=')
                {
                    if (isdigit(cast(char)p[7]))
                    {
                        long level;
                        errno = 0;
                        level = strtol(p + 7, cast(char**)&p, 10);
                        if (*p || errno || level > INT_MAX)
                            goto Lerror;
                        DebugCondition.setGlobalLevel(cast(int)level);
                    }
                    else if (Identifier.isValidIdentifier(p + 7))
                        DebugCondition.addGlobalIdent(p[7 .. p.strlen]);
                    else
                        goto Lerror;
                }
                else if (p[6])
                    goto Lerror;
                else
                    DebugCondition.setGlobalLevel(1);
            }
            else if (memcmp(p + 1, cast(char*)"version", 7) == 0)
            {
                // Parse:
                //      -version=number
                //      -version=identifier
                if (p[8] == '=')
                {
                    if (isdigit(cast(char)p[9]))
                    {
                        long level;
                        errno = 0;
                        level = strtol(p + 9, cast(char**)&p, 10);
                        if (*p || errno || level > INT_MAX)
                            goto Lerror;
                        VersionCondition.setGlobalLevel(cast(int)level);
                    }
                    else if (Identifier.isValidIdentifier(p + 9))
                        VersionCondition.addGlobalIdent(p[9 .. p.strlen]);
                    else
                        goto Lerror;
                }
                else
                    goto Lerror;
            }
            else if (strcmp(p + 1, "-b") == 0)
                global.params.debugb = true;
            else if (strcmp(p + 1, "-c") == 0)
                global.params.debugc = true;
            else if (strcmp(p + 1, "-f") == 0)
                global.params.debugf = true;
            else if (strcmp(p + 1, "-help") == 0 || strcmp(p + 1, "h") == 0)
            {
                usage();
                exit(EXIT_SUCCESS);
            }
            else if (strcmp(p + 1, "-r") == 0)
                global.params.debugr = true;
            else if (strcmp(p + 1, "-version") == 0)
            {
                logo();
                exit(EXIT_SUCCESS);
            }
            else if (strcmp(p + 1, "-x") == 0)
                global.params.debugx = true;
            else if (strcmp(p + 1, "-y") == 0)
                global.params.debugy = true;
            else if (p[1] == 'L')
            {
                global.params.linkswitches.push(p + 2 + (p[2] == '='));
            }
            else if (memcmp(p + 1, cast(char*)"defaultlib=", 11) == 0)
            {
                global.params.defaultlibname = p + 1 + 11;
            }
            else if (memcmp(p + 1, cast(char*)"debuglib=", 9) == 0)
            {
                global.params.debuglibname = p + 1 + 9;
            }
            else if (memcmp(p + 1, cast(char*)"deps", 4) == 0)
            {
                if (global.params.moduleDeps)
                {
                    error(Loc(), "-deps[=file] can only be provided once!");
                    break;
                }
                if (p[5] == '=')
                {
                    global.params.moduleDepsFile = p + 1 + 5;
                    if (!global.params.moduleDepsFile[0])
                        goto Lnoarg;
                }
                else if (p[5] != '\0')
                {
                    // Else output to stdout.
                    goto Lerror;
                }
                global.params.moduleDeps = new OutBuffer();
            }
            else if (strcmp(p + 1, "main") == 0)
            {
                global.params.addMain = true;
            }
            else if (memcmp(p + 1, cast(char*)"man", 3) == 0)
            {
                version (Windows)
                {
                    browse("http://dlang.org/dmd-windows.html");
                }
                version (linux)
                {
                    browse("http://dlang.org/dmd-linux.html");
                }
                version (OSX)
                {
                    browse("http://dlang.org/dmd-osx.html");
                }
                version (FreeBSD)
                {
                    browse("http://dlang.org/dmd-freebsd.html");
                }
                version (OpenBSD)
                {
                    browse("http://dlang.org/dmd-openbsd.html");
                }
                exit(EXIT_SUCCESS);
            }
            else if (strcmp(p + 1, "run") == 0)
            {
                global.params.run = true;
                size_t length = argc - i - 1;
                if (length)
                {
                    const(char)* ext = FileName.ext(arguments[i + 1]);
                    if (ext && FileName.equals(ext, "d") == 0 && FileName.equals(ext, "di") == 0)
                    {
                        error(Loc(), "-run must be followed by a source file, not '%s'", arguments[i + 1]);
                        break;
                    }
                    files.push(arguments[i + 1]);
                    global.params.runargs.setDim(length - 1);
                    for (size_t j = 0; j < length - 1; ++j)
                    {
                        global.params.runargs[j] = arguments[i + 2 + j];
                    }
                    i += length;
                }
                else
                {
                    global.params.run = false;
                    goto Lnoarg;
                }
            }
            else
            {
            Lerror:
                error(Loc(), "unrecognized switch '%s'", arguments[i]);
                continue;
            Lnoarg:
                error(Loc(), "argument expected for switch '%s'", arguments[i]);
                continue;
            }
        }
        else
        {
            static if (TARGET_WINDOS)
            {
                const(char)* ext = FileName.ext(p);
                if (ext && FileName.compare(ext, "exe") == 0)
                {
                    global.params.objname = p;
                    continue;
                }
                if (strcmp(p, `/?`) == 0)
                {
                    usage();
                    exit(EXIT_SUCCESS);
                }
            }
            files.push(p);
        }
    }
    global.params.cpu = setTargetCPU(global.params.cpu);
    if (global.params.is64bit != is64bit)
        error(Loc(), "the architecture must not be changed in the %s section of %s", envsection.ptr, global.inifilename);
    if (global.params.enforcePropertySyntax)
    {
        /*NOTE: -property used to disallow calling non-properties
         without parentheses. This behaviour has fallen from grace.
         Phobos dropped support for it while dmd still recognized it, so
         that the switch has effectively not been supported. Time to
         remove it from dmd.
         Step 1 (2.069): Deprecate -property and ignore it. */
        Loc loc;
        deprecation(loc, "The -property switch is deprecated and has no " ~
            "effect anymore.");
        /* Step 2: Remove -property. Throw an error when it's set.
         Do this by removing global.params.enforcePropertySyntax and the code
         above that sets it. Let it be handled as an unrecognized switch.
         Step 3: Possibly reintroduce -property with different semantics.
         Any new semantics need to be decided on first. */
    }
    // Target uses 64bit pointers.
    global.params.isLP64 = global.params.is64bit;
    if (global.errors)
    {
        fatal();
    }
    if (files.dim == 0)
    {
        usage();
        return EXIT_FAILURE;
    }
    static if (TARGET_OSX)
    {
        global.params.pic = 1;
    }
    static if (TARGET_LINUX || TARGET_OSX || TARGET_FREEBSD || TARGET_OPENBSD || TARGET_SOLARIS)
    {
        if (global.params.lib && global.params.dll)
            error(Loc(), "cannot mix -lib and -shared");
    }
    static if (TARGET_WINDOS)
    {
        if (!global.params.mscrtlib)
            global.params.mscrtlib = "libcmt";
    }
    if (global.params.useArrayBounds == BOUNDSCHECKdefault)
    {
        // Set the real default value
        global.params.useArrayBounds = global.params.release ? BOUNDSCHECKsafeonly : BOUNDSCHECKon;
    }
    if (global.params.release)
    {
        global.params.useInvariants = false;
        global.params.useIn = false;
        global.params.useOut = false;
        global.params.useAssert = false;
        global.params.useSwitchError = false;
    }
    if (global.params.useUnitTests)
        global.params.useAssert = true;
    if (!global.params.obj || global.params.lib)
        global.params.link = false;
    if (global.params.link)
    {
        global.params.exefile = global.params.objname;
        global.params.oneobj = true;
        if (global.params.objname)
        {
            /* Use this to name the one object file with the same
             * name as the exe file.
             */
            global.params.objname = cast(char*)FileName.forceExt(global.params.objname, global.obj_ext);
            /* If output directory is given, use that path rather than
             * the exe file path.
             */
            if (global.params.objdir)
            {
                const(char)* name = FileName.name(global.params.objname);
                global.params.objname = cast(char*)FileName.combine(global.params.objdir, name);
            }
        }
    }
    else if (global.params.run)
    {
        error(Loc(), "flags conflict with -run");
        fatal();
    }
    else if (global.params.lib)
    {
        global.params.libname = global.params.objname;
        global.params.objname = null;
        // Haven't investigated handling these options with multiobj
        if (!global.params.cov && !global.params.trace)
            global.params.multiobj = true;
    }
    else
    {
        if (global.params.objname && files.dim > 1)
        {
            global.params.oneobj = true;
            //error("multiple source files, but only one .obj name");
            //fatal();
        }
    }

    // Predefined version identifiers
    addDefaultVersionIdentifiers();
    objc_tryMain_dObjc();

    setDefaultLibrary();

    // Initialization
    Type._init();
    Id.initialize();
    Module._init();
    Target._init();
    Expression._init();
    objc_tryMain_init();
    builtin_init();

    if (global.params.verbose)
    {
        fprintf(global.stdmsg, "binary    %s\n", global.params.argv0);
        fprintf(global.stdmsg, "version   %s\n", global._version);
        fprintf(global.stdmsg, "config    %s\n", global.inifilename ? global.inifilename : "(none)");
    }
    //printf("%d source files\n",files.dim);

    // Build import search path

    static Strings* buildPath(Strings* imppath)
    {
        Strings* result = null;
        if (imppath)
        {
            foreach (const path; *imppath)
            {
                Strings* a = FileName.splitPath(path);
                if (a)
                {
                    if (!result)
                        result = new Strings();
                    result.append(a);
                }
            }
        }
        return result;
    }

    global.path = buildPath(global.params.imppath);
    global.filePath = buildPath(global.params.fileImppath);

    if (global.params.addMain)
    {
        files.push(cast(char*)global.main_d); // a dummy name, we never actually look up this file
    }
    // Create Modules
    Modules modules;
    modules.reserve(files.dim);
    bool firstmodule = true;
    for (size_t i = 0; i < files.dim; i++)
    {
        const(char)* name;
        version (Windows)
        {
            files[i] = toWinPath(files[i]);
        }
        const(char)* p = files[i];
        p = FileName.name(p); // strip path
        const(char)* ext = FileName.ext(p);
        char* newname;
        if (ext)
        {
            /* Deduce what to do with a file based on its extension
             */
            if (FileName.equals(ext, global.obj_ext))
            {
                global.params.objfiles.push(files[i]);
                libmodules.push(files[i]);
                continue;
            }
            if (FileName.equals(ext, global.lib_ext))
            {
                global.params.libfiles.push(files[i]);
                libmodules.push(files[i]);
                continue;
            }
            static if (TARGET_LINUX || TARGET_OSX || TARGET_FREEBSD || TARGET_OPENBSD || TARGET_SOLARIS)
            {
                if (FileName.equals(ext, global.dll_ext))
                {
                    global.params.dllfiles.push(files[i]);
                    libmodules.push(files[i]);
                    continue;
                }
            }
            if (strcmp(ext, global.ddoc_ext) == 0)
            {
                global.params.ddocfiles.push(files[i]);
                continue;
            }
            if (FileName.equals(ext, global.json_ext))
            {
                global.params.doJsonGeneration = true;
                global.params.jsonfilename = files[i];
                continue;
            }
            if (FileName.equals(ext, global.map_ext))
            {
                global.params.mapfile = files[i];
                continue;
            }
            static if (TARGET_WINDOS)
            {
                if (FileName.equals(ext, "res"))
                {
                    global.params.resfile = files[i];
                    continue;
                }
                if (FileName.equals(ext, "def"))
                {
                    global.params.deffile = files[i];
                    continue;
                }
                if (FileName.equals(ext, "exe"))
                {
                    assert(0); // should have already been handled
                }
            }
            /* Examine extension to see if it is a valid
             * D source file extension
             */
            if (FileName.equals(ext, global.mars_ext) || FileName.equals(ext, global.hdr_ext) || FileName.equals(ext, "dd"))
            {
                ext--; // skip onto '.'
                assert(*ext == '.');
                newname = cast(char*)mem.xmalloc((ext - p) + 1);
                memcpy(newname, p, ext - p);
                newname[ext - p] = 0; // strip extension
                name = newname;
                if (name[0] == 0 || strcmp(name, "..") == 0 || strcmp(name, ".") == 0)
                {
                Linvalid:
                    error(Loc(), "invalid file name '%s'", files[i]);
                    fatal();
                }
            }
            else
            {
                error(Loc(), "unrecognized file extension %s", ext);
                fatal();
            }
        }
        else
        {
            name = p;
            if (!*name)
                goto Linvalid;
        }
        /* At this point, name is the D source file name stripped of
         * its path and extension.
         */
        auto id = Identifier.idPool(name, strlen(name));
        auto m = new Module(files[i], id, global.params.doDocComments, global.params.doHdrGeneration);
        modules.push(m);
        if (firstmodule)
        {
            global.params.objfiles.push(m.objfile.name.str);
            firstmodule = false;
        }
    }
    // Read files
    /* Start by "reading" the dummy main.d file
     */
    if (global.params.addMain)
    {
        for (size_t i = 0; 1; i++)
        {
            assert(i != modules.dim);
            Module m = modules[i];
            if (strcmp(m.srcfile.name.str, global.main_d) == 0)
            {
                static __gshared const(char)* buf = "int main(){return 0;}";
                m.srcfile.setbuffer(cast(void*)buf, buf.sizeof);
                m.srcfile._ref = 1;
                break;
            }
        }
    }
    enum ASYNCREAD = false;
    static if (ASYNCREAD)
    {
        // Multi threaded
        AsyncRead* aw = AsyncRead.create(modules.dim);
        for (size_t i = 0; i < modules.dim; i++)
        {
            Module m = modules[i];
            aw.addFile(m.srcfile);
        }
        aw.start();
    }
    else
    {
        // Single threaded
        for (size_t i = 0; i < modules.dim; i++)
        {
            Module m = modules[i];
            m.read(Loc());
        }
    }
    // Parse files
    bool anydocfiles = false;
    size_t filecount = modules.dim;
    for (size_t filei = 0, modi = 0; filei < filecount; filei++, modi++)
    {
        Module m = modules[modi];
        if (global.params.verbose)
            fprintf(global.stdmsg, "parse     %s\n", m.toChars());
        if (!Module.rootModule)
            Module.rootModule = m;
        m.importedFrom = m; // m.isRoot() == true
        if (!global.params.oneobj || modi == 0 || m.isDocFile)
            m.deleteObjFile();
        static if (ASYNCREAD)
        {
            if (aw.read(filei))
            {
                error(Loc(), "cannot read file %s", m.srcfile.name.toChars());
                fatal();
            }
        }
        m.parse();
        if (m.isDocFile)
        {
            anydocfiles = true;
            gendocfile(m);
            // Remove m from list of modules
            modules.remove(modi);
            modi--;
            // Remove m's object file from list of object files
            for (size_t j = 0; j < global.params.objfiles.dim; j++)
            {
                if (m.objfile.name.str == (*global.params.objfiles)[j])
                {
                    global.params.objfiles.remove(j);
                    break;
                }
            }
            if (global.params.objfiles.dim == 0)
                global.params.link = false;
        }
    }
    static if (ASYNCREAD)
    {
        AsyncRead.dispose(aw);
    }
    if (anydocfiles && modules.dim && (global.params.oneobj || global.params.objname))
    {
        error(Loc(), "conflicting Ddoc and obj generation options");
        fatal();
    }
    if (global.errors)
        fatal();

    if (global.params.doHdrGeneration)
    {
        /* Generate 'header' import files.
         * Since 'header' import files must be independent of command
         * line switches and what else is imported, they are generated
         * before any semantic analysis.
         */
        for (size_t i = 0; i < modules.dim; i++)
        {
            Module m = modules[i];
            if (global.params.verbose)
                fprintf(global.stdmsg, "import    %s\n", m.toChars());
            genhdrfile(m);
        }
    }
    if (global.errors)
        fatal();

    // load all unconditional imports for better symbol resolving
    for (size_t i = 0; i < modules.dim; i++)
    {
        Module m = modules[i];
        if (global.params.verbose)
            fprintf(global.stdmsg, "importall %s\n", m.toChars());
        m.importAll(null);
    }
    if (global.errors)
        fatal();

    backend_init();

    // Do semantic analysis
    for (size_t i = 0; i < modules.dim; i++)
    {
        Module m = modules[i];
        if (global.params.verbose)
            fprintf(global.stdmsg, "semantic  %s\n", m.toChars());
        m.semantic(null);
    }
    //if (global.errors)
    //    fatal();
    Module.dprogress = 1;
    Module.runDeferredSemantic();
    if (Module.deferred.dim)
    {
        for (size_t i = 0; i < Module.deferred.dim; i++)
        {
            Dsymbol sd = Module.deferred[i];
            sd.error("unable to resolve forward reference in definition");
        }
        //fatal();
    }

    // Do pass 2 semantic analysis
    for (size_t i = 0; i < modules.dim; i++)
    {
        Module m = modules[i];
        if (global.params.verbose)
            fprintf(global.stdmsg, "semantic2 %s\n", m.toChars());
        m.semantic2(null);
    }
    Module.runDeferredSemantic2();
    if (global.errors)
        fatal();

    // Do pass 3 semantic analysis
    for (size_t i = 0; i < modules.dim; i++)
    {
        Module m = modules[i];
        if (global.params.verbose)
            fprintf(global.stdmsg, "semantic3 %s\n", m.toChars());
        m.semantic3(null);
    }
    Module.runDeferredSemantic3();
    if (global.errors)
        fatal();

    // Scan for functions to inline
    if (global.params.useInline)
    {
        for (size_t i = 0; i < modules.dim; i++)
        {
            Module m = modules[i];
            if (global.params.verbose)
                fprintf(global.stdmsg, "inline scan %s\n", m.toChars());
            inlineScanModule(m);
        }
    }
    // Do not attempt to generate output files if errors or warnings occurred
    if (global.errors || global.warnings)
        fatal();

    // inlineScan incrementally run semantic3 of each expanded functions.
    // So deps file generation should be moved after the inlinig stage.
    if (global.params.moduleDeps)
    {
        OutBuffer* ob = global.params.moduleDeps;
        if (global.params.moduleDepsFile)
        {
            auto deps = File(global.params.moduleDepsFile);
            deps.setbuffer(cast(void*)ob.data, ob.offset);
            writeFile(Loc(), &deps);
        }
        else
            printf("%.*s", cast(int)ob.offset, ob.data);
    }

    printCtfePerformanceStats();

    Library library = null;
    if (global.params.lib)
    {
        library = Library.factory();
        library.setFilename(global.params.objdir, global.params.libname);
        // Add input object and input library files to output library
        for (size_t i = 0; i < libmodules.dim; i++)
        {
            const(char)* p = libmodules[i];
            library.addObject(p, null);
        }
    }
    // Generate output files
    if (global.params.doJsonGeneration)
    {
        OutBuffer buf;
        json_generate(&buf, &modules);
        // Write buf to file
        const(char)* name = global.params.jsonfilename;
        if (name && name[0] == '-' && name[1] == 0)
        {
            // Write to stdout; assume it succeeds
            size_t n = fwrite(buf.data, 1, buf.offset, stdout);
            assert(n == buf.offset); // keep gcc happy about return values
        }
        else
        {
            /* The filename generation code here should be harmonized with Module::setOutfile()
             */
            const(char)* jsonfilename;
            if (name && *name)
            {
                jsonfilename = FileName.defaultExt(name, global.json_ext);
            }
            else
            {
                // Generate json file name from first obj name
                const(char)* n = (*global.params.objfiles)[0];
                n = FileName.name(n);
                //if (!FileName::absolute(name))
                //    name = FileName::combine(dir, name);
                jsonfilename = FileName.forceExt(n, global.json_ext);
            }
            ensurePathToNameExists(Loc(), jsonfilename);
            auto jsonfile = new File(jsonfilename);
            jsonfile.setbuffer(buf.data, buf.offset);
            jsonfile._ref = 1;
            writeFile(Loc(), jsonfile);
        }
    }
    if (!global.errors && global.params.doDocComments)
    {
        for (size_t i = 0; i < modules.dim; i++)
        {
            Module m = modules[i];
            gendocfile(m);
        }
    }
    if (!global.params.obj)
    {
    }
    else if (global.params.oneobj)
    {
        if (modules.dim)
            obj_start(cast(char*)modules[0].srcfile.toChars());
        for (size_t i = 0; i < modules.dim; i++)
        {
            Module m = modules[i];
            if (global.params.verbose)
                fprintf(global.stdmsg, "code      %s\n", m.toChars());
            genObjFile(m, false);
            if (entrypoint && m == rootHasMain)
                genObjFile(entrypoint, false);
        }
        if (!global.errors && modules.dim)
        {
            obj_end(library, modules[0].objfile);
        }
    }
    else
    {
        for (size_t i = 0; i < modules.dim; i++)
        {
            Module m = modules[i];
            if (global.params.verbose)
                fprintf(global.stdmsg, "code      %s\n", m.toChars());
            obj_start(cast(char*)m.srcfile.toChars());
            genObjFile(m, global.params.multiobj);
            if (entrypoint && m == rootHasMain)
                genObjFile(entrypoint, global.params.multiobj);
            obj_end(library, m.objfile);
            obj_write_deferred(library);
            if (global.errors && !global.params.lib)
                m.deleteObjFile();
        }
    }
    if (global.params.lib && !global.errors)
        library.write();
    backend_term();
    if (global.errors)
        fatal();
    int status = EXIT_SUCCESS;
    if (!global.params.objfiles.dim)
    {
        if (global.params.link)
            error(Loc(), "no object files to link");
    }
    else
    {
        if (global.params.link)
            status = runLINK();
        if (global.params.run)
        {
            if (!status)
            {
                status = runProgram();
                /* Delete .obj files and .exe file
                 */
                for (size_t i = 0; i < modules.dim; i++)
                {
                    modules[i].deleteObjFile();
                    if (global.params.oneobj)
                        break;
                }
                remove(global.params.exefile);
            }
        }
    }
    return status;
}


/**
 * Entry point which forwards to `tryMain`.
 *
 * Returns:
 *   Return code of the application
 */
int main()
{
    import core.memory;
    import core.runtime;

    version (GC)
    {
    }
    else
    {
        GC.disable();
    }
    version(D_Coverage)
    {
        // for now we need to manually set the source path
        string dirName(string path, char separator)
        {
            for (size_t i = path.length - 1; i > 0; i--)
            {
                if (path[i] == separator)
                    return path[0..i];
            }
            return path;
        }
        version (Windows)
            enum sourcePath = dirName(__FILE_FULL_PATH__, `\`);
        else
            enum sourcePath = dirName(__FILE_FULL_PATH__, '/');

        dmd_coverSourcePath(sourcePath);
        dmd_coverDestPath(sourcePath);
        dmd_coverSetMerge(true);
    }

    auto args = Runtime.cArgs();
    return tryMain(args.argc, cast(const(char)**)args.argv);
}


/**
 * Parses an environment variable containing command-line flags
 * and append them to `args`.
 *
 * This function is used to read the content of DFLAGS.
 * Flags are separated based on spaces and tabs.
 *
 * Params:
 *   envvalue = The content of an environment variable
 *   args     = Array to append the flags to, if any.
 */
private void getenv_setargv(const(char)* envvalue, Strings* args)
{
    if (!envvalue)
        return;
    char* p;
    int instring;
    int slash;
    char c;
    char* env = mem.xstrdup(envvalue); // create our own writable copy
    //printf("env = '%s'\n", env);
    while (1)
    {
        switch (*env)
        {
        case ' ':
        case '\t':
            env++;
            break;
        case 0:
            return;
        default:
            args.push(env); // append
            p = env;
            slash = 0;
            instring = 0;
            c = 0;
            while (1)
            {
                c = *env++;
                switch (c)
                {
                case '"':
                    p -= (slash >> 1);
                    if (slash & 1)
                    {
                        p--;
                        goto Laddc;
                    }
                    instring ^= 1;
                    slash = 0;
                    continue;
                case ' ':
                case '\t':
                    if (instring)
                        goto Laddc;
                    *p = 0;
                    //if (wildcard)
                    //    wildcardexpand();     // not implemented
                    break;
                case '\\':
                    slash++;
                    *p++ = c;
                    continue;
                case 0:
                    *p = 0;
                    //if (wildcard)
                    //    wildcardexpand();     // not implemented
                    return;
                default:
                Laddc:
                    slash = 0;
                    *p++ = c;
                    continue;
                }
                break;
            }
        }
    }
}

/**
 * Parse command line arguments for -m32 or -m64
 * to detect the desired architecture.
 *
 * Params:
 *   args = Command line arguments
 *   arch = Default value to use for architecture.
 *          Should be "32" or "64"
 *
 * Returns:
 *   "32", "64" or "32mscoff" if the "-m32", "-m64", "-m32mscoff" flags were passed,
 *   respectively. If they weren't, return `arch`.
 */
private const(char)* parse_arch_arg(Strings* args, const(char)* arch)
{
    for (size_t i = 0; i < args.dim; ++i)
    {
        const(char)* p = (*args)[i];
        if (p[0] == '-')
        {
            if (strcmp(p + 1, "m32") == 0 || strcmp(p + 1, "m32mscoff") == 0 || strcmp(p + 1, "m64") == 0)
                arch = p + 2;
            else if (strcmp(p + 1, "run") == 0)
                break;
        }
    }
    return arch;
}


/**
 * Parse command line arguments for -conf=path.
 *
 * Params:
 *   args = Command line arguments
 *
 * Returns:
 *   Path to the config file to use
 */
private const(char)* parse_conf_arg(Strings* args)
{
    const(char)* conf = null;
    for (size_t i = 0; i < args.dim; ++i)
    {
        const(char)* p = (*args)[i];
        if (p[0] == '-')
        {
            if (strncmp(p + 1, "conf=", 5) == 0)
                conf = p + 6;
            else if (strcmp(p + 1, "run") == 0)
                break;
        }
    }
    return conf;
}


/**
 * Helper function used by the glue layer
 *
 * Returns:
 *   A new array of Dsymbol
 */
extern (C++) Dsymbols* Dsymbols_create()
{
    return new Dsymbols();
}


/**
 * Helper function used by the glue layer
 *
 * Returns:
 *   A new array of VarDeclaration
 */
extern (C++) VarDeclarations* VarDeclarations_create()
{
    return new VarDeclarations();
}


/**
 * Helper function used by the glue layer
 *
 * Returns:
 *   A new array of Expression
 */
extern (C++) Expressions* Expressions_create()
{
    return new Expressions();
}

/**
 * Set the default and debug libraries to link against, if not already set
 *
 * Must be called after argument parsing is done, as it won't
 * override any value.
 * Note that if `-defaultlib=` or `-debuglib=` was used,
 * we don't override that either.
 */
private void setDefaultLibrary()
{
    if (global.params.defaultlibname is null)
    {
        static if (TARGET_WINDOS)
        {
            if (global.params.is64bit)
                global.params.defaultlibname = "phobos64";
            else if (global.params.mscoff)
                global.params.defaultlibname = "phobos32mscoff";
            else
                global.params.defaultlibname = "phobos";
        }
        else static if (TARGET_LINUX || TARGET_FREEBSD || TARGET_OPENBSD || TARGET_SOLARIS)
        {
            global.params.defaultlibname = "libphobos2.a";
        }
        else static if (TARGET_OSX)
        {
            global.params.defaultlibname = "phobos2";
        }
        else
        {
            static assert(0, "fix this");
        }
    }
    if (global.params.debuglibname is null)
        global.params.debuglibname = global.params.defaultlibname;
}


/**
 * Add default `version` identifier for ddmd, and set the
 * target platform in `global`.
 *
 * Needs to be run after all arguments parsing (command line, DFLAGS environment
 * variable and config file) in order to add final flags (such as `X86_64` or
 * the `CRuntime` used).
 */
private void addDefaultVersionIdentifiers()
{
    VersionCondition.addPredefinedGlobalIdent("DigitalMars");
    static if (TARGET_WINDOS)
    {
        VersionCondition.addPredefinedGlobalIdent("Windows");
        global.params.isWindows = true;
    }
    else static if (TARGET_LINUX)
    {
        VersionCondition.addPredefinedGlobalIdent("Posix");
        VersionCondition.addPredefinedGlobalIdent("linux");
        VersionCondition.addPredefinedGlobalIdent("ELFv1");
        global.params.isLinux = true;
    }
    else static if (TARGET_OSX)
    {
        VersionCondition.addPredefinedGlobalIdent("Posix");
        VersionCondition.addPredefinedGlobalIdent("OSX");
        global.params.isOSX = true;
        // For legacy compatibility
        VersionCondition.addPredefinedGlobalIdent("darwin");
    }
    else static if (TARGET_FREEBSD)
    {
        VersionCondition.addPredefinedGlobalIdent("Posix");
        VersionCondition.addPredefinedGlobalIdent("FreeBSD");
        VersionCondition.addPredefinedGlobalIdent("ELFv1");
        global.params.isFreeBSD = true;
    }
    else static if (TARGET_OPENBSD)
    {
        VersionCondition.addPredefinedGlobalIdent("Posix");
        VersionCondition.addPredefinedGlobalIdent("OpenBSD");
        VersionCondition.addPredefinedGlobalIdent("ELFv1");
        global.params.isOpenBSD = true;
    }
    else static if (TARGET_SOLARIS)
    {
        VersionCondition.addPredefinedGlobalIdent("Posix");
        VersionCondition.addPredefinedGlobalIdent("Solaris");
        VersionCondition.addPredefinedGlobalIdent("ELFv1");
        global.params.isSolaris = true;
    }
    else
    {
        static assert(0, "fix this");
    }
    VersionCondition.addPredefinedGlobalIdent("LittleEndian");
    VersionCondition.addPredefinedGlobalIdent("D_Version2");
    VersionCondition.addPredefinedGlobalIdent("all");

    if (global.params.cpu >= CPU.sse2)
    {
        VersionCondition.addPredefinedGlobalIdent("D_SIMD");
        if (global.params.cpu >= CPU.avx)
        {
            VersionCondition.addPredefinedGlobalIdent("D_AVX");
        }
    }

    if (global.params.is64bit)
    {
        VersionCondition.addPredefinedGlobalIdent("D_InlineAsm_X86_64");
        VersionCondition.addPredefinedGlobalIdent("X86_64");
        static if (TARGET_WINDOS)
        {
            VersionCondition.addPredefinedGlobalIdent("Win64");
        }
    }
    else
    {
        VersionCondition.addPredefinedGlobalIdent("D_InlineAsm"); //legacy
        VersionCondition.addPredefinedGlobalIdent("D_InlineAsm_X86");
        VersionCondition.addPredefinedGlobalIdent("X86");
        static if (TARGET_WINDOS)
        {
            VersionCondition.addPredefinedGlobalIdent("Win32");
        }
    }
    static if (TARGET_WINDOS)
    {
        if (global.params.mscoff)
            VersionCondition.addPredefinedGlobalIdent("CRuntime_Microsoft");
        else
            VersionCondition.addPredefinedGlobalIdent("CRuntime_DigitalMars");
    }
    else static if (TARGET_LINUX)
    {
        VersionCondition.addPredefinedGlobalIdent("CRuntime_Glibc");
    }

    if (global.params.isLP64)
        VersionCondition.addPredefinedGlobalIdent("D_LP64");
    if (global.params.doDocComments)
        VersionCondition.addPredefinedGlobalIdent("D_Ddoc");
    if (global.params.cov)
        VersionCondition.addPredefinedGlobalIdent("D_Coverage");
    if (global.params.pic)
        VersionCondition.addPredefinedGlobalIdent("D_PIC");
    if (global.params.useUnitTests)
        VersionCondition.addPredefinedGlobalIdent("unittest");
    if (global.params.useAssert)
        VersionCondition.addPredefinedGlobalIdent("assert");
    if (global.params.useArrayBounds == BOUNDSCHECKoff)
        VersionCondition.addPredefinedGlobalIdent("D_NoBoundsChecks");
    VersionCondition.addPredefinedGlobalIdent("D_HardFloat");

    printPredefinedVersions();
}

private void printPredefinedVersions()
{
    if (global.params.verbose && global.params.versionids)
    {
        fprintf(global.stdmsg, "predefs  ");
        foreach (const s; *global.params.versionids)
            fprintf(global.stdmsg, " %s", s);
        fprintf(global.stdmsg, "\n");
    }
}


/****************************************
 * Determine the instruction set to be used.
 * Params:
 *      cpu = value set by command line switch
 * Returns:
 *      value to generate code for
 */

private CPU setTargetCPU(CPU cpu)
{
    // Determine base line for target
    CPU baseline = CPU.x87;
    if (global.params.is64bit)
        baseline = CPU.sse2;
    else
    {
        static if (TARGET_OSX)
        {
            baseline = CPU.sse2;
        }
    }

    if (baseline < CPU.sse2)
        return baseline;        // can't support other instruction sets

    switch (cpu)
    {
        case CPU.baseline:
            cpu = baseline;
            break;

        case CPU.native:
        {
            import core.cpuid;
            cpu = baseline;
            if (core.cpuid.avx)
                cpu = CPU.avx;
            break;
        }

        default:
            break;
    }
    return cpu;
}
<|MERGE_RESOLUTION|>--- conflicted
+++ resolved
@@ -657,10 +657,7 @@
                             break;
                         case "safe":
                             global.params.vsafe = true;
-<<<<<<< HEAD
                             global.params.useDIP25 = true;
-=======
->>>>>>> 7ddfbaf4
                             break;
                         case "tls":
                             global.params.vtls = true;
