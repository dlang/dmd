--- conflicted
+++ resolved
@@ -265,18 +265,14 @@
     return COST_MAX;
 }
 
-<<<<<<< HEAD
+#if DMD_OBJC
+int ObjcSelectorExp::inlineCost3(InlineCostState *ics)
+{
+    return COST_MAX;
+}
+#endif
+
 int DeclarationExp::inlineCost3(InlineCostState *ics)
-=======
-#if DMD_OBJC
-int ObjcSelectorExp::inlineCost(InlineCostState *ics)
-{
-    return COST_MAX;
-}
-#endif
-
-int DeclarationExp::inlineCost(InlineCostState *ics)
->>>>>>> ae6aa7e3
 {   int cost = 0;
     VarDeclaration *vd;
 
