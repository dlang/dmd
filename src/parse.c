--- conflicted
+++ resolved
@@ -1548,7 +1548,8 @@
     tf = tf->addSTC(stc);
 
     CtorDeclaration *f = new CtorDeclaration(loc, Loc(), stc, tf);
-<<<<<<< HEAD
+    if (pAttrs)
+        pAttrs->storageClass = STCundefined;
 #if DMD_OBJC
     f->objcSelector = parseObjCSelector();
     if (f->objcSelector)
@@ -1558,10 +1559,6 @@
             error("number of colons in Objective-C selector must match the number of parameters");
     }
 #endif
-=======
-    if (pAttrs)
-        pAttrs->storageClass = STCundefined;
->>>>>>> 269b026d
     Dsymbol *s = parseContracts(f);
     if (udas)
     {
@@ -1608,14 +1605,11 @@
     }
 
     DtorDeclaration *f = new DtorDeclaration(loc, Loc(), stc, Id::dtor);
-<<<<<<< HEAD
+    if (pAttrs)
+        pAttrs->storageClass = STCundefined;
 #if DMD_OBJC
     f->objcSelector = parseObjCSelector();
 #endif
-=======
-    if (pAttrs)
-        pAttrs->storageClass = STCundefined;
->>>>>>> 269b026d
     Dsymbol *s = parseContracts(f);
     if (udas)
     {
@@ -3920,8 +3914,9 @@
             //printf("%s funcdecl t = %s, storage_class = x%lx\n", loc.toChars(), t->toChars(), storage_class);
             FuncDeclaration *f =
                 new FuncDeclaration(loc, Loc(), ident, storage_class | (disable ? STCdisable : 0), t);
-<<<<<<< HEAD
             addComment(f, comment);
+            if (pAttrs)
+                pAttrs->storageClass = STCundefined;
 #if DMD_OBJC
             f->objcSelector = parseObjCSelector();
             if (f->objcSelector)
@@ -3933,10 +3928,6 @@
                     error("number of colons in Objective-C selector must match number of parameters");
             }
 #endif
-=======
-            if (pAttrs)
-                pAttrs->storageClass = STCundefined;
->>>>>>> 269b026d
             if (tpl)
                 constraint = parseConstraint();
             Dsymbol *s = parseContracts(f);
