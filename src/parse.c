--- conflicted
+++ resolved
@@ -3242,12 +3242,7 @@
                 // Handle delegate declaration:
                 //      t delegate(parameter list) nothrow pure
                 //      t function(parameter list) nothrow pure
-<<<<<<< HEAD
                 //      t __selector(parameter list) nothrow pure
-                Parameters *arguments;
-                int varargs;
-=======
->>>>>>> f81eaafa
                 TOK save = token.value;
                 nextToken();
 
