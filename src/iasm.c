
/*
 * Copyright (c) 1992-1999 by Symantec
 * Copyright (c) 1999-2016 by Digital Mars
 * All Rights Reserved
 * http://www.digitalmars.com
 * Written by Mike Cote, John Micco and Walter Bright
 * D version by Walter Bright
 *
 * This source file is made available for personal use
 * only. The license is in backendlicense.txt
 * For any other uses, please contact Digital Mars.
 */

// Inline assembler for the D programming language compiler

#include        <ctype.h>
#include        <stdlib.h>
#include        <stdio.h>
#include        <string.h>
#include        <time.h>
#include        <assert.h>
#include        <limits.h>


// D compiler
#include        "mars.h"
#include        "mtype.h"
#include        "statement.h"
#include        "id.h"
#include        "declaration.h"
#include        "scope.h"
#include        "init.h"
#include        "enum.h"
#include        "module.h"
#include        "target.h"

// C/C++ compiler
#define SCOPE_H 1               // avoid conflicts with D's Scope
#include        "cc.h"
#include        "token.h"
#include        "global.h"
#include        "el.h"
#include        "type.h"
#include        "oper.h"
#include        "code.h"
#include        "iasm.h"
#include        "xmm.h"

//#define EXTRA_DEBUG 1

#undef ADDFWAIT
#define ADDFWAIT()      0

// Additional tokens for the inline assembler
enum ASMTK
{
    ASMTKlocalsize = TOKMAX + 1,
    ASMTKdword,
    ASMTKeven,
    ASMTKfar,
    ASMTKnaked,
    ASMTKnear,
    ASMTKptr,
    ASMTKqword,
    ASMTKseg,
    ASMTKword,
    ASMTKmax = ASMTKword-(TOKMAX+1)+1
};

static const char *apszAsmtk[ASMTKmax] =
{
    "__LOCAL_SIZE",
    "dword",
    "even",
    "far",
    "naked",
    "near",
    "ptr",
    "qword",
    "seg",
    "word",
};

struct ASM_STATE
{
    unsigned char ucItype;  // Instruction type
#define ITprefix        0x10    // special prefix
#define ITjump          0x20    // jump instructions CALL, Jxx and LOOPxx
#define ITimmed         0x30    // value of an immediate operand controls
                                // code generation
#define ITopt           0x40    // not all operands are required
#define ITshift         0x50    // rotate and shift instructions
#define ITfloat         0x60    // floating point coprocessor instructions
#define ITdata          0x70    // DB, DW, DD, DQ, DT pseudo-ops
#define ITaddr          0x80    // DA (define addresss) pseudo-op
#define ITMASK          0xF0
#define ITSIZE          0x0F    // mask for size

    Loc loc;
    bool bInit;
    LabelDsymbol *psDollar;
    Dsymbol *psLocalsize;
    jmp_buf env;
    bool bReturnax;
    AsmStatement *statement;
    Scope *sc;
};

static ASM_STATE asmstate;

static Token *asmtok;
static TOK tok_value;
//char debuga = 1;

// From ptrntab.c
const char *asm_opstr(OP *pop);
OP *asm_op_lookup(const char *s);
void init_optab();

static unsigned char asm_TKlbra_seen = 0;

struct REG
{
    char regstr[6];
    unsigned char val;
    opflag_t ty;

    bool isSIL_DIL_BPL_SPL() const;
};

static const REG regFp =      { "ST", 0, _st };

static const REG aregFp[] =
{
    { "ST(0)", 0, _sti },
    { "ST(1)", 1, _sti },
    { "ST(2)", 2, _sti },
    { "ST(3)", 3, _sti },
    { "ST(4)", 4, _sti },
    { "ST(5)", 5, _sti },
    { "ST(6)", 6, _sti },
    { "ST(7)", 7, _sti }
};

enum // the x86 CPU numbers for these registers
{
    _AL           = 0,
    _AH           = 4,
    _AX           = 0,
    _EAX          = 0,
    _BL           = 3,
    _BH           = 7,
    _BX           = 3,
    _EBX          = 3,
    _CL           = 1,
    _CH           = 5,
    _CX           = 1,
    _ECX          = 1,
    _DL           = 2,
    _DH           = 6,
    _DX           = 2,
    _EDX          = 2,
    _BP           = 5,
    _EBP          = 5,
    _SP           = 4,
    _ESP          = 4,
    _DI           = 7,
    _EDI          = 7,
    _SI           = 6,
    _ESI          = 6,
    _ES           = 0,
    _CS           = 1,
    _SS           = 2,
    _DS           = 3,
    _GS           = 5,
    _FS           = 4,
};

static const REG regtab[] =
{
    {"AL",   _AL,    _r8 | _al},
    {"AH",   _AH,    _r8},
    {"AX",   _AX,    _r16 | _ax},
    {"EAX",  _EAX,   _r32 | _eax},
    {"BL",   _BL,    _r8},
    {"BH",   _BH,    _r8},
    {"BX",   _BX,    _r16},
    {"EBX",  _EBX,   _r32},
    {"CL",   _CL,    _r8 | _cl},
    {"CH",   _CH,    _r8},
    {"CX",   _CX,    _r16},
    {"ECX",  _ECX,   _r32},
    {"DL",   _DL,    _r8},
    {"DH",   _DH,    _r8},
    {"DX",   _DX,    _r16 | _dx},
    {"EDX",  _EDX,   _r32},
    {"BP",   _BP,    _r16},
    {"EBP",  _EBP,   _r32},
    {"SP",   _SP,    _r16},
    {"ESP",  _ESP,   _r32},
    {"DI",   _DI,    _r16},
    {"EDI",  _EDI,   _r32},
    {"SI",   _SI,    _r16},
    {"ESI",  _ESI,   _r32},
    {"ES",   _ES,    _seg | _es},
    {"CS",   _CS,    _seg | _cs},
    {"SS",   _SS,    _seg | _ss },
    {"DS",   _DS,    _seg | _ds},
    {"GS",   _GS,    _seg | _gs},
    {"FS",   _FS,    _seg | _fs},
    {"CR0",  0,      _special | _crn},
    {"CR2",  2,      _special | _crn},
    {"CR3",  3,      _special | _crn},
    {"CR4",  4,      _special | _crn},
    {"DR0",  0,      _special | _drn},
    {"DR1",  1,      _special | _drn},
    {"DR2",  2,      _special | _drn},
    {"DR3",  3,      _special | _drn},
    {"DR4",  4,      _special | _drn},
    {"DR5",  5,      _special | _drn},
    {"DR6",  6,      _special | _drn},
    {"DR7",  7,      _special | _drn},
    {"TR3",  3,      _special | _trn},
    {"TR4",  4,      _special | _trn},
    {"TR5",  5,      _special | _trn},
    {"TR6",  6,      _special | _trn},
    {"TR7",  7,      _special | _trn},
    {"MM0",  0,      _mm},
    {"MM1",  1,      _mm},
    {"MM2",  2,      _mm},
    {"MM3",  3,      _mm},
    {"MM4",  4,      _mm},
    {"MM5",  5,      _mm},
    {"MM6",  6,      _mm},
    {"MM7",  7,      _mm},
    {"XMM0", 0,      _xmm | _xmm0},
    {"XMM1", 1,      _xmm},
    {"XMM2", 2,      _xmm},
    {"XMM3", 3,      _xmm},
    {"XMM4", 4,      _xmm},
    {"XMM5", 5,      _xmm},
    {"XMM6", 6,      _xmm},
    {"XMM7", 7,      _xmm},
};

enum // 64 bit only registers
{
    _RAX  = 0,
    _RBX  = 3,
    _RCX  = 1,
    _RDX  = 2,
    _RSI  = 6,
    _RDI  = 7,
    _RBP  = 5,
    _RSP  = 4,
    _R8   = 8,
    _R9   = 9,
    _R10  = 10,
    _R11  = 11,
    _R12  = 12,
    _R13  = 13,
    _R14  = 14,
    _R15  = 15,

    _R8D  = 8,
    _R9D  = 9,
    _R10D = 10,
    _R11D = 11,
    _R12D = 12,
    _R13D = 13,
    _R14D = 14,
    _R15D = 15,

    _R8W  = 8,
    _R9W  = 9,
    _R10W = 10,
    _R11W = 11,
    _R12W = 12,
    _R13W = 13,
    _R14W = 13,
    _R15W = 15,

    _SIL  = 6,
    _DIL  = 7,
    _BPL  = 5,
    _SPL  = 4,
    _R8B  = 8,
    _R9B  = 9,
    _R10B = 10,
    _R11B = 11,
    _R12B = 12,
    _R13B = 13,
    _R14B = 14,
    _R15B = 15,
};

static const REG regtab64[] =
{
    {"RAX",  _RAX,   _r64 | _rax},
    {"RBX",  _RBX,   _r64},
    {"RCX",  _RCX,   _r64},
    {"RDX",  _RDX,   _r64},
    {"RSI",  _RSI,   _r64},
    {"RDI",  _RDI,   _r64},
    {"RBP",  _RBP,   _r64},
    {"RSP",  _RSP,   _r64},
    {"R8",   _R8,    _r64},
    {"R9",   _R9,    _r64},
    {"R10",  _R10,   _r64},
    {"R11",  _R11,   _r64},
    {"R12",  _R12,   _r64},
    {"R13",  _R13,   _r64},
    {"R14",  _R14,   _r64},
    {"R15",  _R15,   _r64},

    {"R8D",  _R8D,   _r32},
    {"R9D",  _R9D,   _r32},
    {"R10D", _R10D,  _r32},
    {"R11D", _R11D,  _r32},
    {"R12D", _R12D,  _r32},
    {"R13D", _R13D,  _r32},
    {"R14D", _R14D,  _r32},
    {"R15D", _R15D,  _r32},

    {"R8W",  _R8W,   _r16},
    {"R9W",  _R9W,   _r16},
    {"R10W", _R10W,  _r16},
    {"R11W", _R11W,  _r16},
    {"R12W", _R12W,  _r16},
    {"R13W", _R13W,  _r16},
    {"R14W", _R14W,  _r16},
    {"R15W", _R15W,  _r16},

    {"SIL",  _SIL,   _r8},
    {"DIL",  _DIL,   _r8},
    {"BPL",  _BPL,   _r8},
    {"SPL",  _SPL,   _r8},
    {"R8B",  _R8B,   _r8},
    {"R9B",  _R9B,   _r8},
    {"R10B", _R10B,  _r8},
    {"R11B", _R11B,  _r8},
    {"R12B", _R12B,  _r8},
    {"R13B", _R13B,  _r8},
    {"R14B", _R14B,  _r8},
    {"R15B", _R15B,  _r8},

    {"XMM8",   8,    _xmm},
    {"XMM9",   9,    _xmm},
    {"XMM10", 10,    _xmm},
    {"XMM11", 11,    _xmm},
    {"XMM12", 12,    _xmm},
    {"XMM13", 13,    _xmm},
    {"XMM14", 14,    _xmm},
    {"XMM15", 15,    _xmm},

    {"YMM0",   0,    _ymm},
    {"YMM1",   1,    _ymm},
    {"YMM2",   2,    _ymm},
    {"YMM3",   3,    _ymm},
    {"YMM4",   4,    _ymm},
    {"YMM5",   5,    _ymm},
    {"YMM6",   6,    _ymm},
    {"YMM7",   7,    _ymm},
    {"YMM8",   8,    _ymm},
    {"YMM9",   9,    _ymm},
    {"YMM10", 10,    _ymm},
    {"YMM11", 11,    _ymm},
    {"YMM12", 12,    _ymm},
    {"YMM13", 13,    _ymm},
    {"YMM14", 14,    _ymm},
    {"YMM15", 15,    _ymm},
};

bool REG::isSIL_DIL_BPL_SPL() const
{
    // Be careful as these have the same val's as AH CH DH BH
    return ty == _r8 &&
        ((val == _SIL && strcmp(regstr, "SIL") == 0) ||
         (val == _DIL && strcmp(regstr, "DIL") == 0) ||
         (val == _BPL && strcmp(regstr, "BPL") == 0) ||
         (val == _SPL && strcmp(regstr, "SPL") == 0));
}

enum ASM_JUMPTYPE
{
    ASM_JUMPTYPE_UNSPECIFIED,
    ASM_JUMPTYPE_SHORT,
    ASM_JUMPTYPE_NEAR,
    ASM_JUMPTYPE_FAR
};             // ajt

struct OPND
{
    const REG *base;        // if plain register
    const REG *pregDisp1;   // if [register1]
    const REG *pregDisp2;
    const REG *segreg;      // if segment override
    bool bOffset;           // if 'offset' keyword
    bool bSeg;              // if 'segment' keyword
    bool bPtr;              // if 'ptr' keyword
    unsigned uchMultiplier; // register multiplier; valid values are 0,1,2,4,8
    opflag_t usFlags;
    Dsymbol *s;
    targ_llong disp;
    real_t real;
    Type *ptype;
    ASM_JUMPTYPE ajt;

    OPND()
    {
        memset(this, 0, sizeof(OPND));
    }
};

static OPND* const emptyOPND = (OPND*)(-1);

//
// Exported functions called from the compiler
//
void iasm_term();

//
// Local functions defined and only used here
//
static OPND *asm_add_exp();
static OPND *asm_and_exp();
static OPND *asm_cond_exp();
static opflag_t asm_determine_operand_flags(OPND *popnd);
static code *asm_genloc(Loc loc, code *c);
static long long asm_getnum();

static void asmerr(const char *, ...);

static OPND *asm_equal_exp();
static OPND *asm_inc_or_exp();
static OPND *asm_log_and_exp();
static OPND *asm_log_or_exp();
static void asm_token();
static void asm_token_trans(Token *tok);
static bool asm_match_flags(opflag_t usOp , opflag_t usTable );
static bool asm_match_float_flags(opflag_t usOp, opflag_t usTable);
static bool asm_make_modrm_byte(
#ifdef DEBUG
        unsigned char *puchOpcode, unsigned *pusIdx,
#endif
        code *pc,
        unsigned usFlags,
        OPND *popnd, OPND *popnd2);
static regm_t asm_modify_regs(PTRNTAB ptb, OPND *popnd1, OPND *popnd2);
#ifdef DEBUG
static void asm_output_flags(opflag_t usFlags);
static void asm_output_popnd(OPND *popnd);
#endif
static unsigned asm_type_size(Type * ptype);
static opflag_t asm_float_type_size(Type * ptype, opflag_t *pusFloat);
static OPND *asm_mul_exp();
static OPND *asm_br_exp();
static OPND *asm_primary_exp();
static OPND *asm_prim_post(OPND *);
static OPND *asm_rel_exp();
static OPND *asm_shift_exp();
static OPND *asm_una_exp();
static OPND *asm_xor_exp();
static bool asm_chktok(TOK toknum, const char *msg);
static code *asm_db_parse(OP *pop);
static code *asm_da_parse(OP *pop);

/*******************************
 */

/** Returns false on failure */
static bool asm_chktok(TOK toknum, const char *msg)
{
    if (tok_value == toknum)
        asm_token();                    // scan past token
    else
    {
        /* When we run out of tokens, asmtok is NULL.
         * But when this happens when a ';' was hit.
         */
        asmerr(msg, asmtok ? asmtok->toChars() : ";");
        return false;
    }
    return true;
}


/*******************************
 */

/** Returns PTRNTAB(NULL) on failure. */
static PTRNTAB asm_classify(OP *pop, OPND *popnd1, OPND *popnd2,
        OPND *popnd3, OPND *popnd4, unsigned *pusNumops)
{
    unsigned usNumops;
    unsigned usActual;
    PTRNTAB ptbNull = { NULL };
    PTRNTAB ptbRet = ptbNull;
    opflag_t opflags1 = 0 ;
    opflag_t opflags2 = 0;
    opflag_t opflags3 = 0;
    opflag_t opflags4 = 0;
    bool    bInvalid64bit = false;

    bool   bMatch1, bMatch2, bMatch3, bMatch4, bRetry = false;

    // How many arguments are there?  the parser is strictly left to right
    // so this should work.

    if (popnd1 == emptyOPND)
    {
        usNumops = 0;
    }
    else
    {
        popnd1->usFlags = opflags1 = asm_determine_operand_flags(popnd1);
        if (!opflags1)
            return ptbNull;
<<<<<<< HEAD
        if (!popnd2)
=======
        if (popnd2 == emptyOPND)
>>>>>>> 57ddb300
        {
            usNumops = 1;
        }
        else
        {
            popnd2->usFlags = opflags2 = asm_determine_operand_flags(popnd2);
            if (!opflags2)
                return ptbNull;
<<<<<<< HEAD
            if (!popnd3)
=======
            if (popnd3 == emptyOPND)
>>>>>>> 57ddb300
            {
                usNumops = 2;
            }
            else
            {
                popnd3->usFlags = opflags3 = asm_determine_operand_flags(popnd3);
                if (!opflags3)
                    return ptbNull;
<<<<<<< HEAD
                if (!popnd4)
=======
                if (popnd4 == emptyOPND)
>>>>>>> 57ddb300
                {
                    usNumops = 3;
                }
                else
                {
                    popnd4->usFlags = opflags4 = asm_determine_operand_flags(popnd4);
                    if (!opflags4)
                        return ptbNull;
                    usNumops = 4;
                }
            }
        }
    }

    // Now check to insure that the number of operands is correct
    usActual = (pop->usNumops & ITSIZE);
    if (usActual != usNumops && asmstate.ucItype != ITopt &&
        asmstate.ucItype != ITfloat)
    {
PARAM_ERROR:
        asmerr("%u operands found for %s instead of the expected %u", usNumops, asm_opstr(pop), usActual);
        return ptbNull;
    }
    if (usActual < usNumops)
        *pusNumops = usActual;
    else
        *pusNumops = usNumops;
//
//  The number of arguments matches, now check to find the opcode
//  in the associated opcode table
//
RETRY:
    //printf("usActual = %d\n", usActual);
    switch (usActual)
    {
        case 0:
            if (global.params.is64bit && (pop->ptb.pptb0->usFlags & _i64_bit))
            {
                asmerr("opcode %s is unavailable in 64bit mode", asm_opstr(pop));  // illegal opcode in 64bit mode
                return ptbNull;
            }

            if ((asmstate.ucItype == ITopt ||
                 asmstate.ucItype == ITfloat) &&
                usNumops != 0)
                goto PARAM_ERROR;

            ptbRet = pop->ptb;

            goto RETURN_IT;

        case 1:
        {
            //printf("opflags1 = "); asm_output_flags(opflags1); printf("\n");
            PTRNTAB1 *table1;
            for (table1 = pop->ptb.pptb1; table1->usOpcode != ASM_END;
                    table1++)
            {
                //printf("table    = "); asm_output_flags(table1->usOp1); printf("\n");
                bMatch1 = asm_match_flags(opflags1, table1->usOp1);
                //printf("bMatch1 = x%x\n", bMatch1);
                if (bMatch1)
                {
                    if (table1->usOpcode == 0x68 &&
                        table1->usOp1 == _imm16
                      )
                        // Don't match PUSH imm16 in 32 bit code
                        continue;

                    // Check if match is invalid in 64bit mode
                    if (global.params.is64bit && (table1->usFlags & _i64_bit))
                    {
                        bInvalid64bit = true;
                        continue;
                    }

                    break;
                }
                if ((asmstate.ucItype == ITimmed) &&
                    asm_match_flags(opflags1,
                        CONSTRUCT_FLAGS(_8 | _16 | _32, _imm, _normal,
                                         0)) &&
                        popnd1->disp == table1->usFlags)
                    break;
                if (asmstate.ucItype == ITopt ||
                    asmstate.ucItype == ITfloat)
                {
                    switch (usNumops)
                    {
                        case 0:
                            if (!table1->usOp1)
                                goto Lfound1;
                            break;
                        case 1:
                            break;
                        default:
                            goto PARAM_ERROR;
                    }
                }
            }
        Lfound1:
            if (table1->usOpcode == ASM_END)
            {
#ifdef DEBUG
                if (debuga)
                {
                    printf("\t%s\t", asm_opstr(pop));
                    if (popnd1 != emptyOPND)
                            asm_output_popnd(popnd1);
                    if (popnd2 != emptyOPND)
                    {
                            printf(",");
                            asm_output_popnd(popnd2);
                    }
                    if (popnd3 != emptyOPND)
                    {
                            printf(",");
                            asm_output_popnd(popnd3);
                    }
                    printf("\n");

                    printf("OPCODE mism = ");
                    if (popnd1 != emptyOPND)
                        asm_output_flags(popnd1->usFlags);
                    else
                        printf("NONE");
                    printf("\n");
                }
#endif
TYPE_SIZE_ERROR:
                if (popnd1 != emptyOPND && ASM_GET_aopty(popnd1->usFlags) != _reg)
                {
                    opflags1 = popnd1->usFlags |= _anysize;
                    if (asmstate.ucItype == ITjump)
                    {
                        if (bRetry && popnd1->s && !popnd1->s->isLabel())
                        {
                            asmerr("label expected", popnd1->s->toChars());
                            return ptbNull;
                        }

                        popnd1->usFlags |= CONSTRUCT_FLAGS(0, 0, 0,
                                _fanysize);
                    }
                }
                if (popnd2 != emptyOPND && ASM_GET_aopty(popnd2->usFlags) != _reg)
                {
                    opflags2 = popnd2->usFlags |= (_anysize);
                    if (asmstate.ucItype == ITjump)
                        popnd2->usFlags |= CONSTRUCT_FLAGS(0, 0, 0,
                                _fanysize);
                }
                if (popnd3 != emptyOPND && ASM_GET_aopty(popnd3->usFlags) != _reg)
                {
                    opflags3 = popnd3->usFlags |= (_anysize);
                    if (asmstate.ucItype == ITjump)
                        popnd3->usFlags |= CONSTRUCT_FLAGS(0, 0, 0,
                                _fanysize);
                }
                if (bRetry)
                {
                    if (bInvalid64bit)
                        asmerr("operand for '%s' invalid in 64bit mode", asm_opstr(pop));
                    else
                        asmerr("bad type/size of operands '%s'", asm_opstr(pop));
                    return ptbNull;
                }
                bRetry = true;
                goto RETRY;
            }
            ptbRet.pptb1 = table1;
            goto RETURN_IT;
        }
        case 2:
        {
            //printf("opflags1 = "); asm_output_flags(opflags1); printf(" ");
            //printf("opflags2 = "); asm_output_flags(opflags2); printf("\n");
            PTRNTAB2 *table2;
            for (table2 = pop->ptb.pptb2;
                 table2->usOpcode != ASM_END;
                 table2++)
            {
                //printf("table1   = "); asm_output_flags(table2->usOp1); printf(" ");
                //printf("table2   = "); asm_output_flags(table2->usOp2); printf("\n");
                if (global.params.is64bit && (table2->usFlags & _i64_bit))
                {
                    asmerr("opcode %s is unavailable in 64bit mode", asm_opstr(pop));
                    return ptbNull;
                }

                bMatch1 = asm_match_flags(opflags1, table2->usOp1);
                bMatch2 = asm_match_flags(opflags2, table2->usOp2);
                //printf("match1 = %d, match2 = %d\n",bMatch1,bMatch2);
                if (bMatch1 && bMatch2)
                {
                    //printf("match\n");

                    /* Don't match if implicit sign-extension will
                     * change the value of the immediate operand
                     */
                    if (!bRetry && ASM_GET_aopty(table2->usOp2) == _imm)
                    {
                        int op1size = ASM_GET_uSizemask(table2->usOp1);
                        if (!op1size) // implicit register operand
                        {
                            switch (ASM_GET_uRegmask(table2->usOp1))
                            {
                                case ASM_GET_uRegmask(_al):
                                case ASM_GET_uRegmask(_cl): op1size = _8; break;
                                case ASM_GET_uRegmask(_ax):
                                case ASM_GET_uRegmask(_dx): op1size = _16; break;
                                case ASM_GET_uRegmask(_eax): op1size = _32; break;
                                case ASM_GET_uRegmask(_rax): op1size = _64; break;
                                default:
                                    assert(0);
                            }
                        }
                        if (op1size > ASM_GET_uSizemask(table2->usOp2))
                        {
                            switch(ASM_GET_uSizemask(table2->usOp2))
                            {
                                case _8:
                                    if (popnd2->disp > SCHAR_MAX)
                                        continue;
                                    break;
                                case _16:
                                    if (popnd2->disp > SHRT_MAX)
                                        continue;
                                    break;
                                case _32:
                                    if (popnd2->disp > INT_MAX)
                                        continue;
                                    break;
                                default:
                                    assert(0);
                            }
                        }
                    }
                    break;
                }
                if (asmstate.ucItype == ITopt ||
                    asmstate.ucItype == ITfloat)
                {
                    switch (usNumops)
                    {
                        case 0:
                            if (!table2->usOp1)
                                goto Lfound2;
                            break;
                        case 1:
                            if (bMatch1 && !table2->usOp2)
                                goto Lfound2;
                            break;
                        case 2:
                            break;
                        default:
                            goto PARAM_ERROR;
                    }
                }
#if 0
                if (asmstate.ucItype == ITshift &&
                    !table2->usOp2 &&
                    bMatch1 && popnd2->disp == 1 &&
                    asm_match_flags(opflags2,
                        CONSTRUCT_FLAGS(_8|_16|_32, _imm,_normal,0))
                  )
                    break;
#endif
            }
        Lfound2:
            if (table2->usOpcode == ASM_END)
            {
#ifdef DEBUG
                if (debuga)
                {
                    printf("\t%s\t", asm_opstr(pop));
                    if (popnd1 != emptyOPND)
                        asm_output_popnd(popnd1);
                    if (popnd2 != emptyOPND)
                    {
                        printf(",");
                        asm_output_popnd(popnd2);
                    }
                    if (popnd3 != emptyOPND)
                    {
                        printf(",");
                        asm_output_popnd(popnd3);
                    }
                    printf("\n");

                    printf("OPCODE mismatch = ");
                    if (popnd1 != emptyOPND)
                        asm_output_flags(popnd1->usFlags);
                    else
                        printf("NONE");
                    printf( " Op2 = ");
                    if (popnd2 != emptyOPND)
                        asm_output_flags(popnd2->usFlags);
                    else
                        printf("NONE");
                    printf("\n");
                }
#endif
                goto TYPE_SIZE_ERROR;
            }
            ptbRet.pptb2 = table2;
            goto RETURN_IT;
        }
        case 3:
        {
            PTRNTAB3 *table3;
            for (table3 = pop->ptb.pptb3;
                 table3->usOpcode != ASM_END;
                 table3++)
            {
                bMatch1 = asm_match_flags(opflags1, table3->usOp1);
                bMatch2 = asm_match_flags(opflags2, table3->usOp2);
                bMatch3 = asm_match_flags(opflags3, table3->usOp3);
                if (bMatch1 && bMatch2 && bMatch3)
                    goto Lfound3;
                if (asmstate.ucItype == ITopt)
                {
                    switch (usNumops)
                    {
                        case 0:
                            if (!table3->usOp1)
                                goto Lfound3;
                            break;
                        case 1:
                            if (bMatch1 && !table3->usOp2)
                                goto Lfound3;
                            break;
                        case 2:
                            if (bMatch1 && bMatch2 && !table3->usOp3)
                                goto Lfound3;
                            break;
                        case 3:
                            break;
                        default:
                            goto PARAM_ERROR;
                    }
                }
            }
        Lfound3:
            if (table3->usOpcode == ASM_END)
            {
#ifdef DEBUG
                if (debuga)
                {
                    printf("\t%s\t", asm_opstr(pop));
                    if (popnd1 != emptyOPND)
                        asm_output_popnd(popnd1);
                    if (popnd2 != emptyOPND)
                    {
                        printf(",");
                        asm_output_popnd(popnd2);
                    }
                    if (popnd3 != emptyOPND)
                    {
                        printf(",");
                        asm_output_popnd(popnd3);
                    }
                    printf("\n");

                    printf("OPCODE mismatch = ");
                    if (popnd1 != emptyOPND)
                        asm_output_flags(popnd1->usFlags);
                    else
                        printf("NONE");
                    printf( " Op2 = ");
                    if (popnd2 != emptyOPND)
                        asm_output_flags(popnd2->usFlags);
                    else
                        printf("NONE");
                    if (popnd3 != emptyOPND)
                        asm_output_flags(popnd3->usFlags);
                    printf("\n");
                }
#endif
                goto TYPE_SIZE_ERROR;
            }
            ptbRet.pptb3 = table3;
            goto RETURN_IT;
        }
        case 4:
        {
            PTRNTAB4 *table4;
            for (table4 = pop->ptb.pptb4;
                 table4->usOpcode != ASM_END;
                 table4++)
            {
                bMatch1 = asm_match_flags(opflags1, table4->usOp1);
                bMatch2 = asm_match_flags(opflags2, table4->usOp2);
                bMatch3 = asm_match_flags(opflags3, table4->usOp3);
                bMatch4 = asm_match_flags(opflags4, table4->usOp4);
                if (bMatch1 && bMatch2 && bMatch3 && bMatch4)
                    goto Lfound4;
                if (asmstate.ucItype == ITopt)
                {
                    switch (usNumops)
                    {
                        case 0:
                            if (!table4->usOp1)
                                goto Lfound3;
                            break;
                        case 1:
                            if (bMatch1 && !table4->usOp2)
                                goto Lfound3;
                            break;
                        case 2:
                            if (bMatch1 && bMatch2 && !table4->usOp3)
                                goto Lfound3;
                            break;
                        case 3:
                            if (bMatch1 && bMatch2 && bMatch3 && !table4->usOp4)
                                goto Lfound3;
                            break;
                        case 4:
                            break;
                        default:
                            goto PARAM_ERROR;
                    }
                }
            }
        Lfound4:
            if (table4->usOpcode == ASM_END)
            {
#ifdef DEBUG
                if (debuga)
                {
                    printf("\t%s\t", asm_opstr(pop));
                    if (popnd1 != emptyOPND)
                        asm_output_popnd(popnd1);
                    if (popnd2 != emptyOPND)
                    {
                        printf(",");
                        asm_output_popnd(popnd2);
                    }
                    if (popnd3 != emptyOPND)
                    {
                        printf(",");
                        asm_output_popnd(popnd3);
                    }
                    if (popnd4 != emptyOPND)
                    {
                        printf(",");
                        asm_output_popnd(popnd4);
                    }
                    printf("\n");

                    printf("OPCODE mismatch = ");
                    if (popnd1 != emptyOPND)
                        asm_output_flags(popnd1->usFlags);
                    else
                        printf("NONE");
                    printf( " Op2 = ");
                    if (popnd2 != emptyOPND)
                        asm_output_flags(popnd2->usFlags);
                    else
                        printf("NONE");
                    printf( " Op3 = ");
                    if (popnd3 != emptyOPND)
                        asm_output_flags(popnd3->usFlags);
                    else
                        printf("NONE");
                    printf( " Op4 = ");
                    if (popnd4 != emptyOPND)
                        asm_output_flags(popnd4->usFlags);
                    else
                        printf("NONE");
                    printf("\n");
                }
#endif
                goto TYPE_SIZE_ERROR;
            }
            ptbRet.pptb4 = table4;
            goto RETURN_IT;
        }
    }
RETURN_IT:
    if (bRetry)
    {
        asmerr("bad type/size of operands '%s'", asm_opstr(pop));
        return ptbNull;
    }
    return ptbRet;
}

/*******************************
 */

static opflag_t asm_determine_float_flags(OPND *popnd)
{
    //printf("asm_determine_float_flags()\n");

    opflag_t us, usFloat;

    // Insure that if it is a register, that it is not a normal processor
    // register.

    if (popnd->base &&
        !popnd->s && !popnd->disp && !popnd->real
        && !(popnd->base->ty & (_r8 | _r16 | _r32)))
    {
        return popnd->base->ty;
    }
    if (popnd->pregDisp1 && !popnd->base)
    {
        us = asm_float_type_size(popnd->ptype, &usFloat);
        //printf("us = x%x, usFloat = x%x\n", us, usFloat);
        if (popnd->pregDisp1->ty & (_r32 | _r64))
            return(CONSTRUCT_FLAGS(us, _m, _addr32, usFloat));
        else if (popnd->pregDisp1->ty & _r16)
            return(CONSTRUCT_FLAGS(us, _m, _addr16, usFloat));
    }
    else if (popnd->s != 0)
    {
        us = asm_float_type_size(popnd->ptype, &usFloat);
        return CONSTRUCT_FLAGS(us, _m, _normal, usFloat);
    }

    if (popnd->segreg)
    {
        us = asm_float_type_size(popnd->ptype, &usFloat);
        return(CONSTRUCT_FLAGS(us, _m, _addr32, usFloat));
    }

#if 0
    if (popnd->real)
    {
        switch (popnd->ptype->ty)
        {
            case Tfloat32:
                popnd->s = fconst(popnd->real);
                return(CONSTRUCT_FLAGS(_32, _m, _normal, 0));

            case Tfloat64:
                popnd->s = dconst(popnd->real);
                return(CONSTRUCT_FLAGS(0, _m, _normal, _f64));

            case Tfloat80:
                popnd->s = ldconst(popnd->real);
                return(CONSTRUCT_FLAGS(0, _m, _normal, _f80));
        }
    }
#endif

    asmerr("unknown operand for floating point instruction");
    return 0;
}

/*******************************
 */

static opflag_t asm_determine_operand_flags(OPND *popnd)
{
    Dsymbol *ps;
    int ty;
    opflag_t us;
    opflag_t sz;
    ASM_OPERAND_TYPE opty;
    ASM_MODIFIERS amod;

    // If specified 'offset' or 'segment' but no symbol
    if ((popnd->bOffset || popnd->bSeg) && !popnd->s)
        error(asmstate.loc, "specified 'offset' or 'segment' but no symbol");

    if (asmstate.ucItype == ITfloat)
        return asm_determine_float_flags(popnd);

    // If just a register
    if (popnd->base && !popnd->s && !popnd->disp && !popnd->real)
            return popnd->base->ty;
#if DEBUG
    if (debuga)
        printf("popnd->base = %s\n, popnd->pregDisp1 = %p\n", popnd->base ? popnd->base->regstr : "NONE", popnd->pregDisp1);
#endif
    ps = popnd->s;
    Declaration *ds = ps ? ps->isDeclaration() : NULL;
    if (ds && ds->storage_class & STClazy)
        sz = _anysize;
    else
    {
        sz = asm_type_size((ds && ds->storage_class & (STCout | STCref)) ? popnd->ptype->pointerTo() : popnd->ptype);
        if (!sz)
            return 0;
    }
    if (popnd->pregDisp1 && !popnd->base)
    {
        if (ps && ps->isLabel() && sz == _anysize)
            sz = _32;
        return (popnd->pregDisp1->ty & (_r32 | _r64))
            ? CONSTRUCT_FLAGS(sz, _m, _addr32, 0)
            : CONSTRUCT_FLAGS(sz, _m, _addr16, 0);
    }
    else if (ps)
    {
        if (popnd->bOffset || popnd->bSeg || ps == asmstate.psLocalsize)
            return CONSTRUCT_FLAGS(_32, _imm, _normal, 0);

        if (ps->isLabel())
        {
            switch (popnd->ajt)
            {
                case ASM_JUMPTYPE_UNSPECIFIED:
                    if (ps == asmstate.psDollar)
                    {
                        if (popnd->disp >= CHAR_MIN &&
                            popnd->disp <= CHAR_MAX)
                            us = CONSTRUCT_FLAGS(_8, _rel, _flbl,0);
                        else if (popnd->disp >= SHRT_MIN &&
                            popnd->disp <= SHRT_MAX && !global.params.is64bit)
                            us = CONSTRUCT_FLAGS(_16, _rel, _flbl,0);
                        else
                            us = CONSTRUCT_FLAGS(_32, _rel, _flbl,0);
                    }
                    else if (asmstate.ucItype != ITjump)
                    {
                        if (sz == _8)
                        {
                            us = CONSTRUCT_FLAGS(_8,_rel,_flbl,0);
                            break;
                        }
                        goto case_near;
                    }
                    else
                        us = CONSTRUCT_FLAGS(_8|_32, _rel, _flbl,0);
                    break;

                case ASM_JUMPTYPE_NEAR:
                case_near:
                    us = CONSTRUCT_FLAGS(_32, _rel, _flbl, 0);
                    break;
                case ASM_JUMPTYPE_SHORT:
                    us = CONSTRUCT_FLAGS(_8, _rel, _flbl, 0);
                    break;
                case ASM_JUMPTYPE_FAR:
                    us = CONSTRUCT_FLAGS(_48, _rel, _flbl, 0);
                    break;
                default:
                    assert(0);
            }
            return us;
        }
        if (!popnd->ptype)
            return CONSTRUCT_FLAGS(sz, _m, _normal, 0);
        ty = popnd->ptype->ty;
        if (ty == Tpointer && popnd->ptype->nextOf()->ty == Tfunction &&
            !ps->isVarDeclaration())
        {
            return CONSTRUCT_FLAGS(_32, _m, _fn16, 0);
        }
        else if (ty == Tfunction)
        {
            return CONSTRUCT_FLAGS(_32, _rel, _fn16, 0);
        }
        else if (asmstate.ucItype == ITjump)
        {
            amod = _normal;
            goto L1;
        }
        else
            return CONSTRUCT_FLAGS(sz, _m, _normal, 0);
    }
    if (popnd->segreg /*|| popnd->bPtr*/)
    {
        amod = _addr32;
        if (asmstate.ucItype == ITjump)
        {
        L1:
            opty = _m;
            if (sz == _48)
                opty = _mnoi;
            us = CONSTRUCT_FLAGS(sz,opty,amod,0);
        }
        else
            us = CONSTRUCT_FLAGS(sz,
//                               _rel, amod, 0);
                                 _m, amod, 0);
    }

    else if (popnd->ptype)
        us = CONSTRUCT_FLAGS(sz, _imm, _normal, 0);
    else if (popnd->disp >= CHAR_MIN && popnd->disp <= UCHAR_MAX)
        us = CONSTRUCT_FLAGS(  _8 | _16 | _32 | _64, _imm, _normal, 0);
    else if (popnd->disp >= SHRT_MIN && popnd->disp <= USHRT_MAX)
        us = CONSTRUCT_FLAGS( _16 | _32 | _64, _imm, _normal, 0);
    else if (popnd->disp >= INT_MIN && popnd->disp <= UINT_MAX)
        us = CONSTRUCT_FLAGS( _32 | _64, _imm, _normal, 0);
    else
        us = CONSTRUCT_FLAGS( _64, _imm, _normal, 0);
    return us;
}

/******************************
 * Convert assembly instruction into a code, and append
 * it to the code generated for this block.
 */

static code *asm_emit(Loc loc,
    unsigned usNumops, PTRNTAB ptb,
    OP *pop,
    OPND *popnd1, OPND *popnd2, OPND *popnd3, OPND *popnd4)
{
#ifdef DEBUG
    unsigned char auchOpcode[16];
    unsigned usIdx = 0;
    #define emit(op)        (auchOpcode[usIdx++] = op)
#else
    #define emit(op)        ((void)(op))
#endif
//  unsigned us;
    unsigned char *puc;
    unsigned usDefaultseg;
    code *pc = NULL;
    OPND *popndTmp = emptyOPND;
    ASM_OPERAND_TYPE    aoptyTmp;
    unsigned  uSizemaskTmp;
    const REG *pregSegment;
    code    *pcPrefix = NULL;
    //ASM_OPERAND_TYPE    aopty1 = _reg , aopty2 = 0, aopty3 = 0;
    ASM_MODIFIERS       amod1 = _normal, amod2 = _normal;
    unsigned            uSizemaskTable1 =0, uSizemaskTable2 =0,
                        uSizemaskTable3 =0;
    ASM_OPERAND_TYPE    aoptyTable1 = _reg, aoptyTable2 = _reg, aoptyTable3 = _reg;
    ASM_MODIFIERS       amodTable1 = _normal,
                        amodTable2 = _normal;
    unsigned            uRegmaskTable1 = 0, uRegmaskTable2 =0;

    pc = code_calloc();
    pc->Iflags |= CFpsw;            // assume we want to keep the flags
    if (popnd1 != emptyOPND)
    {
        //aopty1 = ASM_GET_aopty(popnd1->usFlags);
        amod1 = ASM_GET_amod(popnd1->usFlags);

        uSizemaskTable1 = ASM_GET_uSizemask(ptb.pptb1->usOp1);
        aoptyTable1 = ASM_GET_aopty(ptb.pptb1->usOp1);
        amodTable1 = ASM_GET_amod(ptb.pptb1->usOp1);
        uRegmaskTable1 = ASM_GET_uRegmask(ptb.pptb1->usOp1);

    }
    if (popnd2 != emptyOPND)
    {
#if 0
        printf("\nasm_emit:\nop: ");
        asm_output_flags(popnd2->usFlags);
        printf("\ntb: ");
        asm_output_flags(ptb.pptb2->usOp2);
        printf("\n");
#endif
        //aopty2 = ASM_GET_aopty(popnd2->usFlags);
        amod2 = ASM_GET_amod(popnd2->usFlags);

        uSizemaskTable2 = ASM_GET_uSizemask(ptb.pptb2->usOp2);
        aoptyTable2 = ASM_GET_aopty(ptb.pptb2->usOp2);
        amodTable2 = ASM_GET_amod(ptb.pptb2->usOp2);
        uRegmaskTable2 = ASM_GET_uRegmask(ptb.pptb2->usOp2);
    }
    if (popnd3 != emptyOPND)
    {
        //aopty3 = ASM_GET_aopty(popnd3->usFlags);

        uSizemaskTable3 = ASM_GET_uSizemask(ptb.pptb3->usOp3);
        aoptyTable3 = ASM_GET_aopty(ptb.pptb3->usOp3);
    }

    asmstate.statement->regs |= asm_modify_regs(ptb, popnd1, popnd2);

    if (ptb.pptb0->usFlags & _64_bit && !global.params.is64bit)
        error(asmstate.loc, "use -m64 to compile 64 bit instructions");

    if (global.params.is64bit && (ptb.pptb0->usFlags & _64_bit))
    {
        emit(REX | REX_W);
        pc->Irex |= REX_W;
    }

    switch (usNumops)
    {
        case 0:
            if (ptb.pptb0->usFlags & _16_bit)
            {
                emit(0x66);
                pc->Iflags |= CFopsize;
            }
            break;

        // vex adds 4 operand instructions, but already provides
        // encoded operation size
        case 4:
            break;

        // 3 and 2 are the same because the third operand is always
        // an immediate and does not affect operation size
        case 3:
        case 2:
            if ((!global.params.is64bit &&
                  (amod2 == _addr16 ||
                   (uSizemaskTable2 & _16 && aoptyTable2 == _rel) ||
                   (uSizemaskTable2 & _32 && aoptyTable2 == _mnoi) ||
                   (ptb.pptb2->usFlags & _16_bit_addr)
                 )
                )
              )
            {
                emit(0x67);
                pc->Iflags |= CFaddrsize;
                if (!global.params.is64bit)
                    amod2 = _addr16;
                else
                    amod2 = _addr32;
                popnd2->usFlags &= ~CONSTRUCT_FLAGS(0,0,7,0);
                popnd2->usFlags |= CONSTRUCT_FLAGS(0,0,amod2,0);
            }


        /* Fall through, operand 1 controls the opsize, but the
            address size can be in either operand 1 or operand 2,
            hence the extra checking the flags tested for SHOULD
            be mutex on operand 1 and operand 2 because there is
            only one MOD R/M byte
         */

        case 1:
            if ((!global.params.is64bit &&
                  (amod1 == _addr16 ||
                   (uSizemaskTable1 & _16 && aoptyTable1 == _rel) ||
                    (uSizemaskTable1 & _32 && aoptyTable1 == _mnoi) ||
                    (ptb.pptb1->usFlags & _16_bit_addr))))
            {
                emit(0x67);     // address size prefix
                pc->Iflags |= CFaddrsize;
                if (!global.params.is64bit)
                    amod1 = _addr16;
                else
                    amod1 = _addr32;
                popnd1->usFlags &= ~CONSTRUCT_FLAGS(0,0,7,0);
                popnd1->usFlags |= CONSTRUCT_FLAGS(0,0,amod1,0);
            }

            // If the size of the operand is unknown, assume that it is
            // the default size
            if (ptb.pptb0->usFlags & _16_bit)
            {
                //if (asmstate.ucItype != ITjump)
                {
                    emit(0x66);
                    pc->Iflags |= CFopsize;
                }
            }
            if (((pregSegment = (popndTmp = popnd1)->segreg) != NULL) ||
                    ((popndTmp = popnd2) != emptyOPND &&
                    (pregSegment = popndTmp->segreg) != NULL)
              )
            {
                if ((popndTmp->pregDisp1 &&
                        popndTmp->pregDisp1->val == _BP) ||
                        popndTmp->pregDisp2 &&
                        popndTmp->pregDisp2->val == _BP)
                        usDefaultseg = _SS;
                else if (asmstate.ucItype == ITjump)
                        usDefaultseg = _CS;
                else
                        usDefaultseg = _DS;
                if (pregSegment->val != usDefaultseg)
                {
                    if (asmstate.ucItype == ITjump)
                        error(asmstate.loc, "Cannot generate a segment prefix for a branching instruction");
                    else
                        switch (pregSegment->val)
                        {
                        case _CS:
                            emit(0x2e);
                            pc->Iflags |= CFcs;
                            break;
                        case _SS:
                            emit(0x36);
                            pc->Iflags |= CFss;
                            break;
                        case _DS:
                            emit(0x3e);
                            pc->Iflags |= CFds;
                            break;
                        case _ES:
                            emit(0x26);
                            pc->Iflags |= CFes;
                            break;
                        case _FS:
                            emit(0x64);
                            pc->Iflags |= CFfs;
                            break;
                        case _GS:
                            emit(0x65);
                            pc->Iflags |= CFgs;
                            break;
                        default:
                            assert(0);
                        }
                }
            }
            break;
    }
    unsigned usOpcode = ptb.pptb0->usOpcode;

    pc->Iop = usOpcode;
    if (pc->Ivex.pfx == 0xC4)
    {
#ifdef DEBUG
        unsigned oIdx = usIdx;
#endif
        // vvvv
        switch (pc->Ivex.vvvv)
        {
        case VEX_NOO:
            pc->Ivex.vvvv = 0xF; // not used

            if ((aoptyTable1 == _m || aoptyTable1 == _rm) &&
                aoptyTable2 == _reg)
                if (!asm_make_modrm_byte(
#ifdef DEBUG
                    auchOpcode, &usIdx,
#endif
                    pc,
                    ptb.pptb1->usFlags,
                    popnd1, popnd2))
                    return NULL;
            else if (usNumops == 2 || usNumops == 3 && aoptyTable3 == _imm)
                if (!asm_make_modrm_byte(
#ifdef DEBUG
                    auchOpcode, &usIdx,
#endif
                    pc,
                    ptb.pptb1->usFlags,
                    popnd2, popnd1))
                    return NULL;
            else
                assert(!usNumops); // no operands

            if (usNumops == 3)
            {
                popndTmp = popnd3;
                aoptyTmp = ASM_GET_aopty(ptb.pptb3->usOp3);
                uSizemaskTmp = ASM_GET_uSizemask(ptb.pptb3->usOp3);
                assert(aoptyTmp == _imm);
            }
            break;

        case VEX_NDD:
            pc->Ivex.vvvv = ~popnd1->base->val;

            if (!asm_make_modrm_byte(
#ifdef DEBUG
                auchOpcode, &usIdx,
#endif
                pc,
                ptb.pptb1->usFlags,
<<<<<<< HEAD
                popnd2, NULL))
=======
                popnd2, emptyOPND))
>>>>>>> 57ddb300
                return NULL;

            if (usNumops == 3)
            {
                popndTmp = popnd3;
                aoptyTmp = ASM_GET_aopty(ptb.pptb3->usOp3);
                uSizemaskTmp = ASM_GET_uSizemask(ptb.pptb3->usOp3);
                assert(aoptyTmp == _imm);
            }
            break;

        case VEX_DDS:
            assert(usNumops == 3);
            pc->Ivex.vvvv = ~popnd2->base->val;

            if (!asm_make_modrm_byte(
#ifdef DEBUG
                auchOpcode, &usIdx,
#endif
                pc,
                ptb.pptb1->usFlags,
                popnd3, popnd1))
                return NULL;
            break;

        case VEX_NDS:
            pc->Ivex.vvvv = ~popnd2->base->val;

            if (aoptyTable1 == _m || aoptyTable1 == _rm)
                if (!asm_make_modrm_byte(
#ifdef DEBUG
                    auchOpcode, &usIdx,
#endif
                    pc,
                    ptb.pptb1->usFlags,
                    popnd1, popnd3))
                    return NULL;
            else
                if (!asm_make_modrm_byte(
#ifdef DEBUG
                    auchOpcode, &usIdx,
#endif
                    pc,
                    ptb.pptb1->usFlags,
                    popnd3, popnd1))
                    return NULL;

            if (usNumops == 4)
            {
                popndTmp = popnd4;
                aoptyTmp = ASM_GET_aopty(ptb.pptb4->usOp4);
                uSizemaskTmp = ASM_GET_uSizemask(ptb.pptb4->usOp4);
                assert(aoptyTmp == _imm);
            }
            break;

        default:
            assert(0);
        }

        // REX
        // REX_W is solely taken from WO/W1/WIG
        // pc->Ivex.w = !!(pc->Irex & REX_W);
        pc->Ivex.b =  !(pc->Irex & REX_B);
        pc->Ivex.x =  !(pc->Irex & REX_X);
        pc->Ivex.r =  !(pc->Irex & REX_R);

        /* Check if a 3-byte vex is needed.
         */
        if (pc->Ivex.w || !pc->Ivex.x || !pc->Ivex.b || pc->Ivex.mmmm > 0x1)
        {
#ifdef DEBUG
            memmove(&auchOpcode[oIdx+3], &auchOpcode[oIdx], usIdx-oIdx);
            usIdx = oIdx;
#endif
            emit(0xC4);
            emit(VEX3_B1(pc->Ivex));
            emit(VEX3_B2(pc->Ivex));
            pc->Iflags |= CFvex3;
        }
        else
        {
#ifdef DEBUG
            memmove(&auchOpcode[oIdx+2], &auchOpcode[oIdx], usIdx-oIdx);
            usIdx = oIdx;
#endif
            emit(0xC5);
            emit(VEX2_B1(pc->Ivex));
        }
        pc->Iflags |= CFvex;
        emit(pc->Ivex.op);
        if (popndTmp != emptyOPND)
            goto L1;
        goto L2;
    }
    else if ((usOpcode & 0xFFFD00) == 0x0F3800)    // SSSE3, SSE4
    {
        emit(0xFF);
        emit(0xFD);
        emit(0x00);
        goto L3;
    }

    switch (usOpcode & 0xFF0000)
    {
        case 0:
            break;

        case 0x660000:
            usOpcode &= 0xFFFF;
            goto L3;

        case 0xF20000:                      // REPNE
        case 0xF30000:                      // REP/REPE
            // BUG: What if there's an address size prefix or segment
            // override prefix? Must the REP be adjacent to the rest
            // of the opcode?
            usOpcode &= 0xFFFF;
            goto L3;

        case 0x0F0000:                      // an AMD instruction
            puc = ((unsigned char *) &usOpcode);
            if (puc[1] != 0x0F)             // if not AMD instruction 0x0F0F
                goto L4;
            emit(puc[2]);
            emit(puc[1]);
            emit(puc[0]);
            pc->Iop >>= 8;
            pc->IEVint2 = puc[0];
            pc->IFL2 = FLconst;
            goto L3;

        default:
            puc = ((unsigned char *) &usOpcode);
        L4:
            emit(puc[2]);
            emit(puc[1]);
            emit(puc[0]);
            pc->Iop >>= 8;
            pc->Irm = puc[0];
            goto L3;
    }
    if (usOpcode & 0xff00)
    {
        puc = ((unsigned char *) &(usOpcode));
        emit(puc[1]);
        emit(puc[0]);
        pc->Iop = puc[1];
        if (pc->Iop == 0x0f)
        {
            pc->Iop = 0x0F00 | puc[0];
        }
        else
        {
            if (usOpcode == 0xDFE0) // FSTSW AX
            {
                pc->Irm = puc[0];
                goto L2;
            }
            if (asmstate.ucItype == ITfloat)
            {
                pc->Irm = puc[0];
            }
            else
            {
                pc->IEVint2 = puc[0];
                pc->IFL2 = FLconst;
            }
        }
    }
    else
    {
        emit(usOpcode);
    }
L3: ;

    // If CALL, Jxx or LOOPx to a symbolic location
    if (/*asmstate.ucItype == ITjump &&*/
        popnd1 != emptyOPND && popnd1->s && popnd1->s->isLabel())
    {
        Dsymbol *s = popnd1->s;
        if (s == asmstate.psDollar)
        {
            pc->IFL2 = FLconst;
            if (uSizemaskTable1 & (_8 | _16))
                pc->IEVint2 = popnd1->disp;
            else if (uSizemaskTable1 & _32)
                pc->IEVpointer2 = (targ_size_t) popnd1->disp;
        }
        else
        {
            LabelDsymbol *label = s->isLabel();
            if (label)
            {
                if ((pc->Iop & ~0x0F) == 0x70)
                    pc->Iflags |= CFjmp16;
                if (usNumops == 1)
                {
                    pc->IFL2 = FLblock;
                    pc->IEVlsym2 = label;
                }
                else
                {
                    pc->IFL1 = FLblock;
                    pc->IEVlsym1 = label;
                }
            }
        }
    }

    switch (usNumops)
    {
        case 0:
            break;
        case 1:
            if (((aoptyTable1 == _reg || aoptyTable1 == _float) &&
                 amodTable1 == _normal && (uRegmaskTable1 & _rplus_r)))
            {
                unsigned reg = popnd1->base->val;
                if (reg & 8)
                {
                    reg &= 7;
                    pc->Irex |= REX_B;
                    assert(global.params.is64bit);
                }
                if (asmstate.ucItype == ITfloat)
                    pc->Irm += reg;
                else
                    pc->Iop += reg;
#ifdef DEBUG
                auchOpcode[usIdx-1] += reg;
#endif
            }
            else
            {
                if (!asm_make_modrm_byte(
#ifdef DEBUG
                    auchOpcode, &usIdx,
#endif
                    pc,
                    ptb.pptb1->usFlags,
<<<<<<< HEAD
                    popnd1, NULL))
=======
                    popnd1, emptyOPND))
>>>>>>> 57ddb300
                    return NULL;
            }
            popndTmp = popnd1;
            aoptyTmp = aoptyTable1;
            uSizemaskTmp = uSizemaskTable1;
L1:
            if (aoptyTmp == _imm)
            {
                Declaration *d = popndTmp->s ? popndTmp->s->isDeclaration()
                                             : NULL;
                if (popndTmp->bSeg)
                {
                    if (!(d && d->isDataseg()))
                    {
                        asmerr("bad addr mode");
                        return NULL;
                    }
                }
                switch (uSizemaskTmp)
                {
                    case _8:
                    case _16:
                    case _32:
                    case _64:
                        if (popndTmp->s == asmstate.psLocalsize)
                        {
                            pc->IFL2 = FLlocalsize;
                            pc->IEVdsym2 = NULL;
                            pc->Iflags |= CFoff;
                            pc->IEVoffset2 = popndTmp->disp;
                        }
                        else if (d)
                        {
#if 0
                            if ((pc->IFL2 = d->Sfl) == 0)
#endif
                                pc->IFL2 = FLdsymbol;
                            pc->Iflags &= ~(CFseg | CFoff);
                            if (popndTmp->bSeg)
                                pc->Iflags |= CFseg;
                            else
                                pc->Iflags |= CFoff;
                            pc->IEVoffset2 = popndTmp->disp;
                            pc->IEVdsym2 = d;
                        }
                        else
                        {
                            pc->IEVllong2 = popndTmp->disp;
                            pc->IFL2 = FLconst;
                        }
                        break;
                }
            }

            break;
    case 2:
//
// If there are two immediate operands then
//
        if (aoptyTable1 == _imm &&
            aoptyTable2 == _imm)
        {
                pc->IEVint1 = popnd1->disp;
                pc->IFL1 = FLconst;
                pc->IEVint2 = popnd2->disp;
                pc->IFL2 = FLconst;
                break;
        }
        if (aoptyTable2 == _m ||
            aoptyTable2 == _rel ||
            // If not MMX register (_mm) or XMM register (_xmm)
            (amodTable1 == _rspecial && !(uRegmaskTable1 & (0x08 | 0x10)) && !uSizemaskTable1) ||
            aoptyTable2 == _rm ||
            (popnd1->usFlags == _r32 && popnd2->usFlags == _xmm) ||
            (popnd1->usFlags == _r32 && popnd2->usFlags == _mm))
        {
#if 0
            printf("test4 %d,%d,%d,%d\n",
                (aoptyTable2 == _m),
                (aoptyTable2 == _rel),
                (amodTable1 == _rspecial && !(uRegmaskTable1 & (0x08 | 0x10))),
                (aoptyTable2 == _rm)
                );
            printf("usOpcode = %x\n", usOpcode);
#endif
            if (ptb.pptb0->usOpcode == 0x0F7E ||    // MOVD _rm32,_mm
                ptb.pptb0->usOpcode == 0x660F7E     // MOVD _rm32,_xmm
               )
            {
                if (!asm_make_modrm_byte(
#ifdef DEBUG
                    auchOpcode, &usIdx,
#endif
                    pc,
                    ptb.pptb1->usFlags,
                    popnd1, popnd2))
                    return NULL;
            }
            else
            {
                if (!asm_make_modrm_byte(
#ifdef DEBUG
                    auchOpcode, &usIdx,
#endif
                    pc,
                    ptb.pptb1->usFlags,
                    popnd2, popnd1))
                    return NULL;
            }
            popndTmp = popnd1;
            aoptyTmp = aoptyTable1;
            uSizemaskTmp = uSizemaskTable1;
        }
        else
        {
            if (((aoptyTable1 == _reg || aoptyTable1 == _float) &&
                 amodTable1 == _normal &&
                 (uRegmaskTable1 & _rplus_r)))
            {
                unsigned reg = popnd1->base->val;
                if (reg & 8)
                {
                    reg &= 7;
                    pc->Irex |= REX_B;
                    assert(global.params.is64bit);
                }
                else if (popnd1->base->isSIL_DIL_BPL_SPL())
                {
                    pc->Irex |= REX;
                    assert(global.params.is64bit);
                }
                if (asmstate.ucItype == ITfloat)
                    pc->Irm += reg;
                else
                    pc->Iop += reg;
#ifdef DEBUG
                auchOpcode[usIdx-1] += reg;
#endif
            }
            else if (((aoptyTable2 == _reg || aoptyTable2 == _float) &&
                 amodTable2 == _normal &&
                 (uRegmaskTable2 & _rplus_r)))
            {
                unsigned reg = popnd2->base->val;
                if (reg & 8)
                {
                    reg &= 7;
                    pc->Irex |= REX_B;
                    assert(global.params.is64bit);
                }
                else if (popnd1->base->isSIL_DIL_BPL_SPL())
                {
                    pc->Irex |= REX;
                    assert(global.params.is64bit);
                }
                if (asmstate.ucItype == ITfloat)
                    pc->Irm += reg;
                else
                    pc->Iop += reg;
#ifdef DEBUG
                auchOpcode[usIdx-1] += reg;
#endif
            }
            else if (ptb.pptb0->usOpcode == 0xF30FD6 ||
                     ptb.pptb0->usOpcode == 0x0F12 ||
                     ptb.pptb0->usOpcode == 0x0F16 ||
                     ptb.pptb0->usOpcode == 0x660F50 ||
                     ptb.pptb0->usOpcode == 0x0F50 ||
                     ptb.pptb0->usOpcode == 0x660FD7 ||
                     ptb.pptb0->usOpcode == MOVDQ2Q ||
                     ptb.pptb0->usOpcode == 0x0FD7)
            {
                if (!asm_make_modrm_byte(
#ifdef DEBUG
                    auchOpcode, &usIdx,
#endif
                    pc,
                    ptb.pptb1->usFlags,
                    popnd2, popnd1))
                    return NULL;
            }
            else
            {
                if (!asm_make_modrm_byte(
#ifdef DEBUG
                    auchOpcode, &usIdx,
#endif
                    pc,
                    ptb.pptb1->usFlags,
                    popnd1, popnd2))
                    return NULL;

            }
            if (aoptyTable1 == _imm)
            {
                popndTmp = popnd1;
                aoptyTmp = aoptyTable1;
                uSizemaskTmp = uSizemaskTable1;
            }
            else
            {
                popndTmp = popnd2;
                aoptyTmp = aoptyTable2;
                uSizemaskTmp = uSizemaskTable2;
            }
        }
        goto L1;

    case 3:
        if (aoptyTable2 == _m || aoptyTable2 == _rm ||
            usOpcode == 0x0FC5     ||    // pextrw  _r32,  _mm,    _imm8
            usOpcode == 0x660FC5   ||    // pextrw  _r32, _xmm,    _imm8
            usOpcode == 0x660F3A20 ||    // pinsrb  _xmm, _r32/m8, _imm8
            usOpcode == 0x660F3A22       // pinsrd  _xmm, _rm32,   _imm8
           )
        {
            if (!asm_make_modrm_byte(
#ifdef DEBUG
                auchOpcode, &usIdx,
#endif
                pc,
                ptb.pptb1->usFlags,
                popnd2, popnd1))
                return NULL;
        popndTmp = popnd3;
        aoptyTmp = aoptyTable3;
        uSizemaskTmp = uSizemaskTable3;
        }
        else
        {

            if (((aoptyTable1 == _reg || aoptyTable1 == _float) &&
                 amodTable1 == _normal &&
                 (uRegmaskTable1 &_rplus_r)))
            {
                unsigned reg = popnd1->base->val;
                if (reg & 8)
                {
                    reg &= 7;
                    pc->Irex |= REX_B;
                    assert(global.params.is64bit);
                }
                if (asmstate.ucItype == ITfloat)
                    pc->Irm += reg;
                else
                    pc->Iop += reg;
#ifdef DEBUG
                auchOpcode[usIdx-1] += reg;
#endif
            }
            else if (((aoptyTable2 == _reg || aoptyTable2 == _float) &&
                 amodTable2 == _normal &&
                 (uRegmaskTable2 &_rplus_r)))
            {
                unsigned reg = popnd1->base->val;
                if (reg & 8)
                {
                    reg &= 7;
                    pc->Irex |= REX_B;
                    assert(global.params.is64bit);
                }
                if (asmstate.ucItype == ITfloat)
                    pc->Irm += reg;
                else
                    pc->Iop += reg;
#ifdef DEBUG
                auchOpcode[usIdx-1] += reg;
#endif
            }
            else
                if (!asm_make_modrm_byte(
#ifdef DEBUG
                    auchOpcode, &usIdx,
#endif
                    pc,
                    ptb.pptb1->usFlags,
                    popnd1, popnd2))
                    return NULL;

            popndTmp = popnd3;
            aoptyTmp = aoptyTable3;
            uSizemaskTmp = uSizemaskTable3;

        }
        goto L1;
    }
L2:

    if ((pc->Iop & ~7) == 0xD8 &&
        ADDFWAIT() &&
        !(ptb.pptb0->usFlags & _nfwait))
            pc->Iflags |= CFwait;
    else if ((ptb.pptb0->usFlags & _fwait) &&
        config.target_cpu >= TARGET_80386)
            pc->Iflags |= CFwait;

#ifdef DEBUG
    if (debuga)
    {
        unsigned u;

        for (u = 0; u < usIdx; u++)
            printf("  %02X", auchOpcode[u]);

        printf("\t%s\t", asm_opstr(pop));
        if (popnd1 != emptyOPND)
            asm_output_popnd(popnd1);
        if (popnd2 != emptyOPND)
        {
            printf(",");
            asm_output_popnd(popnd2);
        }
        if (popnd3 != emptyOPND)
        {
            printf(",");
            asm_output_popnd(popnd3);
        }
        printf("\n");
    }
#endif
    pc = cat(pcPrefix, pc);
    pc = asm_genloc(loc, pc);
    return pc;
}

/*******************************
 * Prepend line number to c.
 */

static code *asm_genloc(Loc loc, code *c)
{
    if (global.params.symdebug)
    {
        c = cat(genlinnum(NULL, Srcpos::create(loc.filename, loc.linnum, loc.charnum)), c);
    }
    return c;
}


/*******************************
 */

/*
Reports the error and returns to the caller. Does not unwind or end the process.
In past versions, this function would call exit() and never return.
*/
static void asmerr(const char *format, ...)
{
    va_list ap;
    va_start(ap, format);
    verror(asmstate.loc, format, ap);
    va_end(ap);
}

/*******************************
 */

static opflag_t asm_float_type_size(Type *ptype, opflag_t *pusFloat)
{
    *pusFloat = 0;

    //printf("asm_float_type_size('%s')\n", ptype->toChars());
    if (ptype && ptype->isscalar())
    {
        int sz = (int)ptype->size();
        if (sz == Target::realsize)
        {
            *pusFloat = _f80;
            return 0;
        }
        switch (sz)
        {
            case 2:
                return _16;
            case 4:
                return _32;
            case 8:
                *pusFloat = _f64;
                return 0;
            case 10:
                *pusFloat = _f80;
                return 0;
            default:
                break;
        }
    }
    *pusFloat = _fanysize;
    return _anysize;
}

/*******************************
 */

static bool asm_isint(OPND *o)
{
    if (!o || o->base || o->s)
        return false;
    //return o->disp != 0;
    return true;
}

static bool asm_isNonZeroInt(OPND *o)
{
    if (!o || o->base || o->s)
        return false;
    return o->disp != 0;
}

/*******************************
 */

static bool asm_is_fpreg(const char *szReg)
{
#if 1
    return(szReg[0] == 'S' &&
           szReg[1] == 'T' &&
           szReg[2] == 0);
#else
    return(szReg[2] == '\0' && (szReg[0] == 's' || szReg[0] == 'S') &&
            (szReg[1] == 't' || szReg[1] == 'T'));
#endif
}

/*******************************
 * Merge operands o1 and o2 into a single operand.
 */

static OPND *asm_merge_opnds(OPND *o1, OPND *o2)
{
#ifdef DEBUG
    const char *psz;
#endif
#ifdef DEBUG
    if (debuga)
    {
        printf("asm_merge_opnds(o1 = ");
        if (o1 != emptyOPND) asm_output_popnd(o1);
        printf(", o2 = ");
        if (o2 != emptyOPND) asm_output_popnd(o2);
        printf(")\n");
    }
#endif
    if (o1 == emptyOPND)
        return o2;
    if (o2 == emptyOPND)
        return o1;
#ifdef EXTRA_DEBUG
    printf("Combining Operands: mult1 = %d, mult2 = %d",
            o1->uchMultiplier, o2->uchMultiplier);
#endif
    /*      combine the OPND's disp field */
    if (o2->segreg)
    {
        if (o1->segreg)
        {
#ifdef DEBUG
            psz = "o1->segment && o2->segreg";
#endif
            goto ILLEGAL_ADDRESS_ERROR;
        }
        else
            o1->segreg = o2->segreg;
    }

    // combine the OPND's symbol field
    if (o1->s && o2->s)
    {
#ifdef DEBUG
        psz = "o1->s && os->s";
#endif
ILLEGAL_ADDRESS_ERROR:
#ifdef DEBUG
        printf("Invalid addr because /%s/\n", psz);
#endif

        error(asmstate.loc, "cannot have two symbols in addressing mode");
    }
    else if (o2->s)
    {
        o1->s = o2->s;
    }
    else if (o1->s && o1->s->isTupleDeclaration())
    {
        TupleDeclaration *tup = o1->s->isTupleDeclaration();
        size_t index = o2->disp;
        if (index >= tup->objects->dim)
            error(asmstate.loc, "tuple index %u exceeds length %u", index, tup->objects->dim);
        else
        {
            RootObject *o = (*tup->objects)[index];
            if (o->dyncast() == DYNCAST_DSYMBOL)
            {
                o1->s = (Dsymbol *)o;
                return o1;
            }
            else if (o->dyncast() == DYNCAST_EXPRESSION)
            {
                Expression *e = (Expression *)o;
                if (e->op == TOKvar)
                {
                    o1->s = ((VarExp *)e)->var;
                    return o1;
                }
                else if (e->op == TOKfunction)
                {
                    o1->s = ((FuncExp *)e)->fd;
                    return o1;
                }
            }
            error(asmstate.loc, "invalid asm operand %s", o1->s->toChars());
        }
    }

    if (o1->disp && o2->disp)
        o1->disp += o2->disp;
    else if (o2->disp)
        o1->disp = o2->disp;

    /* combine the OPND's base field */
    if (o1->base != NULL && o2->base != NULL)
    {
#ifdef DEBUG
            psz = "o1->base != NULL && o2->base != NULL";
#endif
            goto ILLEGAL_ADDRESS_ERROR;
    }
    else if (o2->base)
            o1->base = o2->base;

    /* Combine the displacement register fields */
    if (o2->pregDisp1)
    {
        if (o1->pregDisp2)
        {
#ifdef DEBUG
            psz = "o2->pregDisp1 && o1->pregDisp2";
#endif
            goto ILLEGAL_ADDRESS_ERROR;
        }
        else if (o1->pregDisp1)
        {
            if (o1->uchMultiplier ||
                    (o2->pregDisp1->val == _ESP &&
                    (o2->pregDisp1->ty & _r32) &&
                    !o2->uchMultiplier))
            {
                o1->pregDisp2 = o1->pregDisp1;
                o1->pregDisp1 = o2->pregDisp1;
            }
            else
                o1->pregDisp2 = o2->pregDisp1;
        }
        else
            o1->pregDisp1 = o2->pregDisp1;
    }
    if (o2->pregDisp2)
    {
        if (o1->pregDisp2)
        {
#ifdef DEBUG
        psz = "o1->pregDisp2 && o2->pregDisp2";
#endif
                goto ILLEGAL_ADDRESS_ERROR;
        }
        else
                o1->pregDisp2 = o2->pregDisp2;
    }
    if (o2->uchMultiplier)
    {
        if (o1->uchMultiplier)
        {
#ifdef DEBUG
            psz = "o1->uchMultiplier && o2->uchMultiplier";
#endif
            goto ILLEGAL_ADDRESS_ERROR;
        }
        else
            o1->uchMultiplier = o2->uchMultiplier;
    }
    if (o2->ptype && !o1->ptype)
        o1->ptype = o2->ptype;
    if (o2->bOffset)
        o1->bOffset = o2->bOffset;
    if (o2->bSeg)
        o1->bSeg = o2->bSeg;

    if (o2->ajt && !o1->ajt)
        o1->ajt = o2->ajt;

    delete o2;
#ifdef EXTRA_DEBUG
    printf("Result = %d\n",
            o1->uchMultiplier);
#endif
#ifdef DEBUG
    if (debuga)
    {
        printf("Merged result = /");
        asm_output_popnd(o1);
        printf("/\n");
    }
#endif
    return o1;
}

/***************************************
 */

/** Returns false on failure. */
static bool asm_merge_symbol(OPND *o1, Dsymbol *s)
{
    VarDeclaration *v;
    EnumMember *em;

    //printf("asm_merge_symbol(s = %s %s)\n", s->kind(), s->toChars());
    s = s->toAlias();
    //printf("s = %s %s\n", s->kind(), s->toChars());
    if (s->isLabel())
    {
        o1->s = s;
        return true;
    }

    v = s->isVarDeclaration();
    if (v)
    {
        if (v->isParameter())
            asmstate.statement->refparam = true;

        v->checkNestedReference(asmstate.sc, asmstate.loc);
#if 0
        if (!v->isDataseg() && v->parent != asmstate.sc->parent && v->parent)
        {
            asmerr("uplevel nested reference to variable %s", v->toChars());
            return false;
        }
#endif
        if (v->isField())
        {
            o1->disp += v->offset;
            goto L2;
        }
        if ((v->isConst() || v->isImmutable() || v->storage_class & STCmanifest) &&
            !v->type->isfloating() && v->type->ty != Tvector && v->_init)
        {
            ExpInitializer *ei = v->_init->isExpInitializer();
            if (ei)
            {
                o1->disp = ei->exp->toInteger();
                return true;
            }
        }
        if (v->isThreadlocal())
            error(asmstate.loc, "cannot directly load TLS variable '%s'", v->toChars());
        else if (v->isDataseg() && global.params.pic)
            error(asmstate.loc, "cannot directly load global variable '%s' with PIC code", v->toChars());
    }
    em = s->isEnumMember();
    if (em)
    {
        o1->disp = em->value()->toInteger();
        return true;
    }
    o1->s = s;  // a C identifier
L2:
    Declaration *d = s->isDeclaration();
    if (!d)
    {
        asmerr("%s %s is not a declaration", s->kind(), s->toChars());
        return false;
    }
    else if (d->getType())
    {
        asmerr("cannot use type %s as an operand", d->getType()->toChars());
        return false;
    }
    else if (d->isTupleDeclaration())
        ;
    else
        o1->ptype = d->type->toBasetype();
    return true;
}

/****************************
 * Fill in the modregrm and sib bytes of code.
 */

/** Returns false on failure. */
static bool asm_make_modrm_byte(
#ifdef DEBUG
        unsigned char *puchOpcode, unsigned *pusIdx,
#endif
        code *pc,
        unsigned usFlags,
        OPND *popnd, OPND *popnd2)
{
    struct MODRM_BYTE
    {
        unsigned rm;
        unsigned reg;
        unsigned mod;
        unsigned uchOpcode()
        {
            assert(rm < 8);
            assert(reg < 8);
            assert(mod < 4);
            return (mod << 6) | (reg << 3) | rm;
        }
    };

    struct SIB_BYTE
    {
        unsigned base;
        unsigned index;
        unsigned ss;
        unsigned uchOpcode()
        {
            assert(base < 8);
            assert(index < 8);
            assert(ss < 4);
            return (ss << 6) | (index << 3) | base;
        }
    };

    MODRM_BYTE  mrmb = { 0, 0, 0 };
    SIB_BYTE    sib = { 0, 0, 0 };
    bool                bSib = false;
    bool                bDisp = false;
#ifdef DEBUG
    unsigned char       *puc;
#endif
    bool                bModset = false;
    Dsymbol             *s;

    unsigned        uSizemask =0;
    ASM_OPERAND_TYPE    aopty;
    ASM_MODIFIERS           amod;
    bool                bOffsetsym = false;

#if 0
    printf("asm_make_modrm_byte(usFlags = x%x)\n", usFlags);
    printf("op1: ");
    asm_output_flags(popnd->usFlags);
    if (popnd2 != emptyOPND)
    {
        printf(" op2: ");
        asm_output_flags(popnd2->usFlags);
    }
    printf("\n");
#endif

    uSizemask = ASM_GET_uSizemask(popnd->usFlags);
    aopty = ASM_GET_aopty(popnd->usFlags);
    amod = ASM_GET_amod(popnd->usFlags);
    s = popnd->s;
    if (s)
    {
        Declaration *d = s->isDeclaration();

        if (amod == _fn16 && aopty == _rel && popnd2)
        {
            aopty = _m;
            goto L1;
        }

        if (amod == _fn16 || amod == _fn32)
        {
            pc->Iflags |= CFoff;
#ifdef DEBUG
            puchOpcode[(*pusIdx)++] = 0;
            puchOpcode[(*pusIdx)++] = 0;
#endif
            if (aopty == _m || aopty == _mnoi)
            {
                pc->IFL1 = FLdata;
                pc->IEVdsym1 = d;
                pc->IEVoffset1 = 0;
            }
            else
            {
                if (aopty == _p)
                    pc->Iflags |= CFseg;
#ifdef DEBUG
                if (aopty == _p || aopty == _rel)
                {
                    puchOpcode[(*pusIdx)++] = 0;
                    puchOpcode[(*pusIdx)++] = 0;
                }
#endif
                pc->IFL2 = FLfunc;
                pc->IEVdsym2 = d;
                pc->IEVoffset2 = 0;
                //return;
            }
        }
        else
        {
          L1:
            LabelDsymbol *label = s->isLabel();
            if (label)
            {
                if (s == asmstate.psDollar)
                {
                    pc->IFL1 = FLconst;
                    if (uSizemask & (_8 | _16))
                        pc->IEVint1 = popnd->disp;
                    else if (uSizemask & _32)
                        pc->IEVpointer1 = (targ_size_t) popnd->disp;
                }
                else
                {
                    pc->IFL1 = FLblockoff;
                    pc->IEVlsym1 = label;
                }
            }
            else if (s == asmstate.psLocalsize)
            {
                pc->IFL1 = FLlocalsize;
                pc->IEVdsym1 = NULL;
                pc->Iflags |= CFoff;
                pc->IEVoffset1 = popnd->disp;
            }
            else if (s->isFuncDeclaration())
            {
                pc->IFL1 = FLfunc;
                pc->IEVdsym1 = d;
                pc->Iflags |= CFoff;
                pc->IEVoffset1 = popnd->disp;
            }
            else
            {
#ifdef DEBUG
                if (debuga)
                    printf("Setting up symbol %s\n", d->ident->toChars());
#endif
                pc->IFL1 = FLdsymbol;
                pc->IEVdsym1 = d;
                pc->Iflags |= CFoff;
                pc->IEVoffset1 = popnd->disp;
            }
        }
    }
    mrmb.reg = usFlags & NUM_MASK;

    if (s && (aopty == _m || aopty == _mnoi) && !s->isLabel())
    {
        if (s == asmstate.psLocalsize)
        {
    DATA_REF:
            mrmb.rm = BPRM;
            if (amod == _addr16 || amod == _addr32)
                mrmb.mod = 0x2;
            else
                mrmb.mod = 0x0;
        }
        else
        {
            Declaration *d = s->isDeclaration();
            assert(d);
            if (d->isDataseg() || d->isCodeseg())
            {
                if (!global.params.is64bit && amod == _addr16)
                    error(asmstate.loc, "cannot have 16 bit addressing mode in 32 bit code");
                goto DATA_REF;
            }
            mrmb.rm = BPRM;
            mrmb.mod = 0x2;
        }
    }

    if (aopty == _reg || amod == _rspecial)
    {
        mrmb.mod = 0x3;
        mrmb.rm |= popnd->base->val & NUM_MASK;
        if (popnd->base->val & NUM_MASKR)
            pc->Irex |= REX_B;
        else if (popnd->base->isSIL_DIL_BPL_SPL())
            pc->Irex |= REX;
    }
    else if (amod == _addr16)
    {
        unsigned rm;

#ifdef DEBUG
        if (debuga)
            printf("This is an ADDR16\n");
#endif
        if (!popnd->pregDisp1)
        {
            rm = 0x6;
            if (!s)
                bDisp = true;
        }
        else
        {
            unsigned r1r2;
            #define X(r1,r2)    (((r1) * 16) + (r2))
            #define Y(r1)               X(r1,9)


            if (popnd->pregDisp2)
                r1r2 = X(popnd->pregDisp1->val,popnd->pregDisp2->val);
            else
                r1r2 = Y(popnd->pregDisp1->val);
            switch (r1r2)
            {
                case X(_BX,_SI):        rm = 0; break;
                case X(_BX,_DI):        rm = 1; break;
                case Y(_BX):    rm = 7; break;

                case X(_BP,_SI):        rm = 2; break;
                case X(_BP,_DI):        rm = 3; break;
                case Y(_BP):    rm = 6; bDisp = true;   break;

                case X(_SI,_BX):        rm = 0; break;
                case X(_SI,_BP):        rm = 2; break;
                case Y(_SI):    rm = 4; break;

                case X(_DI,_BX):        rm = 1; break;
                case X(_DI,_BP):        rm = 3; break;
                case Y(_DI):    rm = 5; break;

                default:
                    asmerr("bad 16 bit index address mode");
                    return false;
            }
            #undef X
            #undef Y
        }
        mrmb.rm = rm;

#ifdef DEBUG
        if (debuga)
            printf("This is an mod = %d, popnd->s =%p, popnd->disp = %lld\n",
               mrmb.mod, s, (long long)popnd->disp);
#endif
        if (!s || (!mrmb.mod && popnd->disp))
        {
            if ((!popnd->disp && !bDisp) ||
                !popnd->pregDisp1)
                mrmb.mod = 0x0;
            else if (popnd->disp >= CHAR_MIN &&
                popnd->disp <= SCHAR_MAX)
                mrmb.mod = 0x1;
            else
                mrmb.mod = 0X2;
        }
        else
            bOffsetsym = true;

    }
    else if (amod == _addr32 || (amod == _flbl && !global.params.is64bit))
    {
#ifdef DEBUG
        if (debuga)
            printf("This is an ADDR32\n");
#endif
        if (!popnd->pregDisp1)
            mrmb.rm = 0x5;
        else if (popnd->pregDisp2 ||
                 popnd->uchMultiplier ||
                 (popnd->pregDisp1->val & NUM_MASK) == _ESP)
        {
            if (popnd->pregDisp2 && popnd->pregDisp2->val == _ESP)
                error(asmstate.loc, "ESP cannot be scaled index register");
            else
            {
                if (popnd->uchMultiplier && popnd->pregDisp1->val ==_ESP)
                    error(asmstate.loc, "ESP cannot be scaled index register");
                bDisp = true;
            }

            mrmb.rm = 0x4;
            bSib = true;
            if (bDisp)
            {
                if (!popnd->uchMultiplier &&
                    (popnd->pregDisp1->val & NUM_MASK) == _ESP)
                {
                    sib.base = 4;           // _ESP or _R12
                    sib.index = 0x4;
                    if (popnd->pregDisp1->val & NUM_MASKR)
                        pc->Irex |= REX_B;
                }
                else
                {
#ifdef DEBUG
                    if (debuga)
                        printf("Resetting the mod to 0\n");
#endif
                    if (popnd->pregDisp2 && popnd->pregDisp2->val != _EBP)
                        error(asmstate.loc, "EBP cannot be base register");
                    else
                    {
                        mrmb.mod = 0x0;
                        bModset = true;
                    }

                    sib.base = 0x5;
                    sib.index = popnd->pregDisp1->val;
                }
            }
            else
            {
                sib.base = popnd->pregDisp1->val & NUM_MASK;
                if (popnd->pregDisp1->val & NUM_MASKR)
                    pc->Irex |= REX_B;
                //
                // This is to handle the special case
                // of using the EBP (or R13) register and no
                // displacement.  You must put in an
                // 8 byte displacement in order to
                // get the correct opcodes.
                //
                if ((popnd->pregDisp1->val == _EBP ||
                     popnd->pregDisp1->val == _R13) &&
                    (!popnd->disp && !s))
                {
#ifdef DEBUG
                    if (debuga)
                        printf("Setting the mod to 1 in the _EBP case\n");
#endif
                    mrmb.mod = 0x1;
                    bDisp = true;   // Need a
                                    // displacement
                    bModset = true;
                }

                sib.index = popnd->pregDisp2->val & NUM_MASK;
                if (popnd->pregDisp2->val & NUM_MASKR)
                    pc->Irex |= REX_X;

            }
            switch (popnd->uchMultiplier)
            {
                case 0: sib.ss = 0; break;
                case 1: sib.ss = 0; break;
                case 2: sib.ss = 1; break;
                case 4: sib.ss = 2; break;
                case 8: sib.ss = 3; break;

                default:
                    error(asmstate.loc, "scale factor must be one of 0,1,2,4,8");
                    break;
            }
        }
        else
        {
            unsigned rm;

            if (popnd->uchMultiplier)
                error(asmstate.loc, "scale factor not allowed");
            switch (popnd->pregDisp1->val & (NUM_MASKR | NUM_MASK))
            {
                case _EBP:
                    if (!popnd->disp && !s)
                    {
                        mrmb.mod = 0x1;
                        bDisp = true;   // Need a displacement
                        bModset = true;
                    }
                    rm = 5;
                    break;

                case _ESP:
                    error(asmstate.loc, "[ESP] addressing mode not allowed");
                    rm = 0;                     // no uninitialized data
                    break;

                default:
                    rm = popnd->pregDisp1->val & NUM_MASK;
                    break;
            }
            if (popnd->pregDisp1->val & NUM_MASKR)
                pc->Irex |= REX_B;
            mrmb.rm = rm;
        }

        if (!bModset && (!s ||
                (!mrmb.mod && popnd->disp)))
        {
            if ((!popnd->disp && !mrmb.mod) ||
                (!popnd->pregDisp1 && !popnd->pregDisp2))
            {
                mrmb.mod = 0x0;
                bDisp = true;
            }
            else if (popnd->disp >= CHAR_MIN &&
                     popnd->disp <= SCHAR_MAX)
                mrmb.mod = 0x1;
            else
                mrmb.mod = 0x2;
        }
        else
            bOffsetsym = true;
    }
    if (popnd2 != emptyOPND && !mrmb.reg &&
        asmstate.ucItype != ITshift &&
        (ASM_GET_aopty(popnd2->usFlags) == _reg  ||
         ASM_GET_amod(popnd2->usFlags) == _rseg ||
         ASM_GET_amod(popnd2->usFlags) == _rspecial))
    {
        mrmb.reg =  popnd2->base->val & NUM_MASK;
        if (popnd2->base->val & NUM_MASKR)
            pc->Irex |= REX_R;
    }
#ifdef DEBUG
    puchOpcode[ (*pusIdx)++ ] = mrmb.uchOpcode();
#endif
    pc->Irm = mrmb.uchOpcode();
    //printf("Irm = %02x\n", pc->Irm);
    if (bSib)
    {
#ifdef DEBUG
        puchOpcode[ (*pusIdx)++ ] = sib.uchOpcode();
#endif
        pc->Isib= sib.uchOpcode();
    }
    if ((!s || (popnd->pregDisp1 && !bOffsetsym)) &&
        aopty != _imm &&
        (popnd->disp || bDisp))
    {
        if (popnd->usFlags & _a16)
        {
#ifdef DEBUG
            puc = ((unsigned char *) &(popnd->disp));
            puchOpcode[(*pusIdx)++] = puc[1];
            puchOpcode[(*pusIdx)++] = puc[0];
#endif
            if (usFlags & (_modrm | NUM_MASK))
            {
#ifdef DEBUG
                if (debuga)
                    printf("Setting up value %lld\n", (long long)popnd->disp);
#endif
                pc->IEVint1 = popnd->disp;
                pc->IFL1 = FLconst;
            }
            else
            {
                pc->IEVint2 = popnd->disp;
                pc->IFL2 = FLconst;
            }
        }
        else
        {
#ifdef DEBUG
            puc = ((unsigned char *) &(popnd->disp));
            puchOpcode[(*pusIdx)++] = puc[3];
            puchOpcode[(*pusIdx)++] = puc[2];
            puchOpcode[(*pusIdx)++] = puc[1];
            puchOpcode[(*pusIdx)++] = puc[0];
#endif
            if (usFlags & (_modrm | NUM_MASK))
            {
#ifdef DEBUG
                if (debuga)
                    printf("Setting up value %lld\n", (long long)popnd->disp);
#endif
                pc->IEVpointer1 = (targ_size_t) popnd->disp;
                pc->IFL1 = FLconst;
            }
            else
            {
                pc->IEVpointer2 = (targ_size_t) popnd->disp;
                pc->IFL2 = FLconst;
            }

        }
    }
    return true;
}

/*******************************
 */

static regm_t asm_modify_regs(PTRNTAB ptb, OPND *popnd1, OPND *popnd2)
{
    regm_t usRet = 0;

    switch (ptb.pptb0->usFlags & MOD_MASK)
    {
    case _modsi:
        usRet |= mSI;
        break;
    case _moddx:
        usRet |= mDX;
        break;
    case _mod2:
        if (popnd2 != emptyOPND)
            usRet |= asm_modify_regs(ptb, popnd2, emptyOPND);
        break;
    case _modax:
        usRet |= mAX;
        break;
    case _modnot1:
        popnd1 = emptyOPND;
        break;
    case _modaxdx:
        usRet |= (mAX | mDX);
        break;
    case _moddi:
        usRet |= mDI;
        break;
    case _modsidi:
        usRet |= (mSI | mDI);
        break;
    case _modcx:
        usRet |= mCX;
        break;
    case _modes:
        /*usRet |= mES;*/
        break;
    case _modall:
        asmstate.bReturnax = true;
        return /*mES |*/ ALLREGS;
    case _modsiax:
        usRet |= (mSI | mAX);
        break;
    case _modsinot1:
        usRet |= mSI;
        popnd1 = emptyOPND;
        break;
    case _modcxr11:
        usRet |= (mCX | mR11);
        break;
    case _modxmm0:
        usRet |= mXMM0;
        break;
    }
    if (popnd1 != emptyOPND && ASM_GET_aopty(popnd1->usFlags) == _reg)
    {
        switch (ASM_GET_amod(popnd1->usFlags))
        {
        default:
            usRet |= 1 << popnd1->base->val;
            usRet &= ~(mBP | mSP);              // ignore changing these
            break;

        case _rseg:
            //if (popnd1->base->val == _ES)
                //usRet |= mES;
            break;

        case _rspecial:
            break;
        }
    }
    if (usRet & mAX)
        asmstate.bReturnax = true;

    return usRet;
}

/*******************************
 * Match flags in operand against flags in opcode table.
 * Returns:
 *      true if match
 */

static bool asm_match_flags(opflag_t usOp, opflag_t usTable)
{
    ASM_OPERAND_TYPE    aoptyTable;
    ASM_OPERAND_TYPE    aoptyOp;
    ASM_MODIFIERS       amodTable;
    ASM_MODIFIERS       amodOp;
    unsigned            uRegmaskTable;
    unsigned            uRegmaskOp;
    unsigned char       bRegmatch;
    bool                bRetval = false;
    unsigned            uSizemaskOp;
    unsigned            uSizemaskTable;
    unsigned            bSizematch;

    //printf("asm_match_flags(usOp = x%x, usTable = x%x)\n", usOp, usTable);
    if (asmstate.ucItype == ITfloat)
    {
        bRetval = asm_match_float_flags(usOp, usTable);
        goto EXIT;
    }

    uSizemaskOp = ASM_GET_uSizemask(usOp);
    uSizemaskTable = ASM_GET_uSizemask(usTable);

    // Check #1, if the sizes do not match, NO match
    bSizematch =  (uSizemaskOp & uSizemaskTable);

    amodOp = ASM_GET_amod(usOp);

    aoptyTable = ASM_GET_aopty(usTable);
    aoptyOp = ASM_GET_aopty(usOp);

    // _mmm64 matches with a 64 bit mem or an MMX register
    if (usTable == _mmm64)
    {
        if (usOp == _mm)
            goto Lmatch;
        if (aoptyOp == _m && (bSizematch || uSizemaskOp == _anysize))
            goto Lmatch;
        goto EXIT;
    }

    // _xmm_m32, _xmm_m64, _xmm_m128 match with XMM register or memory
    if (usTable == _xmm_m16 ||
        usTable == _xmm_m32 ||
        usTable == _xmm_m64 ||
        usTable == _xmm_m128)
    {
        if (usOp == _xmm || usOp == (_xmm|_xmm0))
            goto Lmatch;
        if (aoptyOp == _m && (bSizematch || uSizemaskOp == _anysize))
            goto Lmatch;
    }

    if (usTable == _ymm_m256)
    {
        if (usOp == _ymm)
            goto Lmatch;
        if (aoptyOp == _m && (bSizematch || uSizemaskOp == _anysize))
            goto Lmatch;
    }

    if (!bSizematch && uSizemaskTable)
    {
        //printf("no size match\n");
        goto EXIT;
    }


//
// The operand types must match, otherwise return false.
// There is one exception for the _rm which is a table entry which matches
// _reg or _m
//
    if (aoptyTable != aoptyOp)
    {
        if (aoptyTable == _rm && (aoptyOp == _reg ||
                                  aoptyOp == _m ||
                                  aoptyOp == _rel))
            goto Lok;
        if (aoptyTable == _mnoi && aoptyOp == _m &&
            (uSizemaskOp == _32 && amodOp == _addr16 ||
             uSizemaskOp == _48 && amodOp == _addr32 ||
             uSizemaskOp == _48 && amodOp == _normal)
          )
            goto Lok;
        goto EXIT;
    }
Lok:

//
// Looks like a match so far, check to see if anything special is going on
//
    amodTable = ASM_GET_amod(usTable);
    uRegmaskOp = ASM_GET_uRegmask(usOp);
    uRegmaskTable = ASM_GET_uRegmask(usTable);
    bRegmatch = ((!uRegmaskTable && !uRegmaskOp) ||
                 (uRegmaskTable & uRegmaskOp));

    switch (amodTable)
    {
    case _normal:               // Normal's match with normals
        switch(amodOp)
        {
            case _normal:
            case _addr16:
            case _addr32:
            case _fn16:
            case _fn32:
            case _flbl:
                bRetval = (bSizematch || bRegmatch);
                goto EXIT;
            default:
                goto EXIT;
        }
    case _rseg:
    case _rspecial:
        bRetval = (amodOp == amodTable && bRegmatch);
        goto EXIT;
    default:
        assert(0);
    }
EXIT:
#if 0
    printf("OP : ");
    asm_output_flags(usOp);
    printf("\nTBL: ");
    asm_output_flags(usTable);
    printf(": %s\n", bRetval ? "MATCH" : "NOMATCH");
#endif
    return bRetval;

Lmatch:
    //printf("match\n");
    return true;
}

/*******************************
 */

static bool asm_match_float_flags(opflag_t usOp, opflag_t usTable)
{
    ASM_OPERAND_TYPE    aoptyTable;
    ASM_OPERAND_TYPE    aoptyOp;
    ASM_MODIFIERS       amodTable;
    ASM_MODIFIERS       amodOp;
    unsigned            uRegmaskTable;
    unsigned            uRegmaskOp;
    unsigned            bRegmatch;


//
// Check #1, if the sizes do not match, NO match
//
    uRegmaskOp = ASM_GET_uRegmask(usOp);
    uRegmaskTable = ASM_GET_uRegmask(usTable);
    bRegmatch = (uRegmaskTable & uRegmaskOp);

    if (!(ASM_GET_uSizemask(usTable) & ASM_GET_uSizemask(usOp) ||
          bRegmatch))
        return false;

    aoptyTable = ASM_GET_aopty(usTable);
    aoptyOp = ASM_GET_aopty(usOp);
//
// The operand types must match, otherwise return false.
// There is one exception for the _rm which is a table entry which matches
// _reg or _m
//
    if (aoptyTable != aoptyOp)
    {
        if (aoptyOp != _float)
            return false;
    }

//
// Looks like a match so far, check to see if anything special is going on
//
    amodOp = ASM_GET_amod(usOp);
    amodTable = ASM_GET_amod(usTable);
    switch (amodTable)
    {
        // Normal's match with normals
        case _normal:
            switch(amodOp)
            {
                case _normal:
                case _addr16:
                case _addr32:
                case _fn16:
                case _fn32:
                case _flbl:
                    return true;
                default:
                    return false;
            }
        case _rseg:
        case _rspecial:
            return false;
        default:
            assert(0);
            return false;
    }
}

#ifdef DEBUG

/*******************************
 */

static void asm_output_flags(opflag_t opflags)
{
    ASM_OPERAND_TYPE    aopty = ASM_GET_aopty(opflags);
    ASM_MODIFIERS       amod = ASM_GET_amod(opflags);
    unsigned            uRegmask = ASM_GET_uRegmask(opflags);
    unsigned            uSizemask = ASM_GET_uSizemask(opflags);

    if (uSizemask == _anysize)
        printf("_anysize ");
    else if (uSizemask == 0)
        printf("0        ");
    else
    {
        if (uSizemask & _8)
            printf("_8  ");
        if (uSizemask & _16)
            printf("_16 ");
        if (uSizemask & _32)
            printf("_32 ");
        if (uSizemask & _48)
            printf("_48 ");
        if (uSizemask & _64)
            printf("_64 ");
    }

    printf("_");
    switch (aopty)
    {
        case _reg:
            printf("reg   ");
            break;
        case _m:
            printf("m     ");
            break;
        case _imm:
            printf("imm   ");
            break;
        case _rel:
            printf("rel   ");
            break;
        case _mnoi:
            printf("mnoi  ");
            break;
        case _p:
            printf("p     ");
            break;
        case _rm:
            printf("rm    ");
            break;
        case _float:
            printf("float ");
            break;
        default:
            printf(" UNKNOWN ");
    }

    printf("_");
    switch (amod)
    {
        case _normal:
            printf("normal   ");
            if (uRegmask & 1) printf("_al ");
            if (uRegmask & 2) printf("_ax ");
            if (uRegmask & 4) printf("_eax ");
            if (uRegmask & 8) printf("_dx ");
            if (uRegmask & 0x10) printf("_cl ");
            if (uRegmask & 0x40) printf("_rax ");
            if (uRegmask & 0x20) printf("_rplus_r ");
            return;
        case _rseg:
            printf("rseg     ");
            break;
        case _rspecial:
            printf("rspecial ");
            break;
        case _addr16:
            printf("addr16   ");
            break;
        case _addr32:
            printf("addr32   ");
            break;
        case _fn16:
            printf("fn16     ");
            break;
        case _fn32:
            printf("fn32     ");
            break;
        case _flbl:
            printf("flbl     ");
            break;
        default:
            printf("UNKNOWN  ");
            break;
    }
    printf("uRegmask=x%02x", uRegmask);

}

/*******************************
 */

static void asm_output_popnd(OPND *popnd)
{
    if (popnd == emptyOPND)
        return;
    if (popnd->segreg)
            printf("%s:", popnd->segreg->regstr);

    if (popnd->s)
            printf("%s", popnd->s->ident->toChars());

    if (popnd->base)
            printf("%s", popnd->base->regstr);
    if (popnd->pregDisp1)
    {
        if (popnd->pregDisp2)
        {
            if (popnd->usFlags & _a32)
            {
                if (popnd->uchMultiplier)
                    printf("[%s][%s*%d]",
                            popnd->pregDisp1->regstr,
                            popnd->pregDisp2->regstr,
                            popnd->uchMultiplier);
                else
                    printf("[%s][%s]",
                            popnd->pregDisp1->regstr,
                            popnd->pregDisp2->regstr);
            }
            else
                printf("[%s+%s]",
                        popnd->pregDisp1->regstr,
                        popnd->pregDisp2->regstr);
        }
        else
        {
            if (popnd->uchMultiplier)
                printf("[%s*%d]",
                        popnd->pregDisp1->regstr,
                        popnd->uchMultiplier);
            else
                printf("[%s]",
                        popnd->pregDisp1->regstr);
        }
    }
    if (ASM_GET_aopty(popnd->usFlags) == _imm)
            printf("%llxh", (long long)popnd->disp);
    else if (popnd->disp)
            printf("+%llxh", (long long)popnd->disp);
}

#endif

/*******************************
 */

static const REG *asm_reg_lookup(const char *s)
{
    int i;

    //dbg_printf("asm_reg_lookup('%s')\n",s);

    for (i = 0; i < sizeof(regtab) / sizeof(regtab[0]); i++)
    {
        if (strcmp(s,regtab[i].regstr) == 0)
        {
            return &regtab[i];
        }
    }
    if (global.params.is64bit)
    {
        for (i = 0; i < sizeof(regtab64) / sizeof(regtab64[0]); i++)
        {
            if (strcmp(s,regtab64[i].regstr) == 0)
            {
                return &regtab64[i];
            }
        }
    }
    return NULL;
}


/*******************************
 */

static void asm_token()
{
    if (asmtok)
        asmtok = asmtok->next;
    asm_token_trans(asmtok);
}

/*******************************
 */

static void asm_token_trans(Token *tok)
{
    tok_value = TOKeof;
    if (tok)
    {
        tok_value = tok->value;
        if (tok_value == TOKidentifier)
        {
            size_t len;
            const char *id;

            id = tok->ident->toChars();
            len = strlen(id);
            if (len < 20)
            {
                ASMTK asmtk = (ASMTK) binary(id, apszAsmtk, ASMTKmax);
                if ((int)asmtk >= 0)
                    tok_value = (TOK) (asmtk + TOKMAX + 1);
            }
        }
    }
}

/*******************************
 */

/** Returns 0 on failure. */
static unsigned asm_type_size(Type * ptype)
{
    unsigned u;

    //if (ptype) printf("asm_type_size('%s') = %d\n", ptype->toChars(), (int)ptype->size());
    u = _anysize;
    if (ptype && ptype->ty != Tfunction /*&& ptype->isscalar()*/)
    {
        switch ((int)ptype->size())
        {
            case 0:     u = 0; asmerr("bad type/size of operands '%s'", "0 size");    break;
            case 1:     u = _8;         break;
            case 2:     u = _16;        break;
            case 4:     u = _32;        break;
            case 6:     u = _48;        break;
            case 8:     if (global.params.is64bit) u = _64;        break;
        }
    }
    return u;
}

/*******************************
 *      start of inline assemblers expression parser
 *      NOTE: functions in call order instead of alphabetical
 */

/*******************************************
 * Parse DA expression
 *
 * Very limited define address to place a code
 * address in the assembly
 * Problems:
 *      o       Should use dw offset and dd offset instead,
 *              for near/far support.
 *      o       Should be able to add an offset to the label address.
 *      o       Blocks addressed by DA should get their Bpred set correctly
 *              for optimizer.
 */

/** Returns NULL on failure. */
static code *asm_da_parse(OP *pop)
{
    CodeBuilder cb;

    while (1)
    {
        if (tok_value == TOKidentifier)
        {
            LabelDsymbol *label = asmstate.sc->func->searchLabel(asmtok->ident);
            if (!label)
                error(asmstate.loc, "label '%s' not found", asmtok->ident->toChars());

            if (global.params.symdebug)
                cb.genlinnum(Srcpos::create(asmstate.loc.filename, asmstate.loc.linnum, asmstate.loc.charnum));
            cb.genasm(label);
        }
        else
            error(asmstate.loc, "label expected as argument to DA pseudo-op"); // illegal addressing mode
        asm_token();
        if (tok_value != TOKcomma)
            break;
        asm_token();
    }

    asmstate.statement->regs |= mES|ALLREGS;
    asmstate.bReturnax = true;

    return cb.finish();
}

/*******************************************
 * Parse DB, DW, DD, DQ and DT expressions.
 */

/** Returns NULL on failure. */
static code *asm_db_parse(OP *pop)
{
    union DT
    {
        targ_ullong ul;
        targ_float f;
        targ_double d;
        targ_ldouble ld;
        char value[10];
    } dt;

    static const unsigned char opsize[] = { 1,2,4,8,4,8,10 };

    unsigned op = pop->usNumops & ITSIZE;
    size_t usSize = opsize[op];

    size_t usBytes = 0;
    size_t usMaxbytes = 0;
    char *bytes = NULL;

    while (1)
    {
        size_t len;
        unsigned char *q;
        unsigned char *qstart = NULL;

        if (usBytes+usSize > usMaxbytes)
        {
            usMaxbytes = usBytes + usSize + 10;
            bytes = (char *)mem_realloc(bytes, usMaxbytes);
        }
        switch (tok_value)
        {
            case TOKint32v:
                dt.ul = (d_int32)asmtok->int64value;
                goto L1;
            case TOKuns32v:
                dt.ul = (d_uns32)asmtok->uns64value;
                goto L1;
            case TOKint64v:
                dt.ul = asmtok->int64value;
                goto L1;
            case TOKuns64v:
                dt.ul = asmtok->uns64value;
                goto L1;
            L1:
                switch (op)
                {
                    case OPdb:
                    case OPds:
                    case OPdi:
                    case OPdl:
                        break;
                    default:
                        asmerr("floating point expected");
                        return NULL;
                }
                goto L2;

            case TOKfloat32v:
            case TOKfloat64v:
            case TOKfloat80v:
                switch (op)
                {
                    case OPdf:
                        dt.f = asmtok->floatvalue;
                        break;
                    case OPdd:
                        dt.d = asmtok->floatvalue;
                        break;
                    case OPde:
                        dt.ld = asmtok->floatvalue;
                        break;
                    default:
                        asmerr("integer expected");
                        return NULL;
                }
                goto L2;

            L2:
                memcpy(bytes + usBytes, &dt, usSize);
                usBytes += usSize;
                break;

            case TOKstring:
                len = asmtok->len;
                q = asmtok->ustring;
            L3:
                if (len)
                {
                    usMaxbytes += len * usSize;
                    bytes = (char *)mem_realloc(bytes, usMaxbytes);
                    memcpy(bytes + usBytes, asmtok->ustring, len);

                    char *p = bytes + usBytes;
                    for (size_t i = 0; i < len; i++)
                    {
                        // Be careful that this works
                        memset(p, 0, usSize);
                        switch (op)
                        {
                            case OPdb:
                                *p = (unsigned char)*q;
                                if (*p != *q)
                                {
                                    asmerr("character is truncated");
                                    return NULL;
                                }
                                break;

                            case OPds:
                                *(short *)p = *(unsigned char *)q;
                                if (*(short *)p != *q)
                                {
                                    asmerr("character is truncated");
                                    return NULL;
                                }
                                break;

                            case OPdi:
                            case OPdl:
                                *(int *)p = *q;
                                break;

                            default:
                                asmerr("floating point expected");
                                return NULL;
                        }
                        q++;
                        p += usSize;
                    }

                    usBytes += len * usSize;
                }
                if (qstart)
                {
                    mem_free(qstart);
                    qstart = NULL;
                }
                break;

            case TOKidentifier:
            {
                Expression *e = IdentifierExp::create(asmstate.loc, asmtok->ident);
                Scope *sc = asmstate.sc->startCTFE();
                e = e->semantic(sc);
                sc->endCTFE();
                e = e->ctfeInterpret();
                if (e->op == TOKint64)
                {
                    dt.ul = e->toInteger();
                    goto L2;
                }
                else if (e->op == TOKfloat64)
                {
                    switch (op)
                    {
                        case OPdf:
                            dt.f = e->toReal();
                            break;
                        case OPdd:
                            dt.d = e->toReal();
                            break;
                        case OPde:
                            dt.ld = e->toReal();
                            break;
                        default:
                            asmerr("integer expected");
                            return NULL;
                    }
                    goto L2;
                }
                else if (e->op == TOKstring)
                {
                    StringExp *se = (StringExp *)e;
                    len = se->numberOfCodeUnits();
                    q = (unsigned char *)se->toPtr();
                    if (!q)
                    {
                        qstart = (unsigned char *)mem_malloc(len * se->sz);
                        se->writeTo(qstart, false);
                        q = qstart;
                    }
                    goto L3;
                }
                goto Ldefault;
            }

            default:
            Ldefault:
                asmerr("constant initializer expected");
                return NULL;
        }

        asm_token();
        if (tok_value != TOKcomma)
            break;
        asm_token();
    }

    CodeBuilder cb;
    if (global.params.symdebug)
        cb.genlinnum(Srcpos::create(asmstate.loc.filename, asmstate.loc.linnum, asmstate.loc.charnum));
    cb.genasm(bytes, usBytes);
    code *c = cb.finish();
    mem_free(bytes);

    asmstate.statement->regs |= /* mES| */ ALLREGS;
    asmstate.bReturnax = true;

    return c;
}

/**********************************
 * Parse and get integer expression.
 */

/** Returns -1L on failure. */
static long long asm_getnum()
{
    int v;
    dinteger_t i;

    switch (tok_value)
    {
        case TOKint32v:
            v = (d_int32)asmtok->int64value;
            break;

        case TOKuns32v:
            v = (d_uns32)asmtok->uns64value;
            break;

        case TOKidentifier:
        {
            Expression *e = IdentifierExp::create(asmstate.loc, asmtok->ident);
            Scope *sc = asmstate.sc->startCTFE();
            e = e->semantic(sc);
            sc->endCTFE();
            e = e->ctfeInterpret();
            i = e->toInteger();
            v = (int) i;
            if (v != i)
            {
                asmerr("integer expected");
                return -1L;
            }
            break;
        }
        default:
            asmerr("integer expected");
            v = 0;              // no uninitialized values
            return -1L;
    }
    asm_token();
    return v;
}

/*******************************
 */

/** Returns NULL on failure. */
static OPND *asm_cond_exp()
{
    OPND *o1,*o2,*o3;

    //printf("asm_cond_exp()\n");
    o1 = asm_log_or_exp();
    if (!o1) return NULL;
    if (tok_value == TOKquestion)
    {
        asm_token();
        o2 = asm_cond_exp();
        if (!o2) return NULL;
        if (!asm_chktok(TOKcolon,"colon"))
            return NULL;
        o3 = asm_cond_exp();
        if (!o3) return NULL;
        o1 = (o1->disp) ? o2 : o3;
    }
    return o1;
}

/*******************************
 */

/** Returns NULL on failure. */
static OPND *asm_log_or_exp()
{
    OPND *o1,*o2;

    o1 = asm_log_and_exp();
    if (!o1) return NULL;
    while (tok_value == TOKoror)
    {
        asm_token();
        o2 = asm_log_and_exp();
        if (!o2) return NULL;
        if (asm_isint(o1) && asm_isint(o2))
            o1->disp = o1->disp || o2->disp;
        else
        {
            asmerr("bad integral operand");
            return NULL;
        }
        o2->disp = 0;
        o1 = asm_merge_opnds(o1, o2);
    }
    return o1;
}

/*******************************
 */

/** Returns NULL on failure. */
static OPND *asm_log_and_exp()
{
    OPND *o1,*o2;

    o1 = asm_inc_or_exp();
    if (!o1) return NULL;
    while (tok_value == TOKandand)
    {
        asm_token();
        o2 = asm_inc_or_exp();
        if (!o2) return NULL;
        if (asm_isint(o1) && asm_isint(o2))
            o1->disp = o1->disp && o2->disp;
        else
        {
            asmerr("bad integral operand");
            return NULL;
        }
        o2->disp = 0;
        o1 = asm_merge_opnds(o1, o2);
    }
    return o1;
}

/*******************************
 */

/** Returns NULL on failure. */
static OPND *asm_inc_or_exp()
{
    OPND *o1,*o2;

    o1 = asm_xor_exp();
    if (!o1) return NULL;
    while (tok_value == TOKor)
    {
        asm_token();
        o2 = asm_xor_exp();
        if (!o2) return NULL;
        if (asm_isint(o1) && asm_isint(o2))
            o1->disp |= o2->disp;
        else
        {
            asmerr("bad integral operand");
            return NULL;
        }
        o2->disp = 0;
        o1 = asm_merge_opnds(o1, o2);
    }
    return o1;
}

/*******************************
 */

/** Returns NULL on failure. */
static OPND *asm_xor_exp()
{
    OPND *o1,*o2;

    o1 = asm_and_exp();
    if (!o1) return NULL;
    while (tok_value == TOKxor)
    {
        asm_token();
        o2 = asm_and_exp();
        if (!o2) return NULL;
        if (asm_isint(o1) && asm_isint(o2))
            o1->disp ^= o2->disp;
        else
        {
            asmerr("bad integral operand");
            return NULL;
        }
        o2->disp = 0;
        o1 = asm_merge_opnds(o1, o2);
    }
    return o1;
}

/*******************************
 */

/** Returns NULL on failure. */
static OPND *asm_and_exp()
{
    OPND *o1,*o2;

    o1 = asm_equal_exp();
    if (!o1) return NULL;
    while (tok_value == TOKand)
    {
        asm_token();
        o2 = asm_equal_exp();
        if (!o2) return NULL;
        if (asm_isint(o1) && asm_isint(o2))
            o1->disp &= o2->disp;
        else
        {
            asmerr("bad integral operand");
            return NULL;
        }
        o2->disp = 0;
        o1 = asm_merge_opnds(o1, o2);
    }
    return o1;
}

/*******************************
 */

/** Returns NULL on failure. */
static OPND *asm_equal_exp()
{
    OPND *o1,*o2;

    o1 = asm_rel_exp();
    if (!o1) return NULL;
    while (1)
    {
        switch (tok_value)
        {
            case TOKequal:
                asm_token();
                o2 = asm_rel_exp();
                if (!o2) return NULL;
                if (asm_isint(o1) && asm_isint(o2))
                    o1->disp = o1->disp == o2->disp;
                else
                {
                    asmerr("bad integral operand");
                    return NULL;
                }
                o2->disp = 0;
                o1 = asm_merge_opnds(o1, o2);
                break;

            case TOKnotequal:
                asm_token();
                o2 = asm_rel_exp();
                if (!o2) return NULL;
                if (asm_isint(o1) && asm_isint(o2))
                    o1->disp = o1->disp != o2->disp;
                else
                {
                    asmerr("bad integral operand");
                    return NULL;
                }
                o2->disp = 0;
                o1 = asm_merge_opnds(o1, o2);
                break;

            default:
                return o1;
        }
    }
}

/*******************************
 */

/** Returns NULL on failure. */
static OPND *asm_rel_exp()
{
    OPND *o1,*o2;
    TOK tok_save;

    o1 = asm_shift_exp();
    if (!o1) return NULL;
    while (1)
    {
        switch (tok_value)
        {
            case TOKgt:
            case TOKge:
            case TOKlt:
            case TOKle:
                tok_save = tok_value;
                asm_token();
                o2 = asm_shift_exp();
                if (!o2) return NULL;
                if (asm_isint(o1) && asm_isint(o2))
                {
                    switch (tok_save)
                    {
                        case TOKgt:
                            o1->disp = o1->disp > o2->disp;
                            break;
                        case TOKge:
                            o1->disp = o1->disp >= o2->disp;
                            break;
                        case TOKlt:
                            o1->disp = o1->disp < o2->disp;
                            break;
                        case TOKle:
                            o1->disp = o1->disp <= o2->disp;
                            break;
                        default:
                            assert(0);
                    }
                }
                else
                {
                    asmerr("bad integral operand");
                    return NULL;
                }
                o2->disp = 0;
                o1 = asm_merge_opnds(o1, o2);
                break;

            default:
                return o1;
        }
    }
}

/*******************************
 */

/** Returns NULL on failure. */
static OPND *asm_shift_exp()
{
    OPND *o1,*o2;
    TOK tk;

    o1 = asm_add_exp();
    if (!o1) return NULL;
    while (tok_value == TOKshl || tok_value == TOKshr || tok_value == TOKushr)
    {
        tk = tok_value;
        asm_token();
        o2 = asm_add_exp();
        if (!o2) return NULL;
        if (asm_isint(o1) && asm_isint(o2))
        {
            if (tk == TOKshl)
                o1->disp <<= o2->disp;
            else if (tk == TOKushr)
                o1->disp = (unsigned)o1->disp >> o2->disp;
            else
                o1->disp >>= o2->disp;
        }
        else
        {
            asmerr("bad integral operand");
            return NULL;
        }
        o2->disp = 0;
        o1 = asm_merge_opnds(o1, o2);
    }
    return o1;
}

/*******************************
 */

/** Returns NULL on failure. */
static OPND *asm_add_exp()
{
    OPND *o1,*o2;

    o1 = asm_mul_exp();
    if (!o1) return NULL;
    while (1)
    {
        switch (tok_value)
        {
            case TOKadd:
                asm_token();
                o2 = asm_mul_exp();
                if (!o2) return NULL;
                o1 = asm_merge_opnds(o1, o2);
                break;

            case TOKmin:
                asm_token();
                o2 = asm_mul_exp();
                if (!o2) return NULL;
                if (asm_isint(o1) && asm_isint(o2))
                {
                    o1->disp -= o2->disp;
                    o2->disp = 0;
                }
                else
                    o2->disp = - o2->disp;
                o1 = asm_merge_opnds(o1, o2);
                break;

            default:
                return o1;
        }
    }
}

/*******************************
 */

/** Returns NULL on failure. */
static OPND *asm_mul_exp()
{
    OPND *o1,*o2;
    OPND *popndTmp;

    //printf("+asm_mul_exp()\n");
    o1 = asm_br_exp();
    if (!o1) return NULL;
    while (1)
    {
        switch (tok_value)
        {
            case TOKmul:
                asm_token();
                o2 = asm_br_exp();

                if (!o2)
                {
                    asmerr("bad operand"); // TOKmul is always binary
                    return NULL;
                }

#ifdef EXTRA_DEBUG
                printf("Star  o1.isint=%d, o2.isint=%d, lbra_seen=%d\n",
                    asm_isint(o1), asm_isint(o2), asm_TKlbra_seen );
#endif
                if (asm_isNonZeroInt(o1) && asm_isNonZeroInt(o2))
                    o1->disp *= o2->disp;
                else if (asm_TKlbra_seen && o1->pregDisp1 && asm_isNonZeroInt(o2))
                {
                    o1->uchMultiplier = o2->disp;
#ifdef EXTRA_DEBUG
                    printf("Multiplier: %d\n", o1->uchMultiplier);
#endif
                }
                else if (asm_TKlbra_seen && o2->pregDisp1 && asm_isNonZeroInt(o1))
                {
                    popndTmp = o2;
                    o2 = o1;
                    o1 = popndTmp;
                    o1->uchMultiplier = o2->disp;
#ifdef EXTRA_DEBUG
                    printf("Multiplier: %d\n",
                        o1->uchMultiplier);
#endif
                }
                else if (asm_isint(o1) && asm_isint(o2))
                    o1->disp *= o2->disp;
                else
                {
                    asmerr("bad operand");
                    return NULL;
                }
                o2->disp = 0;
                o1 = asm_merge_opnds(o1, o2);
                break;

            case TOKdiv:
                asm_token();
                o2 = asm_br_exp();
                if (!o2) return NULL;
                if (asm_isint(o1) && asm_isint(o2))
                    o1->disp /= o2->disp;
                else
                {
                    asmerr("bad integral operand");
                    return NULL;
                }
                o2->disp = 0;
                o1 = asm_merge_opnds(o1, o2);
                break;

            case TOKmod:
                asm_token();
                o2 = asm_br_exp();
                if (!o2) return NULL;
                if (asm_isint(o1) && asm_isint(o2))
                    o1->disp %= o2->disp;
                else
                {
                    asmerr("bad integral operand");
                    return NULL;
                }
                o2->disp = 0;
                o1 = asm_merge_opnds(o1, o2);
                break;

            default:
                return o1;
        }
    }
    return o1;
}

/*******************************
 */

/** Returns NULL on failure. */
static OPND *asm_br_exp()
{
    OPND *o1,*o2;

    //printf("asm_br_exp()\n");
    o1 = asm_una_exp();
    if (!o1) return NULL;
    while (1)
    {
        switch (tok_value)
        {
            case TOKlbracket:
            {
#ifdef EXTRA_DEBUG
                printf("Saw a left bracket\n");
#endif
                asm_token();
                asm_TKlbra_seen++;
                o2 = asm_cond_exp();
                if (!o2) return NULL;
                asm_TKlbra_seen--;
<<<<<<< HEAD
                if (!asm_chktok(TOKrbracket,"] expected instead of '%s'"))
=======
                if (!asm_chktok(TOKrbracket, "] expected instead of '%s'"))
>>>>>>> 57ddb300
                    return NULL;
#ifdef EXTRA_DEBUG
                printf("Saw a right bracket\n");
#endif
                o1 = asm_merge_opnds(o1, o2);
                if (tok_value == TOKidentifier)
                {
                    o2 = asm_una_exp();
                    if (!o2) return NULL;
                    o1 = asm_merge_opnds(o1, o2);
                }
                break;
            }
            default:
                return o1;
        }
    }
}

/*******************************
 */

/** Returns NULL on failure. */
static OPND *asm_una_exp()
{
    OPND *o1;
    Type *ptype;
    ASM_JUMPTYPE ajt = ASM_JUMPTYPE_UNSPECIFIED;
    bool bPtr = false;

    switch ((int)tok_value)
    {
        case TOKadd:
            asm_token();
            o1 = asm_una_exp();
            if (!o1) return NULL;
            break;

        case TOKmin:
            asm_token();
            o1 = asm_una_exp();
            if (!o1) return NULL;
            if (asm_isint(o1))
                o1->disp = -o1->disp;
            break;

        case TOKnot:
            asm_token();
            o1 = asm_una_exp();
            if (!o1) return NULL;
            if (asm_isint(o1))
                o1->disp = !o1->disp;
            break;

        case TOKtilde:
            asm_token();
            o1 = asm_una_exp();
            if (!o1) return NULL;
            if (asm_isint(o1))
                o1->disp = ~o1->disp;
            break;

#if 0
        case TOKlparen:
            // stoken() is called directly here because we really
            // want the INT token to be an INT.
            stoken();
            if (type_specifier(&ptypeSpec)) /* if type_name     */
            {

                ptype = declar_abstract(ptypeSpec);
                            /* read abstract_declarator  */
                fixdeclar(ptype);/* fix declarator               */
                type_free(ptypeSpec);/* the declar() function
                                    allocates the typespec again */
                chktok(TOKrparen, ") expected instead of '%s'");
                ptype->Tcount--;
                goto CAST_REF;
            }
            else
            {
                type_free(ptypeSpec);
                o1 = asm_cond_exp();
                if (!o1) return NULL;
                chktok(TOKrparen, ") expected instead of '%s'");
            }
            break;
#endif

        case TOKidentifier:
            // Check for offset keyword
            if (asmtok->ident == Id::offset)
            {
                error(asmstate.loc, "use offsetof instead of offset");
                goto Loffset;
            }
            if (asmtok->ident == Id::offsetof)
            {
            Loffset:
                asm_token();
                o1 = asm_cond_exp();
                if (!o1) return NULL;
                if (o1 == emptyOPND)
                    o1 = new OPND();
                o1->bOffset = true;
            }
            else
            {
                o1 = asm_primary_exp();
                if (!o1) return NULL;
            }
            break;

        case ASMTKseg:
            asm_token();
            o1 = asm_cond_exp();
            if (!o1) return NULL;
            if (o1 == emptyOPND)
                o1 = new OPND();
            o1->bSeg = true;
            break;

        case TOKint16:
            if (asmstate.ucItype != ITjump)
            {
                ptype = Type::tint16;
                goto TYPE_REF;
            }
            ajt = ASM_JUMPTYPE_SHORT;
            asm_token();
            goto JUMP_REF2;

        case ASMTKnear:
            ajt = ASM_JUMPTYPE_NEAR;
            goto JUMP_REF;

        case ASMTKfar:
            ajt = ASM_JUMPTYPE_FAR;
JUMP_REF:
            asm_token();
            if (!asm_chktok((TOK) ASMTKptr, "ptr expected"))
                return NULL;
JUMP_REF2:
            o1 = asm_cond_exp();
            if (!o1) return NULL;
            if (o1 == emptyOPND)
                o1 = new OPND();
            o1->ajt= ajt;
            break;

        case TOKint8:
            ptype = Type::tint8;
            goto TYPE_REF;
        case TOKint32:
        case ASMTKdword:
            ptype = Type::tint32;
            goto TYPE_REF;
        case TOKfloat32:
            ptype = Type::tfloat32;
            goto TYPE_REF;
        case ASMTKqword:
        case TOKfloat64:
            ptype = Type::tfloat64;
            goto TYPE_REF;
        case TOKfloat80:
            ptype = Type::tfloat80;
            goto TYPE_REF;
        case ASMTKword:
            ptype = Type::tint16;
TYPE_REF:
            bPtr = true;
            asm_token();
            if (!asm_chktok((TOK) ASMTKptr, "ptr expected"))
                return NULL;
            o1 = asm_cond_exp();
            if (!o1) return NULL;
            if (o1 == emptyOPND)
                o1 = new OPND();
            o1->ptype = ptype;
            o1->bPtr = bPtr;
            break;

        default:
            o1 = asm_primary_exp();
            if (!o1) return NULL;
            break;
    }
    return o1;
}

/*******************************
 */

/** Returns NULL on failure. */
static OPND *asm_primary_exp()
{
    OPND *o1 = emptyOPND;
    OPND *o2 = emptyOPND;
    Dsymbol *s;
    Dsymbol *scopesym;

    const REG *regp;

    switch (tok_value)
    {
        case TOKdollar:
            o1 = new OPND();
            o1->s = asmstate.psDollar;
            asm_token();
            break;

#if 0
        case TOKthis:
            strcpy(tok.TKid,cpp_name_this);
#endif
        case TOKthis:
        case TOKidentifier:
            o1 = new OPND();
            regp = asm_reg_lookup(asmtok->ident->toChars());
            if (regp != NULL)
            {
                asm_token();
                // see if it is segment override (like SS:)
                if (!asm_TKlbra_seen &&
                        (regp->ty & _seg) &&
                        tok_value == TOKcolon)
                {
                    o1->segreg = regp;
                    asm_token();
                    o2 = asm_cond_exp();
                    if (!o2) return NULL;
                    if (o2->s && o2->s->isLabel())
                        o2->segreg = NULL; // The segment register was specified explicitly.
                    o1 = asm_merge_opnds(o1, o2);
                }
                else if (asm_TKlbra_seen)
                {
                    // should be a register
                    if (o1->pregDisp1)
                    {
                        asmerr("bad operand");
                        return NULL;
                    }
                    else
                        o1->pregDisp1 = regp;
                }
                else
                {
                    if (o1->base == NULL)
                        o1->base = regp;
                    else
                    {
                        asmerr("bad operand");
                        return NULL;
                    }
                }
                break;
            }
            // If floating point instruction and id is a floating register
            else if (asmstate.ucItype == ITfloat &&
                     asm_is_fpreg(asmtok->ident->toChars()))
            {
                asm_token();
                if (tok_value == TOKlparen)
                {
                    asm_token();
                    if (tok_value == TOKint32v)
                    {
                        unsigned n = (unsigned)asmtok->uns64value;
                        if (n > 7)
                        {
                            asmerr("bad operand");
                            return NULL;
                        }
                        else
                            o1->base = &(aregFp[n]);
                    }
                    if (!asm_chktok(TOKint32v, "integer expected"))
                        return NULL;
                    if (!asm_chktok(TOKrparen, ") expected instead of '%s'"))
                        return NULL;
                }
                else
                    o1->base = &regFp;
            }
            else
            {
                s = NULL;
                if (asmstate.sc->func->labtab)
                    s = asmstate.sc->func->labtab->lookup(asmtok->ident);
                if (!s)
                    s = asmstate.sc->search(Loc(), asmtok->ident, &scopesym);
                if (!s)
                {
                    // Assume it is a label, and define that label
                    s = asmstate.sc->func->searchLabel(asmtok->ident);
                }
                if (s->isLabel())
                    o1->segreg = &regtab[25]; // Make it use CS as a base for a label

                Identifier *id = asmtok->ident;
                asm_token();
                if (tok_value == TOKdot)
                {
                    Expression *e;
                    VarExp *v;

                    e = IdentifierExp::create(asmstate.loc, id);
                    while (1)
                    {
                        asm_token();
                        if (tok_value == TOKidentifier)
                        {
                            e = DotIdExp::create(asmstate.loc, e, asmtok->ident);
                            asm_token();
                            if (tok_value != TOKdot)
                                break;
                        }
                        else
                        {
                            asmerr("identifier expected");
                            return NULL;
                        }
                    }
                    Scope *sc = asmstate.sc->startCTFE();
                    e = e->semantic(sc);
                    sc->endCTFE();
                    e = e->ctfeInterpret();
                    if (e->isConst())
                    {
                        if (e->type->isintegral())
                        {
                            o1->disp = e->toInteger();
                            goto Lpost;
                        }
                        else if (e->type->isreal())
                        {
                            o1->real = e->toReal();
                            o1->ptype = e->type;
                            goto Lpost;
                        }
                        else
                        {
                            asmerr("bad type/size of operands '%s'", e->toChars());
                            return NULL;
                        }
                    }
                    else if (e->op == TOKvar)
                    {
                        v = (VarExp *)(e);
                        s = v->var;
                    }
                    else
                    {
                        asmerr("bad type/size of operands '%s'", e->toChars());
                        return NULL;
                    }
                }

                if (!asm_merge_symbol(o1,s))
                    return NULL;

                /* This attempts to answer the question: is
                 *  char[8] foo;
                 * of size 1 or size 8? Presume it is 8 if foo
                 * is the last token of the operand.
                 */
                if (o1->ptype && tok_value != TOKcomma && tok_value != TOKeof)
                {
                    for (;
                         o1->ptype->ty == Tsarray;
                         o1->ptype = o1->ptype->nextOf())
                    {
                        ;
                    }
                }

            Lpost:
#if 0
                // for []
                if (tok_value == TOKlbracket)
                        o1 = asm_prim_post(o1);
#endif
                goto Lret;
            }
            break;

        case TOKint32v:
            o1 = new OPND();
            o1->disp = (d_int32)asmtok->int64value;
            asm_token();
            break;

        case TOKuns32v:
            o1 = new OPND();
            o1->disp = (d_uns32)asmtok->uns64value;
            asm_token();
            break;

        case TOKint64v:
        case TOKuns64v:
            o1 = new OPND();
            o1->disp = asmtok->int64value;
            asm_token();
            break;

        case TOKfloat32v:
            o1 = new OPND();
            o1->real = asmtok->floatvalue;
            o1->ptype = Type::tfloat32;
            asm_token();
            break;

        case TOKfloat64v:
            o1 = new OPND();
            o1->real = asmtok->floatvalue;
            o1->ptype = Type::tfloat64;
            asm_token();
            break;

        case TOKfloat80v:
            o1 = new OPND();
            o1->real = asmtok->floatvalue;
            o1->ptype = Type::tfloat80;
            asm_token();
            break;

        case ASMTKlocalsize:
            o1 = new OPND();
            o1->s = asmstate.psLocalsize;
            o1->ptype = Type::tint32;
            asm_token();
            break;

         default:
            break;
    }
Lret:
    return o1;
}

/*******************************
 */

void iasm_term()
{
    if (asmstate.bInit)
    {
        asmstate.psDollar = NULL;
        asmstate.psLocalsize = NULL;
        asmstate.bInit = false;
    }
}

/**********************************
 * Return mask of registers used by block bp.
 * Called from back end.
 */

regm_t iasm_regs(block *bp)
{
#ifdef DEBUG
    if (debuga)
        printf("Block iasm regs = 0x%X\n", bp->usIasmregs);
#endif

    refparam |= bp->bIasmrefparam;
    return bp->usIasmregs;
}


/************************ AsmStatement ***************************************/

/** Returns NULL on failure. */
Statement* asmSemantic(AsmStatement *s, Scope *sc)
{
    //printf("AsmStatement::semantic()\n");

    OP *o;
    OPND *o1 = emptyOPND, *o2 = emptyOPND, *o3 = emptyOPND, *o4 = emptyOPND;
    PTRNTAB ptb;
    unsigned usNumops;
    FuncDeclaration *fd = sc->parent->isFuncDeclaration();

    assert(fd);

    if (!s->tokens)
        return NULL;

    memset(&asmstate, 0, sizeof(asmstate));

    asmstate.statement = s;
    asmstate.sc = sc;

#if 0 // don't use bReturnax anymore, and will fail anyway if we use return type inference
    // Scalar return values will always be in AX.  So if it is a scalar
    // then asm block sets return value if it modifies AX, if it is non-scalar
    // then always assume that the ASM block sets up an appropriate return
    // value.

    asmstate.bReturnax = true;
    if (sc->func->type->nextOf()->isscalar())
        asmstate.bReturnax = false;
#endif

    // Assume assembler code takes care of setting the return value
    sc->func->hasReturnExp |= 8;

    if (!asmstate.bInit)
    {
        asmstate.bInit = true;
        init_optab();
        asmstate.psDollar = LabelDsymbol::create(Id::_dollar);
        asmstate.psLocalsize = Dsymbol::create(Id::__LOCAL_SIZE);
    }

    asmstate.loc = s->loc;

    asmtok = s->tokens;
    asm_token_trans(asmtok);

    switch (tok_value)
    {
        case ASMTKnaked:
            s->naked = true;
            sc->func->naked = true;
            asm_token();
            break;

        case ASMTKeven:
            asm_token();
            s->asmalign = 2;
            break;

        case TOKalign:
        {
            asm_token();
            long long align = asm_getnum();
            if (align == -1L)
                return NULL;
            if (ispow2((unsigned) align) == -1)
            {
                asmerr("align %d must be a power of 2", align);
                return NULL;
            }
            else
                s->asmalign = align;
            break;
        }

        // The following three convert the keywords 'int', 'in', 'out'
        // to identifiers, since they are x86 instructions.
        case TOKint32:
            o = asm_op_lookup(Id::__int->toChars());
            goto Lopcode;

        case TOKin:
            o = asm_op_lookup(Id::___in->toChars());
            goto Lopcode;

        case TOKout:
            o = asm_op_lookup(Id::___out->toChars());
            goto Lopcode;

        case TOKidentifier:
            o = asm_op_lookup(asmtok->ident->toChars());
            if (!o)
                goto OPCODE_EXPECTED;

        Lopcode:
            asmstate.ucItype = o->usNumops & ITMASK;
            asm_token();
            if (o->usNumops > 4)
            {
                switch (asmstate.ucItype)
                {
                    case ITdata:
                        s->asmcode = asm_db_parse(o);
                        if (!s->asmcode)
                            return NULL;
                        goto AFTER_EMIT;

                    case ITaddr:
                        s->asmcode = asm_da_parse(o);
                        if (!s->asmcode)
                            return NULL;
                        goto AFTER_EMIT;
                }
            }
            // get the first part of an expr
            o1 = asm_cond_exp();
            if (!o1) return NULL;
            if (tok_value == TOKcomma)
            {
                asm_token();
                o2 = asm_cond_exp();
                if (!o2) return NULL;
            }
            if (tok_value == TOKcomma)
            {
                asm_token();
                o3 = asm_cond_exp();
                if (!o3) return NULL;
            }
            if (tok_value == TOKcomma)
            {
                asm_token();
                o4 = asm_cond_exp();
                if (!o4) return NULL;
            }
<<<<<<< HEAD
            if (!(o1 && o2 && o3 && o4))
                return NULL;
=======
>>>>>>> 57ddb300

            // match opcode and operands in ptrntab to verify legal inst and
            // generate

            ptb = asm_classify(o, o1, o2, o3, o4, &usNumops);
            if (!ptb.pptb0)
                return NULL;

            //
            // The Multiply instruction takes 3 operands, but if only 2 are seen
            // then the third should be the second and the second should
            // be a duplicate of the first.
            //

            if (asmstate.ucItype == ITopt &&
                    (usNumops == 2) &&
                    (ASM_GET_aopty(o2->usFlags) == _imm) &&
                    ((o->usNumops & ITSIZE) == 3))
            {
                o3 = o2;
                o2 = new OPND();
                *o2 = *o1;

                // Re-classify the opcode because the first classification
                // assumed 2 operands.

                ptb = asm_classify(o, o1, o2, o3, o4, &usNumops);
                if (!ptb.pptb0)
                    return NULL;
            }
#if 0
            else if (asmstate.ucItype == ITshift && (ptb.pptb2->usOp2 == 0 ||
                    (ptb.pptb2->usOp2 & _cl)))
            {
                delete o2;
                o2 = emptyOPND;
                usNumops = 1;
            }
#endif
            s->asmcode = asm_emit(s->loc, usNumops, ptb, o, o1, o2, o3, o4);
            if (!s->asmcode) return NULL;
            break;

        default:
        OPCODE_EXPECTED:
            asmerr("opcode expected, not %s", asmtok->toChars());
            return NULL;
    }

AFTER_EMIT:
    delete o1;
    delete o2;
    delete o3;
    o1 = o2 = o3 = NULL;

    if (tok_value != TOKeof)
    {
        asmerr("end of instruction expected, not '%s'", asmtok->toChars());  // end of line expected
        return NULL;
    }
    //return asmstate.bReturnax;
    return s;
}<|MERGE_RESOLUTION|>--- conflicted
+++ resolved
@@ -517,11 +517,7 @@
         popnd1->usFlags = opflags1 = asm_determine_operand_flags(popnd1);
         if (!opflags1)
             return ptbNull;
-<<<<<<< HEAD
-        if (!popnd2)
-=======
         if (popnd2 == emptyOPND)
->>>>>>> 57ddb300
         {
             usNumops = 1;
         }
@@ -530,11 +526,7 @@
             popnd2->usFlags = opflags2 = asm_determine_operand_flags(popnd2);
             if (!opflags2)
                 return ptbNull;
-<<<<<<< HEAD
-            if (!popnd3)
-=======
             if (popnd3 == emptyOPND)
->>>>>>> 57ddb300
             {
                 usNumops = 2;
             }
@@ -543,11 +535,7 @@
                 popnd3->usFlags = opflags3 = asm_determine_operand_flags(popnd3);
                 if (!opflags3)
                     return ptbNull;
-<<<<<<< HEAD
-                if (!popnd4)
-=======
                 if (popnd4 == emptyOPND)
->>>>>>> 57ddb300
                 {
                     usNumops = 3;
                 }
@@ -1505,11 +1493,7 @@
 #endif
                 pc,
                 ptb.pptb1->usFlags,
-<<<<<<< HEAD
-                popnd2, NULL))
-=======
                 popnd2, emptyOPND))
->>>>>>> 57ddb300
                 return NULL;
 
             if (usNumops == 3)
@@ -1751,11 +1735,7 @@
 #endif
                     pc,
                     ptb.pptb1->usFlags,
-<<<<<<< HEAD
-                    popnd1, NULL))
-=======
                     popnd1, emptyOPND))
->>>>>>> 57ddb300
                     return NULL;
             }
             popndTmp = popnd1;
@@ -4256,11 +4236,7 @@
                 o2 = asm_cond_exp();
                 if (!o2) return NULL;
                 asm_TKlbra_seen--;
-<<<<<<< HEAD
-                if (!asm_chktok(TOKrbracket,"] expected instead of '%s'"))
-=======
                 if (!asm_chktok(TOKrbracket, "] expected instead of '%s'"))
->>>>>>> 57ddb300
                     return NULL;
 #ifdef EXTRA_DEBUG
                 printf("Saw a right bracket\n");
@@ -4871,11 +4847,6 @@
                 o4 = asm_cond_exp();
                 if (!o4) return NULL;
             }
-<<<<<<< HEAD
-            if (!(o1 && o2 && o3 && o4))
-                return NULL;
-=======
->>>>>>> 57ddb300
 
             // match opcode and operands in ptrntab to verify legal inst and
             // generate
