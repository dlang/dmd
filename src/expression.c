--- conflicted
+++ resolved
@@ -9739,7 +9739,6 @@
             if (t1b->ty == Tnull || tob->ty == Tnull || t1b->size(loc) != tob->size(loc))
                 goto Lfail;
         }
-<<<<<<< HEAD
 #if DMD_OBJC
         bool objcTakeStringLiteral = tob->ty == Tclass && ((TypeClass *)tob)->sym->objc &&
         ((TypeClass *)tob)->sym->objctakestringliteral;
@@ -9747,15 +9746,7 @@
         bool objcTakeStringLiteral = false;
 #endif
         if ((t1b->ty == Tarray || t1b->ty == Tsarray) && tob->ty == Tclass && !objcTakeStringLiteral)
-        {
-            error("cannot cast from %s to %s", e1->type->toChars(), to->toChars());
-            return new ErrorExp();
-        }
-=======
-
-        if ((t1b->ty == Tarray || t1b->ty == Tsarray) && tob->ty == Tclass)
             goto Lfail;
->>>>>>> 269b026d
 
         // Look for casting to a vector type
         if (tob->ty == Tvector && t1b->ty != Tvector)
