// Compiler implementation of the D programming language
// Copyright (c) 1999-2013 by Digital Mars
// All Rights Reserved
// written by Walter Bright
// http://www.digitalmars.com
// License for redistribution is by either the Artistic License
// in artistic.txt, or the GNU General Public License in gnu.txt.
// See the included readme.txt for details.

#include <stdio.h>
#include <stdlib.h>
#include <ctype.h>
#include <math.h>
#include <assert.h>
#if _MSC_VER
#include <complex>
#else
#include <complex.h>
#endif

#if _WIN32 && __DMC__
extern "C" char * __cdecl __locale_decpoint;
#endif

#include "rmem.h"
#include "port.h"
#include "root.h"
#include "target.h"

#include "mtype.h"
#include "init.h"
#include "expression.h"
#include "template.h"
#include "utf.h"
#include "enum.h"
#include "scope.h"
#include "statement.h"
#include "declaration.h"
#include "aggregate.h"
#include "import.h"
#include "id.h"
#include "dsymbol.h"
#include "module.h"
#include "attrib.h"
#include "hdrgen.h"
#include "parse.h"
#include "doc.h"


Expression *createTypeInfoArray(Scope *sc, Expression *args[], size_t dim);
Expression *expandVar(int result, VarDeclaration *v);
void functionToCBuffer2(TypeFunction *t, OutBuffer *buf, HdrGenState *hgs, int mod, const char *kind);

#define LOGSEMANTIC     0

/*************************************************************
 * Given var, we need to get the
 * right 'this' pointer if var is in an outer class, but our
 * existing 'this' pointer is in an inner class.
 * Input:
 *      e1      existing 'this'
 *      ad      struct or class we need the correct 'this' for
 *      var     the specific member of ad we're accessing
 */

Expression *getRightThis(Loc loc, Scope *sc, AggregateDeclaration *ad,
        Expression *e1, Declaration *var)
{
    //printf("\ngetRightThis(e1 = %s, ad = %s, var = %s)\n", e1->toChars(), ad->toChars(), var->toChars());
 L1:
    Type *t = e1->type->toBasetype();
    //printf("e1->type = %s, var->type = %s\n", e1->type->toChars(), var->type->toChars());

#if DMD_OBJC
    if (e1->op == TOKobjcclsref)
    {
        // We already have an Objective-C class reference, just use that as 'this'.
    }
    else if (ad &&
        ad->isClassDeclaration() && ((ClassDeclaration *)ad)->objc && 
        var->isFuncDeclaration() && ((FuncDeclaration *)var)->isStatic() &&
        ((FuncDeclaration *)var)->objcSelector)
    {
        // Create class reference from the class declaration
        e1 = new ObjcClassRefExp(e1->loc, (ClassDeclaration *)ad);
    }
    else
#endif
    /* If e1 is not the 'this' pointer for ad
     */
    if (ad &&
        !(t->ty == Tpointer && t->nextOf()->ty == Tstruct &&
          ((TypeStruct *)t->nextOf())->sym == ad)
        &&
        !(t->ty == Tstruct &&
          ((TypeStruct *)t)->sym == ad)
       )
    {
        ClassDeclaration *cd = ad->isClassDeclaration();
        ClassDeclaration *tcd = t->isClassHandle();

        /* e1 is the right this if ad is a base class of e1
         */
        if (!cd || !tcd ||
            !(tcd == cd || cd->isBaseOf(tcd, NULL))
           )
        {
            /* Only classes can be inner classes with an 'outer'
             * member pointing to the enclosing class instance
             */
            if (tcd && tcd->isNested())
            {   /* e1 is the 'this' pointer for an inner class: tcd.
                 * Rewrite it as the 'this' pointer for the outer class.
                 */

                e1 = new DotVarExp(loc, e1, tcd->vthis);
                e1->type = tcd->vthis->type;
                e1->type = e1->type->addMod(t->mod);
                // Do not call checkNestedRef()
                //e1 = e1->semantic(sc);

                // Skip up over nested functions, and get the enclosing
                // class type.
                int n = 0;
                Dsymbol *s;
                for (s = tcd->toParent();
                     s && s->isFuncDeclaration();
                     s = s->toParent())
                {   FuncDeclaration *f = s->isFuncDeclaration();
                    if (f->vthis)
                    {
                        //printf("rewriting e1 to %s's this\n", f->toChars());
                        n++;
                        e1 = new VarExp(loc, f->vthis);
                    }
                    else
                    {
                        e1->error("need 'this' of type %s to access member %s"
                                  " from static function %s",
                            ad->toChars(), var->toChars(), f->toChars());
                        e1 = new ErrorExp();
                        return e1;
                    }
                }
                if (s && s->isClassDeclaration())
                {   e1->type = s->isClassDeclaration()->type;
                    e1->type = e1->type->addMod(t->mod);
                    if (n > 1)
                        e1 = e1->semantic(sc);
                }
                else
                    e1 = e1->semantic(sc);
                goto L1;
            }
            /* Can't find a path from e1 to ad
             */
            e1->error("this for %s needs to be type %s not type %s",
                var->toChars(), ad->toChars(), t->toChars());
            e1 = new ErrorExp();
        }
    }
    return e1;
}

/*****************************************
 * Determine if 'this' is available.
 * If it is, return the FuncDeclaration that has it.
 */

FuncDeclaration *hasThis(Scope *sc)
{
    //printf("hasThis()\n");
    Dsymbol *p = sc->parent;
    while (p && p->isTemplateMixin())
        p = p->parent;
    FuncDeclaration *fdthis = p ? p->isFuncDeclaration() : NULL;
    //printf("fdthis = %p, '%s'\n", fdthis, fdthis ? fdthis->toChars() : "");

    /* Special case for inside template constraint
     */
    if (fdthis && (sc->flags & SCOPEstaticif) && fdthis->parent->isTemplateDeclaration())
    {
        //TemplateDeclaration *td = fdthis->parent->isTemplateDeclaration();
        //printf("[%s] td = %s, fdthis->vthis = %p\n", td->loc.toChars(), td->toChars(), fdthis->vthis);
        return fdthis->vthis ? fdthis : NULL;
    }

    // Go upwards until we find the enclosing member function
    FuncDeclaration *fd = fdthis;
    while (1)
    {
        if (!fd)
        {
            goto Lno;
        }
        if (!fd->isNested())
            break;

        Dsymbol *parent = fd->parent;
        while (1)
        {
            if (!parent)
                goto Lno;
            TemplateInstance *ti = parent->isTemplateInstance();
            if (ti)
                parent = ti->parent;
            else
                break;
        }
        fd = parent->isFuncDeclaration();
    }

    if (!fd->isThis())
    {   //printf("test '%s'\n", fd->toChars());
        goto Lno;
    }

    assert(fd->vthis);
    return fd;

Lno:
    return NULL;                // don't have 'this' available
}

bool isNeedThisScope(Scope *sc, Declaration *d)
{
    if (sc->intypeof == 1)
        return false;

    AggregateDeclaration *ad = d->isThis();
    if (!ad)
        return false;
    //printf("d = %s, ad = %s\n", d->toChars(), ad->toChars());

    for (Dsymbol *s = sc->parent; s; s = s->toParent2())
    {
        //printf("\ts = %s %s, toParent2() = %p\n", s->kind(), s->toChars(), s->toParent2());
        if (AggregateDeclaration *ad2 = s->isAggregateDeclaration())
        {
            //printf("\t    ad2 = %s\n", ad2->toChars());
            if (ad2 == ad)
                return false;
            else if (ad2->isNested())
                continue;
            else
                return true;
        }
        if (FuncDeclaration *f = s->isFuncDeclaration())
        {
            if (f->isFuncLiteralDeclaration())
                continue;
            if (f->isMember2())
                break;
            if (TemplateDeclaration *td = f->parent->isTemplateDeclaration())
            {
                if ((td->scope->stc & STCstatic) && td->isMember())
                    break;  // no valid 'this'
            }
        }
    }
    return true;
}

Expression *checkRightThis(Scope *sc, Expression *e)
{
    if (e->op == TOKvar && e->type->ty != Terror)
    {
        VarExp *ve = (VarExp *)e;
        if (isNeedThisScope(sc, ve->var))
        {
            //printf("checkRightThis sc->intypeof = %d, ad = %p, func = %p, fdthis = %p\n",
            //        sc->intypeof, sc->getStructClassScope(), func, fdthis);
            e->error("need 'this' for '%s' of type '%s'", ve->var->toChars(), ve->var->type->toChars());
            e = new ErrorExp();
        }
    }
    return e;
}


/***************************************
 * Pull out any properties.
 */

Expression *resolvePropertiesX(Scope *sc, Expression *e)
{
    TemplateDeclaration *td;
    Objects *tiargs;
    Type *tthis;
    if (e->op == TOKdotti)
    {
        DotTemplateInstanceExp* dti = (DotTemplateInstanceExp *)e;
        td     = dti->getTempdecl(sc);
                 dti->ti->semanticTiargs(sc);
        tiargs = dti->ti->tiargs;
        tthis  = dti->e1->type;
        goto L1;
    }
    else if (e->op == TOKdottd)
    {
        DotTemplateExp *dte = (DotTemplateExp *)e;
        td     = dte->td;
        tiargs = NULL;
        tthis  = dte->e1->type;
        goto L1;
    }
    else if (e->op == TOKimport)
    {
        Dsymbol *s = ((ScopeExp *)e)->sds;
        td = s->isTemplateDeclaration();
        if (td)
        {
            tiargs = NULL;
            tthis  = NULL;
            goto L1;
        }
        TemplateInstance *ti = s->isTemplateInstance();
        if (ti && !ti->semanticRun)
        {
            //assert(ti->needsTypeInference(sc));
            td     = ti->tempdecl;
                     ti->semanticTiargs(sc);
            tiargs = ti->tiargs;
            tthis  = NULL;
            goto L1;
        }
    }
    else if (e->op == TOKtemplate)
    {
        td     = ((TemplateExp *)e)->td;
        tiargs = NULL;
        tthis  = NULL;
    L1:
        assert(td);
        unsigned errors = global.startGagging();
        FuncDeclaration *fd = resolveFuncCall(e->loc, sc, td, tiargs, tthis, NULL, 1);
        if (global.endGagging(errors))
            fd = NULL;  // eat "is not a function template" error
        if (fd && fd->type)
        {   assert(fd->type->ty == Tfunction);
            TypeFunction *tf = (TypeFunction *)fd->type;
            if (!tf->isproperty && global.params.enforcePropertySyntax)
            {   error(e->loc, "not a property %s", e->toChars());
                return new ErrorExp();
            }
            e = new CallExp(e->loc, e);
            e = e->semantic(sc);
        }
        goto return_expr;
    }

    if (e->type &&
        e->op != TOKtype)       // function type is not a property
    {
        Type *t = e->type->toBasetype();

        if (t->ty == Tfunction || e->op == TOKoverloadset)
        {
            if (t->ty == Tfunction && !((TypeFunction *)t)->isproperty &&
                global.params.enforcePropertySyntax)
            {
                error(e->loc, "not a property %s", e->toChars());
                return new ErrorExp();
            }
            e = new CallExp(e->loc, e);
            e = e->semantic(sc);
        }

        /* Look for e being a lazy parameter; rewrite as delegate call
         */
        else if (e->op == TOKvar)
        {
            VarExp *ve = (VarExp *)e;

            if (ve->var->storage_class & STClazy)
            {
                e = new CallExp(e->loc, e);
                e = e->semantic(sc);
            }
        }

        else if (e->op == TOKdotexp)
        {
            e->error("expression has no value");
            return new ErrorExp();
        }

    }

return_expr:
    if (!e->type)
    {
        error(e->loc, "cannot resolve type for %s", e->toChars());
        e->type = new TypeError();
    }
    return e;
}

Expression *resolveProperties(Scope *sc, Expression *e)
{
    //printf("resolveProperties(%s)\n", e->toChars());

    e = resolvePropertiesX(sc, e);
    e = checkRightThis(sc, e);
    return e;
}

/******************************
 * Check the tail CallExp is really property function call.
 */

void checkPropertyCall(Expression *e, Expression *emsg)
{
    while (e->op == TOKcomma)
        e = ((CommaExp *)e)->e2;

    if (e->op == TOKcall)
    {   CallExp *ce = (CallExp *)e;
        TypeFunction *tf;
        if (ce->f)
        {
            tf = (TypeFunction *)ce->f->type;
            /* If a forward reference to ce->f, try to resolve it
             */
            if (!tf->deco && ce->f->scope)
            {   ce->f->semantic(ce->f->scope);
                tf = (TypeFunction *)ce->f->type;
            }
        }
        else if (ce->e1->type->ty == Tfunction)
            tf = (TypeFunction *)ce->e1->type;
        else if (ce->e1->type->ty == Tdelegate)
            tf = (TypeFunction *)ce->e1->type->nextOf();
        else if (ce->e1->type->ty == Tpointer && ce->e1->type->nextOf()->ty == Tfunction)
            tf = (TypeFunction *)ce->e1->type->nextOf();
        else
            assert(0);

        if (!tf->isproperty && global.params.enforcePropertySyntax)
            ce->e1->error("not a property %s", emsg->toChars());
    }
}

/******************************
 * Pull out property with UFCS.
 */

Expression *resolveUFCSProperties(Scope *sc, Expression *e1, Expression *e2 = NULL)
{
    Expression *e = NULL;
    Expression *eleft;
    Identifier *ident;
    Objects* tiargs;
    Loc loc = e1->loc;

    if (e1->op == TOKdot)
    {
        DotIdExp *die = (DotIdExp *)e1;
        eleft  = die->e1;
        ident  = die->ident;
        tiargs = NULL;
        goto L1;
    }
    else if (e1->op == TOKdotti)
    {
        DotTemplateInstanceExp *dti;
        dti = (DotTemplateInstanceExp *)e1;
        eleft  = dti->e1;
        ident  = dti->ti->name;
        tiargs = dti->ti->tiargs;
    L1:
        /* .ident
         * .ident!tiargs
         */
        e = new IdentifierExp(loc, Id::empty);
        if (tiargs)
            e = (new DotTemplateInstanceExp(loc, e, ident, tiargs))->semanticY(sc, 1);
        else
            e = (new DotIdExp(loc, e, ident))->semanticY(sc, 1);
        if (!e)
            return eleft->type->Type::getProperty(eleft->loc, ident, 0);

        if (e2)
        {
            // run semantic without gagging
            e2 = e2->semantic(sc);

            /* .f(e1) = e2
             */
            Expression *ex = e->copy();
            Expressions *a1 = new Expressions();
            a1->setDim(1);
            (*a1)[0] = eleft;
            ex = new CallExp(loc, ex, a1);
            ex = ex->trySemantic(sc);

            /* .f(e1, e2)
             */
            Expressions *a2 = new Expressions();
            a2->setDim(2);
            (*a2)[0] = eleft;
            (*a2)[1] = e2;
            e = new CallExp(loc, e, a2);
            if (ex)
            {   // if fallback setter exists, gag errors
                e = e->trySemantic(sc);
                if (!e)
                {   checkPropertyCall(ex, e1);
                    ex = new AssignExp(loc, ex, e2);
                    return ex->semantic(sc);
                }
            }
            else
            {   // strict setter prints errors if fails
                e = e->semantic(sc);
            }
            checkPropertyCall(e, e1);
            return e;
        }
        else
        {
            /* .f(e1)
             */
            Expressions *arguments = new Expressions();
            arguments->setDim(1);
            (*arguments)[0] = eleft;
            e = new CallExp(loc, e, arguments);
            e = e->semantic(sc);
            checkPropertyCall(e, e1);
            return e->semantic(sc);
        }
    }
    return e;
}

/******************************
 * Perform semantic() on an array of Expressions.
 */

Expressions *arrayExpressionSemantic(Expressions *exps, Scope *sc)
{
    if (exps)
    {
        for (size_t i = 0; i < exps->dim; i++)
        {   Expression *e = (*exps)[i];
            if (e)
            {   e = e->semantic(sc);
                (*exps)[i] = e;
            }
        }
    }
    return exps;
}


/******************************
 * Perform canThrow() on an array of Expressions.
 */

#if DMDV2
int arrayExpressionCanThrow(Expressions *exps, bool mustNotThrow)
{
#if DMD_OBJC
    int result = 0;
#endif
    if (exps)
    {
        for (size_t i = 0; i < exps->dim; i++)
        {   Expression *e = (*exps)[i];
#if DMD_OBJC
            if (e)
            {   result |= e->canThrow(mustNotThrow);
                if (result == BEthrowany)
                    return result;
            }
#else
            if (e && e->canThrow(mustNotThrow))
                return 1;
#endif
        }
    }
#if DMD_OBJC
    return result;
#endif
    return 0;
}
#endif

/****************************************
 * Expand tuples.
 */

void expandTuples(Expressions *exps)
{
    //printf("expandTuples()\n");
    if (exps)
    {
        for (size_t i = 0; i < exps->dim; i++)
        {   Expression *arg = (*exps)[i];
            if (!arg)
                continue;

            // Look for tuple with 0 members
            if (arg->op == TOKtype)
            {   TypeExp *e = (TypeExp *)arg;
                if (e->type->toBasetype()->ty == Ttuple)
                {   TypeTuple *tt = (TypeTuple *)e->type->toBasetype();

                    if (!tt->arguments || tt->arguments->dim == 0)
                    {
                        exps->remove(i);
                        if (i == exps->dim)
                            return;
                        i--;
                        continue;
                    }
                }
            }

            // Inline expand all the tuples
            while (arg->op == TOKtuple)
            {
                TupleExp *te = (TupleExp *)arg;
                exps->remove(i);                // remove arg
                exps->insert(i, te->exps);      // replace with tuple contents
                if (i == exps->dim)
                    return;             // empty tuple, no more arguments
                (*exps)[i] = Expression::combine(te->e0, (*exps)[i]);
                arg = (*exps)[i];
            }
        }
    }
}

/****************************************
 * Expand alias this tuples.
 */

TupleDeclaration *isAliasThisTuple(Expression *e)
{
    if (e->type)
    {
        Type *t = e->type->toBasetype();
        AggregateDeclaration *ad;
        if (t->ty == Tstruct)
        {
            ad = ((TypeStruct *)t)->sym;
            goto L1;
        }
        else if (t->ty == Tclass)
        {
            ad = ((TypeClass *)t)->sym;
          L1:
            Dsymbol *s = ad->aliasthis;
            if (s && s->isVarDeclaration())
            {
                TupleDeclaration *td = s->isVarDeclaration()->toAlias()->isTupleDeclaration();
                if (td && td->isexp)
                    return td;
            }
        }
    }
    return NULL;
}

int expandAliasThisTuples(Expressions *exps, size_t starti)
{
    if (!exps || exps->dim == 0)
        return -1;

    for (size_t u = starti; u < exps->dim; u++)
    {
        Expression *exp = (*exps)[u];
        TupleDeclaration *td = isAliasThisTuple(exp);
        if (td)
        {
            exps->remove(u);
            for (size_t i = 0; i<td->objects->dim; ++i)
            {
                Expression *e = isExpression((*td->objects)[i]);
                assert(e);
                assert(e->op == TOKdsymbol);
                DsymbolExp *se = (DsymbolExp *)e;
                Declaration *d = se->s->isDeclaration();
                assert(d);
                e = new DotVarExp(exp->loc, exp, d);
                assert(d->type);
                e->type = d->type;
                exps->insert(u + i, e);
            }
    #if 0
            printf("expansion ->\n");
            for (size_t i = 0; i<exps->dim; ++i)
            {
                Expression *e = (*exps)[i];
                printf("\texps[%d] e = %s %s\n", i, Token::tochars[e->op], e->toChars());
            }
    #endif
            return (int)u;
        }
    }

    return -1;
}

Expressions *arrayExpressionToCommonType(Scope *sc, Expressions *exps, Type **pt)
{
#if DMDV1
    /* The first element sets the type
     */
    Type *t0 = NULL;
    for (size_t i = 0; i < exps->dim; i++)
    {   Expression *e = (*exps)[i];

        if (!e->type)
        {   error("%s has no value", e->toChars());
            e = new ErrorExp();
        }
        e = resolveProperties(sc, e);

        if (!t0)
            t0 = e->type;
        else
            e = e->implicitCastTo(sc, t0);
        (*exps)[i] = e;
    }

    if (!t0)
        t0 = Type::tvoid;
    if (pt)
        *pt = t0;

    // Eventually, we want to make this copy-on-write
    return exps;
#endif
#if DMDV2
    /* The type is determined by applying ?: to each pair.
     */
    /* Still have a problem with:
     *  ubyte[][] = [ cast(ubyte[])"hello", [1]];
     * which works if the array literal is initialized top down with the ubyte[][]
     * type, but fails with this function doing bottom up typing.
     */
    //printf("arrayExpressionToCommonType()\n");
    IntegerExp integerexp(0);
    CondExp condexp(0, &integerexp, NULL, NULL);

    Type *t0 = NULL;
    Expression *e0;
    size_t j0;
    for (size_t i = 0; i < exps->dim; i++)
    {
        Expression *e = (*exps)[i];
        e = resolveProperties(sc, e);
        if (!e->type)
        {   e->error("%s has no value", e->toChars());
            e = new ErrorExp();
        }

        if (Expression *ex = e->isTemp())
            e = ex;
        if (e->isLvalue())
        {
            e = callCpCtor(e->loc, sc, e, 1);
        }
        else
        {
            Type *tb = e->type->toBasetype();
            if (tb->ty == Tsarray)
            {
                e = callCpCtor(e->loc, sc, e, 1);
            }
            else if (tb->ty == Tstruct)
            {
                if (e->op == TOKcall && !e->isLvalue())
                {
                    valueNoDtor(e);
                }
                else
                {   /* Not transferring it, so call the copy constructor
                     */
                    e = callCpCtor(e->loc, sc, e, 1);
                }
            }
        }

        if (t0)
        {   if (t0 != e->type)
            {
                /* This applies ?: to merge the types. It's backwards;
                 * ?: should call this function to merge types.
                 */
                condexp.type = NULL;
                condexp.e1 = e0;
                condexp.e2 = e;
                condexp.loc = e->loc;
                condexp.semantic(sc);
                (*exps)[j0] = condexp.e1;
                e = condexp.e2;
                j0 = i;
                e0 = e;
                t0 = e0->type;
            }
        }
        else
        {   j0 = i;
            e0 = e;
            t0 = e->type;
        }
        (*exps)[i] = e;
    }

    if (t0)
    {
        for (size_t i = 0; i < exps->dim; i++)
        {   Expression *e = (*exps)[i];
            e = e->implicitCastTo(sc, t0);
            (*exps)[i] = e;
        }
    }
    else
        t0 = Type::tvoid;               // [] is typed as void[]
    if (pt)
        *pt = t0;

    // Eventually, we want to make this copy-on-write
    return exps;
#endif
}

/****************************************
 * Get TemplateDeclaration enclosing FuncDeclaration.
 */

TemplateDeclaration *getFuncTemplateDecl(Dsymbol *s)
{
    FuncDeclaration *f = s->isFuncDeclaration();
    if (f && f->parent)
    {   TemplateInstance *ti = f->parent->isTemplateInstance();

        if (ti &&
            !ti->isTemplateMixin() &&
            (ti->name == f->ident ||
             ti->toAlias()->ident == f->ident)
            &&
            ti->tempdecl && ti->tempdecl->onemember)
        {
            return ti->tempdecl;
        }
    }
    return NULL;
}

/****************************************
 * Preprocess arguments to function.
 */

void preFunctionParameters(Loc loc, Scope *sc, Expressions *exps)
{
    if (exps)
    {
        expandTuples(exps);

        for (size_t i = 0; i < exps->dim; i++)
        {   Expression *arg = (*exps)[i];

            arg = resolveProperties(sc, arg);
            (*exps)[i] =  arg;

            if (arg->op == TOKtype)
                arg->error("%s is not an expression", arg->toChars());

            //arg->rvalue();
        }
    }
}

/************************************************
 * If we want the value of this expression, but do not want to call
 * the destructor on it.
 */

void valueNoDtor(Expression *e)
{
    if (e->op == TOKcall)
    {
        /* The struct value returned from the function is transferred
         * so do not call the destructor on it.
         * Recognize:
         *       ((S _ctmp = S.init), _ctmp).this(...)
         * and make sure the destructor is not called on _ctmp
         * BUG: if e is a CommaExp, we should go down the right side.
         */
        CallExp *ce = (CallExp *)e;
        if (ce->e1->op == TOKdotvar)
        {   DotVarExp *dve = (DotVarExp *)ce->e1;
            if (dve->var->isCtorDeclaration())
            {   // It's a constructor call
                if (dve->e1->op == TOKcomma)
                {   CommaExp *comma = (CommaExp *)dve->e1;
                    if (comma->e2->op == TOKvar)
                    {   VarExp *ve = (VarExp *)comma->e2;
                        VarDeclaration *ctmp = ve->var->isVarDeclaration();
                        if (ctmp)
                            ctmp->noscope = 1;
                    }
                }
            }
        }
    }
}

/********************************************
 * Determine if t is an array of structs that need a postblit.
 */
#if DMDV2
int checkPostblit(Loc loc, Type *t)
{
    t = t->toBasetype();
    while (t->ty == Tsarray)
        t = t->nextOf()->toBasetype();
    if (t->ty == Tstruct)
    {   FuncDeclaration *fd = ((TypeStruct *)t)->sym->postblit;
        if (fd)
        {   if (fd->storage_class & STCdisable)
                fd->toParent()->error(loc, "is not copyable because it is annotated with @disable");
            return 1;
        }
    }
    return 0;
}
#endif

/*********************************************
 * Call copy constructor for struct value argument.
 */
#if DMDV2
Expression *callCpCtor(Loc loc, Scope *sc, Expression *e, int noscope)
{
    if (e->op == TOKarrayliteral)
    {
        ArrayLiteralExp *ae = (ArrayLiteralExp *)e;
        for (size_t i = 0; i < ae->elements->dim; i++)
        {
            ae->elements->tdata()[i] =
                callCpCtor(loc, sc, ae->elements->tdata()[i], noscope);
        }
        e = ae->semantic(sc);
        return e;
    }

    Type *tb = e->type->toBasetype();
    Type *tv = tb;
    while (tv->ty == Tsarray)
        tv = tv->nextOf()->toBasetype();
    if (tv->ty == Tstruct)
    {
        StructDeclaration *sd = ((TypeStruct *)tv)->sym;
        if (sd->cpctor && e->isLvalue())
        {
            /* Create a variable tmp, and replace the argument e with:
             *      (tmp = e),tmp
             * and let AssignExp() handle the construction.
             * This is not the most efficent, ideally tmp would be constructed
             * directly onto the stack.
             */
            Identifier *idtmp = Lexer::uniqueId("__cpcttmp");
            VarDeclaration *tmp = new VarDeclaration(loc, tb, idtmp, new ExpInitializer(0, e));
            tmp->storage_class |= STCctfe;
            tmp->noscope = noscope;
            Expression *ae = new DeclarationExp(loc, tmp);
            e = new CommaExp(loc, ae, new VarExp(loc, tmp));
            e = e->semantic(sc);
        }
    }
    return e;
}
#endif

/****************************************
 * Now that we know the exact type of the function we're calling,
 * the arguments[] need to be adjusted:
 *      1. implicitly convert argument to the corresponding parameter type
 *      2. add default arguments for any missing arguments
 *      3. do default promotions on arguments corresponding to ...
 *      4. add hidden _arguments[] argument
 *      5. call copy constructor for struct value arguments
 * Input:
 *      fd      the function being called, NULL if called indirectly
 * Returns:
 *      return type from function
 */

Type *functionParameters(Loc loc, Scope *sc, TypeFunction *tf,
        Type *tthis, Expressions *arguments, FuncDeclaration *fd)
{
    //printf("functionParameters()\n");
    assert(arguments);
    assert(fd || tf->next);
    size_t nargs = arguments ? arguments->dim : 0;
    size_t nparams = Parameter::dim(tf->parameters);

    if (nargs > nparams && tf->varargs == 0)
    {   error(loc, "expected %llu arguments, not %llu for non-variadic function type %s", (ulonglong)nparams, (ulonglong)nargs, tf->toChars());
        return Type::terror;
    }

    // If inferring return type, and semantic3() needs to be run if not already run
    if (!tf->next && fd->inferRetType)
    {
        fd->functionSemantic();
    }
    else if (fd && fd->parent)
    {
        TemplateInstance *ti = fd->parent->isTemplateInstance();
        if (ti && ti->tempdecl)
        {
            fd->functionSemantic3();
        }
    }
    bool isCtorCall = fd && fd->needThis() && fd->isCtorDeclaration();

    size_t n = (nargs > nparams) ? nargs : nparams;   // n = max(nargs, nparams)

    unsigned wildmatch = 0;
    if (tthis && tf->isWild() && !isCtorCall)
    {
        Type *t = tthis;
        if (t->isWild())
            wildmatch |= MODwild;
        else if (t->isConst())
            wildmatch |= MODconst;
        else if (t->isImmutable())
            wildmatch |= MODimmutable;
        else
            wildmatch |= MODmutable;
    }

    int done = 0;
    for (size_t i = 0; i < n; i++)
    {
        Expression *arg;

        if (i < nargs)
            arg = (*arguments)[i];
        else
            arg = NULL;

        if (i < nparams)
        {
            Parameter *p = Parameter::getNth(tf->parameters, i);

            if (!arg)
            {
                if (!p->defaultArg || !fd)
                {
                    if (tf->varargs == 2 && i + 1 == nparams)
                        goto L2;
                    error(loc, "expected %llu function arguments, not %llu", (ulonglong)nparams, (ulonglong)nargs);
                    return Type::terror;
                }
                arg = p->defaultArg;
                arg = arg->inlineCopy(sc);
#if DMDV2
                // __FILE__, __LINE__, __MODULE__, __FUNCTION__, and __PRETTY_FUNCTION__
                arg = arg->resolveLoc(loc, sc);
#endif
                arguments->push(arg);
                nargs++;
            }
            else
            {
                Type *pt = p->type;
                if (tf->varargs == 2 && i + 1 == nparams && pt->nextOf())
                    pt = pt->nextOf();
                arg = arg->inferType(pt);
                (*arguments)[i] = arg;
            }

            if (tf->varargs == 2 && i + 1 == nparams)
            {
                //printf("\t\tvarargs == 2, p->type = '%s'\n", p->type->toChars());
                MATCH m;
                if ((m = arg->implicitConvTo(p->type)) != MATCHnomatch)
                {
                    if (p->type->nextOf() && arg->implicitConvTo(p->type->nextOf()) >= m)
                        goto L2;
                    else if (nargs != nparams)
                    {   error(loc, "expected %llu function arguments, not %llu", (ulonglong)nparams, (ulonglong)nargs);
                        return Type::terror;
                    }
                    goto L1;
                }
             L2:
                Type *tb = p->type->toBasetype();
                Type *tret = p->isLazyArray();
                switch (tb->ty)
                {
                    case Tsarray:
                    case Tarray:
                    {   // Create a static array variable v of type arg->type
#ifdef IN_GCC
                        /* GCC 4.0 does not like zero length arrays used like
                           this; pass a null array value instead. Could also
                           just make a one-element array. */
                        if (nargs - i == 0)
                        {
                            arg = new NullExp(loc);
                            break;
                        }
#endif
                        Identifier *id = Lexer::uniqueId("__arrayArg");
                        Type *t = new TypeSArray(((TypeArray *)tb)->next, new IntegerExp(nargs - i));
                        t = t->semantic(loc, sc);
                        bool isSafe = fd ? fd->isSafe() : tf->trust == TRUSTsafe;
                        VarDeclaration *v = new VarDeclaration(loc, t, id,
                            (isSafe && sc->func) ? NULL : new VoidInitializer(loc));
                        v->storage_class |= STCctfe;
                        v->semantic(sc);
                        v->parent = sc->parent;
                        //sc->insert(v);

                        Expression *c = new DeclarationExp(0, v);
                        c->type = v->type;

                        for (size_t u = i; u < nargs; u++)
                        {   Expression *a = (*arguments)[u];
                            TypeArray *ta = (TypeArray *)tb;
                            if (tret && !ta->next->equals(a->type))
                            {   if (tret->toBasetype()->ty == Tvoid ||
                                    a->implicitConvTo(tret))
                                {
                                    a = a->toDelegate(sc, tret);
                                }
                            }

                            Expression *e = new VarExp(loc, v);
                            e = new IndexExp(loc, e, new IntegerExp(u + 1 - nparams));
                            ConstructExp *ae = new ConstructExp(loc, e, a);
                            if (c)
                                c = new CommaExp(loc, c, ae);
                            else
                                c = ae;
                        }
                        arg = new VarExp(loc, v);
                        if (c)
                            arg = new CommaExp(loc, c, arg);
                        break;
                    }
                    case Tclass:
                    {   /* Set arg to be:
                         *      new Tclass(arg0, arg1, ..., argn)
                         */
                        Expressions *args = new Expressions();
                        args->setDim(nargs - i);
                        for (size_t u = i; u < nargs; u++)
                            (*args)[u - i] = (*arguments)[u];
                        arg = new NewExp(loc, NULL, NULL, p->type, args);
                        break;
                    }
                    default:
                        if (!arg)
                        {   error(loc, "not enough arguments");
                            return Type::terror;
                        }
                        break;
                }
                arg = arg->semantic(sc);
                //printf("\targ = '%s'\n", arg->toChars());
                arguments->setDim(i + 1);
                (*arguments)[i] =  arg;
                nargs = i + 1;
                done = 1;
            }

        L1:
            if (!(p->storageClass & STClazy && p->type->ty == Tvoid))
            {
                unsigned mod = arg->type->wildConvTo(p->type);
                if (mod)
                {
                    wildmatch |= mod;
                }
            }
        }
        if (done)
            break;
    }
    if (wildmatch)
    {   /* Calculate wild matching modifier
         */
        if (wildmatch & MODconst || wildmatch & (wildmatch - 1))
            wildmatch = MODconst;
        else if (wildmatch & MODimmutable)
            wildmatch = MODimmutable;
        else if (wildmatch & MODwild)
            wildmatch = MODwild;
        else
        {   assert(wildmatch & MODmutable);
            wildmatch = MODmutable;
        }
    }

    assert(nargs >= nparams);
    for (size_t i = 0; i < nargs; i++)
    {
        Expression *arg = (*arguments)[i];
        assert(arg);

        if (i < nparams)
        {
            Parameter *p = Parameter::getNth(tf->parameters, i);

            if (!(p->storageClass & STClazy && p->type->ty == Tvoid))
            {
                if (p->type->hasWild())
                {
                    arg = arg->implicitCastTo(sc, p->type->substWildTo(wildmatch));
                    arg = arg->optimize(WANTvalue, p->storageClass & STCref);
                }
                else if (p->type != arg->type)
                {
                    //printf("arg->type = %s, p->type = %s\n", arg->type->toChars(), p->type->toChars());
                    if (arg->op == TOKtype)
                    {   arg->error("cannot pass type %s as function argument", arg->toChars());
                        arg = new ErrorExp();
                        goto L3;
                    }
                    else
                        arg = arg->implicitCastTo(sc, p->type);
                    arg = arg->optimize(WANTvalue, p->storageClass & STCref);
                }
            }
            if (p->storageClass & STCref)
            {
                arg = arg->toLvalue(sc, arg);
            }
            else if (p->storageClass & STCout)
            {
                Type *t = arg->type;
                if (!t->isMutable() || !t->isAssignable())  // check blit assignable
                    arg->error("cannot modify struct %s with immutable members", arg->toChars());
                arg = arg->toLvalue(sc, arg);
            }
            else if (p->storageClass & STClazy)
            {   // Convert lazy argument to a delegate
                arg = arg->toDelegate(sc, p->type);
            }
            else
            {
                if (Expression *e = arg->isTemp())
                    arg = e;
                Type *tb = arg->type->toBasetype();
                if (tb->ty == Tsarray)
                {
                    // call copy constructor of each element
                    arg = callCpCtor(loc, sc, arg, 1);
                }
#if DMDV2
                else if (tb->ty == Tstruct)
                {
                    if (arg->op == TOKcall && !arg->isLvalue())
                    {
                        /* The struct value returned from the function is transferred
                         * to the function, so the callee should not call the destructor
                         * on it.
                         */
                        valueNoDtor(arg);
                    }
                    else
                    {   /* Not transferring it, so call the copy constructor
                         */
                        arg = callCpCtor(loc, sc, arg, 1);
                    }
                }
#endif
            }

            //printf("arg: %s\n", arg->toChars());
            //printf("type: %s\n", arg->type->toChars());
#if DMDV2
            /* Look for arguments that cannot 'escape' from the called
             * function.
             */
            if (!tf->parameterEscapes(p))
            {
                Expression *a = arg;
                if (a->op == TOKcast)
                    a = ((CastExp *)a)->e1;

                /* Function literals can only appear once, so if this
                 * appearance was scoped, there cannot be any others.
                 */
                if (a->op == TOKfunction)
                {   FuncExp *fe = (FuncExp *)a;
                    fe->fd->tookAddressOf = 0;
                }

                /* For passing a delegate to a scoped parameter,
                 * this doesn't count as taking the address of it.
                 * We only worry about 'escaping' references to the function.
                 */
                else if (a->op == TOKdelegate)
                {   DelegateExp *de = (DelegateExp *)a;
                    if (de->e1->op == TOKvar)
                    {   VarExp *ve = (VarExp *)de->e1;
                        FuncDeclaration *f = ve->var->isFuncDeclaration();
                        if (f)
                        {   f->tookAddressOf--;
                            //printf("tookAddressOf = %d\n", f->tookAddressOf);
                        }
                    }
                }
            }
#endif
            arg = arg->optimize(WANTvalue, (p->storageClass & (STCref | STCout)) != 0);
        }
        else
        {

            // If not D linkage, do promotions
            if (tf->linkage != LINKd)
            {
                // Promote bytes, words, etc., to ints
                arg = arg->integralPromotions(sc);

                // Promote floats to doubles
                switch (arg->type->ty)
                {
                    case Tfloat32:
                        arg = arg->castTo(sc, Type::tfloat64);
                        break;

                    case Timaginary32:
                        arg = arg->castTo(sc, Type::timaginary64);
                        break;
                }
            }

            // Do not allow types that need destructors
            if (arg->type->needsDestruction())
            {   arg->error("cannot pass types that need destruction as variadic arguments");
                arg = new ErrorExp();
            }

            // Convert static arrays to dynamic arrays
            // BUG: I don't think this is right for D2
            Type *tb = arg->type->toBasetype();
            if (tb->ty == Tsarray)
            {   TypeSArray *ts = (TypeSArray *)tb;
                Type *ta = ts->next->arrayOf();
                if (ts->size(arg->loc) == 0)
                    arg = new NullExp(arg->loc, ta);
                else
                    arg = arg->castTo(sc, ta);
            }
#if DMDV2
            if (tb->ty == Tstruct)
            {
                arg = callCpCtor(loc, sc, arg, 1);
            }
#endif

            // Give error for overloaded function addresses
            if (arg->op == TOKsymoff)
            {   SymOffExp *se = (SymOffExp *)arg;
                if (
#if DMDV2
                    se->hasOverloads &&
#endif
                    !se->var->isFuncDeclaration()->isUnique())
                {   arg->error("function %s is overloaded", arg->toChars());
                    arg = new ErrorExp();
                }
            }
            arg->rvalue();
            arg = arg->optimize(WANTvalue);
        }
    L3:
        (*arguments)[i] =  arg;
    }

    // If D linkage and variadic, add _arguments[] as first argument
    if (tf->linkage == LINKd && tf->varargs == 1)
    {
        assert(arguments->dim >= nparams);
        Expression *e = createTypeInfoArray(sc, (Expression **)&arguments->tdata()[nparams],
                arguments->dim - nparams);
        arguments->insert(0, e);
    }

    Type *tret = tf->next;
    if (isCtorCall)
    {
        //printf("[%s] fd = %s %s, %d %d %d\n", loc.toChars(), fd->toChars(), fd->type->toChars(),
        //    wildmatch, tf->isWild(), fd->isolateReturn());
        if (!tthis)
        {   assert(sc->intypeof || global.errors);
            tthis = fd->isThis()->type->addMod(fd->type->mod);
        }
        if (tf->isWild() && !fd->isolateReturn())
        {
            if (wildmatch)
                tret = tret->substWildTo(wildmatch);
            if (!tret->implicitConvTo(tthis))
            {
                const char* s1 = tret ->isNaked() ? " mutable" : tret ->modToChars();
                const char* s2 = tthis->isNaked() ? " mutable" : tthis->modToChars();
                ::error(loc, "inout constructor %s creates%s object, not%s",
                        fd->toPrettyChars(), s1, s2);
            }
        }
        tret = tthis;
    }
    else if (wildmatch)
    {   /* Adjust function return type based on wildmatch
         */
        //printf("wildmatch = x%x, tret = %s\n", wildmatch, tret->toChars());
        tret = tret->substWildTo(wildmatch);
    }
    return tret;
}

/**************************************************
 * Write expression out to buf, but wrap it
 * in ( ) if its precedence is less than pr.
 */

void expToCBuffer(OutBuffer *buf, HdrGenState *hgs, Expression *e, enum PREC pr)
{
#ifdef DEBUG
    if (precedence[e->op] == PREC_zero)
        printf("precedence not defined for token '%s'\n",Token::tochars[e->op]);
#endif
    assert(precedence[e->op] != PREC_zero);
    assert(pr != PREC_zero);

    //if (precedence[e->op] == 0) e->dump(0);
    if (precedence[e->op] < pr ||
        /* Despite precedence, we don't allow a<b<c expressions.
         * They must be parenthesized.
         */
        (pr == PREC_rel && precedence[e->op] == pr))
    {
        buf->writeByte('(');
        e->toCBuffer(buf, hgs);
        buf->writeByte(')');
    }
    else
        e->toCBuffer(buf, hgs);
}

/**************************************************
 * Write out argument list to buf.
 */

void argsToCBuffer(OutBuffer *buf, Expressions *expressions, HdrGenState *hgs)
{
    if (expressions)
    {
        for (size_t i = 0; i < expressions->dim; i++)
        {   Expression *e = (*expressions)[i];

            if (i)
                buf->writestring(", ");
            if (e)
                expToCBuffer(buf, hgs, e, PREC_assign);
        }
    }
}

/**************************************************
 * Write out argument types to buf.
 */

void argExpTypesToCBuffer(OutBuffer *buf, Expressions *arguments, HdrGenState *hgs)
{
    if (arguments)
    {   OutBuffer argbuf;

        for (size_t i = 0; i < arguments->dim; i++)
        {   Expression *e = (*arguments)[i];

            if (i)
                buf->writeByte(',');
            argbuf.reset();
            e->type->toCBuffer2(&argbuf, hgs, 0);
            buf->write(&argbuf);
        }
    }
}

/******************************** Expression **************************/

Expression::Expression(Loc loc, enum TOK op, int size)
    : loc(loc)
{
    //printf("Expression::Expression(op = %d) this = %p\n", op, this);
    this->loc = loc;
    this->op = op;
    this->size = size;
    this->parens = 0;
    type = NULL;
}

Expression *Expression::syntaxCopy()
{
    //printf("Expression::syntaxCopy()\n");
    //dump(0);
    return copy();
}

/*********************************
 * Does *not* do a deep copy.
 */

Expression *Expression::copy()
{
    Expression *e;
    if (!size)
    {
#ifdef DEBUG
        fprintf(stdmsg, "No expression copy for: %s\n", toChars());
        printf("op = %d\n", op);
        dump(0);
#endif
        assert(0);
    }
    e = (Expression *)mem.malloc(size);
    //printf("Expression::copy(op = %d) e = %p\n", op, e);
    return (Expression *)memcpy(e, this, size);
}

/**************************
 * Semantically analyze Expression.
 * Determine types, fold constants, etc.
 */

Expression *Expression::semantic(Scope *sc)
{
#if LOGSEMANTIC
    printf("Expression::semantic() %s\n", toChars());
#endif
    if (type)
        type = type->semantic(loc, sc);
    else
        type = Type::tvoid;
    return this;
}

/**********************************
 * Try to run semantic routines.
 * If they fail, return NULL.
 */

Expression *Expression::trySemantic(Scope *sc)
{
    //printf("+trySemantic(%s)\n", toChars());
    unsigned errors = global.startGagging();
    Expression *e = semantic(sc);
    if (global.endGagging(errors))
    {
        e = NULL;
    }
    //printf("-trySemantic(%s)\n", toChars());
    return e;
}

void Expression::print()
{
    fprintf(stdmsg, "%s\n", toChars());
    fflush(stdmsg);
}

char *Expression::toChars()
{
    HdrGenState hgs;
    memset(&hgs, 0, sizeof(hgs));

    OutBuffer buf;
    toCBuffer(&buf, &hgs);
    buf.writeByte(0);
    char *p = (char *)buf.data;
    buf.data = NULL;
    return p;
}

void Expression::error(const char *format, ...)
{
    if (type != Type::terror)
    {
        va_list ap;
        va_start(ap, format);
        ::verror(loc, format, ap);
        va_end( ap );
    }
}

void Expression::warning(const char *format, ...)
{
    if (type != Type::terror)
    {
        va_list ap;
        va_start(ap, format);
        ::vwarning(loc, format, ap);
        va_end( ap );
    }
}

void Expression::deprecation(const char *format, ...)
{
    if (type != Type::terror)
    {
        va_list ap;
        va_start(ap, format);
        ::vdeprecation(loc, format, ap);
        va_end( ap );
    }
}

int Expression::rvalue()
{
    if (type && type->toBasetype()->ty == Tvoid)
    {   error("expression %s is void and has no value", toChars());
#if 0
        dump(0);
        halt();
#endif
        if (!global.gag)
            type = Type::terror;
        return 0;
    }
    return 1;
}

Expression *Expression::combine(Expression *e1, Expression *e2)
{
    if (e1)
    {
        if (e2)
        {
            e1 = new CommaExp(e1->loc, e1, e2);
            e1->type = e2->type;
        }
    }
    else
        e1 = e2;
    return e1;
}

dinteger_t Expression::toInteger()
{
    //printf("Expression %s\n", Token::toChars(op));
    error("Integer constant expression expected instead of %s", toChars());
    return 0;
}

uinteger_t Expression::toUInteger()
{
    //printf("Expression %s\n", Token::toChars(op));
    return (uinteger_t)toInteger();
}

real_t Expression::toReal()
{
    error("Floating point constant expression expected instead of %s", toChars());
    return ldouble(0);
}

real_t Expression::toImaginary()
{
    error("Floating point constant expression expected instead of %s", toChars());
    return ldouble(0);
}

complex_t Expression::toComplex()
{
    error("Floating point constant expression expected instead of %s", toChars());
#ifdef IN_GCC
    return complex_t(real_t(0)); // %% nicer
#else
    return 0.0;
#endif
}

StringExp *Expression::toString()
{
    return NULL;
}

void Expression::toCBuffer(OutBuffer *buf, HdrGenState *hgs)
{
    buf->writestring(Token::toChars(op));
}

void Expression::toMangleBuffer(OutBuffer *buf)
{
    error("expression %s is not a valid template value argument", toChars());
}

/***************************************
 * Return !=0 if expression is an lvalue.
 */

int Expression::isLvalue()
{
    return 0;
}

/*******************************
 * Give error if we're not an lvalue.
 * If we can, convert expression to be an lvalue.
 */

Expression *Expression::toLvalue(Scope *sc, Expression *e)
{
    if (!e)
        e = this;
    else if (!loc.filename)
        loc = e->loc;
    error("%s is not an lvalue", e->toChars());
    return new ErrorExp();
}

/***************************************
 * Parameters:
 *      sc:     scope
 *      flag:   1: do not issue error message for invalid modification
 * Returns:
 *      0:      is not modifiable
 *      1:      is modifiable in default == being related to type->isMutable()
 *      2:      is modifiable, because this is a part of initializing.
 */

int Expression::checkModifiable(Scope *sc, int flag)
{
    return type ? 1 : 0;    // default modifiable
}

Expression *Expression::modifiableLvalue(Scope *sc, Expression *e)
{
    //printf("Expression::modifiableLvalue() %s, type = %s\n", toChars(), type->toChars());

    // See if this expression is a modifiable lvalue (i.e. not const)
    if (checkModifiable(sc) == 1)
    {
        assert(type);
        if (type->isMutable())
        {
            if (!type->isAssignable())
                error("cannot modify struct %s %s with immutable members", toChars(), type->toChars());
        }
        else
        {
            Declaration *var = NULL;
            if (op == TOKvar)
                var = ((VarExp *)this)->var;
            else if (op == TOKdotvar)
                var = ((DotVarExp *)this)->var;
            if (var && var->storage_class & STCctorinit)
            {
                const char *p = var->isStatic() ? "static " : "";
                error("can only initialize %sconst member %s inside %sconstructor",
                    p, var->toChars(), p);
            }
            else
            {
                error("cannot modify %s expression %s", MODtoChars(type->mod), toChars());
            }
        }
    }
    return toLvalue(sc, e);
}


/************************************
 * Detect cases where pointers to the stack can 'escape' the
 * lifetime of the stack frame.
 */

void Expression::checkEscape()
{
}

void Expression::checkEscapeRef()
{
}

void Expression::checkScalar()
{
    if (!type->isscalar() && type->toBasetype() != Type::terror)
        error("'%s' is not a scalar, it is a %s", toChars(), type->toChars());
    rvalue();
}

void Expression::checkNoBool()
{
    if (type->toBasetype()->ty == Tbool)
        error("operation not allowed on bool '%s'", toChars());
}

Expression *Expression::checkIntegral()
{
    if (!type->isintegral())
    {   if (type->toBasetype() != Type::terror)
            error("'%s' is not of integral type, it is a %s", toChars(), type->toChars());
        return new ErrorExp();
    }
    if (!rvalue())
        return new ErrorExp();
    return this;
}

Expression *Expression::checkArithmetic()
{
    if (!type->isintegral() && !type->isfloating())
    {   if (type->toBasetype() != Type::terror)
            error("'%s' is not of arithmetic type, it is a %s", toChars(), type->toChars());
        return new ErrorExp();
    }
    if (!rvalue())
        return new ErrorExp();
    return this;
}

void Expression::checkDeprecated(Scope *sc, Dsymbol *s)
{
    s->checkDeprecated(loc, sc);
}

#if DMDV2
/*********************************************
 * Calling function f.
 * Check the purity, i.e. if we're in a pure function
 * we can only call other pure functions.
 */
void Expression::checkPurity(Scope *sc, FuncDeclaration *f)
{
#if 1
    if (sc->func && !sc->intypeof && !(sc->flags & SCOPEdebug))
    {
        /* Given:
         * void f()
         * { pure void g()
         *   {
         *      void h()
         *      {
         *         void i() { }
         *      }
         *   }
         * }
         * g() can call h() but not f()
         * i() can call h() and g() but not f()
         */

        // Find the closest pure parent of the calling function
        FuncDeclaration *outerfunc = sc->func;
        while ( outerfunc->toParent2() &&
               !outerfunc->isPureBypassingInference() &&
                outerfunc->toParent2()->isFuncDeclaration())
        {
            outerfunc = outerfunc->toParent2()->isFuncDeclaration();
        }

        // Find the closest pure parent of the called function
        if (getFuncTemplateDecl(f))
        {   // The closest pure parent of instantiated template function is
            // always itself.
            if (!f->isPure() && outerfunc->setImpure())
                error("pure function '%s' cannot call impure function '%s'",
                    outerfunc->toChars(), f->toChars());
            return;
        }
        FuncDeclaration *calledparent = f;
        while ( calledparent->toParent2() &&
               !calledparent->isPureBypassingInference() &&
                calledparent->toParent2()->isFuncDeclaration())
        {
            calledparent = calledparent->toParent2()->isFuncDeclaration();
        }

        /* Both escape!allocator and escapeImpl!allocator are impure at [a],
         * but they are nested template function that instantiated in test().
         * Then calling them from [a] doesn't break purity.
         * It's similar to normal impure nested function inside pure function.
         *
         *   auto escapeImpl(alias fun)() {
         *     return fun();
         *   }
         *   auto escape(alias fun)() {
         *     return escape!fun();
         *   }
         *   pure string test() {
         *     char[] allocator() { return new char[1]; }  // impure
         *     return escape!allocator();       // [a]
         *   }
         */
        if (getFuncTemplateDecl(outerfunc) &&
            outerfunc->toParent2() == calledparent &&
            f != calledparent)
        {
            return;
        }

        // If the caller has a pure parent, then either the called func must be pure,
        // OR, they must have the same pure parent.
        if (/*outerfunc->isPure() &&*/    // comment out because we deduce purity now
            !f->isPure() && calledparent != outerfunc)
        {
            if (outerfunc->setImpure())
                error("pure function '%s' cannot call impure function '%s'",
                    outerfunc->toPrettyChars(), f->toPrettyChars());
        }
    }
#else
    if (sc->func && sc->func->isPure() && !sc->intypeof && !f->isPure())
        error("pure function '%s' cannot call impure function '%s'",
            sc->func->toPrettyChars(), f->toPrettyChars());
#endif
}

/*******************************************
 * Accessing variable v.
 * Check for purity and safety violations.
 * If ethis is not NULL, then ethis is the 'this' pointer as in ethis.v
 */

void Expression::checkPurity(Scope *sc, VarDeclaration *v, Expression *ethis)
{
    /* Look for purity and safety violations when accessing variable v
     * from current function.
     */
    if (sc->func &&
        !sc->intypeof &&             // allow violations inside typeof(expression)
        !(sc->flags & SCOPEdebug) && // allow violations inside debug conditionals
        v->ident != Id::ctfe &&      // magic variable never violates pure and safe
        !v->isImmutable() &&         // always safe and pure to access immutables...
        !(v->isConst() && !v->isRef() && (v->isDataseg() || v->isParameter()) &&
          v->type->implicitConvTo(v->type->invariantOf())) &&
            // or const global/parameter values which have no mutable indirections
        !(v->storage_class & STCmanifest) // ...or manifest constants
       )
    {
        if (v->isDataseg())
        {
            /* Accessing global mutable state.
             * Therefore, this function and all its immediately enclosing
             * functions must be pure.
             */
            bool msg = FALSE;
            for (Dsymbol *s = sc->func; s; s = s->toParent2())
            {
                FuncDeclaration *ff = s->isFuncDeclaration();
                if (!ff)
                    break;
                if (ff->setImpure() && !msg)
                {   error("pure function '%s' cannot access mutable static data '%s'",
                        sc->func->toPrettyChars(), v->toChars());
                    msg = TRUE;                     // only need the innermost message
                }
            }
        }
        else
        {
            /* Given:
             * void f()
             * { int fx;
             *   pure void g()
             *   {  int gx;
             *      void h()
             *      {  int hx;
             *         void i() { }
             *      }
             *   }
             * }
             * i() can modify hx and gx but not fx
             */

            Dsymbol *vparent = v->toParent2();
            for (Dsymbol *s = sc->func; s; s = s->toParent2())
            {
                if (s == vparent)
                        break;
                FuncDeclaration *ff = s->isFuncDeclaration();
                if (!ff)
                    break;
                if (ff->setImpure())
                {   error("pure nested function '%s' cannot access mutable data '%s'",
                        ff->toChars(), v->toChars());
                    break;
                }
            }
        }

        /* Do not allow safe functions to access __gshared data
         */
        if (v->storage_class & STCgshared)
        {
            if (sc->func->setUnsafe())
                error("safe function '%s' cannot access __gshared data '%s'",
                    sc->func->toChars(), v->toChars());
        }
    }
}

void Expression::checkSafety(Scope *sc, FuncDeclaration *f)
{
    if (sc->func && !sc->intypeof &&
        !f->isSafe() && !f->isTrusted())
    {
        if (sc->func->setUnsafe())
        {
            if (loc.linnum == 0)  // e.g. implicitly generated dtor
                loc = sc->func->loc;

            error("safe function '%s' cannot call system function '%s'",
                sc->func->toPrettyChars(), f->toPrettyChars());
        }
    }
}
#endif

/*****************************
 * Check that expression can be tested for true or false.
 */

Expression *Expression::checkToBoolean(Scope *sc)
{
    // Default is 'yes' - do nothing

#ifdef DEBUG
    if (!type)
        dump(0);
    assert(type);
#endif

    Expression *e = this;
    Type *t = type;
    Type *tb = type->toBasetype();
    Type *att = NULL;
Lagain:
    // Structs can be converted to bool using opCast(bool)()
    if (tb->ty == Tstruct)
    {   AggregateDeclaration *ad = ((TypeStruct *)tb)->sym;
        /* Don't really need to check for opCast first, but by doing so we
         * get better error messages if it isn't there.
         */
        Dsymbol *fd = search_function(ad, Id::cast);
        if (fd)
        {
            e = new CastExp(loc, e, Type::tbool);
            e = e->semantic(sc);
            return e;
        }

        // Forward to aliasthis.
        if (ad->aliasthis && tb != att)
        {
            if (!att && tb->checkAliasThisRec())
                att = tb;
            e = resolveAliasThis(sc, e);
            t = e->type;
            tb = e->type->toBasetype();
            goto Lagain;
        }
    }

    if (!t->checkBoolean())
    {   if (tb != Type::terror)
            error("expression %s of type %s does not have a boolean value", toChars(), t->toChars());
        return new ErrorExp();
    }
    return e;
}

/****************************
 */

Expression *Expression::checkToPointer()
{
    //printf("Expression::checkToPointer()\n");
    Expression *e = this;

    return e;
}

/******************************
 * Take address of expression.
 */

Expression *Expression::addressOf(Scope *sc)
{
    Expression *e;
    Type *t = type;

    //printf("Expression::addressOf()\n");
    e = toLvalue(sc, NULL);
    e = new AddrExp(loc, e);
    e->type = t->pointerTo();
    return e;
}

/******************************
 * If this is a reference, dereference it.
 */

Expression *Expression::deref()
{
    //printf("Expression::deref()\n");
    // type could be null if forward referencing an 'auto' variable
    if (type && type->ty == Treference)
    {
        Expression *e = new PtrExp(loc, this);
        e->type = ((TypeReference *)type)->next;
        return e;
    }
    return this;
}

/********************************
 * Does this expression statically evaluate to a boolean TRUE or FALSE?
 */

int Expression::isBool(int result)
{
    return FALSE;
}

/********************************
 * Does this expression result in either a 1 or a 0?
 */

int Expression::isBit()
{
    return FALSE;
}

<<<<<<< HEAD
=======
/********************************
 * Can this expression throw an exception?
 * Valid only after semantic() pass.
 *
 * If 'mustNotThrow' is true, generate an error if it throws
 */
#if DMD_OBJC
// Changed to return flags BEthrow and/or BEthrowobjc depending on which 
// throwing mechanism is used. Both flags can be present at the same time
// which means that both types of exceptions can be thrown by this expression.
#endif

int Expression::canThrow(bool mustNotThrow)
{
#if DMDV2
    return FALSE;
#else
    return TRUE;
#endif
}

>>>>>>> ae6aa7e3
/****************************************
 * Resolve __FILE__, __LINE__, __MODULE__, __FUNCTION__, __PRETTY_FUNCTION__ to loc.
 */

Expression *Expression::resolveLoc(Loc loc, Scope *sc)
{
    return this;
}

Expressions *Expression::arraySyntaxCopy(Expressions *exps)
{   Expressions *a = NULL;

    if (exps)
    {
        a = new Expressions();
        a->setDim(exps->dim);
        for (size_t i = 0; i < a->dim; i++)
        {   Expression *e = (*exps)[i];

            if (e)
                e = e->syntaxCopy();
            (*a)[i] = e;
        }
    }
    return a;
}

/***************************************************
 * Recognize expressions of the form:
 *      ((T v = init), v)
 * where v is a temp.
 * This is used in optimizing out unnecessary temporary generation.
 * Returns initializer expression of v if so, NULL if not.
 */

Expression *Expression::isTemp()
{
    //printf("isTemp() %s\n", toChars());
    if (op == TOKcomma)
    {   CommaExp *ec = (CommaExp *)this;
        if (ec->e1->op == TOKdeclaration &&
            ec->e2->op == TOKvar)
        {   DeclarationExp *de = (DeclarationExp *)ec->e1;
            VarExp *ve = (VarExp *)ec->e2;
            if (ve->var == de->declaration && ve->var->storage_class & STCctfe)
            {   VarDeclaration *v = ve->var->isVarDeclaration();
                if (v && v->init)
                {
                    ExpInitializer *ei = v->init->isExpInitializer();
                    if (ei)
                    {   Expression *e = ei->exp;
                        if (e->op == TOKconstruct)
                        {   ConstructExp *ce = (ConstructExp *)e;
                            if (ce->e1->op == TOKvar && ((VarExp *)ce->e1)->var == ve->var)
                                e = ce->e2;
                        }
                        return e;
                    }
                }
            }
        }
    }
    return NULL;
}

/************************************************
 * Destructors are attached to VarDeclarations.
 * Hence, if expression returns a temp that needs a destructor,
 * make sure and create a VarDeclaration for that temp.
 */

Expression *Expression::addDtorHook(Scope *sc)
{
    return this;
}

/******************************** IntegerExp **************************/

IntegerExp::IntegerExp(Loc loc, dinteger_t value, Type *type)
        : Expression(loc, TOKint64, sizeof(IntegerExp))
{
    //printf("IntegerExp(value = %lld, type = '%s')\n", value, type ? type->toChars() : "");
    if (type && !type->isscalar())
    {
        //printf("%s, loc = %d\n", toChars(), loc.linnum);
        if (type->ty != Terror)
            error("integral constant must be scalar type, not %s", type->toChars());
        type = Type::terror;
    }
    this->type = type;
    this->value = value;
}

IntegerExp::IntegerExp(dinteger_t value)
        : Expression(0, TOKint64, sizeof(IntegerExp))
{
    this->type = Type::tint32;
    this->value = value;
}

int IntegerExp::equals(Object *o)
{   IntegerExp *ne;

    if (this == o ||
        (((Expression *)o)->op == TOKint64 &&
         ((ne = (IntegerExp *)o), type->toHeadMutable()->equals(ne->type->toHeadMutable())) &&
         value == ne->value))
        return 1;
    return 0;
}

char *IntegerExp::toChars()
{
    return Expression::toChars();
}

dinteger_t IntegerExp::toInteger()
{   Type *t;

    t = type;
    while (t)
    {
        switch (t->ty)
        {
            case Tbool:         value = (value != 0);           break;
            case Tint8:         value = (d_int8)  value;        break;
            case Tchar:
            case Tuns8:         value = (d_uns8)  value;        break;
            case Tint16:        value = (d_int16) value;        break;
            case Twchar:
            case Tuns16:        value = (d_uns16) value;        break;
            case Tint32:        value = (d_int32) value;        break;
            case Tdchar:
            case Tuns32:        value = (d_uns32) value;        break;
            case Tint64:        value = (d_int64) value;        break;
            case Tuns64:        value = (d_uns64) value;        break;
            case Tpointer:
                if (Target::ptrsize == 4)
                    value = (d_uns32) value;
                else if (Target::ptrsize == 8)
                    value = (d_uns64) value;
                else
                    assert(0);
                break;

            case Tenum:
            {
                TypeEnum *te = (TypeEnum *)t;
                t = te->sym->memtype;
                continue;
            }

            case Ttypedef:
            {
                TypeTypedef *tt = (TypeTypedef *)t;
                t = tt->sym->basetype;
                continue;
            }

            default:
                /* This can happen if errors, such as
                 * the type is painted on like in fromConstInitializer().
                 */
                if (!global.errors)
                {
                    printf("e = %p, ty = %d\n", this, type->ty);
                    type->print();
                    assert(0);
                }
                break;
        }
        break;
    }
    return value;
}

real_t IntegerExp::toReal()
{
    Type *t;

    toInteger();
    t = type->toBasetype();
    if (t->ty == Tuns64)
        return ldouble((d_uns64)value);
    else
        return ldouble((d_int64)value);
}

real_t IntegerExp::toImaginary()
{
    return ldouble(0);
}

complex_t IntegerExp::toComplex()
{
    return toReal();
}

int IntegerExp::isBool(int result)
{
    int r = toInteger() != 0;
    return result ? r : !r;
}

Expression *IntegerExp::semantic(Scope *sc)
{
    if (!type)
    {
        // Determine what the type of this number is
        dinteger_t number = value;

        if (number & 0x8000000000000000LL)
            type = Type::tuns64;
        else if (number & 0xFFFFFFFF80000000LL)
            type = Type::tint64;
        else
            type = Type::tint32;
    }
    else
    {   if (!type->deco)
            type = type->semantic(loc, sc);
    }
    return this;
}

Expression *IntegerExp::toLvalue(Scope *sc, Expression *e)
{
    if (!e)
        e = this;
    else if (!loc.filename)
        loc = e->loc;
    e->error("constant %s is not an lvalue", e->toChars());
    return new ErrorExp();
}

void IntegerExp::toCBuffer(OutBuffer *buf, HdrGenState *hgs)
{
    dinteger_t v = toInteger();

    if (type)
    {   Type *t = type;

      L1:
        switch (t->ty)
        {
            case Tenum:
            {   TypeEnum *te = (TypeEnum *)t;
                buf->printf("cast(%s)", te->sym->toChars());
                t = te->sym->memtype;
                goto L1;
            }

            case Ttypedef:
            {   TypeTypedef *tt = (TypeTypedef *)t;
                buf->printf("cast(%s)", tt->sym->toChars());
                t = tt->sym->basetype;
                goto L1;
            }

            case Twchar:        // BUG: need to cast(wchar)
            case Tdchar:        // BUG: need to cast(dchar)
                if ((uinteger_t)v > 0xFF)
                {
                     buf->printf("'\\U%08x'", v);
                     break;
                }
            case Tchar:
            {
                unsigned o = buf->offset;
                if (v == '\'')
                    buf->writestring("'\\''");
                else if (isprint(v) && v != '\\')
                    buf->printf("'%c'", (int)v);
                else
                    buf->printf("'\\x%02x'", (int)v);
                if (hgs->ddoc)
                    escapeDdocString(buf, o);
                break;
            }

            case Tint8:
                buf->writestring("cast(byte)");
                goto L2;

            case Tint16:
                buf->writestring("cast(short)");
                goto L2;

            case Tint32:
            L2:
                buf->printf("%d", (int)v);
                break;

            case Tuns8:
                buf->writestring("cast(ubyte)");
                goto L3;

            case Tuns16:
                buf->writestring("cast(ushort)");
                goto L3;

            case Tuns32:
            L3:
                buf->printf("%uu", (unsigned)v);
                break;

            case Tint64:
                buf->printf("%lldL", v);
                break;

            case Tuns64:
            L4:
                buf->printf("%lluLU", v);
                break;

            case Tbool:
                buf->writestring((char *)(v ? "true" : "false"));
                break;

            case Tpointer:
                buf->writestring("cast(");
                buf->writestring(t->toChars());
                buf->writeByte(')');
                if (Target::ptrsize == 4)
                    goto L3;
                else if (Target::ptrsize == 8)
                    goto L4;
                else
                    assert(0);

            default:
                /* This can happen if errors, such as
                 * the type is painted on like in fromConstInitializer().
                 */
                if (!global.errors)
                {
#ifdef DEBUG
                    t->print();
#endif
                    assert(0);
                }
                break;
        }
    }
    else if (v & 0x8000000000000000LL)
        buf->printf("0x%llx", v);
    else
        buf->printf("%lld", v);
}

void IntegerExp::toMangleBuffer(OutBuffer *buf)
{
    if ((sinteger_t)value < 0)
        buf->printf("N%lld", -value);
    else
    {
        /* This is an awful hack to maintain backwards compatibility.
         * There really always should be an 'i' before a number, but
         * there wasn't in earlier implementations, so to maintain
         * backwards compatibility it is only done if necessary to disambiguate.
         * See bugzilla 3029
         */
        if (buf->offset > 0 && isdigit(buf->data[buf->offset - 1]))
            buf->writeByte('i');

        buf->printf("%lld", value);
    }
}

/******************************** ErrorExp **************************/

/* Use this expression for error recovery.
 * It should behave as a 'sink' to prevent further cascaded error messages.
 */

ErrorExp::ErrorExp()
    : IntegerExp(0, 0, Type::terror)
{
    op = TOKerror;
}

Expression *ErrorExp::toLvalue(Scope *sc, Expression *e)
{
    return this;
}

void ErrorExp::toCBuffer(OutBuffer *buf, HdrGenState *hgs)
{
    buf->writestring("__error");
}

/******************************** RealExp **************************/

RealExp::RealExp(Loc loc, real_t value, Type *type)
        : Expression(loc, TOKfloat64, sizeof(RealExp))
{
    //printf("RealExp::RealExp(%Lg)\n", value);
    this->value = value;
    this->type = type;
}

char *RealExp::toChars()
{
    /** sizeof(value)*3 is because each byte of mantissa is max
    of 256 (3 characters). The string will be "-M.MMMMe-4932".
    (ie, 8 chars more than mantissa). Plus one for trailing \0.
    Plus one for rounding. */
    char buffer[sizeof(value) * 3 + 8 + 1 + 1];

#ifdef IN_GCC
    value.format(buffer, sizeof(buffer));
#else
    ld_sprint(buffer, 'g', value);
#endif
    if (type->isimaginary())
        strcat(buffer, "i");

    assert(strlen(buffer) < sizeof(buffer));
    return mem.strdup(buffer);
}

dinteger_t RealExp::toInteger()
{
#ifdef IN_GCC
    return (sinteger_t) toReal().toInt();
#else
    return (sinteger_t) toReal();
#endif
}

uinteger_t RealExp::toUInteger()
{
#ifdef IN_GCC
    return (uinteger_t) toReal().toInt();
#else
    return (uinteger_t) toReal();
#endif
}

real_t RealExp::toReal()
{
    return type->isreal() ? value : ldouble(0);
}

real_t RealExp::toImaginary()
{
    return type->isreal() ? ldouble(0) : value;
}

complex_t RealExp::toComplex()
{
#ifdef __DMC__
    return toReal() + toImaginary() * I;
#else
    return complex_t(toReal(), toImaginary());
#endif
}

/********************************
 * Test to see if two reals are the same.
 * Regard NaN's as equivalent.
 * Regard +0 and -0 as different.
 */

int RealEquals(real_t x1, real_t x2)
{
    return (Port::isNan(x1) && Port::isNan(x2)) ||
        /* In some cases, the REALPAD bytes get garbage in them,
         * so be sure and ignore them.
         */
        memcmp(&x1, &x2, Target::realsize - Target::realpad) == 0;
}

int RealExp::equals(Object *o)
{   RealExp *ne;

    if (this == o ||
        (((Expression *)o)->op == TOKfloat64 &&
         ((ne = (RealExp *)o), type->toHeadMutable()->equals(ne->type->toHeadMutable())) &&
         RealEquals(value, ne->value)
        )
       )
        return 1;
    return 0;
}

Expression *RealExp::semantic(Scope *sc)
{
    if (!type)
        type = Type::tfloat64;
    else
        type = type->semantic(loc, sc);
    return this;
}

int RealExp::isBool(int result)
{
#ifdef IN_GCC
    return result ? (! value.isZero()) : (value.isZero());
#else
    return result ? (value != 0)
                  : (value == 0);
#endif
}

void floatToBuffer(OutBuffer *buf, Type *type, real_t value)
{
    /* In order to get an exact representation, try converting it
     * to decimal then back again. If it matches, use it.
     * If it doesn't, fall back to hex, which is
     * always exact.
     * Longest string is for -real.max:
     * "-1.18973e+4932\0".length == 17
     * "-0xf.fffffffffffffffp+16380\0".length == 28
     */
    char buffer[32];
    ld_sprint(buffer, 'g', value);
    assert(strlen(buffer) < sizeof(buffer));
#if _WIN32 && __DMC__
    char *save = __locale_decpoint;
    __locale_decpoint = ".";
    real_t r = strtold(buffer, NULL);
    __locale_decpoint = save;
#else
    real_t r = strtold(buffer, NULL);
#endif
    if (r != value)                     // if exact duplication
        ld_sprint(buffer, 'a', value);
    buf->writestring(buffer);

    if (type)
    {
        Type *t = type->toBasetype();
        switch (t->ty)
        {
            case Tfloat32:
            case Timaginary32:
            case Tcomplex32:
                buf->writeByte('F');
                break;

            case Tfloat80:
            case Timaginary80:
            case Tcomplex80:
                buf->writeByte('L');
                break;

            default:
                break;
        }
        if (t->isimaginary())
            buf->writeByte('i');
    }
}

void RealExp::toCBuffer(OutBuffer *buf, HdrGenState *hgs)
{
    floatToBuffer(buf, type, value);
}

void realToMangleBuffer(OutBuffer *buf, real_t value)
{
    /* Rely on %A to get portable mangling.
     * Must munge result to get only identifier characters.
     *
     * Possible values from %A  => mangled result
     * NAN                      => NAN
     * -INF                     => NINF
     * INF                      => INF
     * -0X1.1BC18BA997B95P+79   => N11BC18BA997B95P79
     * 0X1.9P+2                 => 19P2
     */

    if (Port::isNan(value))
        buf->writestring("NAN");        // no -NAN bugs
    else
    {
        char buffer[36];
        int n = ld_sprint(buffer, 'A', value);
        assert(n > 0 && n < sizeof(buffer));
        for (int i = 0; i < n; i++)
        {   char c = buffer[i];

            switch (c)
            {
                case '-':
                    buf->writeByte('N');
                    break;

                case '+':
                case 'X':
                case '.':
                    break;

                case '0':
                    if (i < 2)
                        break;          // skip leading 0X
                default:
                    buf->writeByte(c);
                    break;
            }
        }
    }
}

void RealExp::toMangleBuffer(OutBuffer *buf)
{
    buf->writeByte('e');
    realToMangleBuffer(buf, value);
}


/******************************** ComplexExp **************************/

ComplexExp::ComplexExp(Loc loc, complex_t value, Type *type)
        : Expression(loc, TOKcomplex80, sizeof(ComplexExp))
{
    this->value = value;
    this->type = type;
    //printf("ComplexExp::ComplexExp(%s)\n", toChars());
}

char *ComplexExp::toChars()
{
    char buffer[sizeof(value) * 3 + 8 + 1];

    char buf1[sizeof(value) * 3 + 8 + 1];
    char buf2[sizeof(value) * 3 + 8 + 1];
#ifdef IN_GCC
    creall(value).format(buf1, sizeof(buf1));
    cimagl(value).format(buf2, sizeof(buf2));
#else
    ld_sprint(buf1, 'g', creall(value));
    ld_sprint(buf2, 'g', cimagl(value));
#endif
    sprintf(buffer, "(%s+%si)", buf1, buf2);
    assert(strlen(buffer) < sizeof(buffer));
    return mem.strdup(buffer);
}

dinteger_t ComplexExp::toInteger()
{
#ifdef IN_GCC
    return (sinteger_t) toReal().toInt();
#else
    return (sinteger_t) toReal();
#endif
}

uinteger_t ComplexExp::toUInteger()
{
#ifdef IN_GCC
    return (uinteger_t) toReal().toInt();
#else
    return (uinteger_t) toReal();
#endif
}

real_t ComplexExp::toReal()
{
    return creall(value);
}

real_t ComplexExp::toImaginary()
{
    return cimagl(value);
}

complex_t ComplexExp::toComplex()
{
    return value;
}

int ComplexExp::equals(Object *o)
{   ComplexExp *ne;

    if (this == o ||
        (((Expression *)o)->op == TOKcomplex80 &&
         ((ne = (ComplexExp *)o), type->toHeadMutable()->equals(ne->type->toHeadMutable())) &&
         RealEquals(creall(value), creall(ne->value)) &&
         RealEquals(cimagl(value), cimagl(ne->value))
        )
       )
        return 1;
    return 0;
}

Expression *ComplexExp::semantic(Scope *sc)
{
    if (!type)
        type = Type::tcomplex80;
    else
        type = type->semantic(loc, sc);
    return this;
}

int ComplexExp::isBool(int result)
{
    if (result)
        return (bool)(value);
    else
        return !value;
}

void ComplexExp::toCBuffer(OutBuffer *buf, HdrGenState *hgs)
{
    /* Print as:
     *  (re+imi)
     */
#ifdef IN_GCC
    char buf1[sizeof(value) * 3 + 8 + 1];
    char buf2[sizeof(value) * 3 + 8 + 1];
    creall(value).format(buf1, sizeof(buf1));
    cimagl(value).format(buf2, sizeof(buf2));
    buf->printf("(%s+%si)", buf1, buf2);
#else
    buf->writeByte('(');
    floatToBuffer(buf, type, creall(value));
    buf->writeByte('+');
    floatToBuffer(buf, type, cimagl(value));
    buf->writestring("i)");
#endif
}

void ComplexExp::toMangleBuffer(OutBuffer *buf)
{
    buf->writeByte('c');
    real_t r = toReal();
    realToMangleBuffer(buf, r);
    buf->writeByte('c');        // separate the two
    r = toImaginary();
    realToMangleBuffer(buf, r);
}

/******************************** IdentifierExp **************************/

IdentifierExp::IdentifierExp(Loc loc, Identifier *ident)
        : Expression(loc, TOKidentifier, sizeof(IdentifierExp))
{
    this->ident = ident;
}

Expression *IdentifierExp::semantic(Scope *sc)
{
    Dsymbol *s;
    Dsymbol *scopesym;

#if LOGSEMANTIC
    printf("IdentifierExp::semantic('%s')\n", ident->toChars());
#endif
    s = sc->search(loc, ident, &scopesym);
    if (s)
    {   Expression *e;

        if (s->errors)
            return new ErrorExp();

        /* See if the symbol was a member of an enclosing 'with'
         */
        WithScopeSymbol *withsym = scopesym->isWithScopeSymbol();
        if (withsym)
        {
#if DMDV2
            /* Disallow shadowing
             */
            // First find the scope of the with
            Scope *scwith = sc;
            while (scwith->scopesym != scopesym)
            {   scwith = scwith->enclosing;
                assert(scwith);
            }
            // Look at enclosing scopes for symbols with the same name,
            // in the same function
            for (Scope *scx = scwith; scx && scx->func == scwith->func; scx = scx->enclosing)
            {   Dsymbol *s2;

                if (scx->scopesym && scx->scopesym->symtab &&
                    (s2 = scx->scopesym->symtab->lookup(s->ident)) != NULL &&
                    s != s2)
                {
                    error("with symbol %s is shadowing local symbol %s", s->toPrettyChars(), s2->toPrettyChars());
                    return new ErrorExp();
                }
            }
#endif
            s = s->toAlias();

            // Same as wthis.ident
            if (s->needThis() || s->isTemplateDeclaration())
            {
                e = new VarExp(loc, withsym->withstate->wthis);
                e = new DotIdExp(loc, e, ident);
            }
            else
            {   Type *t = withsym->withstate->wthis->type;
                if (t->ty == Tpointer)
                    t = ((TypePointer *)t)->next;
                e = typeDotIdExp(loc, t, ident);
            }
        }
        else
        {
            /* If f is really a function template,
             * then replace f with the function template declaration.
             */
            FuncDeclaration *f = s->isFuncDeclaration();
            if (f)
            {   TemplateDeclaration *tempdecl = getFuncTemplateDecl(f);
                if (tempdecl)
                {
                    if (tempdecl->overroot)         // if not start of overloaded list of TemplateDeclaration's
                        tempdecl = tempdecl->overroot; // then get the start
                    e = new TemplateExp(loc, tempdecl);
                    e = e->semantic(sc);
                    return e;
                }
            }
            // Haven't done overload resolution yet, so pass 1
            e = new DsymbolExp(loc, s, 1);
        }
        return e->semantic(sc);
    }
#if DMDV2
    if (hasThis(sc))
    {
        AggregateDeclaration *ad = sc->getStructClassScope();
        if (ad && ad->aliasthis)
        {
            Expression *e;
            e = new IdentifierExp(loc, Id::This);
            e = new DotIdExp(loc, e, ad->aliasthis->ident);
            e = new DotIdExp(loc, e, ident);
            e = e->trySemantic(sc);
            if (e)
                return e;
        }
    }
    if (ident == Id::ctfe)
    {  // Create the magic __ctfe bool variable
       VarDeclaration *vd = new VarDeclaration(loc, Type::tbool, Id::ctfe, NULL);
       Expression *e = new VarExp(loc, vd);
       e = e->semantic(sc);
       return e;
    }
#endif
    const char *n = importHint(ident->toChars());
    if (n)
        error("'%s' is not defined, perhaps you need to import %s; ?", ident->toChars(), n);
    else
    {
        s = sc->search_correct(ident);
        if (s)
            error("undefined identifier %s, did you mean %s %s?", ident->toChars(), s->kind(), s->toChars());
        else
            error("undefined identifier %s", ident->toChars());
    }
    return new ErrorExp();
}

char *IdentifierExp::toChars()
{
    return ident->toChars();
}

void IdentifierExp::toCBuffer(OutBuffer *buf, HdrGenState *hgs)
{
    if (hgs->hdrgen)
        buf->writestring(ident->toHChars2());
    else
        buf->writestring(ident->toChars());
}


int IdentifierExp::isLvalue()
{
    return 1;
}

Expression *IdentifierExp::toLvalue(Scope *sc, Expression *e)
{
    return this;
}

/******************************** DollarExp **************************/

DollarExp::DollarExp(Loc loc)
        : IdentifierExp(loc, Id::dollar)
{
}

/******************************** DsymbolExp **************************/

DsymbolExp::DsymbolExp(Loc loc, Dsymbol *s, int hasOverloads)
        : Expression(loc, TOKdsymbol, sizeof(DsymbolExp))
{
    this->s = s;
    this->hasOverloads = hasOverloads;
}

AggregateDeclaration *isAggregate(Type *t);

Expression *DsymbolExp::semantic(Scope *sc)
{
#if LOGSEMANTIC
    printf("DsymbolExp::semantic(%s %s)\n", s->kind(), s->toChars());
#endif

Lagain:
    EnumMember *em;
    Expression *e;
    VarDeclaration *v;
    FuncDeclaration *f;
    FuncLiteralDeclaration *fld;
    OverloadSet *o;
    Import *imp;
    Package *pkg;
    Type *t;

    //printf("DsymbolExp:: %p '%s' is a symbol\n", this, toChars());
    //printf("s = '%s', s->kind = '%s'\n", s->toChars(), s->kind());
    if (!s->isFuncDeclaration())        // functions are checked after overloading
        checkDeprecated(sc, s);
    Dsymbol *olds = s;
    s = s->toAlias();
    //printf("s = '%s', s->kind = '%s', s->needThis() = %p\n", s->toChars(), s->kind(), s->needThis());
    if (s != olds && !s->isFuncDeclaration())
        checkDeprecated(sc, s);

    // BUG: This should happen after overload resolution for functions, not before
    if (s->needThis())
    {
        if (hasThis(sc)
#if DMDV2
                && !s->isFuncDeclaration()
#endif
            )
        {
            // Supply an implicit 'this', as in
            //    this.ident

            DotVarExp *de;

            de = new DotVarExp(loc, new ThisExp(loc), s->isDeclaration());
            return de->semantic(sc);
        }
    }

    em = s->isEnumMember();
    if (em)
    {
        e = em->value;
        if (!e)
        {
            em->errors = true;
            error("forward reference of %s %s", s->kind(), s->toChars());
            return new ErrorExp();
        }
        e->loc = loc;
        e = e->semantic(sc);
        return e;
    }
    v = s->isVarDeclaration();
    if (v)
    {
        //printf("Identifier '%s' is a variable, type '%s'\n", toChars(), v->type->toChars());
        if (!type)
        {   if ((!v->type || !v->type->deco) && v->scope)
                v->semantic(v->scope);
            type = v->type;
            if (!v->type)
            {   error("forward reference of %s %s", s->kind(), s->toChars());
                return new ErrorExp();
            }
        }

        if ((v->storage_class & STCmanifest) && v->init)
        {
            e = v->init->toExpression(v->type);
            if (!e)
            {   error("cannot make expression out of initializer for %s", v->toChars());
                return new ErrorExp();
            }
            e = e->copy();
            e->loc = loc;   // for better error message
            e = e->semantic(sc);
            return e;
        }

        e = new VarExp(loc, v);
        e->type = type;
        e = e->semantic(sc);
        return e->deref();
    }
    fld = s->isFuncLiteralDeclaration();
    if (fld)
    {   //printf("'%s' is a function literal\n", fld->toChars());
        e = new FuncExp(loc, fld);
        return e->semantic(sc);
    }
    f = s->isFuncDeclaration();
    if (f)
    {
        f = f->toAliasFunc();
        if (!f->functionSemantic())
            return new ErrorExp();

        if (f->isUnitTestDeclaration())
        {
            error("cannot call unittest function %s", toChars());
            return new ErrorExp();
        }
        if (!f->type->deco)
        {
            error("forward reference to %s", toChars());
            return new ErrorExp();
        }
        FuncDeclaration *fd = s->isFuncDeclaration();
        fd->type = f->type;
        return new VarExp(loc, fd, hasOverloads);
    }
    o = s->isOverloadSet();
    if (o)
    {   //printf("'%s' is an overload set\n", o->toChars());
        return new OverExp(loc, o);
    }
    imp = s->isImport();
    if (imp)
    {
        if (!imp->pkg)
        {   error("forward reference of import %s", imp->toChars());
            return new ErrorExp();
        }
        ScopeExp *ie = new ScopeExp(loc, imp->pkg);
        return ie->semantic(sc);
    }
    pkg = s->isPackage();
    if (pkg)
    {
        ScopeExp *ie;

        ie = new ScopeExp(loc, pkg);
        return ie->semantic(sc);
    }
    Module *mod = s->isModule();
    if (mod)
    {
        ScopeExp *ie;

        ie = new ScopeExp(loc, mod);
        return ie->semantic(sc);
    }

    t = s->getType();
    if (t)
    {
        TypeExp *te = new TypeExp(loc, t);
        return te->semantic(sc);
    }

    TupleDeclaration *tup = s->isTupleDeclaration();
    if (tup)
    {
        e = new TupleExp(loc, tup);
        e = e->semantic(sc);
        return e;
    }

    TemplateInstance *ti = s->isTemplateInstance();
    if (ti)
    {   if (!ti->semanticRun)
            ti->semantic(sc);
        s = ti->toAlias();
        if (!s->isTemplateInstance())
            goto Lagain;
        if (ti->errors)
            return new ErrorExp();
        e = new ScopeExp(loc, ti);
        e = e->semantic(sc);
        return e;
    }

    TemplateDeclaration *td = s->isTemplateDeclaration();
    if (td)
    {
        Dsymbol *p = td->toParent2();
        FuncDeclaration *fdthis = hasThis(sc);
        AggregateDeclaration *ad = p ? p->isAggregateDeclaration() : NULL;
        if (fdthis && ad && isAggregate(fdthis->vthis->type) == ad &&
            (td->scope->stc & STCstatic) == 0)
        {
            e = new DotTemplateExp(loc, new ThisExp(loc), td);
        }
        else
            e = new TemplateExp(loc, td);
        e = e->semantic(sc);
        return e;
    }

    error("%s '%s' is not a variable", s->kind(), s->toChars());
    return new ErrorExp();
}

char *DsymbolExp::toChars()
{
    return s->toChars();
}

void DsymbolExp::toCBuffer(OutBuffer *buf, HdrGenState *hgs)
{
    buf->writestring(s->toChars());
}


int DsymbolExp::isLvalue()
{
    return 1;
}

Expression *DsymbolExp::toLvalue(Scope *sc, Expression *e)
{
    return this;
}

/******************************** ThisExp **************************/

ThisExp::ThisExp(Loc loc)
        : Expression(loc, TOKthis, sizeof(ThisExp))
{
    //printf("ThisExp::ThisExp() loc = %d\n", loc.linnum);
    var = NULL;
}

Expression *ThisExp::semantic(Scope *sc)
{
#if LOGSEMANTIC
    printf("ThisExp::semantic()\n");
#endif
    if (type)
    {   //assert(global.errors || var);
        return this;
    }

    FuncDeclaration *fd = hasThis(sc);  // fd is the uplevel function with the 'this' variable

    /* Special case for typeof(this) and typeof(super) since both
     * should work even if they are not inside a non-static member function
     */
    if (!fd && sc->intypeof == 1)
    {
        // Find enclosing struct or class
        for (Dsymbol *s = sc->getStructClassScope(); 1; s = s->parent)
        {
            if (!s)
            {
                error("%s is not in a class or struct scope", toChars());
                goto Lerr;
            }
            ClassDeclaration *cd = s->isClassDeclaration();
            if (cd)
            {
                type = cd->type;
                return this;
            }
            StructDeclaration *sd = s->isStructDeclaration();
            if (sd)
            {
                type = sd->type;
                return this;
            }
        }
    }
    if (!fd)
        goto Lerr;

    assert(fd->vthis);
    var = fd->vthis;
    assert(var->parent);
    type = var->type;
    var->isVarDeclaration()->checkNestedReference(sc, loc);
    if (!sc->intypeof)
        sc->callSuper |= CSXthis;
    return this;

Lerr:
    error("'this' is only defined in non-static member functions, not %s", sc->parent->toChars());
    return new ErrorExp();
}

int ThisExp::isBool(int result)
{
    return result ? TRUE : FALSE;
}

void ThisExp::toCBuffer(OutBuffer *buf, HdrGenState *hgs)
{
    buf->writestring("this");
}


int ThisExp::isLvalue()
{
    return 1;
}

Expression *ThisExp::toLvalue(Scope *sc, Expression *e)
{
    return this;
}

Expression *ThisExp::modifiableLvalue(Scope *sc, Expression *e)
{
    if (type->toBasetype()->ty == Tclass)
    {
        error("Cannot modify '%s'", toChars());
        return toLvalue(sc, e);
    }
    return Expression::modifiableLvalue(sc, e);
}

/******************************** SuperExp **************************/

SuperExp::SuperExp(Loc loc)
        : ThisExp(loc)
{
    op = TOKsuper;
}

Expression *SuperExp::semantic(Scope *sc)
{
    ClassDeclaration *cd;
    Dsymbol *s;

#if LOGSEMANTIC
    printf("SuperExp::semantic('%s')\n", toChars());
#endif
    if (type)
        return this;

    FuncDeclaration *fd = hasThis(sc);

    /* Special case for typeof(this) and typeof(super) since both
     * should work even if they are not inside a non-static member function
     */
    if (!fd && sc->intypeof == 1)
    {
        // Find enclosing class
        for (Dsymbol *s = sc->getStructClassScope(); 1; s = s->parent)
        {
            if (!s)
            {
                error("%s is not in a class scope", toChars());
                goto Lerr;
            }
            ClassDeclaration *cd = s->isClassDeclaration();
            if (cd)
            {
                cd = cd->baseClass;
                if (!cd)
                {   error("class %s has no 'super'", s->toChars());
                    goto Lerr;
                }
                type = cd->type;
                return this;
            }
        }
    }
    if (!fd)
        goto Lerr;

    assert(fd->vthis);
    var = fd->vthis;
    assert(var->parent);

    s = fd->toParent();
    while (s && s->isTemplateInstance())
        s = s->toParent();
    if (s->isTemplateDeclaration()) // allow inside template constraint
        s = s->toParent();
    assert(s);
    cd = s->isClassDeclaration();
//printf("parent is %s %s\n", fd->toParent()->kind(), fd->toParent()->toChars());
    if (!cd)
        goto Lerr;
    if (!cd->baseClass)
    {
        error("no base class for %s", cd->toChars());
        type = fd->vthis->type;
    }
    else
    {
        type = cd->baseClass->type;
        type = type->castMod(var->type->mod);
    }

    var->isVarDeclaration()->checkNestedReference(sc, loc);

    if (!sc->intypeof)
        sc->callSuper |= CSXsuper;
    return this;


Lerr:
    error("'super' is only allowed in non-static class member functions");
    return new ErrorExp();
}

void SuperExp::toCBuffer(OutBuffer *buf, HdrGenState *hgs)
{
    buf->writestring("super");
}


/******************************** NullExp **************************/

NullExp::NullExp(Loc loc, Type *type)
        : Expression(loc, TOKnull, sizeof(NullExp))
{
    committed = 0;
    this->type = type;
}

int NullExp::equals(Object *o)
{
    if (o && o->dyncast() == DYNCAST_EXPRESSION)
    {   Expression *e = (Expression *)o;

        if (e->op == TOKnull)
            return TRUE;
    }
    return FALSE;
}

Expression *NullExp::semantic(Scope *sc)
{
#if LOGSEMANTIC
    printf("NullExp::semantic('%s')\n", toChars());
#endif
    // NULL is the same as (void *)0
    if (!type)
        type = Type::tnull;
    return this;
}

int NullExp::isBool(int result)
{
    return result ? FALSE : TRUE;
}

StringExp *NullExp::toString()
{
    if (implicitConvTo(Type::tstring))
    {
        StringExp *se = new StringExp(loc, (char*)mem.calloc(1, 1), 0);
        se->type = Type::tstring;
        return se;
    }
    return NULL;
}

void NullExp::toCBuffer(OutBuffer *buf, HdrGenState *hgs)
{
    buf->writestring("null");
}

void NullExp::toMangleBuffer(OutBuffer *buf)
{
    buf->writeByte('n');
}

/******************************** StringExp **************************/

StringExp::StringExp(Loc loc, char *string)
        : Expression(loc, TOKstring, sizeof(StringExp))
{
    this->string = string;
    this->len = strlen(string);
    this->sz = 1;
    this->committed = 0;
    this->postfix = 0;
    this->ownedByCtfe = false;
}

StringExp::StringExp(Loc loc, void *string, size_t len)
        : Expression(loc, TOKstring, sizeof(StringExp))
{
    this->string = string;
    this->len = len;
    this->sz = 1;
    this->committed = 0;
    this->postfix = 0;
    this->ownedByCtfe = false;
}

StringExp::StringExp(Loc loc, void *string, size_t len, unsigned char postfix)
        : Expression(loc, TOKstring, sizeof(StringExp))
{
    this->string = string;
    this->len = len;
    this->sz = 1;
    this->committed = 0;
    this->postfix = postfix;
    this->ownedByCtfe = false;
}

#if 0
Expression *StringExp::syntaxCopy()
{
    printf("StringExp::syntaxCopy() %s\n", toChars());
    return copy();
}
#endif

int StringExp::equals(Object *o)
{
    //printf("StringExp::equals('%s') %s\n", o->toChars(), toChars());
    if (o && o->dyncast() == DYNCAST_EXPRESSION)
    {   Expression *e = (Expression *)o;

        if (e->op == TOKstring)
        {
            return compare(o) == 0;
        }
    }
    return FALSE;
}

Expression *StringExp::semantic(Scope *sc)
{
#if LOGSEMANTIC
    printf("StringExp::semantic() %s\n", toChars());
#endif
    if (!type)
    {   OutBuffer buffer;
        size_t newlen = 0;
        const char *p;
        size_t u;
        unsigned c;

        switch (postfix)
        {
            case 'd':
                for (u = 0; u < len;)
                {
                    p = utf_decodeChar((unsigned char *)string, len, &u, &c);
                    if (p)
                    {   error("%s", p);
                        return new ErrorExp();
                    }
                    else
                    {   buffer.write4(c);
                        newlen++;
                    }
                }
                buffer.write4(0);
                string = buffer.extractData();
                len = newlen;
                sz = 4;
                //type = new TypeSArray(Type::tdchar, new IntegerExp(loc, len, Type::tindex));
                type = new TypeDArray(Type::tdchar->invariantOf());
                committed = 1;
                break;

            case 'w':
                for (u = 0; u < len;)
                {
                    p = utf_decodeChar((unsigned char *)string, len, &u, &c);
                    if (p)
                    {   error("%s", p);
                        return new ErrorExp();
                    }
                    else
                    {   buffer.writeUTF16(c);
                        newlen++;
                        if (c >= 0x10000)
                            newlen++;
                    }
                }
                buffer.writeUTF16(0);
                string = buffer.extractData();
                len = newlen;
                sz = 2;
                //type = new TypeSArray(Type::twchar, new IntegerExp(loc, len, Type::tindex));
                type = new TypeDArray(Type::twchar->invariantOf());
                committed = 1;
                break;

            case 'c':
                committed = 1;
            default:
                //type = new TypeSArray(Type::tchar, new IntegerExp(loc, len, Type::tindex));
                type = new TypeDArray(Type::tchar->invariantOf());
                break;
        }
        type = type->semantic(loc, sc);
        //type = type->invariantOf();
        //printf("type = %s\n", type->toChars());
    }
#if DMD_OBJC
    else if (type && type->ty == Tclass && !committed)
    {
        // determine if this string is pure ascii
        int ascii = 1;
        for (size_t i = 0; i < len; ++i)
        {   if (((unsigned char *)string)[i] & 0x80)
            {   ascii = 0;
                break;
            }
        }
        
        if (!ascii)
        {   // use UTF-16 for non-ASCII strings
            OutBuffer buffer;
            size_t newlen = 0;
            const char *p;
            size_t u;
            unsigned c;
        
            for (u = 0; u < len;)
            {
                p = utf_decodeChar((unsigned char *)string, len, &u, &c);
                if (p)
                {   error("%s", p);
                    return new ErrorExp();
                }
                else
                {   buffer.writeUTF16(c);
                    newlen++;
                    if (c >= 0x10000)
                        newlen++;
                }
            }
            buffer.writeUTF16(0);
            string = buffer.extractData();
            len = newlen;
            sz = 2;
        }
        committed = 1;
    }
#endif
    return this;
}

/**********************************
 * Return length of string.
 */

size_t StringExp::length()
{
    size_t result = 0;
    dchar_t c;
    const char *p;

    switch (sz)
    {
        case 1:
            for (size_t u = 0; u < len;)
            {
                p = utf_decodeChar((unsigned char *)string, len, &u, &c);
                if (p)
                {   error("%s", p);
                    return 0;
                }
                else
                    result++;
            }
            break;

        case 2:
            for (size_t u = 0; u < len;)
            {
                p = utf_decodeWchar((unsigned short *)string, len, &u, &c);
                if (p)
                {   error("%s", p);
                    return 0;
                }
                else
                    result++;
            }
            break;

        case 4:
            result = len;
            break;

        default:
            assert(0);
    }
    return result;
}

StringExp *StringExp::toString()
{
    return this;
}

/****************************************
 * Convert string to char[].
 */

StringExp *StringExp::toUTF8(Scope *sc)
{
    if (sz != 1)
    {   // Convert to UTF-8 string
        committed = 0;
        Expression *e = castTo(sc, Type::tchar->arrayOf());
        e = e->optimize(WANTvalue);
        assert(e->op == TOKstring);
        StringExp *se = (StringExp *)e;
        assert(se->sz == 1);
        return se;
    }
    return this;
}

int StringExp::compare(Object *obj)
{
    //printf("StringExp::compare()\n");
    // Used to sort case statement expressions so we can do an efficient lookup
    StringExp *se2 = (StringExp *)(obj);

    // This is a kludge so isExpression() in template.c will return 5
    // for StringExp's.
    if (!se2)
        return 5;

    assert(se2->op == TOKstring);

    size_t len1 = len;
    size_t len2 = se2->len;

    //printf("sz = %d, len1 = %d, len2 = %d\n", sz, (int)len1, (int)len2);
    if (len1 == len2)
    {
        switch (sz)
        {
            case 1:
                return memcmp((char *)string, (char *)se2->string, len1);

            case 2:
            {
                d_wchar *s1 = (d_wchar *)string;
                d_wchar *s2 = (d_wchar *)se2->string;

                for (size_t u = 0; u < len; u++)
                {
                    if (s1[u] != s2[u])
                        return s1[u] - s2[u];
                }
            }

            case 4:
            {
                d_dchar *s1 = (d_dchar *)string;
                d_dchar *s2 = (d_dchar *)se2->string;

                for (size_t u = 0; u < len; u++)
                {
                    if (s1[u] != s2[u])
                        return s1[u] - s2[u];
                }
            }
            break;

            default:
                assert(0);
        }
    }
    return (int)(len1 - len2);
}

int StringExp::isBool(int result)
{
    return result ? TRUE : FALSE;
}


int StringExp::isLvalue()
{
    /* string literal is rvalue in default, but
     * conversion to reference of static array is only allowed.
     */
    return (type && type->toBasetype()->ty == Tsarray);
}

Expression *StringExp::toLvalue(Scope *sc, Expression *e)
{
    //printf("StringExp::toLvalue(%s) type = %s\n", toChars(), type ? type->toChars() : NULL);
    return (type && type->toBasetype()->ty == Tsarray)
            ? this : Expression::toLvalue(sc, e);
}

Expression *StringExp::modifiableLvalue(Scope *sc, Expression *e)
{
    e->error("Cannot modify '%s'", toChars());
    return new ErrorExp();
}

unsigned StringExp::charAt(size_t i)
{   unsigned value;

    switch (sz)
    {
        case 1:
            value = ((unsigned char *)string)[i];
            break;

        case 2:
            value = ((unsigned short *)string)[i];
            break;

        case 4:
            value = ((unsigned int *)string)[i];
            break;

        default:
            assert(0);
            break;
    }
    return value;
}

void StringExp::toCBuffer(OutBuffer *buf, HdrGenState *hgs)
{
    buf->writeByte('"');
    unsigned o = buf->offset;
    for (size_t i = 0; i < len; i++)
    {   unsigned c = charAt(i);

        switch (c)
        {
            case '"':
            case '\\':
                if (!hgs->console)
                    buf->writeByte('\\');
            default:
                if (c <= 0xFF)
                {   if (c <= 0x7F && (isprint(c) || hgs->console))
                        buf->writeByte(c);
                    else
                        buf->printf("\\x%02x", c);
                }
                else if (c <= 0xFFFF)
                    buf->printf("\\x%02x\\x%02x", c & 0xFF, c >> 8);
                else
                    buf->printf("\\x%02x\\x%02x\\x%02x\\x%02x",
                        c & 0xFF, (c >> 8) & 0xFF, (c >> 16) & 0xFF, c >> 24);
                break;
        }
    }
    if (hgs->ddoc)
        escapeDdocString(buf, o);
    buf->writeByte('"');
    if (postfix)
        buf->writeByte(postfix);
}

void StringExp::toMangleBuffer(OutBuffer *buf)
{   char m;
    OutBuffer tmp;
    const char *p;
    unsigned c;
    size_t u;
    unsigned char *q;
    size_t qlen;

    /* Write string in UTF-8 format
     */
    switch (sz)
    {   case 1:
            m = 'a';
            q = (unsigned char *)string;
            qlen = len;
            break;
        case 2:
            m = 'w';
            for (u = 0; u < len; )
            {
                p = utf_decodeWchar((unsigned short *)string, len, &u, &c);
                if (p)
                    error("%s", p);
                else
                    tmp.writeUTF8(c);
            }
            q = tmp.data;
            qlen = tmp.offset;
            break;
        case 4:
            m = 'd';
            for (u = 0; u < len; u++)
            {
                c = ((unsigned *)string)[u];
                if (!utf_isValidDchar(c))
                    error("invalid UCS-32 char \\U%08x", c);
                else
                    tmp.writeUTF8(c);
            }
            q = tmp.data;
            qlen = tmp.offset;
            break;
        default:
            assert(0);
    }
    buf->reserve(1 + 11 + 2 * qlen);
    buf->writeByte(m);
    buf->printf("%d_", (int)qlen); // nbytes <= 11

    for (unsigned char *p = buf->data + buf->offset, *pend = p + 2 * qlen;
         p < pend; p += 2, ++q)
    {
        unsigned char hi = *q >> 4 & 0xF;
        p[0] = (hi < 10 ? hi + '0' : hi - 10 + 'a');
        unsigned char lo = *q & 0xF;
        p[1] = (lo < 10 ? lo + '0' : lo - 10 + 'a');
    }
    buf->offset += 2 * qlen;
}

/************************ ArrayLiteralExp ************************************/

// [ e1, e2, e3, ... ]

ArrayLiteralExp::ArrayLiteralExp(Loc loc, Expressions *elements)
    : Expression(loc, TOKarrayliteral, sizeof(ArrayLiteralExp))
{
    this->elements = elements;
    this->ownedByCtfe = false;
}

ArrayLiteralExp::ArrayLiteralExp(Loc loc, Expression *e)
    : Expression(loc, TOKarrayliteral, sizeof(ArrayLiteralExp))
{
    elements = new Expressions;
    elements->push(e);
    this->ownedByCtfe = false;
}

Expression *ArrayLiteralExp::syntaxCopy()
{
    return new ArrayLiteralExp(loc, arraySyntaxCopy(elements));
}

Expression *ArrayLiteralExp::semantic(Scope *sc)
{
#if LOGSEMANTIC
    printf("ArrayLiteralExp::semantic('%s')\n", toChars());
#endif
    if (type)
        return this;

    /* Perhaps an empty array literal [ ] should be rewritten as null?
     */

    arrayExpressionSemantic(elements, sc);    // run semantic() on each element
    expandTuples(elements);

    Type *t0;
    elements = arrayExpressionToCommonType(sc, elements, &t0);

    type = t0->arrayOf();
    //type = new TypeSArray(t0, new IntegerExp(elements->dim));
    type = type->semantic(loc, sc);

    /* Disallow array literals of type void being used.
     */
    if (elements->dim > 0 && t0->ty == Tvoid)
    {   error("%s of type %s has no value", toChars(), type->toChars());
        return new ErrorExp();
    }

    return this;
}

int ArrayLiteralExp::isBool(int result)
{
    size_t dim = elements ? elements->dim : 0;
    return result ? (dim != 0) : (dim == 0);
}

StringExp *ArrayLiteralExp::toString()
{
    TY telem = type->nextOf()->toBasetype()->ty;

    if (telem == Tchar || telem == Twchar || telem == Tdchar ||
        (telem == Tvoid && (!elements || elements->dim == 0)))
    {
        OutBuffer buf;
        if (elements)
            for (int i = 0; i < elements->dim; ++i)
            {
                Expression *ch = (*elements)[i];
                if (ch->op != TOKint64)
                    return NULL;
                buf.writeUTF8(ch->toInteger());
            }
        buf.writebyte(0);

        char prefix = 'c';
        if (telem == Twchar) prefix = 'w';
        else if (telem == Tdchar) prefix = 'd';

        const size_t len = buf.offset - 1;
        StringExp *se = new StringExp(loc, buf.extractData(), len, prefix);
        se->type = type;
        return se;
    }
    return NULL;
}

void ArrayLiteralExp::toCBuffer(OutBuffer *buf, HdrGenState *hgs)
{
    buf->writeByte('[');
    argsToCBuffer(buf, elements, hgs);
    buf->writeByte(']');
}

void ArrayLiteralExp::toMangleBuffer(OutBuffer *buf)
{
    size_t dim = elements ? elements->dim : 0;
    buf->printf("A%u", dim);
    for (size_t i = 0; i < dim; i++)
    {   Expression *e = (*elements)[i];
        e->toMangleBuffer(buf);
    }
}

/************************ AssocArrayLiteralExp ************************************/

// [ key0 : value0, key1 : value1, ... ]

AssocArrayLiteralExp::AssocArrayLiteralExp(Loc loc,
                Expressions *keys, Expressions *values)
    : Expression(loc, TOKassocarrayliteral, sizeof(AssocArrayLiteralExp))
{
    assert(keys->dim == values->dim);
    this->keys = keys;
    this->values = values;
    this->ownedByCtfe = false;
}

Expression *AssocArrayLiteralExp::syntaxCopy()
{
    return new AssocArrayLiteralExp(loc,
        arraySyntaxCopy(keys), arraySyntaxCopy(values));
}

Expression *AssocArrayLiteralExp::semantic(Scope *sc)
{
#if LOGSEMANTIC
    printf("AssocArrayLiteralExp::semantic('%s')\n", toChars());
#endif

    if (type)
        return this;

    // Run semantic() on each element
    arrayExpressionSemantic(keys, sc);
    arrayExpressionSemantic(values, sc);
    expandTuples(keys);
    expandTuples(values);
    if (keys->dim != values->dim)
    {
        error("number of keys is %u, must match number of values %u", keys->dim, values->dim);
        return new ErrorExp();
    }

    Type *tkey = NULL;
    Type *tvalue = NULL;
    keys = arrayExpressionToCommonType(sc, keys, &tkey);
    values = arrayExpressionToCommonType(sc, values, &tvalue);

    if (tkey == Type::terror || tvalue == Type::terror)
        return new ErrorExp;

    type = new TypeAArray(tvalue, tkey);
    type = type->semantic(loc, sc);
    return this;
}


int AssocArrayLiteralExp::isBool(int result)
{
    size_t dim = keys->dim;
    return result ? (dim != 0) : (dim == 0);
}

<<<<<<< HEAD
=======
#if DMDV2
int AssocArrayLiteralExp::canThrow(bool mustNotThrow)
{
    /* Memory allocation failures throw non-recoverable exceptions, which
     * we don't need to count as 'throwing'.
     */
#if DMD_OBJC
    return (arrayExpressionCanThrow(keys,   mustNotThrow) |
            arrayExpressionCanThrow(values, mustNotThrow));
#else
    return (arrayExpressionCanThrow(keys,   mustNotThrow) ||
            arrayExpressionCanThrow(values, mustNotThrow));
#endif
}
#endif

>>>>>>> ae6aa7e3
void AssocArrayLiteralExp::toCBuffer(OutBuffer *buf, HdrGenState *hgs)
{
    buf->writeByte('[');
    for (size_t i = 0; i < keys->dim; i++)
    {   Expression *key = (*keys)[i];
        Expression *value = (*values)[i];

        if (i)
            buf->writeByte(',');
        expToCBuffer(buf, hgs, key, PREC_assign);
        buf->writeByte(':');
        expToCBuffer(buf, hgs, value, PREC_assign);
    }
    buf->writeByte(']');
}

void AssocArrayLiteralExp::toMangleBuffer(OutBuffer *buf)
{
    size_t dim = keys->dim;
    buf->printf("A%u", dim);
    for (size_t i = 0; i < dim; i++)
    {   Expression *key = (*keys)[i];
        Expression *value = (*values)[i];

        key->toMangleBuffer(buf);
        value->toMangleBuffer(buf);
    }
}

/************************ StructLiteralExp ************************************/

// sd( e1, e2, e3, ... )

StructLiteralExp::StructLiteralExp(Loc loc, StructDeclaration *sd, Expressions *elements, Type *stype)
    : Expression(loc, TOKstructliteral, sizeof(StructLiteralExp))
{
    this->sd = sd;
    if (!elements)
        elements = new Expressions();
    this->elements = elements;
    this->stype = stype;
    this->sinit = NULL;
    this->sym = NULL;
    this->soffset = 0;
    this->fillHoles = 1;
    this->ownedByCtfe = false;
    this->ctorinit = 0;
    this->origin = this;
    this->stageflags = 0;
    this->inlinecopy = NULL;
    //printf("StructLiteralExp::StructLiteralExp(%s)\n", toChars());
}

Expression *StructLiteralExp::syntaxCopy()
{
    StructLiteralExp *exp = new StructLiteralExp(loc, sd, arraySyntaxCopy(elements), stype);
    exp->origin = this;
    return exp;
}

Expression *StructLiteralExp::semantic(Scope *sc)
{   Expression *e;

#if LOGSEMANTIC
    printf("StructLiteralExp::semantic('%s')\n", toChars());
#endif
    if (type)
        return this;

    sd->size(loc);
    if (sd->sizeok != SIZEOKdone)
        return new ErrorExp();
    size_t nfields = sd->fields.dim - sd->isNested();

    elements = arrayExpressionSemantic(elements, sc);   // run semantic() on each element
    expandTuples(elements);
    size_t offset = 0;
    for (size_t i = 0; i < elements->dim; i++)
    {   e = (*elements)[i];
        if (!e)
            continue;

        e = resolveProperties(sc, e);
        if (i >= nfields)
        {
#if 0
            for (size_t i = 0; i < sd->fields.dim; i++)
                printf("[%d] = %s\n", i, sd->fields[i]->toChars());
#endif
            error("more initializers than fields (%d) of %s", nfields, sd->toChars());
            return new ErrorExp();
        }
        Dsymbol *s = sd->fields[i];
        VarDeclaration *v = s->isVarDeclaration();
        assert(v);
        if (v->offset < offset)
        {   error("overlapping initialization for %s", v->toChars());
            return new ErrorExp();
        }
        offset = v->offset + v->type->size();

        Type *telem = v->type;
        if (stype)
            telem = telem->addMod(stype->mod);
        Type *origType = telem;
        while (!e->implicitConvTo(telem) && telem->toBasetype()->ty == Tsarray)
        {   /* Static array initialization, as in:
             *  T[3][5] = e;
             */
            telem = telem->toBasetype()->nextOf();
        }

        if (!e->implicitConvTo(telem))
            telem = origType;  // restore type for better diagnostic

        e = e->implicitCastTo(sc, telem);
        if (e->op == TOKerror)
            return e;

        (*elements)[i] = callCpCtor(e->loc, sc, e, 1);
    }

    /* Fill out remainder of elements[] with default initializers for fields[]
     */
    for (size_t i = elements->dim; i < nfields; i++)
    {   Dsymbol *s = sd->fields[i];
        VarDeclaration *v = s->isVarDeclaration();
        assert(v);
        assert(!v->isThisDeclaration());

        if (v->offset < offset)
        {   e = NULL;
            sd->hasUnions = 1;
        }
        else
        {
            if (v->init)
            {   if (v->init->isVoidInitializer())
                    e = NULL;
                else
                {
                    if (v->scope)
                    {
                        v->inuse++;
                        v->init->semantic(v->scope, v->type, INITinterpret);
                        v->scope = NULL;
                        v->inuse--;
                    }
                    e = v->init->toExpression(/*vd->type*/);
                }
            }
            else if (v->type->needsNested() && ctorinit)
                e = v->type->defaultInit(loc);
            else
                e = v->type->defaultInitLiteral(loc);
            offset = v->offset + v->type->size();
        }
        elements->push(e);
    }

    type = stype ? stype : sd->type;

    /* If struct requires a destructor, rewrite as:
     *    (S tmp = S()),tmp
     * so that the destructor can be hung on tmp.
     */
    if (sd->dtor && sc->func)
    {
        Identifier *idtmp = Lexer::uniqueId("__sl");
        VarDeclaration *tmp = new VarDeclaration(loc, type, idtmp, new ExpInitializer(0, this));
        tmp->storage_class |= STCctfe;
        Expression *ae = new DeclarationExp(loc, tmp);
        Expression *e = new CommaExp(loc, ae, new VarExp(loc, tmp));
        e = e->semantic(sc);
        return e;
    }

    return this;
}

/**************************************
 * Gets expression at offset of type.
 * Returns NULL if not found.
 */

Expression *StructLiteralExp::getField(Type *type, unsigned offset)
{
    //printf("StructLiteralExp::getField(this = %s, type = %s, offset = %u)\n",
    //  /*toChars()*/"", type->toChars(), offset);
    Expression *e = NULL;
    int i = getFieldIndex(type, offset);

    if (i != -1)
    {
        //printf("\ti = %d\n", i);
        if (i == sd->fields.dim - 1 && sd->isNested())
            return NULL;

        assert(i < elements->dim);
        e = (*elements)[i];
        if (e)
        {
            //printf("e = %s, e->type = %s\n", e->toChars(), e->type->toChars());

            /* If type is a static array, and e is an initializer for that array,
             * then the field initializer should be an array literal of e.
             */
            if (e->type->castMod(0) != type->castMod(0) && type->ty == Tsarray)
            {   TypeSArray *tsa = (TypeSArray *)type;
                uinteger_t length = tsa->dim->toInteger();
                Expressions *z = new Expressions;
                z->setDim(length);
                for (size_t q = 0; q < length; ++q)
                    (*z)[q] = e->copy();
                e = new ArrayLiteralExp(loc, z);
                e->type = type;
            }
            else
            {
                e = e->copy();
                e->type = type;
            }
            if (sinit && e->op == TOKstructliteral &&
                e->type->needsNested())
            {
                StructLiteralExp *se = (StructLiteralExp *)e;
                se->sinit = se->sd->toInitializer();
            }
        }
    }
    return e;
}

/************************************
 * Get index of field.
 * Returns -1 if not found.
 */

int StructLiteralExp::getFieldIndex(Type *type, unsigned offset)
{
    /* Find which field offset is by looking at the field offsets
     */
    if (elements->dim)
    {
        for (size_t i = 0; i < sd->fields.dim; i++)
        {
            Dsymbol *s = sd->fields[i];
            VarDeclaration *v = s->isVarDeclaration();
            assert(v);

            if (offset == v->offset &&
                type->size() == v->type->size())
            {
                /* context field might not be filled. */
                if (i == sd->fields.dim - 1 && sd->isNested())
                    return (int)i;
                Expression *e = (*elements)[i];
                if (e)
                {
                    return (int)i;
                }
                break;
            }
        }
    }
    return -1;
}

void StructLiteralExp::toCBuffer(OutBuffer *buf, HdrGenState *hgs)
{
    buf->writestring(sd->toChars());
    buf->writeByte('(');
    argsToCBuffer(buf, elements, hgs);
    buf->writeByte(')');
}

void StructLiteralExp::toMangleBuffer(OutBuffer *buf)
{
    size_t dim = elements ? elements->dim : 0;
    buf->printf("S%u", dim);
    for (size_t i = 0; i < dim; i++)
    {   Expression *e = (*elements)[i];
        if (e)
            e->toMangleBuffer(buf);
        else
            buf->writeByte('v');        // 'v' for void
    }
}

/************************ TypeDotIdExp ************************************/

/* Things like:
 *      int.size
 *      foo.size
 *      (foo).size
 *      cast(foo).size
 */

DotIdExp *typeDotIdExp(Loc loc, Type *type, Identifier *ident)
{
    return new DotIdExp(loc, new TypeExp(loc, type), ident);
}


/************************************************************/

// Mainly just a placeholder

TypeExp::TypeExp(Loc loc, Type *type)
    : Expression(loc, TOKtype, sizeof(TypeExp))
{
    //printf("TypeExp::TypeExp(%s)\n", type->toChars());
    this->type = type;
}

Expression *TypeExp::syntaxCopy()
{
    //printf("TypeExp::syntaxCopy()\n");
    return new TypeExp(loc, type->syntaxCopy());
}

Expression *TypeExp::semantic(Scope *sc)
{
    //printf("TypeExp::semantic(%s)\n", type->toChars());
    Expression *e;
    Type *t;
    Dsymbol *s;

    type->resolve(loc, sc, &e, &t, &s);
    if (e)
    {
        //printf("e = %s %s\n", Token::toChars(e->op), e->toChars());
        e = e->semantic(sc);
    }
    else if (t)
    {
        //printf("t = %d %s\n", t->ty, t->toChars());
        type = t->semantic(loc, sc);
        e = this;
    }
    else if (s)
    {
        //printf("s = %s %s\n", s->kind(), s->toChars());
        e = new DsymbolExp(loc, s, s->hasOverloads());
        e = e->semantic(sc);
    }
    else
        assert(0);

    return e;
}

int TypeExp::rvalue()
{
    error("type %s has no value", toChars());
    return 0;
}

void TypeExp::toCBuffer(OutBuffer *buf, HdrGenState *hgs)
{
    type->toCBuffer(buf, NULL, hgs);
}

/************************************************************/

// Mainly just a placeholder

ScopeExp::ScopeExp(Loc loc, ScopeDsymbol *pkg)
    : Expression(loc, TOKimport, sizeof(ScopeExp))
{
    //printf("ScopeExp::ScopeExp(pkg = '%s')\n", pkg->toChars());
    //static int count; if (++count == 38) *(char*)0=0;
    this->sds = pkg;
}

Expression *ScopeExp::syntaxCopy()
{
    ScopeExp *se = new ScopeExp(loc, (ScopeDsymbol *)sds->syntaxCopy(NULL));
    return se;
}

Expression *ScopeExp::semantic(Scope *sc)
{
    TemplateInstance *ti;
    ScopeDsymbol *sds2;

#if LOGSEMANTIC
    printf("+ScopeExp::semantic('%s')\n", toChars());
#endif
Lagain:
    ti = sds->isTemplateInstance();
    if (ti && !ti->errors)
    {
        unsigned olderrs = global.errors;
        if (ti->needsTypeInference(sc))
        {
            TemplateDeclaration *td = ti->tempdecl;
            Dsymbol *p = td->toParent2();
            FuncDeclaration *fdthis = hasThis(sc);
            AggregateDeclaration *ad = p ? p->isAggregateDeclaration() : NULL;
            if (fdthis && ad && isAggregate(fdthis->vthis->type) == ad &&
                (td->scope->stc & STCstatic) == 0)
            {
                Expression *e = new DotTemplateInstanceExp(loc, new ThisExp(loc), ti->name, ti->tiargs);
                return e->semantic(sc);
            }
            return this;
        }
        if (!ti->semanticRun)
            ti->semantic(sc);
        if (ti->inst)
        {
            if (ti->inst->errors)
                return new ErrorExp();
            Dsymbol *s = ti->inst->toAlias();
            sds2 = s->isScopeDsymbol();
            if (!sds2)
            {   Expression *e;

                //printf("s = %s, '%s'\n", s->kind(), s->toChars());
                if (ti->withsym)
                {
                    // Same as wthis.s
                    e = new VarExp(loc, ti->withsym->withstate->wthis);
                    e = new DotVarExp(loc, e, s->isDeclaration());
                }
                else
                    e = new DsymbolExp(loc, s, s->hasOverloads());
                e = e->semantic(sc);
                //printf("-1ScopeExp::semantic()\n");
                return e;
            }
            if (sds2 != sds)
            {
                sds = sds2;
                goto Lagain;
            }
            //printf("sds = %s, '%s'\n", sds->kind(), sds->toChars());
        }
        if (olderrs != global.errors)
            return new ErrorExp();
    }
    else
    {
        //printf("sds = %s, '%s'\n", sds->kind(), sds->toChars());
        //printf("\tparent = '%s'\n", sds->parent->toChars());
        sds->semantic(sc);

        AggregateDeclaration *ad = sds->isAggregateDeclaration();
        if (ad)
            return (new TypeExp(loc, ad->type))->semantic(sc);
    }
    type = Type::tvoid;
    //printf("-2ScopeExp::semantic() %s\n", toChars());
    return this;
}

void ScopeExp::toCBuffer(OutBuffer *buf, HdrGenState *hgs)
{
    if (sds->isTemplateInstance())
    {
        sds->toCBuffer(buf, hgs);
    }
    else if (hgs != NULL && hgs->ddoc)
    {   // fixes bug 6491
        Module *module = sds->isModule();
        if (module)
            buf->writestring(module->md->toChars());
        else
            buf->writestring(sds->toChars());
    }
    else
    {
        buf->writestring(sds->kind());
        buf->writestring(" ");
        buf->writestring(sds->toChars());
    }
}

/********************** TemplateExp **************************************/

// Mainly just a placeholder

TemplateExp::TemplateExp(Loc loc, TemplateDeclaration *td)
    : Expression(loc, TOKtemplate, sizeof(TemplateExp))
{
    //printf("TemplateExp(): %s\n", td->toChars());
    this->td = td;
}

void TemplateExp::toCBuffer(OutBuffer *buf, HdrGenState *hgs)
{
    buf->writestring(td->toChars());
}

int TemplateExp::rvalue()
{
    error("template %s has no value", toChars());
    return 0;
}

/********************** NewExp **************************************/

/* thisexp.new(newargs) newtype(arguments) */

NewExp::NewExp(Loc loc, Expression *thisexp, Expressions *newargs,
        Type *newtype, Expressions *arguments)
    : Expression(loc, TOKnew, sizeof(NewExp))
{
    this->thisexp = thisexp;
    this->newargs = newargs;
    this->newtype = newtype;
    this->arguments = arguments;
    member = NULL;
    allocator = NULL;
#if DMD_OBJC
    objcalloc = NULL;
#endif
    onstack = 0;
}

Expression *NewExp::syntaxCopy()
{
    return new NewExp(loc,
        thisexp ? thisexp->syntaxCopy() : NULL,
        arraySyntaxCopy(newargs),
        newtype->syntaxCopy(), arraySyntaxCopy(arguments));
}


Expression *NewExp::semantic(Scope *sc)
{
    Type *tb;
    ClassDeclaration *cdthis = NULL;
    size_t nargs;

#if LOGSEMANTIC
    printf("NewExp::semantic() %s\n", toChars());
    if (thisexp)
        printf("\tthisexp = %s\n", thisexp->toChars());
    printf("\tnewtype: %s\n", newtype->toChars());
#endif
    if (type)                   // if semantic() already run
        return this;

Lagain:
    if (thisexp)
    {   thisexp = thisexp->semantic(sc);
        cdthis = thisexp->type->isClassHandle();
        if (cdthis)
        {
            sc = sc->push(cdthis);
            type = newtype->semantic(loc, sc);
            sc = sc->pop();

            if (!MODimplicitConv(thisexp->type->mod, newtype->mod))
            {
                error("nested type %s should have the same or weaker constancy as enclosing type %s",
                    newtype->toChars(), thisexp->type->toChars());
                goto Lerr;
            }
        }
        else
        {
            error("'this' for nested class must be a class type, not %s", thisexp->type->toChars());
            goto Lerr;
        }
    }
    else
        type = newtype->semantic(loc, sc);
    newtype = type;             // in case type gets cast to something else
    tb = type->toBasetype();
    //printf("tb: %s, deco = %s\n", tb->toChars(), tb->deco);

    arrayExpressionSemantic(newargs, sc);
    preFunctionParameters(loc, sc, newargs);
    arrayExpressionSemantic(arguments, sc);
    preFunctionParameters(loc, sc, arguments);

    nargs = arguments ? arguments->dim : 0;

    if (thisexp && tb->ty != Tclass)
    {   error("e.new is only for allocating nested classes, not %s", tb->toChars());
        goto Lerr;
    }

    if (tb->ty == Tclass)
    {
        TypeClass *tc = (TypeClass *)(tb);
        ClassDeclaration *cd = tc->sym->isClassDeclaration();
        if (cd->scope)
            cd->semantic(NULL);
        if (cd->isInterfaceDeclaration())
        {   error("cannot create instance of interface %s", cd->toChars());
            goto Lerr;
        }
        else if (cd->isAbstract())
        {   error("cannot create instance of abstract class %s", cd->toChars());
            for (size_t i = 0; i < cd->vtbl.dim; i++)
            {   FuncDeclaration *fd = cd->vtbl[i]->isFuncDeclaration();
                if (fd && fd->isAbstract())
                    errorSupplemental(loc, "function '%s' is not implemented", fd->toFullSignature());
            }
            goto Lerr;
        }

        if (cd->noDefaultCtor && !nargs)
        {   error("default construction is disabled for type %s", cd->toChars());
            goto Lerr;
        }
        checkDeprecated(sc, cd);
        if (cd->isNested())
        {   /* We need a 'this' pointer for the nested class.
             * Ensure we have the right one.
             */
            Dsymbol *s = cd->toParent2();
            ClassDeclaration *cdn = s->isClassDeclaration();
            FuncDeclaration *fdn = s->isFuncDeclaration();

            //printf("cd isNested, cdn = %s\n", cdn ? cdn->toChars() : "null");
            if (cdn)
            {
                if (!cdthis)
                {
                    // Supply an implicit 'this' and try again
                    thisexp = new ThisExp(loc);
                    for (Dsymbol *sp = sc->parent; 1; sp = sp->parent)
                    {   if (!sp)
                        {
                            error("outer class %s 'this' needed to 'new' nested class %s", cdn->toChars(), cd->toChars());
                            goto Lerr;
                        }
                        ClassDeclaration *cdp = sp->isClassDeclaration();
                        if (!cdp)
                            continue;
                        if (cdp == cdn || cdn->isBaseOf(cdp, NULL))
                            break;
                        // Add a '.outer' and try again
                        thisexp = new DotIdExp(loc, thisexp, Id::outer);
                    }
                    if (!global.errors)
                        goto Lagain;
                }
                if (cdthis)
                {
                    //printf("cdthis = %s\n", cdthis->toChars());
                    if (cdthis != cdn && !cdn->isBaseOf(cdthis, NULL))
                    {   error("'this' for nested class must be of type %s, not %s", cdn->toChars(), thisexp->type->toChars());
                        goto Lerr;
                    }
                }
            }
            else if (thisexp)
            {   error("e.new is only for allocating nested classes");
                goto Lerr;
            }
            else if (fdn)
            {
                // make sure the parent context fdn of cd is reachable from sc
                for (Dsymbol *sp = sc->parent; 1; sp = sp->parent)
                {
                    if (fdn == sp)
                        break;
                    FuncDeclaration *fsp = sp ? sp->isFuncDeclaration() : NULL;
                    if (!sp || (fsp && fsp->isStatic()))
                    {
                        error("outer function context of %s is needed to 'new' nested class %s", fdn->toPrettyChars(), cd->toPrettyChars());
                        goto Lerr;
                    }
                }
            }
            else
                assert(0);
        }
        else if (thisexp)
        {   error("e.new is only for allocating nested classes");
            goto Lerr;
        }

        FuncDeclaration *f = NULL;
        if (cd->ctor)
            f = resolveFuncCall(loc, sc, cd->ctor, NULL, tb, arguments, 0);
        if (f)
        {
            checkDeprecated(sc, f);
            member = f->isCtorDeclaration();
            assert(member);

            cd->accessCheck(loc, sc, member);

            TypeFunction *tf = (TypeFunction *)f->type;

            if (!arguments)
                arguments = new Expressions();
            unsigned olderrors = global.errors;
            type = functionParameters(loc, sc, tf, type, arguments, f);
            if (olderrors != global.errors)
                return new ErrorExp();
        }
        else
        {
            if (nargs)
            {   error("no constructor for %s", cd->toChars());
                goto Lerr;
            }
        }

#if DMD_OBJC
        if (cd->objc)
        {
            if (cd->objcmeta)
            {   error("cannot instanciate meta class '%s'", cd->toChars());
                goto Lerr;
            }
            
            // use Objective-C 'alloc' function
            Dsymbol *s = cd->search(loc, Id::alloc, 0);
            if (s)
            {   
                FuncDeclaration *allocf = s->isFuncDeclaration();
                if (allocf)
                {
                    allocf = allocf->overloadResolve(loc, NULL, newargs);
                    if (!allocf->isStatic())
                    {   error("function %s must be static to qualify as an allocator for Objective-C class %s", allocf->toChars(), cd->toChars());
                        goto Lerr;
                    }
                    else if (((TypeFunction *)allocf->type)->next != allocf->parent->isClassDeclaration()->type)
                    {   error("function %s should return %s instead of %s to qualify as an allocator for Objective-C class %s", 
                            allocf->toChars(), allocf->parent->isClassDeclaration()->type->toChars(),
                            ((TypeFunction *)allocf->type)->next->toChars(), cd->toChars());
                        goto Lerr;
                    }
                    
                    objcalloc = allocf;
                }
            }
            if (objcalloc == NULL)
            {   error("no matching 'alloc' function in Objective-C class %s", cd->toChars());
                goto Lerr;
            }
        }
        else
#endif
        if (cd->aggNew)
        {
            // Prepend the size argument to newargs[]
            Expression *e = new IntegerExp(loc, cd->size(loc), Type::tsize_t);
            if (!newargs)
                newargs = new Expressions();
            newargs->shift(e);

            f = resolveFuncCall(loc, sc, cd->aggNew, NULL, tb, newargs);
            if (!f)
                goto Lerr;
            allocator = f->isNewDeclaration();
            assert(allocator);

            TypeFunction *tf = (TypeFunction *)f->type;
            unsigned olderrors = global.errors;
            functionParameters(loc, sc, tf, NULL, newargs, f);
            if (olderrors != global.errors)
                return new ErrorExp();
        }
        else
        {
            if (newargs && newargs->dim)
            {   error("no allocator for %s", cd->toChars());
                goto Lerr;
            }
        }
    }
    else if (tb->ty == Tstruct)
    {
        TypeStruct *ts = (TypeStruct *)tb;
        StructDeclaration *sd = ts->sym;
        if (sd->scope)
            sd->semantic(NULL);
        if (sd->noDefaultCtor && !nargs)
        {   error("default construction is disabled for type %s", sd->toChars());
            goto Lerr;
        }

        if (sd->aggNew)
        {
            // Prepend the uint size argument to newargs[]
            Expression *e = new IntegerExp(loc, sd->size(loc), Type::tuns32);
            if (!newargs)
                newargs = new Expressions();
            newargs->shift(e);

            FuncDeclaration *f = resolveFuncCall(loc, sc, sd->aggNew, NULL, tb, newargs);
            if (!f)
                goto Lerr;
            allocator = f->isNewDeclaration();
            assert(allocator);

            TypeFunction *tf = (TypeFunction *)f->type;
            unsigned olderrors = global.errors;
            functionParameters(loc, sc, tf, NULL, newargs, f);
            if (olderrors != global.errors)
                return new ErrorExp();
        }
        else
        {
            if (newargs && newargs->dim)
            {   error("no allocator for %s", sd->toChars());
                goto Lerr;
            }
        }

        FuncDeclaration *f = NULL;
        if (sd->ctor && nargs)
            f = resolveFuncCall(loc, sc, sd->ctor, NULL, tb, arguments, 0);
        if (f)
        {
            checkDeprecated(sc, f);
            member = f->isCtorDeclaration();
            assert(member);

            sd->accessCheck(loc, sc, member);

            TypeFunction *tf = (TypeFunction *)f->type;

            if (!arguments)
                arguments = new Expressions();
            unsigned olderrors = global.errors;
            type = functionParameters(loc, sc, tf, type, arguments, f);
            if (olderrors != global.errors)
                return new ErrorExp();
        }
        else if (nargs)
        {
            Type *tptr = type->pointerTo();

            /* Rewrite:
            *   new S(arguments)
             * as:
            *   (((S* __newsl = new S()), (*__newsl = S(arguments))), __newsl)
             */
            Identifier *id = Lexer::uniqueId("__newsl");
            ExpInitializer *ei = new ExpInitializer(loc, this);
            VarDeclaration *v = new VarDeclaration(loc, tptr, id, ei);
            v->storage_class |= STCctfe;
            Expression *e = new DeclarationExp(loc, v);
            Expression *ve = new VarExp(loc, v);
            Expression *se = new StructLiteralExp(loc, sd, arguments, type);
            Expression *ae = new ConstructExp(loc, new PtrExp(loc, ve), se);
            e = new CommaExp(loc, e, ae);
            e = new CommaExp(loc, e, ve);

            // rewrite this
            this->arguments = NULL;
            this->type = tptr;

            return e->semantic(sc);
        }

        type = type->pointerTo();
    }
    else if (tb->ty == Tarray && nargs)
    {
        for (size_t i = 0; i < nargs; i++)
        {
            if (tb->ty != Tarray)
            {   error("too many arguments for array");
                goto Lerr;
            }

            Expression *arg = (*arguments)[i];
            arg = resolveProperties(sc, arg);
            arg = arg->implicitCastTo(sc, Type::tsize_t);
            arg = arg->optimize(WANTvalue);
            if (arg->op == TOKint64 && (sinteger_t)arg->toInteger() < 0)
            {   error("negative array index %s", arg->toChars());
                goto Lerr;
            }
            (*arguments)[i] =  arg;
            tb = ((TypeDArray *)tb)->next->toBasetype();
        }
    }
    else if (tb->isscalar())
    {
        if (nargs)
        {   error("no constructor for %s", type->toChars());
            goto Lerr;
        }

        type = type->pointerTo();
    }
    else
    {
        error("new can only create structs, dynamic arrays or class objects, not %s's", type->toChars());
        goto Lerr;
    }

//printf("NewExp: '%s'\n", toChars());
//printf("NewExp:type '%s'\n", type->toChars());

    return this;

Lerr:
    return new ErrorExp();
}

<<<<<<< HEAD
=======
int NewExp::checkSideEffect(int flag)
{
    return 1;
}

#if DMDV2
int NewExp::canThrow(bool mustNotThrow)
{
#if DMD_OBJC
    int result = arrayExpressionCanThrow(newargs, mustNotThrow) |
        arrayExpressionCanThrow(arguments, mustNotThrow);
    if (result == BEthrowany)
        return result;
#else
    if (arrayExpressionCanThrow(newargs, mustNotThrow) ||
        arrayExpressionCanThrow(arguments, mustNotThrow))
        return 1;
#endif
    if (member)
    {
        // See if constructor call can throw
        Type *t = member->type->toBasetype();
        if (t->ty == Tfunction && !((TypeFunction *)t)->isnothrow)
        {
            if (mustNotThrow)
                error("constructor %s is not nothrow", member->toChars());
#if DMD_OBJC
            if (((TypeFunction *)t)->linkage == LINKobjc)
                result |= BEthrowobjc;
            else
                result |= BEthrow;
            if (result == BEthrowany)
                return result;
#else
            return 1;
#endif
        }
    }
    // regard storage allocation failures as not recoverable
#if DMD_OBJC
    return result;
#else
    return 0;
#endif
}
#endif
>>>>>>> ae6aa7e3

void NewExp::toCBuffer(OutBuffer *buf, HdrGenState *hgs)
{
    if (thisexp)
    {   expToCBuffer(buf, hgs, thisexp, PREC_primary);
        buf->writeByte('.');
    }
    buf->writestring("new ");
    if (newargs && newargs->dim)
    {
        buf->writeByte('(');
        argsToCBuffer(buf, newargs, hgs);
        buf->writeByte(')');
    }
    newtype->toCBuffer(buf, NULL, hgs);
    if (arguments && arguments->dim)
    {
        buf->writeByte('(');
        argsToCBuffer(buf, arguments, hgs);
        buf->writeByte(')');
    }
}

/********************** NewAnonClassExp **************************************/

NewAnonClassExp::NewAnonClassExp(Loc loc, Expression *thisexp,
        Expressions *newargs, ClassDeclaration *cd, Expressions *arguments)
    : Expression(loc, TOKnewanonclass, sizeof(NewAnonClassExp))
{
    this->thisexp = thisexp;
    this->newargs = newargs;
    this->cd = cd;
    this->arguments = arguments;
}

Expression *NewAnonClassExp::syntaxCopy()
{
    return new NewAnonClassExp(loc,
        thisexp ? thisexp->syntaxCopy() : NULL,
        arraySyntaxCopy(newargs),
        (ClassDeclaration *)cd->syntaxCopy(NULL),
        arraySyntaxCopy(arguments));
}


Expression *NewAnonClassExp::semantic(Scope *sc)
{
#if LOGSEMANTIC
    printf("NewAnonClassExp::semantic() %s\n", toChars());
    //printf("thisexp = %p\n", thisexp);
    //printf("type: %s\n", type->toChars());
#endif

    Expression *d = new DeclarationExp(loc, cd);
    d = d->semantic(sc);

    Expression *n = new NewExp(loc, thisexp, newargs, cd->type, arguments);

    Expression *c = new CommaExp(loc, d, n);
    return c->semantic(sc);
}

<<<<<<< HEAD
=======
int NewAnonClassExp::checkSideEffect(int flag)
{
    return 1;
}

#if DMDV2
int NewAnonClassExp::canThrow(bool mustNotThrow)
{
    assert(0);          // should have been lowered by semantic()
#if DMD_OBJC
    return BEthrowany;
#else
    return 1;
#endif
}
#endif
>>>>>>> ae6aa7e3

void NewAnonClassExp::toCBuffer(OutBuffer *buf, HdrGenState *hgs)
{
    if (thisexp)
    {   expToCBuffer(buf, hgs, thisexp, PREC_primary);
        buf->writeByte('.');
    }
    buf->writestring("new");
    if (newargs && newargs->dim)
    {
        buf->writeByte('(');
        argsToCBuffer(buf, newargs, hgs);
        buf->writeByte(')');
    }
    buf->writestring(" class ");
    if (arguments && arguments->dim)
    {
        buf->writeByte('(');
        argsToCBuffer(buf, arguments, hgs);
        buf->writeByte(')');
    }
    //buf->writestring(" { }");
    if (cd)
    {
        cd->toCBuffer(buf, hgs);
    }
}

/********************** SymbolExp **************************************/

#if DMDV2
SymbolExp::SymbolExp(Loc loc, enum TOK op, int size, Declaration *var, int hasOverloads)
    : Expression(loc, op, size)
{
    assert(var);
    this->var = var;
    this->hasOverloads = hasOverloads;
}
#endif

/********************** SymOffExp **************************************/

SymOffExp::SymOffExp(Loc loc, Declaration *var, unsigned offset, int hasOverloads)
    : SymbolExp(loc, TOKsymoff, sizeof(SymOffExp), var, hasOverloads)
{
    this->offset = offset;
    VarDeclaration *v = var->isVarDeclaration();
    if (v && v->needThis())
        error("need 'this' for address of %s", v->toChars());
}

Expression *SymOffExp::semantic(Scope *sc)
{
#if LOGSEMANTIC
    printf("SymOffExp::semantic('%s')\n", toChars());
#endif
    //var->semantic(sc);
    if (!type)
        type = var->type->pointerTo();
    VarDeclaration *v = var->isVarDeclaration();
    if (v)
        v->checkNestedReference(sc, loc);
    FuncDeclaration *f = var->isFuncDeclaration();
    if (f)
        f->checkNestedReference(sc, loc);
    return this;
}

int SymOffExp::isBool(int result)
{
    return result ? TRUE : FALSE;
}

void SymOffExp::checkEscape()
{
    VarDeclaration *v = var->isVarDeclaration();
    if (v)
    {
        if (!v->isDataseg() && !(v->storage_class & (STCref | STCout)))
        {   /* BUG: This should be allowed:
             *   void foo()
             *   { int a;
             *     int* bar() { return &a; }
             *   }
             */
            error("escaping reference to local %s", v->toChars());
        }
    }
}

void SymOffExp::toCBuffer(OutBuffer *buf, HdrGenState *hgs)
{
    if (offset)
        buf->printf("(& %s+%u)", var->toChars(), offset);
    else
        buf->printf("& %s", var->toChars());
}

/******************************** VarExp **************************/

VarExp::VarExp(Loc loc, Declaration *var, int hasOverloads)
    : SymbolExp(loc, TOKvar, sizeof(VarExp), var, hasOverloads)
{
    //printf("VarExp(this = %p, '%s', loc = %s)\n", this, var->toChars(), loc.toChars());
    //if (strcmp(var->ident->toChars(), "func") == 0) halt();
    this->type = var->type;
}

int VarExp::equals(Object *o)
{   VarExp *ne;

    if (this == o ||
        (((Expression *)o)->op == TOKvar &&
         ((ne = (VarExp *)o), type->toHeadMutable()->equals(ne->type->toHeadMutable())) &&
         var == ne->var))
        return 1;
    return 0;
}

Expression *VarExp::semantic(Scope *sc)
{
#if LOGSEMANTIC
    printf("VarExp::semantic(%s)\n", toChars());
#endif
    if (FuncDeclaration *f = var->isFuncDeclaration())
    {
        //printf("L%d fd = %s\n", __LINE__, f->toChars());
        if (!f->functionSemantic())
            return new ErrorExp();
    }

    if (!type)
        type = var->type;

    if (type && !type->deco)
        type = type->semantic(loc, sc);

    /* Fix for 1161 doesn't work because it causes protection
     * problems when instantiating imported templates passing private
     * variables as alias template parameters.
     */
    //accessCheck(loc, sc, NULL, var);

    VarDeclaration *v = var->isVarDeclaration();
    if (v)
    {
        v->checkNestedReference(sc, loc);
#if DMDV2
        checkPurity(sc, v, NULL);
#endif
    }
    FuncDeclaration *f = var->isFuncDeclaration();
    if (f)
        f->checkNestedReference(sc, loc);

    return this;
}

char *VarExp::toChars()
{
    return var->toChars();
}

void VarExp::toCBuffer(OutBuffer *buf, HdrGenState *hgs)
{
    buf->writestring(var->toChars());
}

void VarExp::checkEscape()
{
    VarDeclaration *v = var->isVarDeclaration();
    if (v)
    {   Type *tb = v->type->toBasetype();
        // if reference type
        if (tb->ty == Tarray || tb->ty == Tsarray || tb->ty == Tclass || tb->ty == Tdelegate)
        {
            if (v->isScope() && (!v->noscope || tb->ty == Tclass))
                error("escaping reference to scope local %s", v->toChars());
            else if (v->storage_class & STCvariadic)
                error("escaping reference to variadic parameter %s", v->toChars());
        }
    }
}

void VarExp::checkEscapeRef()
{
    VarDeclaration *v = var->isVarDeclaration();
    if (v)
    {
        if (!v->isDataseg() && !(v->storage_class & (STCref | STCout)))
            error("escaping reference to local variable %s", v->toChars());
    }
}

int VarExp::isLvalue()
{
    if (var->storage_class & (STClazy | STCtemp))
        return 0;
    return 1;
}

Expression *VarExp::toLvalue(Scope *sc, Expression *e)
{
    if (var->storage_class & STClazy)
    {   error("lazy variables cannot be lvalues");
        return new ErrorExp();
    }
    if (var->ident == Id::ctfe)
    {
        error("compiler-generated variable __ctfe is not an lvalue");
        return new ErrorExp();
    }
    return this;
}

int VarExp::checkModifiable(Scope *sc, int flag)
{
    //printf("VarExp::checkModifiable %s", toChars());
    assert(type);
    return var->checkModify(loc, sc, type, NULL, flag);
}

Expression *VarExp::modifiableLvalue(Scope *sc, Expression *e)
{
    //printf("VarExp::modifiableLvalue('%s')\n", var->toChars());
    //if (type && type->toBasetype()->ty == Tsarray)
        //error("cannot change reference to static array '%s'", var->toChars());

    // See if this expression is a modifiable lvalue (i.e. not const)
    return Expression::modifiableLvalue(sc, e);
}


/******************************** OverExp **************************/

#if DMDV2
OverExp::OverExp(Loc loc, OverloadSet *s)
        : Expression(loc, TOKoverloadset, sizeof(OverExp))
{
    //printf("OverExp(this = %p, '%s')\n", this, var->toChars());
    vars = s;
    type = Type::tvoid;
}

int OverExp::isLvalue()
{
    return 1;
}

Expression *OverExp::toLvalue(Scope *sc, Expression *e)
{
    return this;
}
#endif


/******************************** TupleExp **************************/

TupleExp::TupleExp(Loc loc, Expression *e0, Expressions *exps)
        : Expression(loc, TOKtuple, sizeof(TupleExp))
{
    //printf("TupleExp(this = %p)\n", this);
    this->e0 = e0;
    this->exps = exps;
}

TupleExp::TupleExp(Loc loc, Expressions *exps)
        : Expression(loc, TOKtuple, sizeof(TupleExp))
{
    //printf("TupleExp(this = %p)\n", this);
    this->e0 = NULL;
    this->exps = exps;
}

TupleExp::TupleExp(Loc loc, TupleDeclaration *tup)
        : Expression(loc, TOKtuple, sizeof(TupleExp))
{
    this->e0 = NULL;
    this->exps = new Expressions();

    this->exps->reserve(tup->objects->dim);
    for (size_t i = 0; i < tup->objects->dim; i++)
    {   Object *o = (*tup->objects)[i];
        if (Dsymbol *s = getDsymbol(o))
        {
            /* If tuple element represents a symbol, translate to DsymbolExp
             * to supply implicit 'this' if needed later.
             */
            Expression *e = new DsymbolExp(loc, s);
            this->exps->push(e);
        }
        else if (o->dyncast() == DYNCAST_EXPRESSION)
        {
            Expression *e = (Expression *)o;
            this->exps->push(e);
        }
        else if (o->dyncast() == DYNCAST_TYPE)
        {
            Type *t = (Type *)o;
            Expression *e = new TypeExp(loc, t);
            this->exps->push(e);
        }
        else
        {
            error("%s is not an expression", o->toChars());
        }
    }
}

int TupleExp::equals(Object *o)
{
    if (this == o)
        return 1;
    if (((Expression *)o)->op == TOKtuple)
    {
        TupleExp *te = (TupleExp *)o;
        if (exps->dim != te->exps->dim)
            return 0;
        if (e0 && !e0->equals(te->e0) || !e0 && te->e0)
            return 0;
        for (size_t i = 0; i < exps->dim; i++)
        {   Expression *e1 = (*exps)[i];
            Expression *e2 = (*te->exps)[i];

            if (!e1->equals(e2))
                return 0;
        }
        return 1;
    }
    return 0;
}

Expression *TupleExp::syntaxCopy()
{
    return new TupleExp(loc, e0 ? e0->syntaxCopy() : NULL, arraySyntaxCopy(exps));
}

Expression *TupleExp::semantic(Scope *sc)
{
#if LOGSEMANTIC
    printf("+TupleExp::semantic(%s)\n", toChars());
#endif
    if (type)
        return this;

    if (e0)
        e0 = e0->semantic(sc);

    // Run semantic() on each argument
    for (size_t i = 0; i < exps->dim; i++)
    {   Expression *e = (*exps)[i];

        e = e->semantic(sc);
        if (!e->type)
        {   error("%s has no value", e->toChars());
            return new ErrorExp();
        }
        (*exps)[i] = e;
    }

    expandTuples(exps);
    type = new TypeTuple(exps);
    type = type->semantic(loc, sc);
    //printf("-TupleExp::semantic(%s)\n", toChars());
    return this;
}

void TupleExp::toCBuffer(OutBuffer *buf, HdrGenState *hgs)
{
    if (e0)
    {
        buf->writeByte('(');
        e0->toCBuffer(buf, hgs);
        buf->writestring(", tuple(");
        argsToCBuffer(buf, exps, hgs);
        buf->writestring("))");
    }
    else
    {
        buf->writestring("tuple(");
        argsToCBuffer(buf, exps, hgs);
        buf->writeByte(')');
    }
}


void TupleExp::checkEscape()
{
    for (size_t i = 0; i < exps->dim; i++)
    {   Expression *e = (*exps)[i];
        e->checkEscape();
    }
}

/******************************** FuncExp *********************************/

FuncExp::FuncExp(Loc loc, FuncLiteralDeclaration *fd, TemplateDeclaration *td)
        : Expression(loc, TOKfunction, sizeof(FuncExp))
{
    this->fd = fd;
    this->td = td;
    tok = fd->tok;  // save original kind of function/delegate/(infer)
}

Expression *FuncExp::syntaxCopy()
{
    TemplateDeclaration *td2 = td ? (TemplateDeclaration *)td->syntaxCopy(NULL) : NULL;
    return new FuncExp(loc, (FuncLiteralDeclaration *)fd->syntaxCopy(NULL), td2);
}

Expression *FuncExp::semantic(Scope *sc)
{
#if LOGSEMANTIC
    printf("FuncExp::semantic(%s)\n", toChars());
    if (fd->treq) printf("  treq = %s\n", fd->treq->toChars());
#endif
    if (!type || type == Type::tvoid)
    {
        /* fd->treq might be incomplete type,
         * so should not semantic it.
         * void foo(T)(T delegate(int) dg){}
         * foo(a=>a); // in IFTI, treq == T delegate(int)
         */
        //if (fd->treq)
        //    fd->treq = fd->treq->semantic(loc, sc);

        // Set target of return type inference
        if (fd->treq && !fd->type->nextOf())
        {   TypeFunction *tfv = NULL;
            if (fd->treq->ty == Tdelegate ||
                (fd->treq->ty == Tpointer && fd->treq->nextOf()->ty == Tfunction))
                tfv = (TypeFunction *)fd->treq->nextOf();
            if (tfv)
            {   TypeFunction *tfl = (TypeFunction *)fd->type;
                tfl->next = tfv->nextOf();
            }
        }

        //printf("td = %p, treq = %p\n", td, fd->treq);
        if (td)
        {
            assert(td->parameters && td->parameters->dim);
            td->semantic(sc);
            type = Type::tvoid; // temporary type

            if (!fd->treq)  // defer type determination
                return this;

            return inferType(fd->treq);
        }

        unsigned olderrors = global.errors;
        fd->semantic(sc);
        //fd->parent = sc->parent;
        if (olderrors != global.errors)
        {
        }
        else
        {
            fd->semantic2(sc);
            if ( (olderrors == global.errors) ||
                // need to infer return type
                (fd->type && fd->type->ty == Tfunction && !fd->type->nextOf()))
            {
                fd->semantic3(sc);
            }
        }

        // need to infer return type
        if ((olderrors != global.errors) && fd->type && fd->type->ty == Tfunction && !fd->type->nextOf())
            ((TypeFunction *)fd->type)->next = Type::terror;

        // Type is a "delegate to" or "pointer to" the function literal
        if ((fd->isNested() && fd->tok == TOKdelegate) ||
            (tok == TOKreserved && fd->treq && fd->treq->ty == Tdelegate))
        {
            type = new TypeDelegate(fd->type);
            type = type->semantic(loc, sc);

            fd->tok = TOKdelegate;
        }
        else
        {
            type = new TypePointer(fd->type);
            type = type->semantic(loc, sc);
            //type = fd->type->pointerTo();

            /* A lambda expression deduced to function pointer might become
             * to a delegate literal implicitly.
             *
             *   auto foo(void function() fp) { return 1; }
             *   assert(foo({}) == 1);
             *
             * So, should keep fd->tok == TOKreserve if fd->treq == NULL.
             */
            if (fd->treq && fd->treq->ty == Tpointer)
            {   // change to non-nested
                fd->tok = TOKfunction;
                fd->vthis = NULL;
            }
        }
        fd->tookAddressOf++;
    }
    return this;
}

// used from CallExp::semantic()
Expression *FuncExp::semantic(Scope *sc, Expressions *arguments)
{
    if ((!type || type == Type::tvoid) && td && arguments && arguments->dim)
    {
        for (size_t k = 0; k < arguments->dim; k++)
        {   Expression *checkarg = (*arguments)[k];
            if (checkarg->op == TOKerror)
                return checkarg;
        }

        assert(td->parameters && td->parameters->dim);
        td->semantic(sc);

        TypeFunction *tfl = (TypeFunction *)fd->type;
        size_t dim = Parameter::dim(tfl->parameters);
        if (arguments->dim < dim)
        {   // Default arguments are always typed, so they don't need inference.
            Parameter *p = Parameter::getNth(tfl->parameters, arguments->dim);
            if (p->defaultArg)
                dim = arguments->dim;
        }

        if ((!tfl->varargs && arguments->dim == dim) ||
            ( tfl->varargs && arguments->dim >= dim))
        {
            Objects *tiargs = new Objects();
            tiargs->reserve(td->parameters->dim);

            for (size_t i = 0; i < td->parameters->dim; i++)
            {
                TemplateParameter *tp = (*td->parameters)[i];
                for (size_t u = 0; u < dim; u++)
                {   Parameter *p = Parameter::getNth(tfl->parameters, u);
                    if (p->type->ty == Tident &&
                        ((TypeIdentifier *)p->type)->ident == tp->ident)
                    {   Expression *e = (*arguments)[u];
                        tiargs->push(e->type);
                        u = dim;    // break inner loop
                    }
                }
            }

            TemplateInstance *ti = new TemplateInstance(loc, td, tiargs);
            return (new ScopeExp(loc, ti))->semantic(sc);
        }
        error("cannot infer function literal type");
        return new ErrorExp();
    }
    return semantic(sc);
}

char *FuncExp::toChars()
{
    return fd->toChars();
}

void FuncExp::toCBuffer(OutBuffer *buf, HdrGenState *hgs)
{
    fd->toCBuffer(buf, hgs);
    //buf->writestring(fd->toChars());
}


/******************************** DeclarationExp **************************/

DeclarationExp::DeclarationExp(Loc loc, Dsymbol *declaration)
        : Expression(loc, TOKdeclaration, sizeof(DeclarationExp))
{
    this->declaration = declaration;
}

Expression *DeclarationExp::syntaxCopy()
{
    return new DeclarationExp(loc, declaration->syntaxCopy(NULL));
}

Expression *DeclarationExp::semantic(Scope *sc)
{
    if (type)
        return this;

#if LOGSEMANTIC
    printf("DeclarationExp::semantic() %s\n", toChars());
#endif

    unsigned olderrors = global.errors;

    /* This is here to support extern(linkage) declaration,
     * where the extern(linkage) winds up being an AttribDeclaration
     * wrapper.
     */
    Dsymbol *s = declaration;

    while (1)
    {
        AttribDeclaration *ad = s->isAttribDeclaration();
        if (ad)
        {
            if (ad->decl && ad->decl->dim == 1)
            {   s = (*ad->decl)[0];
                continue;
            }
        }
        break;
    }

    if (s->isVarDeclaration())
    {   // Do semantic() on initializer first, so:
        //      int a = a;
        // will be illegal.
        declaration->semantic(sc);
        s->parent = sc->parent;
    }

    //printf("inserting '%s' %p into sc = %p\n", s->toChars(), s, sc);
    // Insert into both local scope and function scope.
    // Must be unique in both.
    if (s->ident)
    {
        if (!sc->insert(s))
        {   error("declaration %s is already defined", s->toPrettyChars());
            return new ErrorExp();
        }
        else if (sc->func)
        {   VarDeclaration *v = s->isVarDeclaration();
            if ( (s->isFuncDeclaration() || s->isTypedefDeclaration() ||
                s->isAggregateDeclaration() || s->isEnumDeclaration() ||
                s->isInterfaceDeclaration()) &&
                !sc->func->localsymtab->insert(s))
            {
                error("declaration %s is already defined in another scope in %s",
                    s->toPrettyChars(), sc->func->toChars());
                return new ErrorExp();
            }
            else
            {   // Disallow shadowing

                for (Scope *scx = sc->enclosing; scx && scx->func == sc->func; scx = scx->enclosing)
                {   Dsymbol *s2;

                    if (scx->scopesym && scx->scopesym->symtab &&
                        (s2 = scx->scopesym->symtab->lookup(s->ident)) != NULL &&
                        s != s2)
                    {
                        error("is shadowing declaration %s", s->toPrettyChars());
                        return new ErrorExp();
                    }
                }
            }
        }
    }
    if (!s->isVarDeclaration())
    {
        Scope *sc2 = sc;
        if (sc2->stc & (STCpure | STCnothrow))
            sc2 = sc->push();
        sc2->stc &= ~(STCpure | STCnothrow);
        declaration->semantic(sc2);
        if (sc2 != sc)
            sc2->pop();
        s->parent = sc->parent;
    }
    if (global.errors == olderrors)
    {
        declaration->semantic2(sc);
        if (global.errors == olderrors)
        {
            declaration->semantic3(sc);
        }
    }

    type = Type::tvoid;
    return this;
}


void DeclarationExp::toCBuffer(OutBuffer *buf, HdrGenState *hgs)
{
    declaration->toCBuffer(buf, hgs);
}


/************************ TypeidExp ************************************/

/*
 *      typeid(int)
 */

TypeidExp::TypeidExp(Loc loc, Object *o)
    : Expression(loc, TOKtypeid, sizeof(TypeidExp))
{
<<<<<<< HEAD
=======
#if DMD_OBJC
    int result = 0;
#endif
    AttribDeclaration *ad;
    VarDeclaration *vd;
    TemplateMixin *tm;
    TupleDeclaration *td;

    //printf("Dsymbol_toElem() %s\n", s->toChars());
    ad = s->isAttribDeclaration();
    if (ad)
    {
        Dsymbols *decl = ad->include(NULL, NULL);
        if (decl && decl->dim)
        {
            for (size_t i = 0; i < decl->dim; i++)
            {
                s = decl->tdata()[i];
#if DMD_OBJC
                result |= Dsymbol_canThrow(s, mustNotThrow);
                if (result == BEthrowany)
                    return result;
#else
                if (Dsymbol_canThrow(s, mustNotThrow))
                    return 1;
#endif
            }
        }
    }
    else if ((vd = s->isVarDeclaration()) != NULL)
    {
        s = s->toAlias();
        if (s != vd)
#if DMD_OBJC
        {   result |= Dsymbol_canThrow(s, mustNotThrow);
            if (result == BEthrowany)
                return result;
        }
#else
            return Dsymbol_canThrow(s, mustNotThrow);
#endif
        if (vd->storage_class & STCmanifest)
            ;
        else if (vd->isStatic() || vd->storage_class & (STCextern | STCtls | STCgshared))
            ;
        else
        {
            if (vd->init)
            {   ExpInitializer *ie = vd->init->isExpInitializer();
#if DMD_OBJC
                if (ie)
                {   result |= ie->exp->canThrow(mustNotThrow);
                    if (result == BEthrowany)
                        return result;
                }
#else
                if (ie && ie->exp->canThrow(mustNotThrow))
                    return 1;
#endif
            }
            if (vd->edtor && !vd->noscope)
#if DMD_OBJC
                return result | vd->edtor->canThrow(mustNotThrow);
#else
                return vd->edtor->canThrow(mustNotThrow);
#endif
        }
    }
    else if ((tm = s->isTemplateMixin()) != NULL)
    {
        //printf("%s\n", tm->toChars());
        if (tm->members)
        {
            for (size_t i = 0; i < tm->members->dim; i++)
            {
                Dsymbol *sm = tm->members->tdata()[i];
#if DMD_OBJC
                result |= Dsymbol_canThrow(sm, mustNotThrow);
                if (result == BEthrowany)
                    return result;
#else
                if (Dsymbol_canThrow(sm, mustNotThrow))
                    return 1;
#endif
            }
        }
    }
    else if ((td = s->isTupleDeclaration()) != NULL)
    {
        for (size_t i = 0; i < td->objects->dim; i++)
        {   Object *o = td->objects->tdata()[i];
            if (o->dyncast() == DYNCAST_EXPRESSION)
            {   Expression *eo = (Expression *)o;
                if (eo->op == TOKdsymbol)
                {   DsymbolExp *se = (DsymbolExp *)eo;
#if DMD_OBJC
                    result |= Dsymbol_canThrow(se->s, mustNotThrow);
                    if (result == BEthrowany)
                        return result;
#else
                    if (Dsymbol_canThrow(se->s, mustNotThrow))
                        return 1;
#endif
                }
            }
        }
    }
#if DMD_OBJC
    return result;
#else
    return 0;
#endif
}


int DeclarationExp::canThrow(bool mustNotThrow)
{
    return Dsymbol_canThrow(declaration, mustNotThrow);
}
#endif

void DeclarationExp::toCBuffer(OutBuffer *buf, HdrGenState *hgs)
{
    declaration->toCBuffer(buf, hgs);
}


/************************ TypeidExp ************************************/

/*
 *      typeid(int)
 */

TypeidExp::TypeidExp(Loc loc, Object *o)
    : Expression(loc, TOKtypeid, sizeof(TypeidExp))
{
>>>>>>> ae6aa7e3
    this->obj = o;
}


Expression *TypeidExp::syntaxCopy()
{
    return new TypeidExp(loc, objectSyntaxCopy(obj));
}


Expression *TypeidExp::semantic(Scope *sc)
{   Expression *e;

#if LOGSEMANTIC
    printf("TypeidExp::semantic() %s\n", toChars());
#endif
    Type *ta = isType(obj);
    Expression *ea = isExpression(obj);
    Dsymbol *sa = isDsymbol(obj);

    //printf("ta %p ea %p sa %p\n", ta, ea, sa);

    if (ta)
    {
        ta->resolve(loc, sc, &ea, &ta, &sa);
    }

    if (ea)
    {
        Dsymbol *sym = getDsymbol(ea);
        if (sym)
            ea = new DsymbolExp(loc, sym);
        ea = ea->semantic(sc);
        ea = resolveProperties(sc, ea);
        ta = ea->type;
        if (ea->op == TOKtype)
            ea = NULL;
    }

    if (!ta)
    {
        //printf("ta %p ea %p sa %p\n", ta, ea, sa);
        error("no type for typeid(%s)", ea ? ea->toChars() : (sa ? sa->toChars() : ""));
        return new ErrorExp();
    }

    if (ea && ta->toBasetype()->ty == Tclass)
    {   /* Get the dynamic type, which is .classinfo
         */
        e = new DotIdExp(ea->loc, ea, Id::classinfo);
        e = e->semantic(sc);
    }
    else
    {   /* Get the static type
         */
        e = ta->getTypeInfo(sc);
        if (e->loc.linnum == 0)
            e->loc = loc;               // so there's at least some line number info
        if (ea)
        {
            e = new CommaExp(loc, ea, e);       // execute ea
            e = e->semantic(sc);
        }
    }
    return e;
}

void TypeidExp::toCBuffer(OutBuffer *buf, HdrGenState *hgs)
{
    buf->writestring("typeid(");
    ObjectToCBuffer(buf, hgs, obj);
    buf->writeByte(')');
}

/************************ TraitsExp ************************************/
#if DMDV2
/*
 *      __traits(identifier, args...)
 */

TraitsExp::TraitsExp(Loc loc, Identifier *ident, Objects *args)
    : Expression(loc, TOKtraits, sizeof(TraitsExp))
{
    this->ident = ident;
    this->args = args;
}


Expression *TraitsExp::syntaxCopy()
{
    return new TraitsExp(loc, ident, TemplateInstance::arraySyntaxCopy(args));
}


void TraitsExp::toCBuffer(OutBuffer *buf, HdrGenState *hgs)
{
    buf->writestring("__traits(");
    buf->writestring(ident->toChars());
    if (args)
    {
        for (size_t i = 0; i < args->dim; i++)
        {
            buf->writeByte(',');
            Object *oarg = (*args)[i];
            ObjectToCBuffer(buf, hgs, oarg);
        }
    }
    buf->writeByte(')');
}
#endif

/************************************************************/

HaltExp::HaltExp(Loc loc)
        : Expression(loc, TOKhalt, sizeof(HaltExp))
{
}

Expression *HaltExp::semantic(Scope *sc)
{
#if LOGSEMANTIC
    printf("HaltExp::semantic()\n");
#endif
    type = Type::tvoid;
    return this;
}


void HaltExp::toCBuffer(OutBuffer *buf, HdrGenState *hgs)
{
    buf->writestring("halt");
}

/************************************************************/

IsExp::IsExp(Loc loc, Type *targ, Identifier *id, enum TOK tok,
        Type *tspec, enum TOK tok2, TemplateParameters *parameters)
        : Expression(loc, TOKis, sizeof(IsExp))
{
    this->targ = targ;
    this->id = id;
    this->tok = tok;
    this->tspec = tspec;
    this->tok2 = tok2;
    this->parameters = parameters;
}

Expression *IsExp::syntaxCopy()
{
    // This section is identical to that in TemplateDeclaration::syntaxCopy()
    TemplateParameters *p = NULL;
    if (parameters)
    {
        p = new TemplateParameters();
        p->setDim(parameters->dim);
        for (size_t i = 0; i < p->dim; i++)
        {   TemplateParameter *tp = (*parameters)[i];
            (*p)[i] = tp->syntaxCopy();
        }
    }

    return new IsExp(loc,
        targ->syntaxCopy(),
        id,
        tok,
        tspec ? tspec->syntaxCopy() : NULL,
        tok2,
        p);
}

Expression *IsExp::semantic(Scope *sc)
{   Type *tded;

    /* is(targ id tok tspec)
     * is(targ id :  tok2)
     * is(targ id == tok2)
     */

    //printf("IsExp::semantic(%s)\n", toChars());
    if (id && !(sc->flags & (SCOPEstaticif | SCOPEstaticassert)))
    {   error("can only declare type aliases within static if conditionals or static asserts");
        return new ErrorExp();
    }

    Type *t = targ->trySemantic(loc, sc);
    if (!t)
        goto Lno;                       // errors, so condition is false
    targ = t;
    if (tok2 != TOKreserved)
    {
        switch (tok2)
        {
            case TOKtypedef:
                if (targ->ty != Ttypedef)
                    goto Lno;
                tded = ((TypeTypedef *)targ)->sym->basetype;
                break;

            case TOKstruct:
                if (targ->ty != Tstruct)
                    goto Lno;
                if (((TypeStruct *)targ)->sym->isUnionDeclaration())
                    goto Lno;
                tded = targ;
                break;

            case TOKunion:
                if (targ->ty != Tstruct)
                    goto Lno;
                if (!((TypeStruct *)targ)->sym->isUnionDeclaration())
                    goto Lno;
                tded = targ;
                break;

            case TOKclass:
                if (targ->ty != Tclass)
                    goto Lno;
                if (((TypeClass *)targ)->sym->isInterfaceDeclaration())
                    goto Lno;
                tded = targ;
                break;

            case TOKinterface:
                if (targ->ty != Tclass)
                    goto Lno;
                if (!((TypeClass *)targ)->sym->isInterfaceDeclaration())
                    goto Lno;
                tded = targ;
                break;
#if DMDV2
            case TOKconst:
                if (!targ->isConst())
                    goto Lno;
                tded = targ;
                break;

            case TOKinvariant:
                deprecation("use of 'invariant' rather than 'immutable' is deprecated");
            case TOKimmutable:
                if (!targ->isImmutable())
                    goto Lno;
                tded = targ;
                break;

            case TOKshared:
                if (!targ->isShared())
                    goto Lno;
                tded = targ;
                break;

            case TOKwild:
                if (!targ->isWild())
                    goto Lno;
                tded = targ;
                break;
#endif

            case TOKsuper:
                // If class or interface, get the base class and interfaces
                if (targ->ty != Tclass)
                    goto Lno;
                else
                {   ClassDeclaration *cd = ((TypeClass *)targ)->sym;
                    Parameters *args = new Parameters;
                    args->reserve(cd->baseclasses->dim);
                    if (cd->scope && !cd->symtab)
                        cd->semantic(cd->scope);
                    for (size_t i = 0; i < cd->baseclasses->dim; i++)
                    {   BaseClass *b = (*cd->baseclasses)[i];
                        args->push(new Parameter(STCin, b->type, NULL, NULL));
                    }
                    tded = new TypeTuple(args);
                }
                break;

            case TOKenum:
                if (targ->ty != Tenum)
                    goto Lno;
                tded = ((TypeEnum *)targ)->sym->memtype;
                break;

            case TOKdelegate:
                if (targ->ty != Tdelegate)
                    goto Lno;
                tded = ((TypeDelegate *)targ)->next;    // the underlying function type
                break;

#if DMD_OBJC
            case TOKobjcselector:
                if (targ->ty != Tobjcselector)
                    goto Lno;
                tded = ((TypeObjcSelector *)targ)->next; // the underlying function type
                break;
#endif

            case TOKfunction:
            case TOKparameters:
            {
                if (targ->ty != Tfunction)
                    goto Lno;
                tded = targ;

                /* Generate tuple from function parameter types.
                 */
                assert(tded->ty == Tfunction);
                Parameters *params = ((TypeFunction *)tded)->parameters;
                size_t dim = Parameter::dim(params);
                Parameters *args = new Parameters;
                args->reserve(dim);
                for (size_t i = 0; i < dim; i++)
                {   Parameter *arg = Parameter::getNth(params, i);
                    assert(arg && arg->type);
                    /* If one of the default arguments was an error,
                       don't return an invalid tuple
                    */
                    if (tok2 == TOKparameters && arg->defaultArg &&
                        arg->defaultArg->op == TOKerror)
                        return new ErrorExp();
                    args->push(new Parameter(arg->storageClass, arg->type,
                        (tok2 == TOKparameters) ? arg->ident : NULL,
                        (tok2 == TOKparameters) ? arg->defaultArg : NULL));
                }
                tded = new TypeTuple(args);
                break;
            }
            case TOKreturn:
                /* Get the 'return type' for the function,
                 * delegate, or pointer to function.
                 */
                if (targ->ty == Tfunction)
                    tded = ((TypeFunction *)targ)->next;
                else if (targ->ty == Tdelegate)
                {   tded = ((TypeDelegate *)targ)->next;
                    tded = ((TypeFunction *)tded)->next;
                }
#if DMD_OBJC
                else if (targ->ty == Tobjcselector)
                {   tded = ((TypeDelegate *)targ)->next;
                    tded = ((TypeFunction *)tded)->next;
                }
#endif
                else if (targ->ty == Tpointer &&
                         ((TypePointer *)targ)->next->ty == Tfunction)
                {   tded = ((TypePointer *)targ)->next;
                    tded = ((TypeFunction *)tded)->next;
                }
                else
                    goto Lno;
                break;

            case TOKargTypes:
                /* Generate a type tuple of the equivalent types used to determine if a
                 * function argument of this type can be passed in registers.
                 * The results of this are highly platform dependent, and intended
                 * primarly for use in implementing va_arg().
                 */
                tded = targ->toArgTypes();
                if (!tded)
                    goto Lno;           // not valid for a parameter
                break;

            default:
                assert(0);
        }
        goto Lyes;
    }
    else if (tspec && !id && !(parameters && parameters->dim))
    {
        /* Evaluate to TRUE if targ matches tspec
         * is(targ == tspec)
         * is(targ : tspec)
         */
        tspec = tspec->semantic(loc, sc);
        //printf("targ  = %s, %s\n", targ->toChars(), targ->deco);
        //printf("tspec = %s, %s\n", tspec->toChars(), tspec->deco);
        if (tok == TOKcolon)
        {   if (targ->implicitConvTo(tspec))
                goto Lyes;
            else
                goto Lno;
        }
        else /* == */
        {   if (targ->equals(tspec))
                goto Lyes;
            else
                goto Lno;
        }
    }
    else if (tspec)
    {
        /* Evaluate to TRUE if targ matches tspec.
         * If TRUE, declare id as an alias for the specialized type.
         * is(targ == tspec, tpl)
         * is(targ : tspec, tpl)
         * is(targ id == tspec)
         * is(targ id : tspec)
         * is(targ id == tspec, tpl)
         * is(targ id : tspec, tpl)
         */

        Identifier *tid = id ? id : Lexer::uniqueId("__isexp_id");
        TemplateParameter *tp = new TemplateTypeParameter(loc, tid, NULL, NULL);
        parameters->insert(0, tp);

        Objects dedtypes;
        dedtypes.setDim(parameters->dim);
        dedtypes.zero();

        MATCH m = targ->deduceType(sc, tspec, parameters, &dedtypes);
        //printf("targ: %s\n", targ->toChars());
        //printf("tspec: %s\n", tspec->toChars());
        if (m == MATCHnomatch ||
            (m != MATCHexact && tok == TOKequal))
        {
            goto Lno;
        }
        else
        {
            tded = (Type *)dedtypes[0];
            if (!tded)
                tded = targ;
#if DMDV2
            Objects tiargs;
            tiargs.setDim(1);
            tiargs[0] = targ;

            /* Declare trailing parameters
             */
            for (size_t i = 1; i < parameters->dim; i++)
            {   TemplateParameter *tp = (*parameters)[i];
                Declaration *s = NULL;

                m = tp->matchArg(sc, &tiargs, i, parameters, &dedtypes, &s);
                if (m == MATCHnomatch)
                    goto Lno;
                s->semantic(sc);
                if (sc->sd)
                    s->addMember(sc, sc->sd, 1);
                else if (!sc->insert(s))
                    error("declaration %s is already defined", s->toChars());
            }
#endif
            goto Lyes;
        }
    }
    else if (id)
    {
        /* Declare id as an alias for type targ. Evaluate to TRUE
         * is(targ id)
         */
        tded = targ;
        goto Lyes;
    }

Lyes:
    if (id)
    {
        Dsymbol *s;
        Tuple *tup = isTuple(tded);
        if (tup)
            s = new TupleDeclaration(loc, id, &(tup->objects));
        else
            s = new AliasDeclaration(loc, id, tded);
        s->semantic(sc);
        /* The reason for the !tup is unclear. It fails Phobos unittests if it is not there.
         * More investigation is needed.
         */
        if (!tup && !sc->insert(s))
            error("declaration %s is already defined", s->toChars());
        if (sc->sd)
            s->addMember(sc, sc->sd, 1);
    }
    //printf("Lyes\n");
    return new IntegerExp(loc, 1, Type::tbool);

Lno:
    //printf("Lno\n");
    return new IntegerExp(loc, 0, Type::tbool);
}

void IsExp::toCBuffer(OutBuffer *buf, HdrGenState *hgs)
{
    buf->writestring("is(");
    targ->toCBuffer(buf, id, hgs);
    if (tok2 != TOKreserved)
    {
        buf->printf(" %s %s", Token::toChars(tok), Token::toChars(tok2));
    }
    else if (tspec)
    {
        if (tok == TOKcolon)
            buf->writestring(" : ");
        else
            buf->writestring(" == ");
        tspec->toCBuffer(buf, NULL, hgs);
    }
#if DMDV2
    if (parameters)
    {   // First parameter is already output, so start with second
        for (size_t i = 1; i < parameters->dim; i++)
        {
            buf->writeByte(',');
            TemplateParameter *tp = (*parameters)[i];
            tp->toCBuffer(buf, hgs);
        }
    }
#endif
    buf->writeByte(')');
}


/************************************************************/

UnaExp::UnaExp(Loc loc, enum TOK op, int size, Expression *e1)
        : Expression(loc, op, size)
{
    this->e1 = e1;
    this->att1 = NULL;
}

Expression *UnaExp::syntaxCopy()
{
    UnaExp *e = (UnaExp *)copy();
    e->type = NULL;
    e->e1 = e->e1->syntaxCopy();
    return e;
}

Expression *UnaExp::semantic(Scope *sc)
{
#if LOGSEMANTIC
    printf("UnaExp::semantic('%s')\n", toChars());
#endif
    e1 = e1->semantic(sc);
//    if (!e1->type)
//      error("%s has no value", e1->toChars());
    return this;
}

Expression *UnaExp::resolveLoc(Loc loc, Scope *sc)
{
    e1 = e1->resolveLoc(loc, sc);
    return this;
}

void UnaExp::toCBuffer(OutBuffer *buf, HdrGenState *hgs)
{
    buf->writestring(Token::toChars(op));
    expToCBuffer(buf, hgs, e1, precedence[op]);
}

/************************************************************/

BinExp::BinExp(Loc loc, enum TOK op, int size, Expression *e1, Expression *e2)
        : Expression(loc, op, size)
{
    this->e1 = e1;
    this->e2 = e2;

    this->att1 = NULL;
    this->att2 = NULL;
}

Expression *BinExp::syntaxCopy()
{
    BinExp *e = (BinExp *)copy();
    e->type = NULL;
    e->e1 = e->e1->syntaxCopy();
    e->e2 = e->e2->syntaxCopy();
    return e;
}

Expression *BinExp::semantic(Scope *sc)
{
#if LOGSEMANTIC
    printf("BinExp::semantic('%s')\n", toChars());
#endif
    e1 = e1->semantic(sc);
    e2 = e2->semantic(sc);
    if (e1->op == TOKerror || e2->op == TOKerror)
        return new ErrorExp();
    return this;
}

Expression *BinExp::semanticp(Scope *sc)
{
    BinExp::semantic(sc);
    e1 = resolveProperties(sc, e1);
    e2 = resolveProperties(sc, e2);
    return this;
}


Expression *BinExp::checkComplexOpAssign(Scope *sc)
{
    // generate an error if this is a nonsensical *=,/=, or %=, eg real *= imaginary
    if (op == TOKmulass || op == TOKdivass || op == TOKmodass)
    {
        // Any multiplication by an imaginary or complex number yields a complex result.
        // r *= c, i*=c, r*=i, i*=i are all forbidden operations.
        const char *opstr = Token::toChars(op);
        if ( e1->type->isreal() && e2->type->iscomplex())
        {
            error("%s %s %s is undefined. Did you mean %s %s %s.re ?",
                e1->type->toChars(), opstr, e2->type->toChars(),
                e1->type->toChars(), opstr, e2->type->toChars());
        }
        else if (e1->type->isimaginary() && e2->type->iscomplex())
        {
            error("%s %s %s is undefined. Did you mean %s %s %s.im ?",
                e1->type->toChars(), opstr, e2->type->toChars(),
                e1->type->toChars(), opstr, e2->type->toChars());
        }
        else if ((e1->type->isreal() || e1->type->isimaginary()) &&
            e2->type->isimaginary())
        {
            error("%s %s %s is an undefined operation", e1->type->toChars(),
                    opstr, e2->type->toChars());
        }
    }

    // generate an error if this is a nonsensical += or -=, eg real += imaginary
    if (op == TOKaddass || op == TOKminass)
    {
        // Addition or subtraction of a real and an imaginary is a complex result.
        // Thus, r+=i, r+=c, i+=r, i+=c are all forbidden operations.
        if ( (e1->type->isreal() && (e2->type->isimaginary() || e2->type->iscomplex())) ||
             (e1->type->isimaginary() && (e2->type->isreal() || e2->type->iscomplex()))
            )
        {
            error("%s %s %s is undefined (result is complex)",
                e1->type->toChars(), Token::toChars(op), e2->type->toChars());
        }
        if (type->isreal() || type->isimaginary())
        {
            assert(global.errors || e2->type->isfloating());
            e2 = e2->castTo(sc, e1->type);
        }
    }

    if (op == TOKmulass)
    {
        if (e2->type->isfloating())
        {
            Type *t1 = e1->type;
            Type *t2 = e2->type;
            if (t1->isreal())
            {
                if (t2->isimaginary() || t2->iscomplex())
                {
                    e2 = e2->castTo(sc, t1);
                }
            }
            else if (t1->isimaginary())
            {
                if (t2->isimaginary() || t2->iscomplex())
                {
                    switch (t1->ty)
                    {
                        case Timaginary32: t2 = Type::tfloat32; break;
                        case Timaginary64: t2 = Type::tfloat64; break;
                        case Timaginary80: t2 = Type::tfloat80; break;
                        default:
                            assert(0);
                    }
                    e2 = e2->castTo(sc, t2);
                }
            }
        }
    } else if (op == TOKdivass)
    {
        if (e2->type->isimaginary())
        {
            Type *t1 = e1->type;
            if (t1->isreal())
            {   // x/iv = i(-x/v)
                // Therefore, the result is 0
                e2 = new CommaExp(loc, e2, new RealExp(loc, ldouble(0.0), t1));
                e2->type = t1;
                Expression *e = new AssignExp(loc, e1, e2);
                e->type = t1;
                return e;
            }
            else if (t1->isimaginary())
            {   Type *t2;

                switch (t1->ty)
                {
                    case Timaginary32: t2 = Type::tfloat32; break;
                    case Timaginary64: t2 = Type::tfloat64; break;
                    case Timaginary80: t2 = Type::tfloat80; break;
                    default:
                        assert(0);
                }
                e2 = e2->castTo(sc, t2);
                Expression *e = new AssignExp(loc, e1, e2);
                e->type = t1;
                return e;
            }
        }
    } else if (op == TOKmodass)
    {
        if (e2->type->iscomplex())
        {
            error("cannot perform modulo complex arithmetic");
            return new ErrorExp();
        }
    }
    return this;
}

void BinExp::toCBuffer(OutBuffer *buf, HdrGenState *hgs)
{
    expToCBuffer(buf, hgs, e1, precedence[op]);
    buf->writeByte(' ');
    buf->writestring(Token::toChars(op));
    buf->writeByte(' ');
    expToCBuffer(buf, hgs, e2, (enum PREC)(precedence[op] + 1));
}

int BinExp::isunsigned()
{
    return e1->type->isunsigned() || e2->type->isunsigned();
}

<<<<<<< HEAD
Expression *BinExp::incompatibleTypes()
=======
#if DMDV2
int BinExp::canThrow(bool mustNotThrow)
{
#if DMD_OBJC
    return e1->canThrow(mustNotThrow) | e2->canThrow(mustNotThrow);
#else
    return e1->canThrow(mustNotThrow) || e2->canThrow(mustNotThrow);
#endif
}
#endif

void BinExp::incompatibleTypes()
>>>>>>> ae6aa7e3
{
    if (e1->type->toBasetype() != Type::terror &&
        e2->type->toBasetype() != Type::terror
       )
    {
        // CondExp uses 'a ? b : c' but we're comparing 'b : c'
        TOK thisOp = (op == TOKquestion) ? TOKcolon : op;
        if (e1->op == TOKtype || e2->op == TOKtype)
        {
            error("incompatible types for ((%s) %s (%s)): cannot use '%s' with types",
                e1->toChars(), Token::toChars(thisOp), e2->toChars(), Token::toChars(op));
        }
        else
        {
            error("incompatible types for ((%s) %s (%s)): '%s' and '%s'",
             e1->toChars(), Token::toChars(thisOp), e2->toChars(),
             e1->type->toChars(), e2->type->toChars());
        }
        return new ErrorExp();
    }
    return this;
}

/********************** BinAssignExp **************************************/

Expression *BinAssignExp::semantic(Scope *sc)
{
    Expression *e;

    if (type)
        return this;

    e = op_overload(sc);
    if (e)
        return e;

    if (e1->op == TOKarraylength)
    {
        e = ArrayLengthExp::rewriteOpAssign(this);
        e = e->semantic(sc);
        return e;
    }
    else if (e1->op == TOKslice)
    {
        // T[] op= ...
        e = typeCombine(sc);
        if (e->op == TOKerror)
            return e;
        type = e1->type;
        return arrayOp(sc);
    }

    e1 = e1->semantic(sc);
    e1 = e1->optimize(WANTvalue);
    e1 = e1->modifiableLvalue(sc, e1);
    type = e1->type;
    checkScalar();

    int arith = (op == TOKaddass || op == TOKminass || op == TOKmulass ||
                 op == TOKdivass || op == TOKmodass || op == TOKpowass);
    int bitwise = (op == TOKandass || op == TOKorass || op == TOKxorass);
    int shift = (op == TOKshlass || op == TOKshrass || op == TOKushrass);

    if (bitwise && type->toBasetype()->ty == Tbool)
         e2 = e2->implicitCastTo(sc, type);
    else
        checkNoBool();

    if ((op == TOKaddass || op == TOKminass) &&
        e1->type->toBasetype()->ty == Tpointer &&
        e2->type->toBasetype()->isintegral())
        return scaleFactor(sc);

    typeCombine(sc);
    if (arith)
    {
        e1 = e1->checkArithmetic();
        e2 = e2->checkArithmetic();
    }
    if (bitwise || shift)
    {
        e1 = e1->checkIntegral();
        e2 = e2->checkIntegral();
    }
    if (shift)
    {
        e2 = e2->castTo(sc, Type::tshiftcnt);
    }

    // vectors
    if (shift && (e1->type->toBasetype()->ty == Tvector ||
                  e2->type->toBasetype()->ty == Tvector))
        return incompatibleTypes();

    int isvector = type->toBasetype()->ty == Tvector;

    if (op == TOKmulass && isvector && !e2->type->isfloating() &&
        ((TypeVector *)type->toBasetype())->elementType()->size(loc) != 2)
        return incompatibleTypes(); // Only short[8] and ushort[8] work with multiply

    if (op == TOKdivass && isvector && !e1->type->isfloating())
        return incompatibleTypes();

    if (op == TOKmodass && isvector)
        return incompatibleTypes();

    if (e1->op == TOKerror || e2->op == TOKerror)
        return new ErrorExp();

    checkComplexOpAssign(sc);
    return reorderSettingAAElem(sc);
}

#if DMDV2
int BinAssignExp::isLvalue()
{
    return 1;
}

Expression *BinAssignExp::toLvalue(Scope *sc, Expression *ex)
{   Expression *e;

    if (e1->op == TOKvar)
    {
        /* Convert (e1 op= e2) to
         *    e1 op= e2;
         *    e1
         */
        e = e1->copy();
        e = new CommaExp(loc, this, e);
        e = e->semantic(sc);
    }
    else
    {
        /* Convert (e1 op= e2) to
         *    ref v = e1;
         *    v op= e2;
         *    v
         */

        // ref v = e1;
        Identifier *id = Lexer::uniqueId("__assignop");
        ExpInitializer *ei = new ExpInitializer(loc, e1);
        VarDeclaration *v = new VarDeclaration(loc, e1->type, id, ei);
        v->storage_class |= STCref | STCforeach;
        Expression *de = new DeclarationExp(loc, v);

        // v op= e2
        e1 = new VarExp(e1->loc, v);

        e = new CommaExp(loc, de, this);
        e = new CommaExp(loc, e, new VarExp(loc, v));
        e = e->semantic(sc);
    }
    return e;
}

Expression *BinAssignExp::modifiableLvalue(Scope *sc, Expression *e)
{
    // should check e1->checkModifiable() ?
    return toLvalue(sc, this);
}

#endif

/************************************************************/

CompileExp::CompileExp(Loc loc, Expression *e)
        : UnaExp(loc, TOKmixin, sizeof(CompileExp), e)
{
}

Expression *CompileExp::semantic(Scope *sc)
{
#if LOGSEMANTIC
    printf("CompileExp::semantic('%s')\n", toChars());
#endif
    UnaExp::semantic(sc);
    e1 = resolveProperties(sc, e1);
    if (e1->op == TOKerror)
        return e1;
    if (!e1->type->isString())
    {
        error("argument to mixin must be a string type, not %s", e1->type->toChars());
        return new ErrorExp();
    }
    e1 = e1->ctfeInterpret();
    StringExp *se = e1->toString();
    if (!se)
    {   error("argument to mixin must be a string, not (%s)", e1->toChars());
        return new ErrorExp();
    }
    se = se->toUTF8(sc);
    Parser p(sc->module, (unsigned char *)se->string, se->len, 0);
    p.loc = loc;
    p.nextToken();
    //printf("p.loc.linnum = %d\n", p.loc.linnum);
    unsigned errors = global.errors;
    Expression *e = p.parseExpression();
    if (global.errors != errors)
        return new ErrorExp();
    if (p.token.value != TOKeof)
    {   error("incomplete mixin expression (%s)", se->toChars());
        return new ErrorExp();
    }
    return e->semantic(sc);
}

void CompileExp::toCBuffer(OutBuffer *buf, HdrGenState *hgs)
{
    buf->writestring("mixin(");
    expToCBuffer(buf, hgs, e1, PREC_assign);
    buf->writeByte(')');
}

/************************************************************/

FileExp::FileExp(Loc loc, Expression *e)
        : UnaExp(loc, TOKmixin, sizeof(FileExp), e)
{
}

Expression *FileExp::semantic(Scope *sc)
{
    const char *name;
    StringExp *se;

#if LOGSEMANTIC
    printf("FileExp::semantic('%s')\n", toChars());
#endif
    UnaExp::semantic(sc);
    e1 = resolveProperties(sc, e1);
    e1 = e1->ctfeInterpret();
    if (e1->op != TOKstring)
    {   error("file name argument must be a string, not (%s)", e1->toChars());
        goto Lerror;
    }
    se = (StringExp *)e1;
    se = se->toUTF8(sc);
    name = (char *)se->string;

    if (!global.params.fileImppath)
    {   error("need -Jpath switch to import text file %s", name);
        goto Lerror;
    }

    /* Be wary of CWE-22: Improper Limitation of a Pathname to a Restricted Directory
     * ('Path Traversal') attacks.
     * http://cwe.mitre.org/data/definitions/22.html
     */

    name = FileName::safeSearchPath(global.filePath, name);
    if (!name)
    {   error("file %s cannot be found or not in a path specified with -J", se->toChars());
        goto Lerror;
    }

    if (global.params.verbose)
        printf("file      %s\t(%s)\n", (char *)se->string, name);

    {   File f(name);
        if (f.read())
        {   error("cannot read file %s", f.toChars());
            goto Lerror;
        }
        else
        {
            f.ref = 1;
            se = new StringExp(loc, f.buffer, f.len);
        }
    }
    return se->semantic(sc);

  Lerror:
    return new ErrorExp();
}

void FileExp::toCBuffer(OutBuffer *buf, HdrGenState *hgs)
{
    buf->writestring("import(");
    expToCBuffer(buf, hgs, e1, PREC_assign);
    buf->writeByte(')');
}

/************************************************************/

AssertExp::AssertExp(Loc loc, Expression *e, Expression *msg)
        : UnaExp(loc, TOKassert, sizeof(AssertExp), e)
{
    this->msg = msg;
}

Expression *AssertExp::syntaxCopy()
{
    AssertExp *ae = new AssertExp(loc, e1->syntaxCopy(),
                                       msg ? msg->syntaxCopy() : NULL);
    return ae;
}

Expression *AssertExp::semantic(Scope *sc)
{
#if LOGSEMANTIC
    printf("AssertExp::semantic('%s')\n", toChars());
#endif
    UnaExp::semantic(sc);
    e1 = resolveProperties(sc, e1);
    // BUG: see if we can do compile time elimination of the Assert
    e1 = e1->optimize(WANTvalue);
    e1 = e1->checkToBoolean(sc);
    if (msg)
    {
        msg = msg->semantic(sc);
        msg = resolveProperties(sc, msg);
        msg = msg->implicitCastTo(sc, Type::tchar->constOf()->arrayOf());
        msg = msg->optimize(WANTvalue);
    }
    if (e1->isBool(FALSE))
    {
        FuncDeclaration *fd = sc->parent->isFuncDeclaration();
        if (fd)
            fd->hasReturnExp |= 4;

        if (!global.params.useAssert)
        {   Expression *e = new HaltExp(loc);
            e = e->semantic(sc);
            return e;
        }
    }
    type = Type::tvoid;
    return this;
}


void AssertExp::toCBuffer(OutBuffer *buf, HdrGenState *hgs)
{
    buf->writestring("assert(");
    expToCBuffer(buf, hgs, e1, PREC_assign);
    if (msg)
    {
        buf->writeByte(',');
        expToCBuffer(buf, hgs, msg, PREC_assign);
    }
    buf->writeByte(')');
}

/************************************************************/

DotIdExp::DotIdExp(Loc loc, Expression *e, Identifier *ident)
        : UnaExp(loc, TOKdot, sizeof(DotIdExp), e)
{
    this->ident = ident;
}

Expression *DotIdExp::semantic(Scope *sc)
{
#if LOGSEMANTIC
    printf("DotIdExp::semantic(this = %p, '%s')\n", this, toChars());
    //printf("e1->op = %d, '%s'\n", e1->op, Token::toChars(e1->op));
#endif
    Expression *e = semanticY(sc, 1);
    if (!e)     // if failed to find the property
    {
        /* If ident is not a valid property, rewrite:
         *   e1.ident
         * as:
         *   .ident(e1)
         */
        e = resolveUFCSProperties(sc, this);
    }
    return e;
}

// Run sematnic in e1
Expression *DotIdExp::semanticX(Scope *sc)
{
    //printf("DotIdExp::semanticX(this = %p, '%s')\n", this, toChars());
    Expression *e;

    UnaExp::semantic(sc);
    if (e1->op == TOKerror)
        return e1;

    if (ident == Id::mangleof)
    {   // symbol.mangleof
        Dsymbol *ds;
        switch (e1->op)
        {
            case TOKimport: ds = ((ScopeExp *)e1)->sds;     goto L1;
            case TOKvar:    ds = ((VarExp *)e1)->var;       goto L1;
            case TOKdotvar: ds = ((DotVarExp *)e1)->var;    goto L1;
            default: break;
        L1:
                char* s = ds->mangle();
                e = new StringExp(loc, s, strlen(s), 'c');
                e = e->semantic(sc);
                return e;
        }
    }

    if (e1->op == TOKdotexp)
    {
    }
    else
    {
        e1 = resolvePropertiesX(sc, e1);
    }
#if DMDV2
    if (e1->op == TOKtuple && ident == Id::offsetof)
    {   /* 'distribute' the .offsetof to each of the tuple elements.
         */
        TupleExp *te = (TupleExp *)e1;
        Expressions *exps = new Expressions();
        exps->setDim(te->exps->dim);
        for (size_t i = 0; i < exps->dim; i++)
        {   Expression *e = (*te->exps)[i];
            e = e->semantic(sc);
            e = new DotIdExp(e->loc, e, Id::offsetof);
            (*exps)[i] = e;
        }
        // Don't evaluate te->e0 in runtime
        e = new TupleExp(loc, /*te->e0*/NULL, exps);
        e = e->semantic(sc);
        return e;
    }
#endif

    if (e1->op == TOKtuple && ident == Id::length)
    {
        TupleExp *te = (TupleExp *)e1;
        // Don't evaluate te->e0 in runtime
        e = new IntegerExp(loc, te->exps->dim, Type::tsize_t);
        return e;
    }

    if (e1->op == TOKdottd)
    {
        error("template %s does not have property %s", e1->toChars(), ident->toChars());
        return new ErrorExp();
    }

    if (!e1->type)
    {
        error("expression %s does not have property %s", e1->toChars(), ident->toChars());
        return new ErrorExp();
    }

    return this;
}

// Resolve e1.ident without seeing UFCS.
// If flag == 1, stop "not a property" error and return NULL.
Expression *DotIdExp::semanticY(Scope *sc, int flag)
{
    //printf("DotIdExp::semanticY(this = %p, '%s')\n", this, toChars());

//{ static int z; fflush(stdout); if (++z == 10) *(char*)0=0; }

    /* Special case: rewrite this.id and super.id
     * to be classtype.id and baseclasstype.id
     * if we have no this pointer.
     */
    if ((e1->op == TOKthis || e1->op == TOKsuper) && !hasThis(sc))
    {
        if (AggregateDeclaration *ad = sc->getStructClassScope())
        {
            if (ClassDeclaration *cd = ad->isClassDeclaration())
            {
                if (e1->op == TOKthis)
                {
                    DotIdExp *die = typeDotIdExp(loc, cd->type, ident);
                    return die->semanticY(sc, flag);
                }
                else if (cd->baseClass && e1->op == TOKsuper)
                {
                    DotIdExp *die = typeDotIdExp(loc, cd->baseClass->type, ident);
                    return die->semanticY(sc, flag);
                }
            }
            else if (StructDeclaration *sd = ad->isStructDeclaration())
            {
                if (e1->op == TOKthis)
                {
                    DotIdExp *die = typeDotIdExp(loc, sd->type, ident);
                    return die->semanticY(sc, flag);
                }
            }
        }
    }

    Expression *e = semanticX(sc);
    if (e != this)
        return e;

    Expression *eleft;
    Expression *eright;
    if (e1->op == TOKdotexp)
    {
        DotExp *de = (DotExp *)e1;
        eleft = de->e1;
        eright = de->e2;
    }
    else
    {
        eleft = NULL;
        eright = e1;
    }

    Type *t1b = e1->type->toBasetype();

    if (eright->op == TOKimport)        // also used for template alias's
    {
        ScopeExp *ie = (ScopeExp *)eright;

        /* Disable access to another module's private imports.
         * The check for 'is sds our current module' is because
         * the current module should have access to its own imports.
         */
        Dsymbol *s = ie->sds->search(loc, ident,
            (ie->sds->isModule() && ie->sds != sc->module) ? 1 : 0);
        if (s)
        {
            /* Check for access before resolving aliases because public
             * aliases to private symbols are public.
             */
            if (Declaration *d = s->isDeclaration())
                accessCheck(loc, sc, 0, d);

            s = s->toAlias();
            checkDeprecated(sc, s);

            EnumMember *em = s->isEnumMember();
            if (em)
            {
                e = em->value;
                e = e->semantic(sc);
                return e;
            }

            VarDeclaration *v = s->isVarDeclaration();
            if (v)
            {
                //printf("DotIdExp:: Identifier '%s' is a variable, type '%s'\n", toChars(), v->type->toChars());
                if (v->inuse)
                {
                    error("circular reference to '%s'", v->toChars());
                    return new ErrorExp();
                }
                type = v->type;
                if (v->needThis())
                {
                    if (!eleft)
                        eleft = new ThisExp(loc);
                    e = new DotVarExp(loc, eleft, v);
                    e = e->semantic(sc);
                }
                else
                {
                    e = new VarExp(loc, v);
                    if (eleft)
                    {   e = new CommaExp(loc, eleft, e);
                        e->type = v->type;
                    }
                }
                e = e->deref();
                return e->semantic(sc);
            }

            FuncDeclaration *f = s->isFuncDeclaration();
            if (f)
            {
                //printf("it's a function\n");
                if (!f->functionSemantic())
                    return new ErrorExp();
                if (f->needThis())
                {
                    if (!eleft)
                        eleft = new ThisExp(loc);
                    e = new DotVarExp(loc, eleft, f);
                    e = e->semantic(sc);
                }
                else
                {
                    e = new VarExp(loc, f, 1);
                    if (eleft)
                    {   e = new CommaExp(loc, eleft, e);
                        e->type = f->type;
                    }
                }
                return e;
            }
#if DMDV2
            OverloadSet *o = s->isOverloadSet();
            if (o)
            {   //printf("'%s' is an overload set\n", o->toChars());
                return new OverExp(loc, o);
            }
#endif

            Type *t = s->getType();
            if (t)
            {
                return new TypeExp(loc, t);
            }

            TupleDeclaration *tup = s->isTupleDeclaration();
            if (tup)
            {
                if (eleft)
                {   error("cannot have e.tuple");
                    return new ErrorExp();
                }
                e = new TupleExp(loc, tup);
                e = e->semantic(sc);
                return e;
            }

            ScopeDsymbol *sds = s->isScopeDsymbol();
            if (sds)
            {
                //printf("it's a ScopeDsymbol\n");
                e = new ScopeExp(loc, sds);
                e = e->semantic(sc);
                if (eleft)
                    e = new DotExp(loc, eleft, e);
                return e;
            }

            Import *imp = s->isImport();
            if (imp)
            {
                ScopeExp *ie;

                ie = new ScopeExp(loc, imp->pkg);
                return ie->semantic(sc);
            }

            // BUG: handle other cases like in IdentifierExp::semantic()
#ifdef DEBUG
            printf("s = '%s', kind = '%s'\n", s->toChars(), s->kind());
#endif
            assert(0);
        }
        else if (ident == Id::stringof)
        {   char *s = ie->toChars();
            e = new StringExp(loc, s, strlen(s), 'c');
            e = e->semantic(sc);
            return e;
        }
        if (flag)
            return NULL;
        s = ie->sds->search_correct(ident);
        if (s)
            error("undefined identifier '%s', did you mean '%s %s'?",
                  ident->toChars(), s->kind(), s->toChars());
        else
            error("undefined identifier '%s'", ident->toChars());
        return new ErrorExp();
    }
    else if (t1b->ty == Tpointer && e1->type->ty != Tenum &&
             ident != Id::init && ident != Id::__sizeof &&
             ident != Id::__xalignof && ident != Id::offsetof &&
             ident != Id::mangleof && ident != Id::stringof)
    {   /* Rewrite:
         *   p.ident
         * as:
         *   (*p).ident
         */
        e = new PtrExp(loc, e1);
        e = e->semantic(sc);
        return e->type->dotExp(sc, e, ident, flag);
    }
    else
    {
        e = e1->type->dotExp(sc, e1, ident, flag);
        if (!flag || e)
            e = e->semantic(sc);
        return e;
    }
}

void DotIdExp::toCBuffer(OutBuffer *buf, HdrGenState *hgs)
{
    //printf("DotIdExp::toCBuffer()\n");
    expToCBuffer(buf, hgs, e1, PREC_primary);
    buf->writeByte('.');
    buf->writestring(ident->toChars());
}

/********************** DotTemplateExp ***********************************/

// Mainly just a placeholder

DotTemplateExp::DotTemplateExp(Loc loc, Expression *e, TemplateDeclaration *td)
        : UnaExp(loc, TOKdottd, sizeof(DotTemplateExp), e)

{
    this->td = td;
}

void DotTemplateExp::toCBuffer(OutBuffer *buf, HdrGenState *hgs)
{
    expToCBuffer(buf, hgs, e1, PREC_primary);
    buf->writeByte('.');
    buf->writestring(td->toChars());
}


/************************************************************/

DotVarExp::DotVarExp(Loc loc, Expression *e, Declaration *v, int hasOverloads)
        : UnaExp(loc, TOKdotvar, sizeof(DotVarExp), e)
{
    //printf("DotVarExp()\n");
    this->var = v;
    this->hasOverloads = hasOverloads;
}

Expression *DotVarExp::semantic(Scope *sc)
{
#if LOGSEMANTIC
    printf("DotVarExp::semantic('%s')\n", toChars());
#endif
    if (!type)
    {
        var = var->toAlias()->isDeclaration();

        TupleDeclaration *tup = var->isTupleDeclaration();
        if (tup)
        {   /* Replace:
             *  e1.tuple(a, b, c)
             * with:
             *  tuple(e1.a, e1.b, e1.c)
             */
            e1 = e1->semantic(sc);
            Expressions *exps = new Expressions;
            Expression *e0 = NULL;
            Expression *ev = e1;
            if (sc->func && tup->objects->dim > 1 && e1->hasSideEffect())
            {
                Identifier *id = Lexer::uniqueId("__tup");
                ExpInitializer *ei = new ExpInitializer(e1->loc, e1);
                VarDeclaration *v = new VarDeclaration(e1->loc, NULL, id, ei);
                v->storage_class |= STCctfe | STCref | STCforeach;
                e0 = new DeclarationExp(e1->loc, v);
                ev = new VarExp(e1->loc, v);
                e0 = e0->semantic(sc);
                ev = ev->semantic(sc);
            }

            exps->reserve(tup->objects->dim);
            for (size_t i = 0; i < tup->objects->dim; i++)
            {   Object *o = (*tup->objects)[i];
                Expression *e;
                if (o->dyncast() == DYNCAST_EXPRESSION)
                {
                    e = (Expression *)o;
                    if (e->op == TOKdsymbol)
                    {
                        Dsymbol *s = ((DsymbolExp *)e)->s;
                        e = new DotVarExp(loc, ev, s->isDeclaration());
                    }
                }
                else if (o->dyncast() == DYNCAST_DSYMBOL)
                {
                    e = new DsymbolExp(loc, (Dsymbol *)o);
                }
                else if (o->dyncast() == DYNCAST_TYPE)
                {
                    e = new TypeExp(loc, (Type *)o);
                }
                else
                {
                    error("%s is not an expression", o->toChars());
                    goto Lerr;
                }
                exps->push(e);
            }
            Expression *e = new TupleExp(loc, e0, exps);
            e = e->semantic(sc);
            return e;
        }

        e1 = e1->semantic(sc);
        e1 = e1->addDtorHook(sc);

        Type *t1 = e1->type;
        FuncDeclaration *f = var->isFuncDeclaration();
        if (f)  // for functions, do checks after overload resolution
        {
            //printf("L%d fd = %s\n", __LINE__, f->toChars());
            if (!f->functionSemantic())
                return new ErrorExp();

            type = f->type;
            assert(type);
        }
        else
        {
            type = var->type;
            if (!type && global.errors)
            {   // var is goofed up, just return 0
                goto Lerr;
            }
            assert(type);

            if (t1->ty == Tpointer)
                t1 = t1->nextOf();

            type = type->addMod(t1->mod);

            Dsymbol *vparent = var->toParent();
            AggregateDeclaration *ad = vparent ? vparent->isAggregateDeclaration() : NULL;
            e1 = getRightThis(loc, sc, ad, e1, var);
            if (!sc->noaccesscheck)
                accessCheck(loc, sc, e1, var);

            VarDeclaration *v = var->isVarDeclaration();
            if (v && (v->isDataseg() || (v->storage_class & STCmanifest)))
            {
                Expression *e = expandVar(WANTvalue, v);
                if (e)
                    return e;
            }

            if (v && v->isDataseg())     // fix bugzilla 8238
            {
                // (e1, v)
                accessCheck(loc, sc, e1, v);
                VarExp *ve = new VarExp(loc, v);
                Expression *e = new CommaExp(loc, e1, ve);
                e = e->semantic(sc);
                return e;
            }
        }
        Dsymbol *s;
        if (sc->func && !sc->intypeof && t1->hasPointers() &&
            (s = t1->toDsymbol(sc)) != NULL)
        {
            AggregateDeclaration *ad = s->isAggregateDeclaration();
            if (ad && ad->hasUnions)
            {
                if (sc->func->setUnsafe())
                {   error("union %s containing pointers are not allowed in @safe functions", t1->toChars());
                    goto Lerr;
                }
            }
        }
    }

    //printf("-DotVarExp::semantic('%s')\n", toChars());
    return this;

Lerr:
    return new ErrorExp();
}

int DotVarExp::isLvalue()
{
    return 1;
}

Expression *DotVarExp::toLvalue(Scope *sc, Expression *e)
{
    //printf("DotVarExp::toLvalue(%s)\n", toChars());
    return this;
}

/***********************************************
 * Mark variable v as modified if it is inside a constructor that var
 * is a field in.
 */
int modifyFieldVar(Loc loc, Scope *sc, VarDeclaration *var, Expression *e1)
{
    //printf("modifyFieldVar(var = %s)\n", var->toChars());
    Dsymbol *s = sc->func;
    while (1)
    {
        FuncDeclaration *fd = NULL;
        if (s)
            fd = s->isFuncDeclaration();
        if (fd &&
            ((fd->isCtorDeclaration() && var->isField()) ||
             (fd->isStaticCtorDeclaration() && !var->isField())) &&
            fd->toParent2() == var->toParent2() &&
            (!e1 || e1->op == TOKthis)
           )
        {
            var->ctorinit = 1;
            //printf("setting ctorinit\n");
            return TRUE;
        }
        else
        {
            if (s)
            {   s = s->toParent2();
                continue;
            }
        }
        break;
    }
    return FALSE;
}

int DotVarExp::checkModifiable(Scope *sc, int flag)
{
    //printf("DotVarExp::checkModifiable %s %s\n", toChars(), type->toChars());
    if (e1->op == TOKthis)
        return var->checkModify(loc, sc, type, e1, flag);

    //printf("\te1 = %s\n", e1->toChars());
    return e1->checkModifiable(sc, flag);
}

Expression *DotVarExp::modifiableLvalue(Scope *sc, Expression *e)
{
#if 0
    printf("DotVarExp::modifiableLvalue(%s)\n", toChars());
    printf("e1->type = %s\n", e1->type->toChars());
    printf("var->type = %s\n", var->type->toChars());
#endif

    return Expression::modifiableLvalue(sc, e);
}

void DotVarExp::toCBuffer(OutBuffer *buf, HdrGenState *hgs)
{
    expToCBuffer(buf, hgs, e1, PREC_primary);
    buf->writeByte('.');
    buf->writestring(var->toChars());
}

/************************************************************/

/* Things like:
 *      foo.bar!(args)
 */

DotTemplateInstanceExp::DotTemplateInstanceExp(Loc loc, Expression *e, Identifier *name, Objects *tiargs)
        : UnaExp(loc, TOKdotti, sizeof(DotTemplateInstanceExp), e)
{
    //printf("DotTemplateInstanceExp()\n");
    this->ti = new TemplateInstance(loc, name);
    this->ti->tiargs = tiargs;
}

Expression *DotTemplateInstanceExp::syntaxCopy()
{
    DotTemplateInstanceExp *de = new DotTemplateInstanceExp(loc,
        e1->syntaxCopy(),
        ti->name,
        TemplateInstance::arraySyntaxCopy(ti->tiargs));
    return de;
}

TemplateDeclaration *DotTemplateInstanceExp::getTempdecl(Scope *sc)
{
#if LOGSEMANTIC
    printf("DotTemplateInstanceExp::getTempdecl('%s')\n", toChars());
#endif
    if (!ti->tempdecl)
    {
        Expression *e = new DotIdExp(loc, e1, ti->name);
        e = e->semantic(sc);
        if (e->op == TOKdottd)
        {
            DotTemplateExp *dte = (DotTemplateExp *)e;
            ti->tempdecl = dte->td;
        }
        else if (e->op == TOKimport)
        {   ScopeExp *se = (ScopeExp *)e;
            ti->tempdecl = se->sds->isTemplateDeclaration();
        }
    }
    return ti->tempdecl;
}

Expression *DotTemplateInstanceExp::semantic(Scope *sc)
{
#if LOGSEMANTIC
    printf("DotTemplateInstanceExp::semantic('%s')\n", toChars());
#endif

    // Indicate we need to resolve by UFCS.
    Expression *e = semanticY(sc, 1);
    if (!e)
        e = resolveUFCSProperties(sc, this);
    return e;
}

// Resolve e1.ident!tiargs without seeing UFCS.
// If flag == 1, stop "not a property" error and return NULL.
Expression *DotTemplateInstanceExp::semanticY(Scope *sc, int flag)
{
#if LOGSEMANTIC
    printf("DotTemplateInstanceExpY::semantic('%s')\n", toChars());
#endif

    DotIdExp *die = new DotIdExp(loc, e1, ti->name);

    Expression *e = die->semanticX(sc);
    if (e == die)
    {
        e1 = die->e1;   // take back

        Type *t1b = e1->type->toBasetype();
        if (t1b->ty == Tarray || t1b->ty == Tsarray || t1b->ty == Taarray ||
            t1b->ty == Tnull  || (t1b->isTypeBasic() && t1b->ty != Tvoid))
        {
            /* No built-in type has templatized property, so do shortcut.
             * It is necessary in: 1024.max!"a < b"
             */
            if (flag)
                return NULL;
        }
        e = die->semanticY(sc, flag);
        if (flag && !e)
            return NULL;
    }
    assert(e);

L1:
    if (e->op == TOKerror)
        return e;
    if (e->op == TOKdottd)
    {
        if (ti->errors)
            return new ErrorExp();
        DotTemplateExp *dte = (DotTemplateExp *)e;
        TemplateDeclaration *td = dte->td;
        Expression *eleft = dte->e1;
        ti->tempdecl = td;
        if (ti->needsTypeInference(sc))
        {
            e1 = eleft;                 // save result of semantic()
            return this;
        }
        else
            ti->semantic(sc);
        if (!ti->inst)                  // if template failed to expand
            return new ErrorExp();
        Dsymbol *s = ti->inst->toAlias();
        Declaration *v = s->isDeclaration();
        if (v && (v->isFuncDeclaration() || v->isVarDeclaration()))
        {
            /* Fix for Bugzilla 4003
             * The problem is a class template member function v returning a reference to the same
             * type as the enclosing template instantiation. This results in a nested instantiation,
             * which of course gets short circuited. The return type then gets set to
             * the template instance type before instantiation, rather than after.
             * We can detect this by the deco not being set. If so, go ahead and retry
             * the return type semantic.
             * The offending code is the return type from std.typecons.Tuple.slice:
             *    ref Tuple!(Types[from .. to]) slice(uint from, uint to)()
             *    {
             *        return *cast(typeof(return) *) &(field[from]);
             *    }
             * and this line from the following unittest:
             *    auto s = a.slice!(1, 3);
             * where s's type wound up not having semantic() run on it.
             */
            if (v->type && !v->type->deco)
                v->type = v->type->semantic(v->loc, sc);

            e = new DotVarExp(loc, eleft, v);
            e = e->semantic(sc);
            return e;
        }
        if (eleft->op == TOKtype)
        {
            e = new DsymbolExp(loc, s);
            e = e->semantic(sc);
            return e;
        }
        e = new ScopeExp(loc, ti);
        e = new DotExp(loc, eleft, e);
        e = e->semantic(sc);
        return e;
    }
    else if (e->op == TOKimport)
    {   ScopeExp *se = (ScopeExp *)e;
        TemplateDeclaration *td = se->sds->isTemplateDeclaration();
        if (!td)
        {   error("%s is not a template", e->toChars());
            return new ErrorExp();
        }
        ti->tempdecl = td;
        e = new ScopeExp(loc, ti);
        e = e->semantic(sc);
        return e;
    }
    else if (e->op == TOKdotexp)
    {   DotExp *de = (DotExp *)e;

        if (de->e2->op == TOKoverloadset)
        {
            return e;
        }

        if (de->e2->op == TOKimport)
        {   // This should *really* be moved to ScopeExp::semantic()
            ScopeExp *se = (ScopeExp *)de->e2;
            de->e2 = new DsymbolExp(loc, se->sds);
            de->e2 = de->e2->semantic(sc);
        }

        if (de->e2->op == TOKtemplate)
        {   TemplateExp *te = (TemplateExp *) de->e2;
            e = new DotTemplateExp(loc,de->e1,te->td);
        }
        else
            goto Lerr;

        e = e->semantic(sc);
        if (e == de)
            goto Lerr;
        goto L1;
    }
Lerr:
    error("%s isn't a template", e->toChars());
    return new ErrorExp();
}

void DotTemplateInstanceExp::toCBuffer(OutBuffer *buf, HdrGenState *hgs)
{
    expToCBuffer(buf, hgs, e1, PREC_primary);
    buf->writeByte('.');
    ti->toCBuffer(buf, hgs);
}

/************************************************************/

DelegateExp::DelegateExp(Loc loc, Expression *e, FuncDeclaration *f, int hasOverloads)
        : UnaExp(loc, TOKdelegate, sizeof(DelegateExp), e)
{
    this->func = f;
    this->hasOverloads = hasOverloads;
}

Expression *DelegateExp::semantic(Scope *sc)
{
#if LOGSEMANTIC
    printf("DelegateExp::semantic('%s')\n", toChars());
#endif
    if (!type)
    {
        e1 = e1->semantic(sc);
        type = new TypeDelegate(func->type);
        type = type->semantic(loc, sc);
        AggregateDeclaration *ad = func->toParent()->isAggregateDeclaration();
        if (func->needThis())
            e1 = getRightThis(loc, sc, ad, e1, func);
        if (ad && ad->isClassDeclaration() && ad->type != e1->type)
        {   // A downcast is required for interfaces, see Bugzilla 3706
            e1 = new CastExp(loc, e1, ad->type);
            e1 = e1->semantic(sc);
        }
    }
    return this;
}

void DelegateExp::toCBuffer(OutBuffer *buf, HdrGenState *hgs)
{
    buf->writeByte('&');
    if (!func->isNested())
    {
        expToCBuffer(buf, hgs, e1, PREC_primary);
        buf->writeByte('.');
    }
    buf->writestring(func->toChars());
}


/************************************************************/

#if DMD_OBJC
ObjcSelectorExp::ObjcSelectorExp(Loc loc, FuncDeclaration *f, int hasOverloads)
        : Expression(loc, TOKobjcselector, sizeof(ObjcSelectorExp))
{
    this->func = f;
    this->selname = NULL;
    this->hasOverloads = hasOverloads;
}

ObjcSelectorExp::ObjcSelectorExp(Loc loc, char *selname, int hasOverloads)
        : Expression(loc, TOKobjcselector, sizeof(ObjcSelectorExp))
{
    this->func = NULL;
    this->selname = selname;
    this->hasOverloads = hasOverloads;
}

Expression *ObjcSelectorExp::semantic(Scope *sc)
{
#if LOGSEMANTIC
    printf("ObjcSelectorExp::semantic('%s')\n", toChars());
#endif
    if (!type)
    {
        type = new TypeObjcSelector(func->type);
        type = type->semantic(loc, sc);
        if (!func->needThis())
        {   error("%s isn't a member function, has no selector", func->toChars());
            return new ErrorExp();
        }
        ClassDeclaration *cd = func->toParent()->isClassDeclaration();
        if (!cd->objc)
        {   error("%s isn't an Objective-C class, function has no selector", cd->toChars());
            return new ErrorExp();
        }
    }
    return this;
}

void ObjcSelectorExp::toCBuffer(OutBuffer *buf, HdrGenState *hgs)
{
    buf->writeByte('&');
    buf->writestring(func->toChars());
}
#endif

/************************************************************/

DotTypeExp::DotTypeExp(Loc loc, Expression *e, Dsymbol *s)
        : UnaExp(loc, TOKdottype, sizeof(DotTypeExp), e)
{
    this->sym = s;
    this->type = s->getType();
}

Expression *DotTypeExp::semantic(Scope *sc)
{
#if LOGSEMANTIC
    printf("DotTypeExp::semantic('%s')\n", toChars());
#endif
    UnaExp::semantic(sc);
    return this;
}

void DotTypeExp::toCBuffer(OutBuffer *buf, HdrGenState *hgs)
{
    expToCBuffer(buf, hgs, e1, PREC_primary);
    buf->writeByte('.');
    buf->writestring(sym->toChars());
}

/************************************************************/

CallExp::CallExp(Loc loc, Expression *e, Expressions *exps)
        : UnaExp(loc, TOKcall, sizeof(CallExp), e)
{
    this->arguments = exps;
    this->f = NULL;
}

CallExp::CallExp(Loc loc, Expression *e)
        : UnaExp(loc, TOKcall, sizeof(CallExp), e)
{
    this->arguments = NULL;
}

CallExp::CallExp(Loc loc, Expression *e, Expression *earg1)
        : UnaExp(loc, TOKcall, sizeof(CallExp), e)
{
    Expressions *arguments = new Expressions();
    if (earg1)
    {   arguments->setDim(1);
        (*arguments)[0] = earg1;
    }
    this->arguments = arguments;
}

CallExp::CallExp(Loc loc, Expression *e, Expression *earg1, Expression *earg2)
        : UnaExp(loc, TOKcall, sizeof(CallExp), e)
{
    Expressions *arguments = new Expressions();
    arguments->setDim(2);
    (*arguments)[0] = earg1;
    (*arguments)[1] = earg2;

    this->arguments = arguments;
    this->argument0 = NULL;
}

Expression *CallExp::syntaxCopy()
{
    return new CallExp(loc, e1->syntaxCopy(), arraySyntaxCopy(arguments));
}


Expression *CallExp::resolveUFCS(Scope *sc)
{
    Expression *e;
    Identifier *ident;
    Objects *tiargs;

    if (e1->op == TOKdot)
    {
        DotIdExp *die = (DotIdExp *)e1;
        e      = (die->e1 = die->e1->semantic(sc));
        ident  = die->ident;
        tiargs = NULL;
    }
    else if (e1->op == TOKdotti)
    {
        DotTemplateInstanceExp *dti = (DotTemplateInstanceExp *)e1;
        e      = (dti->e1 = dti->e1->semantic(sc));
        ident  = dti->ti->name;
        tiargs = dti->ti->tiargs;
    }
    else
        return NULL;

    if (e->op == TOKerror || !e->type)
        return NULL;

    if (e->op == TOKtype || e->op == TOKimport || e->op == TOKdotexp)
        return NULL;

    e = resolvePropertiesX(sc, e);

    Type *t = e->type->toBasetype();
    //printf("resolveUCSS %s, e = %s, %s, %s\n",
    //    toChars(), Token::toChars(e->op), t->toChars(), e->toChars());
    if (t->ty == Taarray)
    {
        if (tiargs)
        {
            goto Lshift;
        }
        else if (ident == Id::remove)
        {
            /* Transform:
             *  aa.remove(arg) into delete aa[arg]
             */
            if (!arguments || arguments->dim != 1)
            {   error("expected key as argument to aa.remove()");
                return new ErrorExp();
            }
            if (!e->type->isMutable())
            {   error("cannot remove key from %s associative array %s", MODtoChars(e->type->mod), e->toChars());
                return new ErrorExp();
            }
            Expression *key = (*arguments)[0];
            key = key->semantic(sc);
            key = resolveProperties(sc, key);

            TypeAArray *taa = (TypeAArray *)t;
            key = key->implicitCastTo(sc, taa->index);

            if (!key->rvalue())
                return new ErrorExp();

            return new RemoveExp(loc, e, key);
        }
        else if (ident == Id::apply || ident == Id::applyReverse)
        {
            return NULL;
        }
        else
        {   TypeAArray *taa = (TypeAArray *)t;
            assert(taa->ty == Taarray);
            StructDeclaration *sd = taa->getImpl();
            Dsymbol *s = sd->search(0, ident, 2);
            if (s)
                return NULL;
            goto Lshift;
        }
    }
    else if (t->ty == Tarray || t->ty == Tsarray ||
             t->ty == Tnull  || (t->isTypeBasic() && t->ty != Tvoid))
    {
        /* In basic, built-in types don't have normal and templatized
         * member functions. So can short cut.
         */
Lshift:
        if (!arguments)
            arguments = new Expressions();
        arguments->shift(e);
        if (!tiargs)
        {
            /* Transform:
             *  array.id(args) into .id(array,args)
             */
            e1 = new DotIdExp(e1->loc,
                              new IdentifierExp(e1->loc, Id::empty),
                              ident);
        }
        else
        {
            /* Transform:
             *  array.foo!(tiargs)(args) into .foo!(tiargs)(array,args)
             */
            e1 = new DotTemplateInstanceExp(e1->loc,
                            new IdentifierExp(e1->loc, Id::empty),
                            ident, tiargs);
        }
    }
    else
    {
        DotIdExp *die = new DotIdExp(e->loc, e, ident);

        Expression *ex = die->semanticY(sc, 1);
        if (!ex)
        {
            goto Lshift;
        }
    }
    return NULL;
}

Expression *CallExp::semantic(Scope *sc)
{
    Type *t1;
    int istemp;
    Objects *tiargs = NULL;     // initial list of template arguments
    TemplateInstance *tierror = NULL;
    Expression *ethis = NULL;
    Type *tthis = NULL;

#if LOGSEMANTIC
    printf("CallExp::semantic() %s\n", toChars());
#endif
    if (type)
        return this;            // semantic() already run
#if 0
    if (arguments && arguments->dim)
    {
        Expression *earg = (*arguments)[0];
        earg->print();
        if (earg->type) earg->type->print();
    }
#endif

    if (e1->op == TOKcomma)
    {   /* Rewrite (a,b)(args) as (a,(b(args)))
         */
        CommaExp *ce = (CommaExp *)e1;

        e1 = ce->e2;
        e1->type = ce->type;
        ce->e2 = this;
        ce->type = NULL;
        return ce->semantic(sc);
    }

    if (e1->op == TOKdelegate)
    {   DelegateExp *de = (DelegateExp *)e1;

        e1 = new DotVarExp(de->loc, de->e1, de->func);
        return semantic(sc);
    }

    if (e1->op == TOKfunction)
    {   FuncExp *fe = (FuncExp *)e1;

        arguments = arrayExpressionSemantic(arguments, sc);
        preFunctionParameters(loc, sc, arguments);
        e1 = fe->semantic(sc, arguments);
        if (e1->op == TOKerror)
            return e1;
    }

    Expression *e = resolveUFCS(sc);
    if (e)
        return e;

    /* This recognizes:
     *  foo!(tiargs)(funcargs)
     */
    if (e1->op == TOKimport && !e1->type)
    {   ScopeExp *se = (ScopeExp *)e1;
        TemplateInstance *ti = se->sds->isTemplateInstance();
        if (ti && !ti->semanticRun)
        {
            /* Attempt to instantiate ti. If that works, go with it.
             * If not, go with partial explicit specialization.
             */
            unsigned olderrors = global.errors;
            ti->semanticTiargs(sc);
            if (olderrors != global.errors)
                return new ErrorExp();
            if (ti->needsTypeInference(sc))
            {
                /* Go with partial explicit specialization
                 */
                tiargs = ti->tiargs;
                tierror = ti;                   // for error reporting
                assert(ti->tempdecl);
                e1 = new TemplateExp(loc, ti->tempdecl);
            }
            else
            {
                ti->semantic(sc);
            }
        }
    }

    /* This recognizes:
     *  expr.foo!(tiargs)(funcargs)
     */
Ldotti:
    if (e1->op == TOKdotti && !e1->type)
    {   DotTemplateInstanceExp *se = (DotTemplateInstanceExp *)e1;
        TemplateInstance *ti = se->ti;
        if (!ti->semanticRun)
        {
            /* Attempt to instantiate ti. If that works, go with it.
             * If not, go with partial explicit specialization.
             */
            ti->semanticTiargs(sc);
            if (!ti->tempdecl)
            {
                se->getTempdecl(sc);
            }
            if (ti->tempdecl && ti->needsTypeInference(sc))
            {
                /* Go with partial explicit specialization
                 */
                tiargs = ti->tiargs;
                tierror = ti;                   // for error reporting
                e1 = new DotIdExp(loc, se->e1, ti->name);
            }
            else
            {
                e1 = e1->semantic(sc);
            }
        }
    }

    istemp = 0;
Lagain:
    //printf("Lagain: %s\n", toChars());
    f = NULL;
    if (e1->op == TOKthis || e1->op == TOKsuper)
    {
        // semantic() run later for these
    }
    else
    {
        if (e1->op == TOKdot)
        {   DotIdExp *die = (DotIdExp *)e1;
            e1 = die->semantic(sc);
            /* Look for e1 having been rewritten to expr.opDispatch!(string)
             * We handle such earlier, so go back.
             * Note that in the rewrite, we carefully did not run semantic() on e1
             */
            if (e1->op == TOKdotti && !e1->type)
            {
                goto Ldotti;
            }
        }
        else
        {
            static int nest;
            if (++nest > 500)
            {
                error("recursive evaluation of %s", toChars());
                --nest;
                return new ErrorExp();
            }
            UnaExp::semantic(sc);
            --nest;
        }

        /* Look for e1 being a lazy parameter
         */
        if (e1->op == TOKvar)
        {   VarExp *ve = (VarExp *)e1;

            if (ve->var->storage_class & STClazy)
            {
                // lazy paramaters can be called without violating purity and safety
                Type *tw = ve->var->type;
                Type *tc = ve->var->type->substWildTo(MODconst);
                TypeFunction *tf = new TypeFunction(NULL, tc, 0, LINKd, STCsafe | STCpure);
                (tf = (TypeFunction *)tf->semantic(loc, sc))->next = tw;    // hack for bug7757
                TypeDelegate *t = new TypeDelegate(tf);
                ve->type = t->semantic(loc, sc);
            }
        }

        if (e1->op == TOKimport)
        {   // Perhaps this should be moved to ScopeExp::semantic()
            ScopeExp *se = (ScopeExp *)e1;
            e1 = new DsymbolExp(loc, se->sds);
            e1 = e1->semantic(sc);
        }
        else if (e1->op == TOKsymoff && ((SymOffExp *)e1)->hasOverloads)
        {
            SymOffExp *se = (SymOffExp *)e1;
            e1 = new VarExp(se->loc, se->var, 1);
            e1 = e1->semantic(sc);
        }
        else if (e1->op == TOKdotexp)
        {
            DotExp *de = (DotExp *) e1;

            if (de->e2->op == TOKoverloadset)
            {
                ethis = de->e1;
                tthis = de->e1->type;
                e1 = de->e2;
            }

            if (de->e2->op == TOKimport)
            {   // This should *really* be moved to ScopeExp::semantic()
                ScopeExp *se = (ScopeExp *)de->e2;
                de->e2 = new DsymbolExp(loc, se->sds);
                de->e2 = de->e2->semantic(sc);
            }

            if (de->e2->op == TOKtemplate)
            {   TemplateExp *te = (TemplateExp *) de->e2;
                e1 = new DotTemplateExp(loc,de->e1,te->td);
            }
        }
    }

    t1 = NULL;
    if (e1->type)
        t1 = e1->type->toBasetype();

    arguments = arrayExpressionSemantic(arguments, sc);
    preFunctionParameters(loc, sc, arguments);

    // Check for call operator overload
    if (t1)
    {   AggregateDeclaration *ad;

        if (t1->ty == Tstruct)
        {
            ad = ((TypeStruct *)t1)->sym;
#if DMDV2

            if (ad->sizeok == SIZEOKnone)
            {
                if (ad->scope)
                    ad->semantic(ad->scope);
                else if (!ad->ctor && ad->search(0, Id::ctor, 0))
                {
                    // The constructor hasn't been found yet, see bug 8741
                    // This can happen if we are inferring type from
                    // from VarDeclaration::semantic() in declaration.c
                    error("cannot create a struct until its size is determined");
                    return new ErrorExp();
                }
            }

            // First look for constructor
            if (e1->op == TOKtype && ad->ctor && (ad->noDefaultCtor || arguments && arguments->dim))
            {
                // Create variable that will get constructed
                Identifier *idtmp = Lexer::uniqueId("__ctmp");

                ExpInitializer *ei = NULL;
                if (t1->needsNested())
                {
                    Expressions *args = new Expressions();
                    StructLiteralExp *se = new StructLiteralExp(loc, (StructDeclaration *)ad, args);
                    se->ctorinit = 1;
                    ei = new ExpInitializer(loc, se);
                }

                VarDeclaration *tmp = new VarDeclaration(loc, t1, idtmp, ei);
                tmp->storage_class |= STCctfe;
                Expression *av = new DeclarationExp(loc, tmp);
                av = new CommaExp(loc, av, new VarExp(loc, tmp));

                Expression *e;
                CtorDeclaration *cf = ad->ctor->isCtorDeclaration();
                if (cf)
                    e = new DotVarExp(loc, av, cf, 1);
                else
                {   TemplateDeclaration *td = ad->ctor->isTemplateDeclaration();
                    assert(td);
                    e = new DotTemplateExp(loc, av, td);
                }
                e = new CallExp(loc, e, arguments);
                e = e->semantic(sc);
                return e;
            }
#endif
            // No constructor, look for overload of opCall
            if (search_function(ad, Id::call))
                goto L1;        // overload of opCall, therefore it's a call

            if (e1->op != TOKtype)
            {
                if (ad->aliasthis && e1->type != att1)
                {
                    if (!att1 && e1->type->checkAliasThisRec())
                        att1 = e1->type;
                    e1 = resolveAliasThis(sc, e1);
                    goto Lagain;
                }
                error("%s %s does not overload ()", ad->kind(), ad->toChars());
                return new ErrorExp();
            }

            /* It's a struct literal
             */
            Expression *e = new StructLiteralExp(loc, (StructDeclaration *)ad, arguments, e1->type);
            e = e->semantic(sc);
            return e;
        }
        else if (t1->ty == Tclass)
        {
            ad = ((TypeClass *)t1)->sym;
            goto L1;
        L1:
            // Rewrite as e1.call(arguments)
            Expression *e = new DotIdExp(loc, e1, Id::call);
            e = new CallExp(loc, e, arguments);
            e = e->semantic(sc);
            return e;
        }
#if DMD_OBJC
        else if (t1->ty == Tobjcselector)
        {   assert(argument0 == NULL);
            TypeObjcSelector *sel = (TypeObjcSelector *)t1;
            
            // harvest first argument and check if valid target for a selector
            int validtarget = 0;
            if (arguments->dim >= 1)
            {   argument0 = ((Expression *)arguments->data[0])->semantic(sc);
                if (argument0 && argument0->type->ty == Tclass)
                {   TypeClass *tc = (TypeClass *)argument0->type;
                    if (tc && tc->sym && tc->sym->objc)
                        validtarget = 1; // Objective-C object
                }
                else if (argument0 && argument0->type->ty == Tpointer)
                {   TypePointer *tp = (TypePointer *)argument0->type;
                    if (tp->next->ty == Tstruct)
                    {   TypeStruct *ts = (TypeStruct *)tp->next;
                        if (ts && ts->sym && ts->sym->selectortarget)
                            validtarget = 1; // struct with objc_selectortarget pragma applied
                    }
                }
            }
            if (validtarget)
            {   // take first argument and use it as 'this'
                // create new array of expressions omiting first argument
                Expressions *newargs = new Expressions();
                for (int i = 1; i < arguments->dim; ++i)
                    newargs->push(arguments->tdata()[i]);
                assert(newargs->dim == arguments->dim - 1);
                arguments = newargs;
            }
            else
                error("calling a selector needs an Objective-C object as the first argument");
        }
#endif
    }

    // If there was an error processing any argument, or the call,
    // return an error without trying to resolve the function call.
    if (arguments && arguments->dim)
    {
        for (size_t k = 0; k < arguments->dim; k++)
        {   Expression *checkarg = (*arguments)[k];
            if (checkarg->op == TOKerror)
                return checkarg;
        }
    }
    if (e1->op == TOKerror)
        return e1;

    // If there was an error processing any template argument,
    // return an error without trying to resolve the template.
    if (tiargs && tiargs->dim)
    {
        for (size_t k = 0; k < tiargs->dim; k++)
        {   Object *o = (*tiargs)[k];
            if (isError(o))
                return new ErrorExp();
        }
    }

    if (e1->op == TOKdotvar && t1->ty == Tfunction ||
        e1->op == TOKdottd)
    {
        DotVarExp *dve;
        DotTemplateExp *dte;
        AggregateDeclaration *ad;
        UnaExp *ue = (UnaExp *)(e1);

        Expression *ue1 = ue->e1;
        Expression *ue1old = ue1;   // need for 'right this' check
        VarDeclaration *v;
        if (ue1->op == TOKvar &&
            (v = ((VarExp *)ue1)->var->isVarDeclaration()) != NULL &&
            v->needThis())
        {
            ue->e1 = new TypeExp(ue1->loc, ue1->type);
            ue1 = NULL;
        }

        Dsymbol *s;
        if (e1->op == TOKdotvar)
        {
            dve = (DotVarExp *)(e1);
            s = dve->var;
        }
        else
        {   dte = (DotTemplateExp *)(e1);
            s = dte->td;
        }

        // Do overload resolution
        f = resolveFuncCall(loc, sc, s, tiargs, ue1 ? ue1->type : NULL, arguments);
        if (!f)
            return new ErrorExp();
        ad = f->toParent2()->isAggregateDeclaration();

        if (f->needThis())
        {
            ue->e1 = getRightThis(loc, sc, ad, ue->e1, f);
            if (ue->e1->op == TOKerror)
                return ue->e1;
            ethis = ue->e1;
            tthis = ue->e1->type;
        }

        /* Cannot call public functions from inside invariant
         * (because then the invariant would have infinite recursion)
         */
        if (sc->func && sc->func->isInvariantDeclaration() &&
            ue->e1->op == TOKthis &&
            f->addPostInvariant()
           )
        {
            error("cannot call public/export function %s from invariant", f->toChars());
            return new ErrorExp();
        }

        checkDeprecated(sc, f);
#if DMDV2
        checkPurity(sc, f);
        checkSafety(sc, f);
#endif
        accessCheck(loc, sc, ue->e1, f);
        if (!f->needThis())
        {
            VarExp *ve = new VarExp(loc, f);
            if ((ue->e1)->op == TOKtype) // just a FQN
                e1 = ve;
            else // things like (new Foo).bar()
                e1 = new CommaExp(loc, ue->e1, ve);
            e1->type = f->type;
        }
        else
        {
            checkRightThis(sc, ue1old);
            if (e1->op == TOKdotvar)
            {
                dve->var = f;
                e1->type = f->type;
            }
            else
            {
                e1 = new DotVarExp(loc, dte->e1, f);
                e1 = e1->semantic(sc);
                ue = (UnaExp *)e1;
            }
#if 0
            printf("ue->e1 = %s\n", ue->e1->toChars());
            printf("f = %s\n", f->toChars());
            printf("t = %s\n", t->toChars());
            printf("e1 = %s\n", e1->toChars());
            printf("e1->type = %s\n", e1->type->toChars());
#endif

            // See if we need to adjust the 'this' pointer
            AggregateDeclaration *ad = f->isThis();
            ClassDeclaration *cd = ue->e1->type->isClassHandle();
#if DMD_OBJC && 0
            ClassDeclaration *cad = ad->isClassDeclaration();
//            if (ad && cd && cd->objc && ad->isClassDeclaration() && ((ClassDeclaration *)ad)->objc && f->objcSelector)
//            {
//                ClassDeclaration *cad = (ClassDeclaration *)ad;
//                if (cad->objcmeta && cd->metaclass == ad)
//                {
//                    // need to go from object to class
//                }
//                else if (!cad->objcmeta)
//                {
//                    // need to convert to base class
//                }
//            }
#endif
            if (ad && cd && ad->isClassDeclaration() && ad != cd &&
                ue->e1->op != TOKsuper)
            {
                ue->e1 = ue->e1->castTo(sc, ad->type); //new CastExp(loc, ue->e1, ad->type);
                ue->e1 = ue->e1->semantic(sc);
            }
        }
        t1 = e1->type;
    }
    else if (e1->op == TOKsuper)
    {
        // Base class constructor call
        ClassDeclaration *cd = NULL;

        if (sc->func && sc->func->isThis())
            cd = sc->func->isThis()->isClassDeclaration();
        if (!cd || !cd->baseClass || !sc->func->isCtorDeclaration())
        {
            error("super class constructor call must be in a constructor");
            return new ErrorExp();
        }
        else
        {
            if (!cd->baseClass->ctor)
            {   error("no super class constructor for %s", cd->baseClass->toChars());
                return new ErrorExp();
            }
            else
            {
                if (!sc->intypeof)
                {
                    if (sc->noctor || sc->callSuper & CSXlabel)
                        error("constructor calls not allowed in loops or after labels");
                    if (sc->callSuper & (CSXsuper_ctor | CSXthis_ctor))
                        error("multiple constructor calls");
                    if ((sc->callSuper & CSXreturn) && !(sc->callSuper & CSXany_ctor))
                        error("an earlier return statement skips constructor");
                    sc->callSuper |= CSXany_ctor | CSXsuper_ctor;
                }

                tthis = cd->type->addMod(sc->func->type->mod);
                f = resolveFuncCall(loc, sc, cd->baseClass->ctor, NULL, tthis, arguments, 0);
                if (!f)
                    return new ErrorExp();
                accessCheck(loc, sc, NULL, f);
                checkDeprecated(sc, f);
#if DMDV2
                checkPurity(sc, f);
                checkSafety(sc, f);
#endif
                e1 = new DotVarExp(e1->loc, e1, f);
                e1 = e1->semantic(sc);
                t1 = e1->type;
            }
        }
    }
    else if (e1->op == TOKthis)
    {
        // same class constructor call
        AggregateDeclaration *cd = NULL;

        if (sc->func && sc->func->isThis())
            cd = sc->func->isThis()->isAggregateDeclaration();
        if (!cd || !sc->func->isCtorDeclaration())
        {
            error("constructor call must be in a constructor");
            return new ErrorExp();
        }
        else
        {
            if (!sc->intypeof)
            {
                if (sc->noctor || sc->callSuper & CSXlabel)
                    error("constructor calls not allowed in loops or after labels");
                if (sc->callSuper & (CSXsuper_ctor | CSXthis_ctor))
                    error("multiple constructor calls");
                if ((sc->callSuper & CSXreturn) && !(sc->callSuper & CSXany_ctor))
                    error("an earlier return statement skips constructor");
                sc->callSuper |= CSXany_ctor | CSXthis_ctor;
            }

            tthis = cd->type->addMod(sc->func->type->mod);
            f = resolveFuncCall(loc, sc, cd->ctor, NULL, tthis, arguments, 0);
            if (!f)
                return new ErrorExp();
            checkDeprecated(sc, f);
#if DMDV2
            checkPurity(sc, f);
            checkSafety(sc, f);
#endif
            e1 = new DotVarExp(e1->loc, e1, f);
            e1 = e1->semantic(sc);
            t1 = e1->type;

            // BUG: this should really be done by checking the static
            // call graph
            if (f == sc->func)
            {   error("cyclic constructor call");
                return new ErrorExp();
            }
        }
    }
    else if (e1->op == TOKoverloadset)
    {
        OverExp *eo = (OverExp *)e1;
        FuncDeclaration *f = NULL;
        Dsymbol *s = NULL;
        for (size_t i = 0; i < eo->vars->a.dim; i++)
        {   s = eo->vars->a[i];
            FuncDeclaration *f2 = resolveFuncCall(loc, sc, s, tiargs, tthis, arguments, 1);
            if (f2)
            {   if (f)
                    /* Error if match in more than one overload set,
                     * even if one is a 'better' match than the other.
                     */
                    ScopeDsymbol::multiplyDefined(loc, f, f2);
                else
                    f = f2;
            }
        }
        if (!f)
        {   /* No overload matches
             */
            error("no overload matches for %s", s->toChars());
            return new ErrorExp();
        }
        if (ethis)
            e1 = new DotVarExp(loc, ethis, f);
        else
            e1 = new VarExp(loc, f);
        goto Lagain;
    }
    else if (!t1)
    {
        error("function expected before (), not '%s'", e1->toChars());
        return new ErrorExp();
    }
    else if (t1->ty != Tfunction)
    {
        TypeFunction *tf;
        const char *p;
        if (e1->op == TOKfunction)
        {
            // function literal that direct called is always inferred.
            assert(((FuncExp *)e1)->fd);
            f = ((FuncExp *)e1)->fd;
            tf = (TypeFunction *)f->type;
            p = "function literal";

            f->checkNestedReference(sc, loc);
        }
        else if (t1->ty == Tdelegate)
        {   TypeDelegate *td = (TypeDelegate *)t1;
            assert(td->next->ty == Tfunction);
            tf = (TypeFunction *)(td->next);
            p = "delegate";
        }
#if DMD_OBJC
        else if (t1->ty == Tobjcselector)
        {   TypeObjcSelector *td = (TypeObjcSelector *)t1;
            assert(td->next->ty == Tfunction);
            tf = (TypeFunction *)(td->next);
            if (sc->func && sc->func->isPure() && !tf->purity)
            {
                error("pure function '%s' cannot call impure selector '%s'", sc->func->toChars(), e1->toChars());
            }
            if (sc->func && sc->func->isSafe() && tf->trust <= TRUSTsystem)
            {
                error("safe function '%s' cannot call system selector '%s'", sc->func->toChars(), e1->toChars());
            }
            goto Lcheckargs;
        }
#endif
        else if (t1->ty == Tpointer && ((TypePointer *)t1)->next->ty == Tfunction)
        {
            tf = (TypeFunction *)(((TypePointer *)t1)->next);
            p = "function pointer";
        }
        else if (e1->op == TOKtemplate)
        {
            TemplateExp *te = (TemplateExp *)e1;
            f = resolveFuncCall(loc, sc, te->td, tiargs, NULL, arguments);
            if (!f)
            {   if (tierror)
                    tierror->error("errors instantiating template");    // give better error message
                return new ErrorExp();
            }
            if (f->needThis())
            {
                if (hasThis(sc))
                {
                    // Supply an implicit 'this', as in
                    //        this.ident

                    e1 = new DotTemplateExp(loc, (new ThisExp(loc))->semantic(sc), te->td);
                    goto Lagain;
                }
                else if (isNeedThisScope(sc, f))
                {
                    error("need 'this' for '%s' of type '%s'", f->toChars(), f->type->toChars());
                    return new ErrorExp();
                }
            }

            e1 = new VarExp(loc, f);
            goto Lagain;
        }
        else
        {   error("function expected before (), not %s of type %s", e1->toChars(), e1->type->toChars());
            return new ErrorExp();
        }

        if (sc->func && !tf->purity && !(sc->flags & SCOPEdebug))
        {
            if (sc->func->setImpure())
                error("pure function '%s' cannot call impure %s '%s'", sc->func->toPrettyChars(), p, e1->toChars());
        }
        if (sc->func && tf->trust <= TRUSTsystem)
        {
            if (sc->func->setUnsafe())
                error("safe function '%s' cannot call system %s '%s'", sc->func->toPrettyChars(), p, e1->toChars());
        }

        if (!tf->callMatch(NULL, arguments))
        {
            OutBuffer buf;

            buf.writeByte('(');
            if (arguments)
            {
                HdrGenState hgs;

                argExpTypesToCBuffer(&buf, arguments, &hgs);
                buf.writeByte(')');
                if (tthis)
                    tthis->modToBuffer(&buf);
            }
            else
                buf.writeByte(')');

            //printf("tf = %s, args = %s\n", tf->deco, (*arguments)[0]->type->deco);
            ::error(loc, "%s %s %s is not callable using argument types %s",
                p, e1->toChars(), Parameter::argsTypesToChars(tf->parameters, tf->varargs),
                buf.toChars());

            return new ErrorExp();
        }

        if (t1->ty == Tpointer)
        {
            Expression *e = new PtrExp(loc, e1);
            e->type = tf;
            e1 = e;
        }
        t1 = tf;
    }
    else if (e1->op == TOKvar)
    {
        // Do overload resolution
        VarExp *ve = (VarExp *)e1;

        f = ve->var->isFuncDeclaration();
        assert(f);

        if (ve->hasOverloads)
            f = resolveFuncCall(loc, sc, f, tiargs, NULL, arguments, 2);
        else
        {
            f = f->toAliasFunc();
            TypeFunction *tf = (TypeFunction *)f->type;
            if (!tf->callMatch(NULL, arguments))
            {
                OutBuffer buf;

                buf.writeByte('(');
                if (arguments && arguments->dim)
                {
                    HdrGenState hgs;

                    argExpTypesToCBuffer(&buf, arguments, &hgs);
                }
                buf.writeByte(')');

                //printf("tf = %s, args = %s\n", tf->deco, (*arguments)[0]->type->deco);
                ::error(loc, "%s %s is not callable using argument types %s",
                    e1->toChars(), Parameter::argsTypesToChars(tf->parameters, tf->varargs),
                    buf.toChars());

                return new ErrorExp();
            }
        }
        if (!f)
            return new ErrorExp();

        if (f->needThis())
        {
            if (hasThis(sc))
            {
                // Supply an implicit 'this', as in
                //    this.ident

                e1 = new DotVarExp(loc, (new ThisExp(loc))->semantic(sc), ve->var);
                goto Lagain;
            }
            else if (isNeedThisScope(sc, f))
            {
                error("need 'this' for '%s' of type '%s'", f->toChars(), f->type->toChars());
                return new ErrorExp();
            }
        }

        checkDeprecated(sc, f);
#if DMDV2
        checkPurity(sc, f);
        checkSafety(sc, f);
#endif
        f->checkNestedReference(sc, loc);
        accessCheck(loc, sc, NULL, f);

        ethis = NULL;
        tthis = NULL;

        if (ve->hasOverloads)
        {
            e1 = new VarExp(ve->loc, f, 0);
            e1->type = f->type;
        }
        t1 = f->type;
    }
    assert(t1->ty == Tfunction);
    TypeFunction *tf = (TypeFunction *)(t1);

    if (!arguments)
        arguments = new Expressions();
    int olderrors = global.errors;
    type = functionParameters(loc, sc, tf, tthis, arguments, f);
    if (olderrors != global.errors)
        return new ErrorExp();

    if (!type)
    {
        error("forward reference to inferred return type of function call %s", toChars());
        return new ErrorExp();
    }

    if (f && f->tintro)
    {
        Type *t = type;
        int offset = 0;
        TypeFunction *tf = (TypeFunction *)f->tintro;

        if (tf->next->isBaseOf(t, &offset) && offset)
        {
            type = tf->next;
            return castTo(sc, t);
        }
    }

    return this;
}

<<<<<<< HEAD

=======
int CallExp::checkSideEffect(int flag)
{
#if DMDV2
    int result = 1;

    /* Calling a function or delegate that is pure nothrow
     * has no side effects.
     */
    if (e1->type)
    {
        Type *t = e1->type->toBasetype();
        if ((t->ty == Tfunction && ((TypeFunction *)t)->purity > PUREweak &&
                                   ((TypeFunction *)t)->isnothrow)
            ||
            (t->ty == Tdelegate && ((TypeFunction *)((TypeDelegate *)t)->next)->purity > PUREweak &&
                                   ((TypeFunction *)((TypeDelegate *)t)->next)->isnothrow)
#if DMD_OBJC
            ||
            (t->ty == Tobjcselector && ((TypeFunction *)((TypeObjcSelector *)t)->next)->purity > PUREweak &&
                                   ((TypeFunction *)((TypeObjcSelector *)t)->next)->isnothrow)
#endif
           )
        {
            result = 0;
            //if (flag == 0)
                //warning("pure nothrow function %s has no effect", e1->toChars());
        }
        else
            result = 1;
    }

    result |= e1->checkSideEffect(1);

    /* If any of the arguments have side effects, this expression does
     */
    for (size_t i = 0; i < arguments->dim; i++)
    {   Expression *e = arguments->tdata()[i];

        result |= e->checkSideEffect(1);
    }

    return result;
#else
    return 1;
#endif
}

#if DMDV2
int CallExp::canThrow(bool mustNotThrow)
{
#if DMD_OBJC
    int result = 0;
#endif
    //printf("CallExp::canThrow() %s\n", toChars());
#if DMD_OBJC
    result |= e1->canThrow(mustNotThrow);
    if (result == BEthrowany)
        return result;
#else
    if (e1->canThrow(mustNotThrow))
        return 1;
#endif

    /* If any of the arguments can throw, then this expression can throw
     */
#if DMD_OBJC
    result |= arrayExpressionCanThrow(arguments, mustNotThrow);
    if (result == BEthrowany)
        return result;
#else
    if (arrayExpressionCanThrow(arguments, mustNotThrow))
        return 1;
#endif

    if (global.errors && !e1->type)
        return 0;                       // error recovery

    /* If calling a function or delegate that is typed as nothrow,
     * then this expression cannot throw.
     * Note that pure functions can throw.
     */
    Type *t = e1->type->toBasetype();
#if DMD_OBJC
    if (t->ty == Tfunction && !((TypeFunction *)t)->isnothrow)
        result |= (((TypeFunction *)t)->linkage == LINKobjc ? BEthrowobjc : BEthrow);
    if (t->ty == Tdelegate && !((TypeFunction *)((TypeDelegate *)t)->next)->isnothrow)
        result |= (((TypeFunction *)((TypeDelegate *)t)->next)->linkage == LINKobjc ? BEthrowobjc : BEthrow);
    if (t->ty == Tobjcselector && !((TypeFunction *)((TypeObjcSelector *)t)->next)->isnothrow)
        result |= (((TypeFunction *)((TypeObjcSelector *)t)->next)->linkage == LINKobjc ? BEthrowobjc : BEthrow);
#else
    if (t->ty == Tfunction && ((TypeFunction *)t)->isnothrow)
        return 0;
    if (t->ty == Tdelegate && ((TypeFunction *)((TypeDelegate *)t)->next)->isnothrow)
        return 0;
#endif
    if (mustNotThrow)
#if DMD_OBJC
        if (result)
#endif
        error("%s is not nothrow", e1->toChars());
#if DMD_OBJC
    return result;
#else
    return 1;
#endif
}
#endif
>>>>>>> ae6aa7e3

int CallExp::isLvalue()
{
    Type *tb = e1->type->toBasetype();
    if (tb->ty == Tdelegate || tb->ty == Tpointer)
        tb = tb->nextOf();
    if (tb->ty == Tfunction && ((TypeFunction *)tb)->isref)
    {
        if (e1->op == TOKdotvar)
            if (((DotVarExp *)e1)->var->isCtorDeclaration())
                return 0;
        return 1;               // function returns a reference
    }
    return 0;
}

Expression *CallExp::toLvalue(Scope *sc, Expression *e)
{
    if (isLvalue())
        return this;
    return Expression::toLvalue(sc, e);
}

Expression *CallExp::addDtorHook(Scope *sc)
{
    /* Only need to add dtor hook if it's a type that needs destruction.
     * Use same logic as VarDeclaration::callScopeDtor()
     */

    if (e1->type && e1->type->ty == Tfunction)
    {
        TypeFunction *tf = (TypeFunction *)e1->type;
        if (tf->isref)
            return this;
    }

    Type *tv = type->toBasetype();
    while (tv->ty == Tsarray)
    {   TypeSArray *ta = (TypeSArray *)tv;
        tv = tv->nextOf()->toBasetype();
    }
    if (tv->ty == Tstruct)
    {   TypeStruct *ts = (TypeStruct *)tv;
        StructDeclaration *sd = ts->sym;
        if (sd->dtor)
        {   /* Type needs destruction, so declare a tmp
             * which the back end will recognize and call dtor on
             */
            Identifier *idtmp = Lexer::uniqueId("__tmpfordtor");
            VarDeclaration *tmp = new VarDeclaration(loc, type, idtmp, new ExpInitializer(loc, this));
            tmp->storage_class |= STCctfe;
            Expression *ae = new DeclarationExp(loc, tmp);
            Expression *e = new CommaExp(loc, ae, new VarExp(loc, tmp));
            e = e->semantic(sc);
            return e;
        }
    }
Lnone:
    return this;
}

void CallExp::toCBuffer(OutBuffer *buf, HdrGenState *hgs)
{
    if (e1->op == TOKtype)
        /* Avoid parens around type to prevent forbidden cast syntax:
         *   (sometype)(arg1)
         * This is ok since types in constructor calls
         * can never depend on parens anyway
         */
        e1->toCBuffer(buf, hgs);
    else
        expToCBuffer(buf, hgs, e1, precedence[op]);
    buf->writeByte('(');
    argsToCBuffer(buf, arguments, hgs);
    buf->writeByte(')');
}


/************************************************************/

AddrExp::AddrExp(Loc loc, Expression *e)
        : UnaExp(loc, TOKaddress, sizeof(AddrExp), e)
{
}

Expression *AddrExp::semantic(Scope *sc)
{
#if LOGSEMANTIC
    printf("AddrExp::semantic('%s')\n", toChars());
#endif
    if (!type)
    {
        UnaExp::semantic(sc);
        Expression *olde1 = e1;
        if (e1->type == Type::terror)
            return new ErrorExp();
        int wasCond = e1->op == TOKquestion;
        if (e1->op == TOKdotti)
        {
            DotTemplateInstanceExp* dti = (DotTemplateInstanceExp *)e1;
            TemplateInstance *ti = dti->ti;
            assert(!ti->semanticRun);
            //assert(ti->needsTypeInference(sc));
            ti->semantic(sc);
            if (!ti->inst)                  // if template failed to expand
                return new ErrorExp;
            Dsymbol *s = ti->inst->toAlias();
            FuncDeclaration *f = s->isFuncDeclaration();
            assert(f);
            e1 = new DotVarExp(e1->loc, dti->e1, f);
            e1 = e1->semantic(sc);
        }
        else if (e1->op == TOKimport &&
                 ((ScopeExp *)e1)->sds->isTemplateInstance())
        {
            TemplateInstance *ti = (TemplateInstance *)((ScopeExp *)e1)->sds;
            assert(!ti->semanticRun);
            //assert(ti->needsTypeInference(sc));
            ti->semantic(sc);
            if (!ti->inst)                  // if template failed to expand
                return new ErrorExp;
            Dsymbol *s = ti->inst->toAlias();
            FuncDeclaration *f = s->isFuncDeclaration();
            assert(f);
            e1 = new VarExp(e1->loc, f);
            e1 = e1->semantic(sc);
        }
        e1 = e1->toLvalue(sc, NULL);
        if (e1->op == TOKerror)
            return e1;
        if (!e1->type)
        {
            error("cannot take address of %s", e1->toChars());
            return new ErrorExp();
        }
        if (!e1->type->deco)
        {
            /* No deco means semantic() was not run on the type.
             * We have to run semantic() on the symbol to get the right type:
             *  auto x = &bar;
             *  pure: int bar() { return 1;}
             * otherwise the 'pure' is missing from the type assigned to x.
             */

            if (e1->op == TOKvar)
            {
                VarExp *ve = (VarExp *)e1;
                Declaration *d = ve->var;
                error("forward reference to %s %s", d->kind(), d->toChars());
            }
            else
                error("forward reference to %s", e1->toChars());
            return new ErrorExp();
        }

        type = e1->type->pointerTo();

        // See if this should really be a delegate
        if (e1->op == TOKdotvar)
        {
            DotVarExp *dve = (DotVarExp *)e1;
            FuncDeclaration *f = dve->var->isFuncDeclaration();
            if (f)
            {
                f = f->toAliasFunc();   // FIXME, should see overlods - Bugzilla 1983
                if (!dve->hasOverloads)
                    f->tookAddressOf++;

                Expression *e;
                if ( f->needThis())
                    e = new DelegateExp(loc, dve->e1, f, dve->hasOverloads);
                else // It is a function pointer. Convert &v.f() --> (v, &V.f())
                    e = new CommaExp(loc, dve->e1, new AddrExp(loc, new VarExp(loc, f)));
                e = e->semantic(sc);
                return e;
            }
        }
        else if (e1->op == TOKvar)
        {
            VarExp *ve = (VarExp *)e1;

            VarDeclaration *v = ve->var->isVarDeclaration();
            if (v)
            {
                if (!v->canTakeAddressOf())
                {   error("cannot take address of %s", e1->toChars());
                    return new ErrorExp();
                }

                if (sc->func && !sc->intypeof && !v->isDataseg())
                {
                    if (sc->func->setUnsafe())
                    {
                        error("cannot take address of %s %s in @safe function %s",
                            v->isParameter() ? "parameter" : "local",
                            v->toChars(),
                            sc->func->toChars());
                    }
                }
            }

            FuncDeclaration *f = ve->var->isFuncDeclaration();
            if (f)
            {
                if (!ve->hasOverloads ||
                    /* Because nested functions cannot be overloaded,
                     * mark here that we took its address because castTo()
                     * may not be called with an exact match.
                     */
                    f->isNested())
                    f->tookAddressOf++;
                if (f->isNested())
                {
                    if (f->isFuncLiteralDeclaration())
                    {
                        if (!f->FuncDeclaration::isNested())
                        {   /* Supply a 'null' for a this pointer if no this is available
                             */
                            Expression *e = new DelegateExp(loc, new NullExp(loc, Type::tnull), f, ve->hasOverloads);
                            e = e->semantic(sc);
                            return e;
                        }
                    }
                    Expression *e = new DelegateExp(loc, e1, f, ve->hasOverloads);
                    e = e->semantic(sc);
                    return e;
                }
                if (f->needThis() && hasThis(sc))
                {
                    /* Should probably supply 'this' after overload resolution,
                     * not before.
                     */
                    Expression *ethis = new ThisExp(loc);
                    Expression *e = new DelegateExp(loc, ethis, f, ve->hasOverloads);
                    e = e->semantic(sc);
                    return e;
                }
            }
        }
        else if (wasCond)
        {
            /* a ? b : c was transformed to *(a ? &b : &c), but we still
             * need to do safety checks
             */
            assert(e1->op == TOKstar);
            PtrExp *pe = (PtrExp *)e1;
            assert(pe->e1->op == TOKquestion);
            CondExp *ce = (CondExp *)pe->e1;
            assert(ce->e1->op == TOKaddress);
            assert(ce->e2->op == TOKaddress);

            // Re-run semantic on the address expressions only
            ce->e1->type = NULL;
            ce->e1 = ce->e1->semantic(sc);
            ce->e2->type = NULL;
            ce->e2 = ce->e2->semantic(sc);
        }
        
        return optimize(WANTvalue);
    }
    return this;
}

void AddrExp::checkEscape()
{
    e1->checkEscapeRef();
}

/************************************************************/

PtrExp::PtrExp(Loc loc, Expression *e)
        : UnaExp(loc, TOKstar, sizeof(PtrExp), e)
{
//    if (e->type)
//      type = ((TypePointer *)e->type)->next;
}

PtrExp::PtrExp(Loc loc, Expression *e, Type *t)
        : UnaExp(loc, TOKstar, sizeof(PtrExp), e)
{
    type = t;
}

Expression *PtrExp::semantic(Scope *sc)
{
#if LOGSEMANTIC
    printf("PtrExp::semantic('%s')\n", toChars());
#endif
    if (!type)
    {
        Expression *e = op_overload(sc);
        if (e)
            return e;
        Type *tb = e1->type->toBasetype();
        switch (tb->ty)
        {
            case Tpointer:
                type = ((TypePointer *)tb)->next;
                break;

            case Tsarray:
            case Tarray:
                deprecation("using * on an array is deprecated; use *(%s).ptr instead", e1->toChars());
                type = ((TypeArray *)tb)->next;
                e1 = e1->castTo(sc, type->pointerTo());
                break;

            default:
                error("can only * a pointer, not a '%s'", e1->type->toChars());
            case Terror:
                return new ErrorExp();
        }
        if (!rvalue())
            return new ErrorExp();
    }
    return this;
}

void PtrExp::checkEscapeRef()
{
    e1->checkEscape();
}

int PtrExp::isLvalue()
{
    return 1;
}

Expression *PtrExp::toLvalue(Scope *sc, Expression *e)
{
    return this;
}

int PtrExp::checkModifiable(Scope *sc, int flag)
{
    if (e1->op == TOKsymoff)
    {   SymOffExp *se = (SymOffExp *)e1;
        return se->var->checkModify(loc, sc, type, NULL, flag);
    }
    else if (e1->op == TOKaddress)
    {
        AddrExp *ae = (AddrExp *)e1;
        return ae->e1->checkModifiable(sc, flag);
    }
    return 1;
}

#if DMDV2
Expression *PtrExp::modifiableLvalue(Scope *sc, Expression *e)
{
    //printf("PtrExp::modifiableLvalue() %s, type %s\n", toChars(), type->toChars());
    return Expression::modifiableLvalue(sc, e);
}
#endif

void PtrExp::toCBuffer(OutBuffer *buf, HdrGenState *hgs)
{
    buf->writeByte('*');
    expToCBuffer(buf, hgs, e1, precedence[op]);
}

/************************************************************/

NegExp::NegExp(Loc loc, Expression *e)
        : UnaExp(loc, TOKneg, sizeof(NegExp), e)
{
}

Expression *NegExp::semantic(Scope *sc)
{   Expression *e;

#if LOGSEMANTIC
    printf("NegExp::semantic('%s')\n", toChars());
#endif
    if (!type)
    {
        e = op_overload(sc);
        if (e)
            return e;

        e1->checkNoBool();
        if (!e1->isArrayOperand())
            e1->checkArithmetic();
        type = e1->type;
    }
    return this;
}

/************************************************************/

UAddExp::UAddExp(Loc loc, Expression *e)
        : UnaExp(loc, TOKuadd, sizeof(UAddExp), e)
{
}

Expression *UAddExp::semantic(Scope *sc)
{   Expression *e;

#if LOGSEMANTIC
    printf("UAddExp::semantic('%s')\n", toChars());
#endif
    assert(!type);
    e = op_overload(sc);
    if (e)
        return e;
    e1->checkNoBool();
    e1->checkArithmetic();
    return e1;
}

/************************************************************/

ComExp::ComExp(Loc loc, Expression *e)
        : UnaExp(loc, TOKtilde, sizeof(ComExp), e)
{
}

Expression *ComExp::semantic(Scope *sc)
{   Expression *e;

    if (!type)
    {
        e = op_overload(sc);
        if (e)
            return e;

        e1->checkNoBool();
        if (!e1->isArrayOperand())
            e1 = e1->checkIntegral();
        type = e1->type;
    }
    return this;
}

/************************************************************/

NotExp::NotExp(Loc loc, Expression *e)
        : UnaExp(loc, TOKnot, sizeof(NotExp), e)
{
}

Expression *NotExp::semantic(Scope *sc)
{
    if (!type)
    {   // Note there is no operator overload
        UnaExp::semantic(sc);
        e1 = resolveProperties(sc, e1);
        e1 = e1->checkToBoolean(sc);
        if (e1->type == Type::terror)
            return e1;
        type = Type::tboolean;
    }
    return this;
}

int NotExp::isBit()
{
    return TRUE;
}



/************************************************************/

BoolExp::BoolExp(Loc loc, Expression *e, Type *t)
        : UnaExp(loc, TOKtobool, sizeof(BoolExp), e)
{
    type = t;
}

Expression *BoolExp::semantic(Scope *sc)
{
    if (!type)
    {   // Note there is no operator overload
        UnaExp::semantic(sc);
        e1 = resolveProperties(sc, e1);
        e1 = e1->checkToBoolean(sc);
        if (e1->type == Type::terror)
            return e1;
        type = Type::tboolean;
    }
    return this;
}

int BoolExp::isBit()
{
    return TRUE;
}

/************************************************************/

DeleteExp::DeleteExp(Loc loc, Expression *e)
        : UnaExp(loc, TOKdelete, sizeof(DeleteExp), e)
{
}

Expression *DeleteExp::semantic(Scope *sc)
{
    Type *tb;

    UnaExp::semantic(sc);
    e1 = resolveProperties(sc, e1);
    e1 = e1->modifiableLvalue(sc, NULL);
    if (e1->op == TOKerror)
        return e1;
    type = Type::tvoid;

    tb = e1->type->toBasetype();
    switch (tb->ty)
    {   case Tclass:
        {   TypeClass *tc = (TypeClass *)tb;
            ClassDeclaration *cd = tc->sym;

            if (cd->isCOMinterface())
            {   /* Because COM classes are deleted by IUnknown.Release()
                 */
                error("cannot delete instance of COM interface %s", cd->toChars());
            }
            break;
        }
        case Tpointer:
            tb = ((TypePointer *)tb)->next->toBasetype();
            if (tb->ty == Tstruct)
            {
                TypeStruct *ts = (TypeStruct *)tb;
                StructDeclaration *sd = ts->sym;
                FuncDeclaration *f = sd->aggDelete;
                FuncDeclaration *fd = sd->dtor;

                if (!f && !fd)
                    break;

                /* Construct:
                 *      ea = copy e1 to a tmp to do side effects only once
                 *      eb = call destructor
                 *      ec = call deallocator
                 */
                Expression *ea = NULL;
                Expression *eb = NULL;
                Expression *ec = NULL;
                VarDeclaration *v;

                if (fd && f)
                {   Identifier *id = Lexer::idPool("__tmp");
                    v = new VarDeclaration(loc, e1->type, id, new ExpInitializer(loc, e1));
                    v->semantic(sc);
                    v->parent = sc->parent;
                    ea = new DeclarationExp(loc, v);
                    ea->type = v->type;
                }

                if (fd)
                {   Expression *e = ea ? new VarExp(loc, v) : e1;
                    e = new DotVarExp(0, e, fd, 0);
                    eb = new CallExp(loc, e);
                    eb = eb->semantic(sc);
                }

                if (f)
                {
                    Type *tpv = Type::tvoid->pointerTo();
                    Expression *e = ea ? new VarExp(loc, v) : e1->castTo(sc, tpv);
                    e = new CallExp(loc, new VarExp(loc, f), e);
                    ec = e->semantic(sc);
                }
                ea = combine(ea, eb);
                ea = combine(ea, ec);
                assert(ea);
                return ea;
            }
            break;

        case Tarray:
            /* BUG: look for deleting arrays of structs with dtors.
             */
            break;

        default:
            if (e1->op == TOKindex)
            {
                IndexExp *ae = (IndexExp *)(e1);
                Type *tb1 = ae->e1->type->toBasetype();
                if (tb1->ty == Taarray)
                    break;
            }
            error("cannot delete type %s", e1->type->toChars());
            return new ErrorExp();
    }

    if (e1->op == TOKindex)
    {
        IndexExp *ae = (IndexExp *)(e1);
        Type *tb1 = ae->e1->type->toBasetype();
        if (tb1->ty == Taarray)
            error("delete aa[key] deprecated, use aa.remove(key)");
    }

    return this;
}


Expression *DeleteExp::checkToBoolean(Scope *sc)
{
    error("delete does not give a boolean result");
    return new ErrorExp();
}

void DeleteExp::toCBuffer(OutBuffer *buf, HdrGenState *hgs)
{
    buf->writestring("delete ");
    expToCBuffer(buf, hgs, e1, precedence[op]);
}

/************************************************************/

CastExp::CastExp(Loc loc, Expression *e, Type *t)
        : UnaExp(loc, TOKcast, sizeof(CastExp), e)
{
    to = t;
    this->mod = ~0;
}

#if DMDV2
/* For cast(const) and cast(immutable)
 */
CastExp::CastExp(Loc loc, Expression *e, unsigned mod)
        : UnaExp(loc, TOKcast, sizeof(CastExp), e)
{
    to = NULL;
    this->mod = mod;
}
#endif

Expression *CastExp::syntaxCopy()
{
    return to ? new CastExp(loc, e1->syntaxCopy(), to->syntaxCopy())
              : new CastExp(loc, e1->syntaxCopy(), mod);
}


Expression *CastExp::semantic(Scope *sc)
{
#if LOGSEMANTIC
    printf("CastExp::semantic('%s')\n", toChars());
#endif

//static int x; assert(++x < 10);

    if (type)
        return this;
    UnaExp::semantic(sc);
    if (e1->type)               // if not a tuple
    {
        e1 = resolveProperties(sc, e1);

        if (!to)
        {
            /* Handle cast(const) and cast(immutable), etc.
             */
            to = e1->type->castMod(mod);
        }
        else
            to = to->semantic(loc, sc);
        if (to == Type::terror)
            return new ErrorExp();
        if (to->ty == Ttuple)
        {
            error("cannot cast %s to tuple type %s", e1->toChars(), to->toChars());
            return new ErrorExp();
        }
        if (e1->type->ty == Terror)
            return new ErrorExp();

        if (!to->equals(e1->type))
        {
            Expression *e = op_overload(sc);
            if (e)
            {
                return e->implicitCastTo(sc, to);
            }
        }

        if (e1->op == TOKtemplate)
        {
            error("cannot cast template %s to type %s", e1->toChars(), to->toChars());
            return new ErrorExp();
        }

        Type *t1b = e1->type->toBasetype();
        Type *tob = to->toBasetype();

        if (tob->ty == Tstruct &&
            !tob->equals(t1b)
           )
        {
            /* Look to replace:
             *  cast(S)t
             * with:
             *  S(t)
             */

            // Rewrite as to.call(e1)
            Expression *e = new TypeExp(loc, to);
            e = new CallExp(loc, e, e1);
            e = e->trySemantic(sc);
            if (e)
                return e;
        }

        // Struct casts are possible only when the sizes match
        // Same with static array -> static array
        if (tob->ty == Tstruct || t1b->ty == Tstruct ||
            (tob->ty == Tsarray && t1b->ty == Tsarray))
        {
            size_t fromsize = t1b->size(loc);
            size_t tosize = tob->size(loc);
            if (fromsize != tosize)
            {
                error("cannot cast from %s to %s", e1->type->toChars(), to->toChars());
                return new ErrorExp();
            }
        }

        // Look for casting to a vector type
        if (tob->ty == Tvector && t1b->ty != Tvector)
        {
            return new VectorExp(loc, e1, to);
        }

        if (tob->isintegral() && t1b->ty == Tarray)
        {
            error("cannot cast %s to integral type %s", e1->toChars(), to->toChars());
            return new ErrorExp();
        }

        if (tob->ty == Tpointer && t1b->ty == Tdelegate)
            deprecation("casting from %s to %s is deprecated", e1->type->toChars(), to->toChars());
    }
    else if (!to)
    {   error("cannot cast tuple");
        return new ErrorExp();
    }

    if (!e1->type)
    {   error("cannot cast %s", e1->toChars());
        return new ErrorExp();
    }

    // Check for unsafe casts
    if (sc->func && !sc->intypeof)
    {   // Disallow unsafe casts
        Type *tob = to->toBasetype();
        Type *t1b = e1->type->toBasetype();

        // Implicit conversions are always safe
        if (t1b->implicitConvTo(tob))
            goto Lsafe;

        if (!t1b->isMutable() && tob->isMutable())
            goto Lunsafe;

        if (t1b->isShared() && !tob->isShared())
            // Cast away shared
            goto Lunsafe;

        if (!tob->hasPointers())
            goto Lsafe;

        if (tob->ty == Tclass && t1b->ty == Tclass)
        {
            ClassDeclaration *cdfrom = t1b->isClassHandle();
            ClassDeclaration *cdto   = tob->isClassHandle();

            int offset;
            if (!cdfrom->isBaseOf(cdto, &offset))
                goto Lunsafe;

            if (cdfrom->isCPPinterface() ||
                cdto->isCPPinterface())
                goto Lunsafe;

            goto Lsafe;
        }

        if (tob->ty == Tarray && t1b->ty == Tarray)
        {
            Type* tobn = tob->nextOf()->toBasetype();
            Type* t1bn = t1b->nextOf()->toBasetype();
            if (!tobn->hasPointers() && MODimplicitConv(t1bn->mod, tobn->mod))
                goto Lsafe;
        }
        if (tob->ty == Tpointer && t1b->ty == Tpointer)
        {
            Type* tobn = tob->nextOf()->toBasetype();
            Type* t1bn = t1b->nextOf()->toBasetype();
            if (!tobn->hasPointers() &&
                tobn->ty != Tfunction && t1bn->ty != Tfunction &&
                tobn->size() <= t1bn->size() &&
                MODimplicitConv(t1bn->mod, tobn->mod))
                goto Lsafe;
        }

    Lunsafe:
        if (sc->func->setUnsafe())
        {   error("cast from %s to %s not allowed in safe code", e1->type->toChars(), to->toChars());
            return new ErrorExp();
        }
    }

Lsafe:
    Expression *e = e1->castTo(sc, to);
    return e;
}


void CastExp::checkEscape()
{   Type *tb = type->toBasetype();
    if (tb->ty == Tarray && e1->op == TOKvar &&
        e1->type->toBasetype()->ty == Tsarray)
    {   VarExp *ve = (VarExp *)e1;
        VarDeclaration *v = ve->var->isVarDeclaration();
        if (v)
        {
            if (!v->isDataseg() && !v->isParameter())
                error("escaping reference to local %s", v->toChars());
        }
    }
}

void CastExp::toCBuffer(OutBuffer *buf, HdrGenState *hgs)
{
    buf->writestring("cast(");
#if DMDV1
    to->toCBuffer(buf, NULL, hgs);
#else
    if (to)
        to->toCBuffer(buf, NULL, hgs);
    else
    {
        MODtoBuffer(buf, mod);
    }
#endif
    buf->writeByte(')');
    expToCBuffer(buf, hgs, e1, precedence[op]);
}


/************************************************************/

VectorExp::VectorExp(Loc loc, Expression *e, Type *t)
        : UnaExp(loc, TOKvector, sizeof(VectorExp), e)
{
    assert(t->ty == Tvector);
    to = (TypeVector *)t;
    dim = ~0;
}

Expression *VectorExp::syntaxCopy()
{
    return new VectorExp(loc, e1->syntaxCopy(), to->syntaxCopy());
}

Expression *VectorExp::semantic(Scope *sc)
{
#if LOGSEMANTIC
    printf("VectorExp::semantic('%s')\n", toChars());
#endif

    if (type)
        return this;
    e1 = e1->semantic(sc);
    type = to->semantic(loc, sc);
    if (e1->op == TOKerror || type->ty == Terror)
        return e1;
    Type *tb = type->toBasetype();
    assert(tb->ty == Tvector);
    TypeVector *tv = (TypeVector *)tb;
    Type *te = tv->elementType();
    dim = tv->size(loc) / te->size(loc);
    return this;
}

void VectorExp::toCBuffer(OutBuffer *buf, HdrGenState *hgs)
{
    buf->writestring("cast(");
    to->toCBuffer(buf, NULL, hgs);
    buf->writeByte(')');
    expToCBuffer(buf, hgs, e1, precedence[op]);
}

/************************************************************/

SliceExp::SliceExp(Loc loc, Expression *e1, Expression *lwr, Expression *upr)
        : UnaExp(loc, TOKslice, sizeof(SliceExp), e1)
{
    this->upr = upr;
    this->lwr = lwr;
    lengthVar = NULL;
}

Expression *SliceExp::syntaxCopy()
{
    Expression *lwr = NULL;
    if (this->lwr)
        lwr = this->lwr->syntaxCopy();

    Expression *upr = NULL;
    if (this->upr)
        upr = this->upr->syntaxCopy();

    SliceExp *se = new SliceExp(loc, e1->syntaxCopy(), lwr, upr);
    se->lengthVar = this->lengthVar;    // bug7871
    return se;
}

Expression *SliceExp::semantic(Scope *sc)
{   Expression *e;
    AggregateDeclaration *ad;
    //FuncDeclaration *fd;
    ScopeDsymbol *sym;

#if LOGSEMANTIC
    printf("SliceExp::semantic('%s')\n", toChars());
#endif
    if (type)
        return this;

Lagain:
    UnaExp::semantic(sc);
    e1 = resolveProperties(sc, e1);
    if (e1->op == TOKtype && e1->type->ty != Ttuple)
    {
        if (lwr || upr)
        {
            error("cannot slice type '%s'", e1->toChars());
            return new ErrorExp();
        }
        e = new TypeExp(loc, e1->type->arrayOf());
        return e->semantic(sc);
    }
    if (!lwr && !upr)
    {
        if (e1->op == TOKarrayliteral)
        {   // Convert [a,b,c][] to [a,b,c]
            Type *t1b = e1->type->toBasetype();
            Expression *e = e1;
            if (t1b->ty == Tsarray)
            {
                e = e->copy();
                e->type = t1b->nextOf()->arrayOf();
            }
            return e;
        }
        if (e1->op == TOKslice)
        {   // Convert e[][] to e[]
            SliceExp *se = (SliceExp *)e1;
            if (!se->lwr && !se->upr)
                return se;
        }
    }

    e = this;

    Type *t = e1->type->toBasetype();
    if (t->ty == Tpointer)
    {
        if (!lwr || !upr)
        {   error("need upper and lower bound to slice pointer");
            return new ErrorExp();
        }
    }
    else if (t->ty == Tarray)
    {
    }
    else if (t->ty == Tsarray)
    {
    }
    else if (t->ty == Tclass)
    {
        ad = ((TypeClass *)t)->sym;
        goto L1;
    }
    else if (t->ty == Tstruct)
    {
        ad = ((TypeStruct *)t)->sym;

    L1:
        if (search_function(ad, Id::slice))
        {
            // Rewrite as e1.slice(lwr, upr)
            SliceExp *se = resolveOpDollar(sc, this);
            Expressions *a = new Expressions();
            assert(!se->lwr || se->upr);
            if (se->lwr)
            {   a->push(se->lwr);
                a->push(se->upr);
            }
            e = new DotIdExp(loc, se->e1, Id::slice);
            e = new CallExp(loc, e, a);
            e = e->semantic(sc);
            return e;
        }
        if (ad->aliasthis && e1->type != att1)
        {
            if (!att1 && e1->type->checkAliasThisRec())
                att1 = e1->type;
            e1 = resolveAliasThis(sc, e1);
            goto Lagain;
        }
        goto Lerror;
    }
    else if (t->ty == Ttuple)
    {
        if (!lwr && !upr)
            return e1;
        if (!lwr || !upr)
        {   error("need upper and lower bound to slice tuple");
            goto Lerror;
        }
    }
    else if (t == Type::terror)
        goto Lerr;
    else
        goto Lerror;

    {
    Scope *sc2 = sc;
    if (t->ty == Tsarray || t->ty == Tarray || t->ty == Ttuple)
    {
        sym = new ArrayScopeSymbol(sc, this);
        sym->loc = loc;
        sym->parent = sc->scopesym;
        sc2 = sc->push(sym);
    }

    if (lwr)
    {   lwr = lwr->semantic(sc2);
        lwr = resolveProperties(sc2, lwr);
        lwr = lwr->implicitCastTo(sc2, Type::tsize_t);
        if (lwr->type == Type::terror)
            goto Lerr;
    }
    if (upr)
    {   upr = upr->semantic(sc2);
        upr = resolveProperties(sc2, upr);
        upr = upr->implicitCastTo(sc2, Type::tsize_t);
        if (upr->type == Type::terror)
            goto Lerr;
    }

    if (sc2 != sc)
        sc2->pop();
    }

    if (t->ty == Ttuple)
    {
        lwr = lwr->ctfeInterpret();
        upr = upr->ctfeInterpret();
        uinteger_t i1 = lwr->toUInteger();
        uinteger_t i2 = upr->toUInteger();

        size_t length;
        TupleExp *te;
        TypeTuple *tup;

        if (e1->op == TOKtuple)         // slicing an expression tuple
        {   te = (TupleExp *)e1;
            length = te->exps->dim;
        }
        else if (e1->op == TOKtype)     // slicing a type tuple
        {   tup = (TypeTuple *)t;
            length = Parameter::dim(tup->arguments);
        }
        else
            assert(0);

        if (i1 <= i2 && i2 <= length)
        {   size_t j1 = (size_t) i1;
            size_t j2 = (size_t) i2;

            if (e1->op == TOKtuple)
            {   Expressions *exps = new Expressions;
                exps->setDim(j2 - j1);
                for (size_t i = 0; i < j2 - j1; i++)
                {   Expression *e = (*te->exps)[j1 + i];
                    (*exps)[i] = e;
                }
                e = new TupleExp(loc, te->e0, exps);
            }
            else
            {   Parameters *args = new Parameters;
                args->reserve(j2 - j1);
                for (size_t i = j1; i < j2; i++)
                {   Parameter *arg = Parameter::getNth(tup->arguments, i);
                    args->push(arg);
                }
                e = new TypeExp(e1->loc, new TypeTuple(args));
            }
            e = e->semantic(sc);
        }
        else
        {
            error("string slice [%llu .. %llu] is out of bounds", i1, i2);
            goto Lerr;
        }
        return e;
    }

    type = t->nextOf()->arrayOf();
    // Allow typedef[] -> typedef[]
    if (type->equals(t))
        type = e1->type;

    return e;

Lerror:
    if (e1->op == TOKerror)
        return e1;
    char *s;
    if (t->ty == Tvoid)
        s = e1->toChars();
    else
        s = t->toChars();
    error("%s cannot be sliced with []", s);
Lerr:
    e = new ErrorExp();
    return e;
}

void SliceExp::checkEscape()
{
    e1->checkEscape();
}

void SliceExp::checkEscapeRef()
{
    e1->checkEscapeRef();
}

int SliceExp::checkModifiable(Scope *sc, int flag)
{
    //printf("SliceExp::checkModifiable %s\n", toChars());
    if (e1->type->ty == Tsarray ||
        (e1->op == TOKindex && e1->type->ty != Tarray) ||
        e1->op == TOKslice)
    {
        return e1->checkModifiable(sc, flag);
    }
    return 1;
}

int SliceExp::isLvalue()
{
    /* slice expression is rvalue in default, but
     * conversion to reference of static array is only allowed.
     */
    return (type && type->toBasetype()->ty == Tsarray);
}

Expression *SliceExp::toLvalue(Scope *sc, Expression *e)
{
    //printf("SliceExp::toLvalue(%s) type = %s\n", toChars(), type ? type->toChars() : NULL);
    return (type && type->toBasetype()->ty == Tsarray)
            ? this : Expression::toLvalue(sc, e);
}

Expression *SliceExp::modifiableLvalue(Scope *sc, Expression *e)
{
    error("slice expression %s is not a modifiable lvalue", toChars());
    return this;
}

int SliceExp::isBool(int result)
{
    return e1->isBool(result);
}

void SliceExp::toCBuffer(OutBuffer *buf, HdrGenState *hgs)
{
    expToCBuffer(buf, hgs, e1, precedence[op]);
    buf->writeByte('[');
    if (upr || lwr)
    {
        if (lwr)
            expToCBuffer(buf, hgs, lwr, PREC_assign);
        else
            buf->writeByte('0');
        buf->writestring("..");
        if (upr)
            expToCBuffer(buf, hgs, upr, PREC_assign);
        else
            buf->writestring("length");         // BUG: should be array.length
    }
    buf->writeByte(']');
}

<<<<<<< HEAD
=======
int SliceExp::canThrow(bool mustNotThrow)
{
#if DMD_OBJC
    return UnaExp::canThrow(mustNotThrow)
        | (lwr != NULL ? lwr->canThrow(mustNotThrow) : 0)
        | (upr != NULL ? upr->canThrow(mustNotThrow) : 0);
#else
    return UnaExp::canThrow(mustNotThrow)
        || (lwr != NULL && lwr->canThrow(mustNotThrow))
        || (upr != NULL && upr->canThrow(mustNotThrow));
#endif
}

>>>>>>> ae6aa7e3
/********************** ArrayLength **************************************/

ArrayLengthExp::ArrayLengthExp(Loc loc, Expression *e1)
        : UnaExp(loc, TOKarraylength, sizeof(ArrayLengthExp), e1)
{
}

Expression *ArrayLengthExp::semantic(Scope *sc)
{
#if LOGSEMANTIC
    printf("ArrayLengthExp::semantic('%s')\n", toChars());
#endif
    if (!type)
    {
        UnaExp::semantic(sc);
        e1 = resolveProperties(sc, e1);

        type = Type::tsize_t;
    }
    return this;
}

Expression *opAssignToOp(Loc loc, enum TOK op, Expression *e1, Expression *e2)
{   Expression *e;

    switch (op)
    {
        case TOKaddass:   e = new AddExp(loc, e1, e2);  break;
        case TOKminass:   e = new MinExp(loc, e1, e2);  break;
        case TOKmulass:   e = new MulExp(loc, e1, e2);  break;
        case TOKdivass:   e = new DivExp(loc, e1, e2);  break;
        case TOKmodass:   e = new ModExp(loc, e1, e2);  break;
        case TOKandass:   e = new AndExp(loc, e1, e2);  break;
        case TOKorass:    e = new OrExp (loc, e1, e2);  break;
        case TOKxorass:   e = new XorExp(loc, e1, e2);  break;
        case TOKshlass:   e = new ShlExp(loc, e1, e2);  break;
        case TOKshrass:   e = new ShrExp(loc, e1, e2);  break;
        case TOKushrass:  e = new UshrExp(loc, e1, e2); break;
        default:        assert(0);
    }
    return e;
}

/*********************
 * Rewrite:
 *    array.length op= e2
 * as:
 *    array.length = array.length op e2
 * or:
 *    auto tmp = &array;
 *    (*tmp).length = (*tmp).length op e2
 */

Expression *ArrayLengthExp::rewriteOpAssign(BinExp *exp)
{   Expression *e;

    assert(exp->e1->op == TOKarraylength);
    ArrayLengthExp *ale = (ArrayLengthExp *)exp->e1;
    if (ale->e1->op == TOKvar)
    {   e = opAssignToOp(exp->loc, exp->op, ale, exp->e2);
        e = new AssignExp(exp->loc, ale->syntaxCopy(), e);
    }
    else
    {
        /*    auto tmp = &array;
         *    (*tmp).length = (*tmp).length op e2
         */
        Identifier *id = Lexer::uniqueId("__arraylength");
        ExpInitializer *ei = new ExpInitializer(ale->loc, new AddrExp(ale->loc, ale->e1));
        VarDeclaration *tmp = new VarDeclaration(ale->loc, ale->e1->type->pointerTo(), id, ei);

        Expression *e1 = new ArrayLengthExp(ale->loc, new PtrExp(ale->loc, new VarExp(ale->loc, tmp)));
        Expression *elvalue = e1->syntaxCopy();
        e = opAssignToOp(exp->loc, exp->op, e1, exp->e2);
        e = new AssignExp(exp->loc, elvalue, e);
        e = new CommaExp(exp->loc, new DeclarationExp(ale->loc, tmp), e);
    }
    return e;
}

void ArrayLengthExp::toCBuffer(OutBuffer *buf, HdrGenState *hgs)
{
    expToCBuffer(buf, hgs, e1, PREC_primary);
    buf->writestring(".length");
}

/*********************** ArrayExp *************************************/

// e1 [ i1, i2, i3, ... ]

ArrayExp::ArrayExp(Loc loc, Expression *e1, Expressions *args)
        : UnaExp(loc, TOKarray, sizeof(ArrayExp), e1)
{
    arguments = args;
    lengthVar = NULL;
    currentDimension = 0;
}

Expression *ArrayExp::syntaxCopy()
{
    ArrayExp *ae = new ArrayExp(loc, e1->syntaxCopy(), arraySyntaxCopy(arguments));
    ae->lengthVar = this->lengthVar;    // bug7871
    return ae;
}

Expression *ArrayExp::semantic(Scope *sc)
{   Expression *e;
    Type *t1;

#if LOGSEMANTIC
    printf("ArrayExp::semantic('%s')\n", toChars());
#endif
    UnaExp::semantic(sc);
    e1 = resolveProperties(sc, e1);
    if (e1->op == TOKerror)
        return e1;

    t1 = e1->type->toBasetype();
    if (t1->ty != Tclass && t1->ty != Tstruct)
    {   // Convert to IndexExp
        if (arguments->dim != 1)
        {   error("only one index allowed to index %s", t1->toChars());
            goto Lerr;
        }
        e = new IndexExp(loc, e1, (*arguments)[0]);
        return e->semantic(sc);
    }

    e = op_overload(sc);
    if (!e)
    {   error("no [] operator overload for type %s", e1->type->toChars());
        goto Lerr;
    }
    return e;

Lerr:
    return new ErrorExp();
}


int ArrayExp::isLvalue()
{
    if (type && type->toBasetype()->ty == Tvoid)
        return 0;
    return 1;
}

Expression *ArrayExp::toLvalue(Scope *sc, Expression *e)
{
    if (type && type->toBasetype()->ty == Tvoid)
        error("voids have no value");
    return this;
}


void ArrayExp::toCBuffer(OutBuffer *buf, HdrGenState *hgs)
{
    expToCBuffer(buf, hgs, e1, PREC_primary);
    buf->writeByte('[');
    argsToCBuffer(buf, arguments, hgs);
    buf->writeByte(']');
}

/************************* DotExp ***********************************/

DotExp::DotExp(Loc loc, Expression *e1, Expression *e2)
        : BinExp(loc, TOKdotexp, sizeof(DotExp), e1, e2)
{
}

Expression *DotExp::semantic(Scope *sc)
{
#if LOGSEMANTIC
    printf("DotExp::semantic('%s')\n", toChars());
    if (type) printf("\ttype = %s\n", type->toChars());
#endif
    e1 = e1->semantic(sc);
    e2 = e2->semantic(sc);
    if (e2->op == TOKimport)
    {
        ScopeExp *se = (ScopeExp *)e2;
        TemplateDeclaration *td = se->sds->isTemplateDeclaration();
        if (td)
        {   Expression *e = new DotTemplateExp(loc, e1, td);
            e = e->semantic(sc);
            return e;
        }
    }
    if (!type)
        type = e2->type;
    return this;
}

void DotExp::toCBuffer(OutBuffer *buf, HdrGenState *hgs)
{
    expToCBuffer(buf, hgs, e1, PREC_primary);
    buf->writeByte('.');
    expToCBuffer(buf, hgs, e2, PREC_primary);
}

/************************* CommaExp ***********************************/

CommaExp::CommaExp(Loc loc, Expression *e1, Expression *e2)
        : BinExp(loc, TOKcomma, sizeof(CommaExp), e1, e2)
{
}

Expression *CommaExp::semantic(Scope *sc)
{
    if (!type)
    {   BinExp::semanticp(sc);
        e1 = e1->addDtorHook(sc);
        type = e2->type;
    }
    return this;
}

void CommaExp::checkEscape()
{
    e2->checkEscape();
}

void CommaExp::checkEscapeRef()
{
    e2->checkEscapeRef();
}

int CommaExp::isLvalue()
{
    return e2->isLvalue();
}

Expression *CommaExp::toLvalue(Scope *sc, Expression *e)
{
    e2 = e2->toLvalue(sc, NULL);
    return this;
}

int CommaExp::checkModifiable(Scope *sc, int flag)
{
    return e2->checkModifiable(sc, flag);
}

Expression *CommaExp::modifiableLvalue(Scope *sc, Expression *e)
{
    e2 = e2->modifiableLvalue(sc, e);
    return this;
}

int CommaExp::isBool(int result)
{
    return e2->isBool(result);
}


Expression *CommaExp::addDtorHook(Scope *sc)
{
    e2 = e2->addDtorHook(sc);
    return this;
}

/************************** IndexExp **********************************/

// e1 [ e2 ]

IndexExp::IndexExp(Loc loc, Expression *e1, Expression *e2)
        : BinExp(loc, TOKindex, sizeof(IndexExp), e1, e2)
{
    //printf("IndexExp::IndexExp('%s')\n", toChars());
    lengthVar = NULL;
    modifiable = 0;     // assume it is an rvalue
}

Expression *IndexExp::syntaxCopy()
{
    IndexExp *ie = new IndexExp(loc, e1->syntaxCopy(), e2->syntaxCopy());
    ie->lengthVar = this->lengthVar;    // bug7871
    return ie;
}

Expression *IndexExp::semantic(Scope *sc)
{   Expression *e;
    Type *t1;
    ScopeDsymbol *sym;

#if LOGSEMANTIC
    printf("IndexExp::semantic('%s')\n", toChars());
#endif
    if (type)
        return this;
    if (!e1->type)
        e1 = e1->semantic(sc);
    assert(e1->type);           // semantic() should already be run on it
    if (e1->op == TOKtype && e1->type->ty != Ttuple)
    {
        e2 = e2->semantic(sc);
        e2 = resolveProperties(sc, e2);
        Type *nt;
        if (e2->op == TOKtype)
            nt = new TypeAArray(e1->type, e2->type);
        else
            nt = new TypeSArray(e1->type, e2);
        e = new TypeExp(loc, nt);
        return e->semantic(sc);
    }
    if (e1->op == TOKerror)
        goto Lerr;
    e = this;

    // Note that unlike C we do not implement the int[ptr]

    t1 = e1->type->toBasetype();

    if (t1->ty == Tsarray || t1->ty == Tarray || t1->ty == Ttuple)
    {   // Create scope for 'length' variable
        sym = new ArrayScopeSymbol(sc, this);
        sym->loc = loc;
        sym->parent = sc->scopesym;
        sc = sc->push(sym);
    }

    e2 = e2->semantic(sc);
    e2 = resolveProperties(sc, e2);
    if (e2->type == Type::terror)
        goto Lerr;
    if (e2->type->ty == Ttuple && ((TupleExp *)e2)->exps->dim == 1) // bug 4444 fix
        e2 = (*((TupleExp *)e2)->exps)[0];

    if (t1->ty == Tsarray || t1->ty == Tarray || t1->ty == Ttuple)
        sc = sc->pop();

    switch (t1->ty)
    {
        case Tpointer:
            e2 = e2->implicitCastTo(sc, Type::tsize_t);
            e2 = e2->optimize(WANTvalue);
            if (e2->op == TOKint64 && e2->toInteger() == 0)
                ;
            else if (sc->func->setUnsafe())
            {
                error("safe function '%s' cannot index pointer '%s'",
                    sc->func->toPrettyChars(), e1->toChars());
                return new ErrorExp();
            }
            e->type = ((TypeNext *)t1)->next;
            break;

        case Tarray:
            e2 = e2->implicitCastTo(sc, Type::tsize_t);
            e->type = ((TypeNext *)t1)->next;
            break;

        case Tsarray:
        {
            e2 = e2->implicitCastTo(sc, Type::tsize_t);
            TypeSArray *tsa = (TypeSArray *)t1;
            e->type = t1->nextOf();
            break;
        }

        case Taarray:
        {   TypeAArray *taa = (TypeAArray *)t1;
            /* We can skip the implicit conversion if they differ only by
             * constness (Bugzilla 2684, see also bug 2954b)
             */
            if (!arrayTypeCompatibleWithoutCasting(e2->loc, e2->type, taa->index))
            {
                e2 = e2->implicitCastTo(sc, taa->index);        // type checking
            }
            type = taa->next;
            break;
        }

        case Ttuple:
        {
            e2 = e2->implicitCastTo(sc, Type::tsize_t);
            e2 = e2->ctfeInterpret();
            uinteger_t index = e2->toUInteger();
            size_t length;
            TupleExp *te;
            TypeTuple *tup;

            if (e1->op == TOKtuple)
            {   te = (TupleExp *)e1;
                length = te->exps->dim;
            }
            else if (e1->op == TOKtype)
            {
                tup = (TypeTuple *)t1;
                length = Parameter::dim(tup->arguments);
            }
            else
                assert(0);

            if (index < length)
            {

                if (e1->op == TOKtuple)
                {
                    e = (*te->exps)[(size_t)index];
                    e = combine(te->e0, e);
                }
                else
                    e = new TypeExp(e1->loc, Parameter::getNth(tup->arguments, (size_t)index)->type);
            }
            else
            {
                error("array index [%llu] is outside array bounds [0 .. %llu]",
                        index, (ulonglong)length);
                e = e1;
            }
            break;
        }

        default:
            if (e1->op == TOKerror)
                goto Lerr;
            error("%s must be an array or pointer type, not %s",
                e1->toChars(), e1->type->toChars());
        case Terror:
            goto Lerr;
    }
    return e;

Lerr:
    return new ErrorExp();
}

int IndexExp::isLvalue()
{
    return 1;
}

Expression *IndexExp::toLvalue(Scope *sc, Expression *e)
{
//    if (type && type->toBasetype()->ty == Tvoid)
//      error("voids have no value");
    return this;
}

int IndexExp::checkModifiable(Scope *sc, int flag)
{
    if (e1->type->ty == Tsarray ||
        (e1->op == TOKindex && e1->type->ty != Tarray) ||
        e1->op == TOKslice)
    {
        return e1->checkModifiable(sc, flag);
    }
    return 1;
}

Expression *IndexExp::modifiableLvalue(Scope *sc, Expression *e)
{
    //printf("IndexExp::modifiableLvalue(%s)\n", toChars());
    modifiable = 1;
    Type *t1 = e1->type->toBasetype();
    if (t1->ty == Taarray)
    {   TypeAArray *taa = (TypeAArray *)t1;
        Type *t2b = e2->type->toBasetype();
        if (t2b->ty == Tarray && t2b->nextOf()->isMutable())
            error("associative arrays can only be assigned values with immutable keys, not %s", e2->type->toChars());
        e1 = e1->modifiableLvalue(sc, e1);
        return toLvalue(sc, e);
    }

    return Expression::modifiableLvalue(sc, e);
}

void IndexExp::toCBuffer(OutBuffer *buf, HdrGenState *hgs)
{
    expToCBuffer(buf, hgs, e1, PREC_primary);
    buf->writeByte('[');
    expToCBuffer(buf, hgs, e2, PREC_assign);
    buf->writeByte(']');
}


/************************* PostExp ***********************************/

PostExp::PostExp(enum TOK op, Loc loc, Expression *e)
        : BinExp(loc, op, sizeof(PostExp), e,
          new IntegerExp(loc, 1, Type::tint32))
{
}

Expression *PostExp::semantic(Scope *sc)
{   Expression *e = this;

#if LOGSEMANTIC
    printf("PostExp::semantic('%s')\n", toChars());
#endif
    if (!type)
    {
        BinExp::semantic(sc);
        e1 = resolveProperties(sc, e1);

        e = op_overload(sc);
        if (e)
            return e;

        if (e1->op == TOKslice)
        {
            const char *s = op == TOKplusplus ? "increment" : "decrement";
            error("cannot post-%s array slice '%s', use pre-%s instead", s, e1->toChars(), s);
            return new ErrorExp();
        }

        e1 = e1->optimize(WANTvalue);
        if (e1->op != TOKarraylength)
            e1 = e1->modifiableLvalue(sc, e1);

        Type *t1 = e1->type->toBasetype();
        if (t1->ty == Tclass || t1->ty == Tstruct || e1->op == TOKarraylength)
        {   /* Check for operator overloading,
             * but rewrite in terms of ++e instead of e++
             */

            /* If e1 is not trivial, take a reference to it
             */
            Expression *de = NULL;
            if (e1->op != TOKvar && e1->op != TOKarraylength)
            {
                // ref v = e1;
                Identifier *id = Lexer::uniqueId("__postref");
                ExpInitializer *ei = new ExpInitializer(loc, e1);
                VarDeclaration *v = new VarDeclaration(loc, e1->type, id, ei);
                v->storage_class |= STCref | STCforeach;
                de = new DeclarationExp(loc, v);
                e1 = new VarExp(e1->loc, v);
            }

            /* Rewrite as:
             * auto tmp = e1; ++e1; tmp
             */
            Identifier *id = Lexer::uniqueId("__pitmp");
            ExpInitializer *ei = new ExpInitializer(loc, e1);
            VarDeclaration *tmp = new VarDeclaration(loc, e1->type, id, ei);
            Expression *ea = new DeclarationExp(loc, tmp);

            Expression *eb = e1->syntaxCopy();
            eb = new PreExp(op == TOKplusplus ? TOKpreplusplus : TOKpreminusminus, loc, eb);

            Expression *ec = new VarExp(loc, tmp);

            // Combine de,ea,eb,ec
            if (de)
                ea = new CommaExp(loc, de, ea);
            e = new CommaExp(loc, ea, eb);
            e = new CommaExp(loc, e, ec);
            e = e->semantic(sc);
            return e;
        }

        e = this;
        e1->checkScalar();
        e1->checkNoBool();
        if (e1->type->ty == Tpointer)
            e = scaleFactor(sc);
        else
            e2 = e2->castTo(sc, e1->type);
        e->type = e1->type;
    }
    return e;
}

void PostExp::toCBuffer(OutBuffer *buf, HdrGenState *hgs)
{
    expToCBuffer(buf, hgs, e1, precedence[op]);
    buf->writestring(Token::toChars(op));
}

/************************* PreExp ***********************************/

PreExp::PreExp(enum TOK op, Loc loc, Expression *e)
        : UnaExp(loc, op, sizeof(PreExp), e)
{
}

Expression *PreExp::semantic(Scope *sc)
{
    Expression *e;

    e = op_overload(sc);
    if (e)
        return e;

    // Rewrite as e1+=1 or e1-=1
    if (op == TOKpreplusplus)
        e = new AddAssignExp(loc, e1, new IntegerExp(loc, 1, Type::tint32));
    else
        e = new MinAssignExp(loc, e1, new IntegerExp(loc, 1, Type::tint32));
    return e->semantic(sc);
}

void PreExp::toCBuffer(OutBuffer *buf, HdrGenState *hgs)
{
    buf->writestring(Token::toChars(op));
    expToCBuffer(buf, hgs, e1, precedence[op]);
}

/************************************************************/

/* op can be TOKassign, TOKconstruct, or TOKblit */

AssignExp::AssignExp(Loc loc, Expression *e1, Expression *e2)
        : BinExp(loc, TOKassign, sizeof(AssignExp), e1, e2)
{
    ismemset = 0;
}

Expression *AssignExp::semantic(Scope *sc)
{
    Expression *e1old = e1;

#if LOGSEMANTIC
    printf("AssignExp::semantic('%s')\n", toChars());
#endif
    //printf("e1->op = %d, '%s'\n", e1->op, Token::toChars(e1->op));
    //printf("e2->op = %d, '%s'\n", e2->op, Token::toChars(e2->op));

    if (type)
        return this;

    if (e2->op == TOKcomma)
    {   /* Rewrite to get rid of the comma from rvalue
         */
        AssignExp *ea = new AssignExp(loc, e1, ((CommaExp *)e2)->e2);
        ea->op = op;
        Expression *e = new CommaExp(loc, ((CommaExp *)e2)->e1, ea);
        return e->semantic(sc);
    }

    /* Look for operator overloading of a[i]=value.
     * Do it before semantic() otherwise the a[i] will have been
     * converted to a.opIndex() already.
     */
    if (e1->op == TOKarray)
    {
        ArrayExp *ae = (ArrayExp *)e1;
        AggregateDeclaration *ad = NULL;
        Identifier *id = Id::index;

        ae->e1 = ae->e1->semantic(sc);
        ae->e1 = resolveProperties(sc, ae->e1);
        Expression *e1 = ae->e1;
        Type *t1 = ae->e1->type->toBasetype();
        if (t1->ty == Tstruct)
        {
            ad = ((TypeStruct *)t1)->sym;
            goto L1;
        }
        else if (t1->ty == Tclass)
        {
            ad = ((TypeClass *)t1)->sym;
          L1:
            // Rewrite (a[i] = value) to (a.opIndexAssign(value, i))
            if (search_function(ad, Id::indexass))
            {
                // Deal with $
                ae = resolveOpDollar(sc, ae);
                Expressions *a = (Expressions *)ae->arguments->copy();
                a->insert(0, e2);

                Expression *e = new DotIdExp(loc, e1, Id::indexass);
                e = new CallExp(loc, e, a);
                e = e->semantic(sc);
                return e;
            }
        }

        // No opIndexAssign found yet, but there might be an alias this to try.
        if (ad && ad->aliasthis && t1 != att1)
        {
            if (!att1 && t1->checkAliasThisRec())
                att1 = t1;
            e1 = resolveAliasThis(sc, e1);
            t1 = e1->type->toBasetype();
            if (t1->ty == Tstruct)
            {
                ad = ((TypeStruct *)t1)->sym;
                goto L1;
            }
            else if (t1->ty == Tclass)
            {
                ad = ((TypeClass *)t1)->sym;
                goto L1;
            }
        }
    }
    /* Look for operator overloading of a[i..j]=value.
     * Do it before semantic() otherwise the a[i..j] will have been
     * converted to a.opSlice() already.
     */
    if (e1->op == TOKslice)
    {
        SliceExp *ae = (SliceExp *)e1;
        AggregateDeclaration *ad = NULL;
        Identifier *id = Id::index;

        ae->e1 = ae->e1->semantic(sc);
        ae->e1 = resolveProperties(sc, ae->e1);
        Expression *e1 = ae->e1;
        Type *t1 = ae->e1->type->toBasetype();
        if (t1->ty == Tstruct)
        {
            ad = ((TypeStruct *)t1)->sym;
            goto L2;
        }
        else if (t1->ty == Tclass)
        {
            ad = ((TypeClass *)t1)->sym;
          L2:
            // Rewrite (a[i..j] = value) to (a.opSliceAssign(value, i, j))
            if (search_function(ad, Id::sliceass))
            {
                ae = resolveOpDollar(sc, ae);
                Expressions *a = new Expressions();
                a->push(e2);
                assert(!ae->lwr || ae->upr);
                if (ae->lwr)
                {   a->push(ae->lwr);
                    a->push(ae->upr);
                }
                Expression *e = new DotIdExp(loc, e1, Id::sliceass);
                e = new CallExp(loc, e, a);
                e = e->semantic(sc);
                return e;
            }
        }

        // No opSliceAssign found yet, but there might be an alias this to try.
        if (ad && ad->aliasthis && t1 != att1)
        {
            if (!att1 && t1->checkAliasThisRec())
                att1 = t1;
            e1 = resolveAliasThis(sc, e1);
            t1 = e1->type->toBasetype();
            if (t1->ty == Tstruct)
            {
                ad = ((TypeStruct *)t1)->sym;
                goto L2;
            }
            else if (t1->ty == Tclass)
            {
                ad = ((TypeClass *)t1)->sym;
                goto L2;
            }
        }
    }

    /* With UFCS, e.f = value
     * Could mean:
     *      .f(e, value)
     * or:
     *      .f(e) = value
     */
    if (e1->op == TOKdotti)
    {
        DotTemplateInstanceExp *dti = (DotTemplateInstanceExp *)e1;
        Expression *e = dti->semanticY(sc, 1);
        if (!e)
            return resolveUFCSProperties(sc, e1, e2);
        e1 = e;
    }
    else if (e1->op == TOKdot)
    {
        DotIdExp *die = (DotIdExp *)e1;
        Expression *e = die->semanticY(sc, 1);
        if (!e)
            return resolveUFCSProperties(sc, e1, e2);
        e1 = e;
    }
    e1 = e1->semantic(sc);
    if (e1->op == TOKerror)
        return new ErrorExp();

    /* We have f = value.
     * Could mean:
     *      f(value)
     * or:
     *      f() = value
     */
    TemplateDeclaration *td;
    Objects *tiargs;
    FuncDeclaration *fd;
    Type *tthis;
    if (e1->op == TOKdotti)
    {
        DotTemplateInstanceExp* dti = (DotTemplateInstanceExp *)e1;
        td     = dti->getTempdecl(sc);
                 dti->ti->semanticTiargs(sc);
        tiargs = dti->ti->tiargs;
        tthis  = dti->e1->type;
        goto L3;
    }
    else if (e1->op == TOKdottd)
    {
        DotTemplateExp *dte = (DotTemplateExp *)e1;
        td     = dte->td;
        tiargs = NULL;
        tthis  = dte->e1->type;
        goto L3;
    }
    else if (e1->op == TOKtemplate)
    {
        td     = ((TemplateExp *)e1)->td;
        tiargs = NULL;
        tthis  = NULL;
    L3:
    {
        e2 = e2->semantic(sc);
        if (e2->op == TOKerror)
            return new ErrorExp();
        e2 = resolveProperties(sc, e2);

        assert(td);
        Expressions a;
        a.push(e2);

        fd = resolveFuncCall(loc, sc, td, tiargs, tthis, &a, 1);
        if (fd && fd->type)
            goto Lsetter;

        fd = resolveFuncCall(loc, sc, td, tiargs, tthis, NULL, 1);
        if (fd && fd->type)
            goto Lgetter;
    }
        goto Leprop;
    }
    else if (e1->op == TOKdotvar && e1->type->toBasetype()->ty == Tfunction)
    {
        DotVarExp *dve = (DotVarExp *)e1;
        fd    = dve->var->isFuncDeclaration();
        tthis = dve->e1->type;
        goto L4;
    }
    else if (e1->op == TOKvar && e1->type->toBasetype()->ty == Tfunction)
    {
        fd = ((VarExp *)e1)->var->isFuncDeclaration();
        tthis = NULL;
    L4:
    {
        e2 = e2->semantic(sc);
        if (e2->op == TOKerror)
            return new ErrorExp();
        e2 = resolveProperties(sc, e2);

        assert(fd);
        FuncDeclaration *f = fd;
        Expressions a;
        a.push(e2);

        fd = resolveFuncCall(loc, sc, f, NULL, tthis, &a, 1);
        if (fd && fd->type)
            goto Lsetter;

        fd = resolveFuncCall(loc, sc, f, NULL, tthis, NULL, 1);
        if (fd && fd->type)
            goto Lgetter;

        goto Leprop;
    }

        Expression *e;
        TypeFunction *tf;

    Lsetter:
        assert(fd->type->ty == Tfunction);
        tf = (TypeFunction *)fd->type;
        if (!tf->isproperty && global.params.enforcePropertySyntax)
            goto Leprop;
        e = new CallExp(loc, e1, e2);
        return e->semantic(sc);

    Lgetter:
        assert(fd->type->ty == Tfunction);
        tf = (TypeFunction *)fd->type;
        if (!tf->isref)
            goto Leprop;
        if (!tf->isproperty && global.params.enforcePropertySyntax)
            goto Leprop;
        e = new CallExp(loc, e1);
        e = new AssignExp(loc, e, e2);
        return e->semantic(sc);

    Leprop:
        ::error(e1->loc, "not a property %s", e1->toChars());
        return new ErrorExp();
    }

    e1 = checkRightThis(sc, e1);

    assert(e1->type);
    Type *t1 = e1->type->toBasetype();

    e2 = e2->inferType(t1);

    e2 = e2->semantic(sc);
    if (e2->op == TOKerror)
        return new ErrorExp();
    e2 = resolveProperties(sc, e2);
    if (!e2->rvalue())
        return new ErrorExp();

    /* Rewrite tuple assignment as a tuple of assignments.
     */
Ltupleassign:
    if (e1->op == TOKtuple && e2->op == TOKtuple)
    {   TupleExp *tup1 = (TupleExp *)e1;
        TupleExp *tup2 = (TupleExp *)e2;
        size_t dim = tup1->exps->dim;
        if (dim != tup2->exps->dim)
        {
            error("mismatched tuple lengths, %d and %d", (int)dim, (int)tup2->exps->dim);
            return new ErrorExp();
        }
        else
        {
            Expressions *exps = new Expressions;
            exps->setDim(dim);

            Expression *e0 = combine(tup1->e0, tup2->e0);
            for (size_t i = 0; i < dim; i++)
            {   Expression *ex1 = (*tup1->exps)[i];
                Expression *ex2 = (*tup2->exps)[i];
                (*exps)[i] =  new AssignExp(loc, ex1, ex2);
            }
            Expression *e = new TupleExp(loc, e0, exps);
            e = e->semantic(sc);
            return e;
        }
    }

    if (e1->op == TOKtuple)
    {
        if (TupleDeclaration *td = isAliasThisTuple(e2))
        {
            assert(e1->type->ty == Ttuple);
            TypeTuple *tt = (TypeTuple *)e1->type;

            Identifier *id = Lexer::uniqueId("__tup");
            ExpInitializer *ei = new ExpInitializer(e2->loc, e2);
            VarDeclaration *v = new VarDeclaration(e2->loc, NULL, id, ei);
            v->storage_class = STCctfe | STCref | STCforeach;
            Expression *e0 = new DeclarationExp(e2->loc, v);
            Expression *ev = new VarExp(e2->loc, v);
            ev->type = e2->type;

            Expressions *iexps = new Expressions();
            iexps->push(ev);

            for (size_t u = 0; u < iexps->dim ; u++)
            {
            Lexpand:
                Expression *e = (*iexps)[u];

                Parameter *arg = Parameter::getNth(tt->arguments, u);
                //printf("[%d] iexps->dim = %d, ", u, iexps->dim);
                //printf("e = (%s %s, %s), ", Token::tochars[e->op], e->toChars(), e->type->toChars());
                //printf("arg = (%s, %s)\n", arg->toChars(), arg->type->toChars());

                if (!e->type->implicitConvTo(arg->type))
                {
                    // expand initializer to tuple
                    if (expandAliasThisTuples(iexps, u) != -1)
                        goto Lexpand;

                    goto Lnomatch;
                }
            }
            e2 = new TupleExp(e2->loc, e0, iexps);
            e2 = e2->semantic(sc);
            goto Ltupleassign;

        Lnomatch:
            ;
        }
    }

    // Determine if this is an initialization of a reference
    int refinit = 0;
    if (op == TOKconstruct && e1->op == TOKvar)
    {   VarExp *ve = (VarExp *)e1;
        VarDeclaration *v = ve->var->isVarDeclaration();
        if (v->storage_class & (STCout | STCref))
            refinit = 1;
    }

    /* If it is an assignment from a 'foreign' type,
     * check for operator overloading.
     */
    if (t1->ty == Tstruct)
    {
        StructDeclaration *sd = ((TypeStruct *)t1)->sym;
        if (op == TOKassign)
        {
            Expression *e = op_overload(sc);
            if (e && e1->op == TOKindex &&
                ((IndexExp *)e1)->e1->type->toBasetype()->ty == Taarray)
            {
                // Deal with AAs (Bugzilla 2451)
                // Rewrite as:
                // e1 = (typeof(aa.value) tmp = void, tmp = e2, tmp);
                Type * aaValueType = ((TypeAArray *)((IndexExp*)e1)->e1->type->toBasetype())->next;
                Identifier *id = Lexer::uniqueId("__aatmp");
                VarDeclaration *v = new VarDeclaration(loc, aaValueType,
                    id, new VoidInitializer(0));
                v->storage_class |= STCctfe;
                v->semantic(sc);
                v->parent = sc->parent;

                Expression *de = new DeclarationExp(loc, v);
                VarExp *ve = new VarExp(loc, v);

                AssignExp *ae = new AssignExp(loc, ve, e2);
                e = ae->op_overload(sc);
                e2 = new CommaExp(loc, new CommaExp(loc, de, e), ve);
                e2 = e2->semantic(sc);

                e1 = e1->optimize(WANTvalue);
                e1 = e1->modifiableLvalue(sc, e1);
                e2 = e2->implicitCastTo(sc, e1->type);
                type = e1->type;
                assert(type);
                e = this;
            }
            if (e)
            {
                /* See if we need to set ctorinit, i.e. track
                 * assignments to fields. An assignment to a field counts even
                 * if done through an opAssign overload.
                 */
                e1->checkModifiable(sc);
                return e;
            }
        }
        else if (op == TOKconstruct && !refinit)
        {   Type *t2 = e2->type->toBasetype();
            if (t2->ty == Tstruct &&
                sd == ((TypeStruct *)t2)->sym &&
                sd->cpctor)
            {   /* We have a copy constructor for this
                 */
                if (e2->op == TOKquestion)
                {   /* Write as:
                     *  a ? e1 = b : e1 = c;
                     */
                    CondExp *econd = (CondExp *)e2;
                    AssignExp *ea1 = new AssignExp(econd->e1->loc, e1, econd->e1);
                    ea1->op = op;
                    AssignExp *ea2 = new AssignExp(econd->e1->loc, e1, econd->e2);
                    ea2->op = op;
                    Expression *e = new CondExp(loc, econd->econd, ea1, ea2);
                    return e->semantic(sc);
                }
                else if (e2->isLvalue())
                {   /* Write as:
                     *  e1.cpctor(e2);
                     */
                    if (!e2->type->implicitConvTo(e1->type))
                        error("conversion error from %s to %s", e2->type->toChars(), e1->type->toChars());

                    Expression *e = new DotVarExp(loc, e1, sd->cpctor, 0);
                    e = new CallExp(loc, e, e2);
                    return e->semantic(sc);
                }
                else if (e2->op == TOKcall)
                {
                    /* The struct value returned from the function is transferred
                     * so should not call the destructor on it.
                     */
                    valueNoDtor(e2);
                }
            }
        }
    }
    else if (t1->ty == Tclass)
    {   // Disallow assignment operator overloads for same type
        if (op == TOKassign && !e2->implicitConvTo(e1->type))
        {
            Expression *e = op_overload(sc);
            if (e)
                return e;
        }
    }

    if (t1->ty == Tsarray && !refinit)
    {
        Type *t2 = e2->type->toBasetype();

        if (e1->op == TOKindex &&
            ((IndexExp *)e1)->e1->type->toBasetype()->ty == Taarray)
        {
            // Assignment to an AA of fixed-length arrays.
            // Convert T[n][U] = T[] into T[n][U] = T[n]
            e2 = e2->implicitCastTo(sc, e1->type);
            if (e2->type == Type::terror)
                return e2;
        }
        else
        {
            // Convert e2 to e2[], unless e2-> e1[0]
            if (e2->op != TOKarrayliteral && t2->ty == Tsarray && !t2->implicitConvTo(t1->nextOf()))
            {
                e2 = new SliceExp(e2->loc, e2, NULL, NULL);
                e2 = e2->semantic(sc);
            }
            else if (global.params.warnings && !global.gag && op == TOKassign &&
                     e2->op != TOKarrayliteral && e2->op != TOKstring)
            {   // Disallow sa = da (Converted to sa[] = da[])
                // Disallow sa = e  (Converted to sa[] = e)
                const char* e1str = e1->toChars();
                const char* e2str = e2->toChars();
                if (e2->op == TOKslice || t2->implicitConvTo(t1->nextOf()))
                    warning("explicit element-wise assignment (%s)[] = %s is better than %s = %s",
                        e1str, e2str, e1str, e2str);
                else
                    warning("explicit element-wise assignment (%s)[] = (%s)[] is better than %s = %s",
                        e1str, e2str, e1str, e2str);

                // Convert e2 to e2[] to avoid duplicated error message.
                if (t2->ty == Tarray)
                {
                    Expression *e = new SliceExp(e2->loc, e2, NULL, NULL);
                    e2 = e->semantic(sc);
                }
            }

            // Convert e1 to e1[]
            Expression *e = new SliceExp(e1->loc, e1, NULL, NULL);
            e1 = e->semantic(sc);
            t1 = e1->type->toBasetype();
        }
    }

    if (e1->op == TOKarraylength)
    {
        // e1 is not an lvalue, but we let code generator handle it
        ArrayLengthExp *ale = (ArrayLengthExp *)e1;

        ale->e1 = ale->e1->modifiableLvalue(sc, e1);
    }
    else if (e1->op == TOKslice)
    {
        Type *tn = e1->type->nextOf();
        if (op == TOKassign && e1->checkModifiable(sc) == 1 && !tn->isMutable())
        {   error("slice %s is not mutable", e1->toChars());
            return new ErrorExp();
        }
    }
    else
    {   // Try to do a decent error message with the expression
        // before it got constant folded
        if (e1->op != TOKvar)
            e1 = e1->optimize(WANTvalue);

        if (op != TOKconstruct)
            e1 = e1->modifiableLvalue(sc, e1old);
    }

    Type *t2 = e2->type->toBasetype();

    // If it is a array, get the element type. Note that it may be
    // multi-dimensional.
    Type *telem = t1;
    while (telem->ty == Tarray)
        telem = telem->nextOf();

    // Check for block assignment. If it is of type void[], void[][], etc,
    // '= null' is the only allowable block assignment (Bug 7493)
    if (e1->op == TOKslice &&
        t1->nextOf() && (telem->ty != Tvoid || e2->op == TOKnull) &&
        e2->implicitConvTo(t1->nextOf())
       )
    {   // memset
        ismemset = 1;   // make it easy for back end to tell what this is
        e2 = e2->implicitCastTo(sc, t1->nextOf());
    }
    else if (t1->ty == Tsarray)
    {
        /* Should have already converted e1 => e1[]
         * unless it is an AA
         */
        if (!(e1->op == TOKindex && t2->ty == Tsarray &&
            ((IndexExp *)e1)->e1->type->toBasetype()->ty == Taarray))
        {
            assert(op == TOKconstruct);
        }
        //error("cannot assign to static array %s", e1->toChars());
    }
    // Check element-wise assignment.
    else if (e1->op == TOKslice &&
        (t2->ty == Tarray || t2->ty == Tsarray) &&
        t2->nextOf()->implicitConvTo(t1->nextOf()))
    {
        SliceExp *se1 = (SliceExp *)e1;
        Type *tx1 = se1->e1->type->toBasetype();
        if (se1->lwr == NULL && tx1->ty == Tsarray)
        {
            Type *tx2 = t2;
            if (e2->op == TOKslice && ((SliceExp *)e2)->lwr == NULL)
                tx2 = ((SliceExp *)e2)->e1->type->toBasetype();
            uinteger_t dim1, dim2;
            if (e2->op == TOKarrayliteral)
            {   dim2 = ((ArrayLiteralExp *)e2)->elements->dim;
                goto Lsa;
            }
            if (tx2->ty == Tsarray)
            {   // sa1[] = sa2[];
                // sa1[] = sa2;
                // sa1[] = [ ... ];
                dim2 = ((TypeSArray *)tx2)->dim->toInteger();
            Lsa:
                dim1 = ((TypeSArray *)tx1)->dim->toInteger();
                if (dim1 != dim2)
                {
                    error("mismatched array lengths, %d and %d", (int)dim1, (int)dim2);
                    return new ErrorExp();
                }
            }
        }
        if (op != TOKblit &&
            (e2->op == TOKslice && ((UnaExp *)e2)->e1->isLvalue() ||
             e2->op == TOKcast  && ((UnaExp *)e2)->e1->isLvalue() ||
             e2->op != TOKslice && e2->isLvalue()))
        {
            checkPostblit(e2->loc, t2->nextOf());
        }
        if (global.params.warnings && !global.gag && op == TOKassign &&
            e2->op != TOKslice && e2->op != TOKassign &&
            e2->op != TOKarrayliteral && e2->op != TOKstring &&
            !(e2->op == TOKadd || e2->op == TOKmin ||
              e2->op == TOKmul || e2->op == TOKdiv ||
              e2->op == TOKmod || e2->op == TOKxor ||
              e2->op == TOKand || e2->op == TOKor  ||
    #if DMDV2
              e2->op == TOKpow ||
    #endif
              e2->op == TOKtilde || e2->op == TOKneg))
        {
            const char* e1str = e1->toChars();
            const char* e2str = e2->toChars();
            warning("explicit element-wise assignment %s = (%s)[] is better than %s = %s",
                e1str, e2str, e1str, e2str);
        }
        if (op == TOKconstruct)
            e2 = e2->castTo(sc, e1->type->constOf());
        else
            e2 = e2->implicitCastTo(sc, e1->type->constOf());
    }
    else
    {
        if (global.params.warnings && !global.gag && op == TOKassign &&
            t1->ty == Tarray && t2->ty == Tsarray &&
            e2->op != TOKslice && //e2->op != TOKarrayliteral &&
            t2->implicitConvTo(t1))
        {   // Disallow ar[] = sa (Converted to ar[] = sa[])
            // Disallow da   = sa (Converted to da   = sa[])
            const char* e1str = e1->toChars();
            const char* e2str = e2->toChars();
            warning("explicit %s assignment %s = (%s)[] is better than %s = %s",
                e1->op == TOKslice ? "element-wise" : "slice",
                e1str, e2str, e1str, e2str);
        }
        e2 = e2->implicitCastTo(sc, e1->type);
    }
    if (e2->op == TOKerror)
        return new ErrorExp();

    /* Look for array operations
     */
    if (e1->op == TOKslice && !ismemset &&
        (e2->op == TOKadd || e2->op == TOKmin ||
         e2->op == TOKmul || e2->op == TOKdiv ||
         e2->op == TOKmod || e2->op == TOKxor ||
         e2->op == TOKand || e2->op == TOKor  ||
#if DMDV2
         e2->op == TOKpow ||
#endif
         e2->op == TOKtilde || e2->op == TOKneg))
    {
        type = e1->type;
        return arrayOp(sc);
    }

    if (e1->op == TOKvar &&
        (((VarExp *)e1)->var->storage_class & STCscope) &&
        op == TOKassign)
    {
        error("cannot rebind scope variables");
    }
    if (e1->op == TOKvar && ((VarExp*)e1)->var->ident == Id::ctfe)
    {
        error("cannot modify compiler-generated variable __ctfe");
    }

    type = e1->type;
    assert(type);
    return reorderSettingAAElem(sc);
}

Expression *AssignExp::checkToBoolean(Scope *sc)
{
    // Things like:
    //  if (a = b) ...
    // are usually mistakes.

    error("assignment cannot be used as a condition, perhaps == was meant?");
    return new ErrorExp();
}

/************************************************************/

ConstructExp::ConstructExp(Loc loc, Expression *e1, Expression *e2)
    : AssignExp(loc, e1, e2)
{
    op = TOKconstruct;
}

/************************************************************/

AddAssignExp::AddAssignExp(Loc loc, Expression *e1, Expression *e2)
        : BinAssignExp(loc, TOKaddass, sizeof(AddAssignExp), e1, e2)
{
}

/************************************************************/

MinAssignExp::MinAssignExp(Loc loc, Expression *e1, Expression *e2)
        : BinAssignExp(loc, TOKminass, sizeof(MinAssignExp), e1, e2)
{
}

/************************************************************/

CatAssignExp::CatAssignExp(Loc loc, Expression *e1, Expression *e2)
        : BinAssignExp(loc, TOKcatass, sizeof(CatAssignExp), e1, e2)
{
}

Expression *CatAssignExp::semantic(Scope *sc)
{
    //printf("CatAssignExp::semantic() %s\n", toChars());
    Expression *e = op_overload(sc);
    if (e)
        return e;

    if (e1->op == TOKslice)
    {   SliceExp *se = (SliceExp *)e1;

        if (se->e1->type->toBasetype()->ty == Tsarray)
        {   error("cannot append to static array %s", se->e1->type->toChars());
            return new ErrorExp();
        }
    }

    e1 = e1->modifiableLvalue(sc, e1);
    if (e1->op == TOKerror)
        return e1;

    Type *tb1 = e1->type->toBasetype();
    Type *tb1next = tb1->nextOf();

    e2 = e2->inferType(tb1next);
    if (!e2->rvalue())
        return new ErrorExp();

    Type *tb2 = e2->type->toBasetype();

    if ((tb1->ty == Tarray) &&
        (tb2->ty == Tarray || tb2->ty == Tsarray) &&
        (e2->implicitConvTo(e1->type)
#if DMDV2
         || (tb2->nextOf()->implicitConvTo(tb1next) &&
             (tb2->nextOf()->size(0) == tb1next->size(0) ||
             tb1next->ty == Tchar || tb1next->ty == Twchar || tb1next->ty == Tdchar))
#endif
        )
       )
    {   // Append array
        checkPostblit(e1->loc, tb1next);
        e2 = e2->castTo(sc, e1->type);
        type = e1->type;
    }
    else if ((tb1->ty == Tarray) &&
        e2->implicitConvTo(tb1next)
       )
    {   // Append element
        checkPostblit(e2->loc, tb2);
        e2 = e2->castTo(sc, tb1next);
        type = e1->type;
    }
    else if (tb1->ty == Tarray &&
        (tb1next->ty == Tchar || tb1next->ty == Twchar) &&
        e2->type->ty != tb1next->ty &&
        e2->implicitConvTo(Type::tdchar)
       )
    {   // Append dchar to char[] or wchar[]
        e2 = e2->castTo(sc, Type::tdchar);
        type = e1->type;

        /* Do not allow appending wchar to char[] because if wchar happens
         * to be a surrogate pair, nothing good can result.
         */
    }
    else
    {
        if (tb1 != Type::terror && tb2 != Type::terror)
            error("cannot append type %s to type %s", tb2->toChars(), tb1->toChars());
        return new ErrorExp();
    }
    return reorderSettingAAElem(sc);
}

/************************************************************/

MulAssignExp::MulAssignExp(Loc loc, Expression *e1, Expression *e2)
        : BinAssignExp(loc, TOKmulass, sizeof(MulAssignExp), e1, e2)
{
}

/************************************************************/

DivAssignExp::DivAssignExp(Loc loc, Expression *e1, Expression *e2)
        : BinAssignExp(loc, TOKdivass, sizeof(DivAssignExp), e1, e2)
{
}

/************************************************************/

ModAssignExp::ModAssignExp(Loc loc, Expression *e1, Expression *e2)
        : BinAssignExp(loc, TOKmodass, sizeof(ModAssignExp), e1, e2)
{
}

/************************************************************/

ShlAssignExp::ShlAssignExp(Loc loc, Expression *e1, Expression *e2)
        : BinAssignExp(loc, TOKshlass, sizeof(ShlAssignExp), e1, e2)
{
}

/************************************************************/

ShrAssignExp::ShrAssignExp(Loc loc, Expression *e1, Expression *e2)
        : BinAssignExp(loc, TOKshrass, sizeof(ShrAssignExp), e1, e2)
{
}

/************************************************************/

UshrAssignExp::UshrAssignExp(Loc loc, Expression *e1, Expression *e2)
        : BinAssignExp(loc, TOKushrass, sizeof(UshrAssignExp), e1, e2)
{
}

/************************************************************/

AndAssignExp::AndAssignExp(Loc loc, Expression *e1, Expression *e2)
        : BinAssignExp(loc, TOKandass, sizeof(AndAssignExp), e1, e2)
{
}

/************************************************************/

OrAssignExp::OrAssignExp(Loc loc, Expression *e1, Expression *e2)
        : BinAssignExp(loc, TOKorass, sizeof(OrAssignExp), e1, e2)
{
}

/************************************************************/

XorAssignExp::XorAssignExp(Loc loc, Expression *e1, Expression *e2)
        : BinAssignExp(loc, TOKxorass, sizeof(XorAssignExp), e1, e2)
{
}

/***************** PowAssignExp *******************************************/

PowAssignExp::PowAssignExp(Loc loc, Expression *e1, Expression *e2)
        : BinAssignExp(loc, TOKpowass, sizeof(PowAssignExp), e1, e2)
{
}

Expression *PowAssignExp::semantic(Scope *sc)
{
    Expression *e;

    if (type)
        return this;

    e = op_overload(sc);
    if (e)
        return e;

    assert(e1->type && e2->type);
    if (e1->op == TOKslice)
    {   // T[] ^^= ...
        e = typeCombine(sc);
        if (e->op == TOKerror)
            return e;

        // Check element types are arithmetic
        Type *tb1 = e1->type->nextOf()->toBasetype();
        Type *tb2 = e2->type->toBasetype();
        if (tb2->ty == Tarray || tb2->ty == Tsarray)
            tb2 = tb2->nextOf()->toBasetype();

        if ( (tb1->isintegral() || tb1->isfloating()) &&
             (tb2->isintegral() || tb2->isfloating()))
        {
            type = e1->type;
            return arrayOp(sc);
        }
    }
    else
    {
        e1 = e1->modifiableLvalue(sc, e1);

        e = reorderSettingAAElem(sc);
        if (e != this) return e;
    }

    if ( (e1->type->isintegral() || e1->type->isfloating()) &&
         (e2->type->isintegral() || e2->type->isfloating()))
    {
        if (e1->op == TOKvar)
        {   // Rewrite: e1 = e1 ^^ e2
            e = new PowExp(loc, e1->syntaxCopy(), e2);
            e = new AssignExp(loc, e1, e);
        }
        else
        {   // Rewrite: ref tmp = e1; tmp = tmp ^^ e2
            Identifier *id = Lexer::uniqueId("__powtmp");
            VarDeclaration *v = new VarDeclaration(e1->loc, e1->type, id, new ExpInitializer(loc, e1));
            v->storage_class |= STCref | STCforeach;
            Expression *de = new DeclarationExp(e1->loc, v);
            VarExp *ve = new VarExp(e1->loc, v);
            e = new PowExp(loc, ve, e2);
            e = new AssignExp(loc, new VarExp(e1->loc, v), e);
            e = new CommaExp(loc, de, e);
        }
        e = e->semantic(sc);
        if (e->type->toBasetype()->ty == Tvector)
            return incompatibleTypes();
        return e;
    }
    return incompatibleTypes();
}


/************************* AddExp *****************************/

AddExp::AddExp(Loc loc, Expression *e1, Expression *e2)
        : BinExp(loc, TOKadd, sizeof(AddExp), e1, e2)
{
}

Expression *AddExp::semantic(Scope *sc)
{   Expression *e;

#if LOGSEMANTIC
    printf("AddExp::semantic('%s')\n", toChars());
#endif
    if (!type)
    {
        BinExp::semanticp(sc);

        e = op_overload(sc);
        if (e)
            return e;

        Type *tb1 = e1->type->toBasetype();
        Type *tb2 = e2->type->toBasetype();

        if ((tb1->ty == Tarray || tb1->ty == Tsarray) &&
            (tb2->ty == Tarray || tb2->ty == Tsarray) &&
            tb1->nextOf()->equals(tb2->nextOf())
           )
        {
            type = e1->type;
            e = this;
        }
        else if (tb1->ty == Tpointer && e2->type->isintegral() ||
            tb2->ty == Tpointer && e1->type->isintegral())
            e = scaleFactor(sc);
        else if (tb1->ty == Tpointer && tb2->ty == Tpointer)
        {
            return incompatibleTypes();
        }
        else
        {
            typeCombine(sc);
            Type *tb1 = e1->type->toBasetype();
            if (tb1->ty == Tvector && !tb1->isscalar())
            {
                return incompatibleTypes();
            }
            if ((tb1->isreal() && e2->type->isimaginary()) ||
                (tb1->isimaginary() && e2->type->isreal()))
            {
                switch (type->toBasetype()->ty)
                {
                    case Tfloat32:
                    case Timaginary32:
                        type = Type::tcomplex32;
                        break;

                    case Tfloat64:
                    case Timaginary64:
                        type = Type::tcomplex64;
                        break;

                    case Tfloat80:
                    case Timaginary80:
                        type = Type::tcomplex80;
                        break;

                    default:
                        assert(0);
                }
            }
            e = this;
        }
        return e;
    }
    return this;
}

/************************************************************/

MinExp::MinExp(Loc loc, Expression *e1, Expression *e2)
        : BinExp(loc, TOKmin, sizeof(MinExp), e1, e2)
{
}

Expression *MinExp::semantic(Scope *sc)
{   Expression *e;

#if LOGSEMANTIC
    printf("MinExp::semantic('%s')\n", toChars());
#endif
    if (type)
        return this;

    BinExp::semanticp(sc);

    e = op_overload(sc);
    if (e)
        return e;

    e = this;
    Type *t1 = e1->type->toBasetype();
    Type *t2 = e2->type->toBasetype();
    if (t1->ty == Tpointer)
    {
        if (t2->ty == Tpointer)
        {   // Need to divide the result by the stride
            // Replace (ptr - ptr) with (ptr - ptr) / stride
            d_int64 stride;
            Expression *e;

            typeCombine(sc);            // make sure pointer types are compatible
            type = Type::tptrdiff_t;
            stride = t2->nextOf()->size();
            if (stride == 0)
            {
                e = new IntegerExp(loc, 0, Type::tptrdiff_t);
            }
            else
            {
                e = new DivExp(loc, this, new IntegerExp(0, stride, Type::tptrdiff_t));
                e->type = Type::tptrdiff_t;
            }
            return e;
        }
        else if (t2->isintegral())
            e = scaleFactor(sc);
        else
        {   error("can't subtract %s from pointer", t2->toChars());
            return new ErrorExp();
        }
    }
    else if (t2->ty == Tpointer)
    {
        type = e2->type;
        error("can't subtract pointer from %s", e1->type->toChars());
        return new ErrorExp();
    }
    else
    {
        typeCombine(sc);
        t1 = e1->type->toBasetype();
        t2 = e2->type->toBasetype();
        if (t1->ty == Tvector && !t1->isscalar())
        {
            return incompatibleTypes();
        }
        if ((t1->isreal() && t2->isimaginary()) ||
            (t1->isimaginary() && t2->isreal()))
        {
            switch (type->ty)
            {
                case Tfloat32:
                case Timaginary32:
                    type = Type::tcomplex32;
                    break;

                case Tfloat64:
                case Timaginary64:
                    type = Type::tcomplex64;
                    break;

                case Tfloat80:
                case Timaginary80:
                    type = Type::tcomplex80;
                    break;

                default:
                    assert(0);
            }
        }
    }
    return e;
}

/************************* CatExp *****************************/

CatExp::CatExp(Loc loc, Expression *e1, Expression *e2)
        : BinExp(loc, TOKcat, sizeof(CatExp), e1, e2)
{
}

Expression *CatExp::semantic(Scope *sc)
{   Expression *e;

    //printf("CatExp::semantic() %s\n", toChars());
    if (!type)
    {
        BinExp::semanticp(sc);
        e = op_overload(sc);
        if (e)
            return e;

        Type *tb1 = e1->type->toBasetype();
        Type *tb2 = e2->type->toBasetype();


        /* BUG: Should handle things like:
         *      char c;
         *      c ~ ' '
         *      ' ' ~ c;
         */

#if 0
        e1->type->print();
        e2->type->print();
#endif
        Type *tb1next = tb1->nextOf();
        Type *tb2next = tb2->nextOf();

        if (tb1next && tb2next &&
            (tb1next->implicitConvTo(tb2next) >= MATCHconst ||
             tb2next->implicitConvTo(tb1next) >= MATCHconst)
           )
        {
            /* Here to avoid the case of:
             *    void*[] a = [cast(void*)1];
             *    void*[] b = [cast(void*)2];
             *    a ~ b;
             * becoming:
             *    a ~ [cast(void*)b];
             */
        }
        else if ((tb1->ty == Tsarray || tb1->ty == Tarray) &&
            e2->implicitConvTo(tb1next) >= MATCHconvert &&
            tb2->ty != Tvoid)
        {
            checkPostblit(e2->loc, tb2);
            e2 = e2->implicitCastTo(sc, tb1next);
            type = tb1next->arrayOf();
            if (tb2->ty == Tarray || tb2->ty == Tsarray)
            {   // Make e2 into [e2]
                e2 = new ArrayLiteralExp(e2->loc, e2);
                e2->type = type;
            }
            return this;
        }
        else if ((tb2->ty == Tsarray || tb2->ty == Tarray) &&
            e1->implicitConvTo(tb2next) >= MATCHconvert &&
            tb1->ty != Tvoid)
        {
            checkPostblit(e1->loc, tb1);
            e1 = e1->implicitCastTo(sc, tb2next);
            type = tb2next->arrayOf();
            if (tb1->ty == Tarray || tb1->ty == Tsarray)
            {   // Make e1 into [e1]
                e1 = new ArrayLiteralExp(e1->loc, e1);
                e1->type = type;
            }
            return this;
        }

        if ((tb1->ty == Tsarray || tb1->ty == Tarray) &&
            (tb2->ty == Tsarray || tb2->ty == Tarray) &&
            (tb1next->mod || tb2next->mod) &&
            (tb1next->mod != tb2next->mod)
           )
        {
            Type *t1 = tb1next->mutableOf()->constOf()->arrayOf();
            Type *t2 = tb2next->mutableOf()->constOf()->arrayOf();
            if (e1->op == TOKstring && !((StringExp *)e1)->committed)
                e1->type = t1;
            else
                e1 = e1->castTo(sc, t1);
            if (e2->op == TOKstring && !((StringExp *)e2)->committed)
                e2->type = t2;
            else
                e2 = e2->castTo(sc, t2);
        }

        typeCombine(sc);
        type = type->toHeadMutable();

        Type *tb = type->toBasetype();
        if (tb->ty == Tsarray)
            type = tb->nextOf()->arrayOf();
        if (type->ty == Tarray && tb1next && tb2next &&
            tb1next->mod != tb2next->mod)
        {
            type = type->nextOf()->toHeadMutable()->arrayOf();
        }
        if (tb->nextOf())
        {
            checkPostblit(loc, tb->nextOf());
        }
#if 0
        e1->type->print();
        e2->type->print();
        type->print();
        print();
#endif
        Type *t1 = e1->type->toBasetype();
        Type *t2 = e2->type->toBasetype();
        if (e1->op == TOKstring && e2->op == TOKstring)
            e = optimize(WANTvalue);
        else if ((t1->ty == Tarray || t1->ty == Tsarray) &&
                 (t2->ty == Tarray || t2->ty == Tsarray))
        {
            e = this;
        }
        else
        {
            //printf("(%s) ~ (%s)\n", e1->toChars(), e2->toChars());
            incompatibleTypes();
            return new ErrorExp();
        }
        e->type = e->type->semantic(loc, sc);
        return e;
    }
    return this;
}

/************************************************************/

MulExp::MulExp(Loc loc, Expression *e1, Expression *e2)
        : BinExp(loc, TOKmul, sizeof(MulExp), e1, e2)
{
}

Expression *MulExp::semantic(Scope *sc)
{   Expression *e;

#if 0
    printf("MulExp::semantic() %s\n", toChars());
#endif
    if (type)
    {
        return this;
    }

    BinExp::semanticp(sc);
    e = op_overload(sc);
    if (e)
        return e;

    typeCombine(sc);
    if (!e1->isArrayOperand())
        e1->checkArithmetic();
    if (!e2->isArrayOperand())
        e2->checkArithmetic();
    if (type->isfloating())
    {   Type *t1 = e1->type;
        Type *t2 = e2->type;

        if (t1->isreal())
        {
            type = t2;
        }
        else if (t2->isreal())
        {
            type = t1;
        }
        else if (t1->isimaginary())
        {
            if (t2->isimaginary())
            {   Expression *e;

                switch (t1->toBasetype()->ty)
                {
                    case Timaginary32:  type = Type::tfloat32;  break;
                    case Timaginary64:  type = Type::tfloat64;  break;
                    case Timaginary80:  type = Type::tfloat80;  break;
                    default:            assert(0);
                }

                // iy * iv = -yv
                e1->type = type;
                e2->type = type;
                e = new NegExp(loc, this);
                e = e->semantic(sc);
                return e;
            }
            else
                type = t2;      // t2 is complex
        }
        else if (t2->isimaginary())
        {
            type = t1;  // t1 is complex
        }
    }
    else if (type->toBasetype()->ty == Tvector &&
             ((TypeVector *)type->toBasetype())->elementType()->size(loc) != 2)
    {   // Only short[8] and ushort[8] work with multiply
        return incompatibleTypes();
    }
    return this;
}

/************************************************************/

DivExp::DivExp(Loc loc, Expression *e1, Expression *e2)
        : BinExp(loc, TOKdiv, sizeof(DivExp), e1, e2)
{
}

Expression *DivExp::semantic(Scope *sc)
{   Expression *e;

    if (type)
        return this;

    BinExp::semanticp(sc);
    e = op_overload(sc);
    if (e)
        return e;

    typeCombine(sc);
    if (!e1->isArrayOperand())
        e1->checkArithmetic();
    if (!e2->isArrayOperand())
        e2->checkArithmetic();
    if (type->isfloating())
    {   Type *t1 = e1->type;
        Type *t2 = e2->type;

        if (t1->isreal())
        {
            type = t2;
            if (t2->isimaginary())
            {   Expression *e;

                // x/iv = i(-x/v)
                e2->type = t1;
                e = new NegExp(loc, this);
                e = e->semantic(sc);
                return e;
            }
        }
        else if (t2->isreal())
        {
            type = t1;
        }
        else if (t1->isimaginary())
        {
            if (t2->isimaginary())
            {
                switch (t1->toBasetype()->ty)
                {
                    case Timaginary32:  type = Type::tfloat32;  break;
                    case Timaginary64:  type = Type::tfloat64;  break;
                    case Timaginary80:  type = Type::tfloat80;  break;
                    default:            assert(0);
                }
            }
            else
                type = t2;      // t2 is complex
        }
        else if (t2->isimaginary())
        {
            type = t1;  // t1 is complex
        }
    }
    else if (type->toBasetype()->ty == Tvector)
    {   incompatibleTypes();
        return new ErrorExp();
    }
    return this;
}

/************************************************************/

ModExp::ModExp(Loc loc, Expression *e1, Expression *e2)
        : BinExp(loc, TOKmod, sizeof(ModExp), e1, e2)
{
}

Expression *ModExp::semantic(Scope *sc)
{   Expression *e;

    if (type)
        return this;

    BinExp::semanticp(sc);
    e = op_overload(sc);
    if (e)
        return e;

    typeCombine(sc);
    if (!e1->isArrayOperand())
        e1->checkArithmetic();
    if (!e2->isArrayOperand())
        e2->checkArithmetic();
    if (type->toBasetype()->ty == Tvector)
    {   incompatibleTypes();
        return new ErrorExp();
    }
    if (type->isfloating())
    {   type = e1->type;
        if (e2->type->iscomplex())
        {   error("cannot perform modulo complex arithmetic");
            return new ErrorExp();
        }
    }
    return this;
}

/************************************************************/

PowExp::PowExp(Loc loc, Expression *e1, Expression *e2)
        : BinExp(loc, TOKpow, sizeof(PowExp), e1, e2)
{
}

Expression *PowExp::semantic(Scope *sc)
{   Expression *e;

    if (type)
        return this;

    //printf("PowExp::semantic() %s\n", toChars());
    BinExp::semanticp(sc);
    e = op_overload(sc);
    if (e)
        return e;

    assert(e1->type && e2->type);
    typeCombine(sc);

    if (e1->op == TOKslice)
    {
        // Check element types are arithmetic
        Type *tb1 = e1->type->nextOf()->toBasetype();
        Type *tb2 = e2->type->toBasetype();
        if (tb2->ty == Tarray || tb2->ty == Tsarray)
            tb2 = tb2->nextOf()->toBasetype();

        if ( (tb1->isintegral() || tb1->isfloating()) &&
             (tb2->isintegral() || tb2->isfloating()))
        {
            type = e1->type;
            return this;
        }
    }

    if ( (e1->type->isintegral() || e1->type->isfloating()) &&
         (e2->type->isintegral() || e2->type->isfloating()))
    {
        // For built-in numeric types, there are several cases.
        // TODO: backend support, especially for  e1 ^^ 2.

        bool wantSqrt = false;

        // First, attempt to fold the expression.
        e = optimize(WANTvalue);
        if (e->op != TOKpow)
        {
            e = e->semantic(sc);
            return e;
        }

        // Determine if we're raising to an integer power.
        sinteger_t intpow = 0;
        if (e2->op == TOKint64 && ((sinteger_t)e2->toInteger() == 2 || (sinteger_t)e2->toInteger() == 3))
            intpow = e2->toInteger();
        else if (e2->op == TOKfloat64 && (e2->toReal() == (sinteger_t)(e2->toReal())))
            intpow = (sinteger_t)(e2->toReal());

        // Deal with x^^2, x^^3 immediately, since they are of practical importance.
        if (intpow == 2 || intpow == 3)
        {
            // Replace x^^2 with (tmp = x, tmp*tmp)
            // Replace x^^3 with (tmp = x, tmp*tmp*tmp)
            Identifier *idtmp = Lexer::uniqueId("__powtmp");
            VarDeclaration *tmp = new VarDeclaration(loc, e1->type->toBasetype(), idtmp, new ExpInitializer(0, e1));
            tmp->storage_class = STCctfe;
            Expression *ve = new VarExp(loc, tmp);
            Expression *ae = new DeclarationExp(loc, tmp);
            /* Note that we're reusing ve. This should be ok.
             */
            Expression *me = new MulExp(loc, ve, ve);
            if (intpow == 3)
                me = new MulExp(loc, me, ve);
            e = new CommaExp(loc, ae, me);
            e = e->semantic(sc);
            return e;
        }

        static int importMathChecked = 0;
        static bool importMath = false;
        if (!importMathChecked)
        {
            importMathChecked = 1;
            for (size_t i = 0; i < Module::amodules.dim; i++)
            {   Module *mi = Module::amodules[i];
                //printf("\t[%d] %s\n", i, mi->toChars());
                if (mi->ident == Id::math &&
                    mi->parent->ident == Id::std &&
                    !mi->parent->parent)
                {
                    importMath = true;
                    goto L1;
                }
            }
            error("must import std.math to use ^^ operator");
            return new ErrorExp();

         L1: ;
        }
        else
        {
            if (!importMath)
            {
                error("must import std.math to use ^^ operator");
                return new ErrorExp();
            }
        }

        e = new IdentifierExp(loc, Id::empty);
        e = new DotIdExp(loc, e, Id::std);
        e = new DotIdExp(loc, e, Id::math);
        if (e2->op == TOKfloat64 && e2->toReal() == 0.5)
        {   // Replace e1 ^^ 0.5 with .std.math.sqrt(x)
            e = new CallExp(loc, new DotIdExp(loc, e, Id::_sqrt), e1);
        }
        else
        {
            // Replace e1 ^^ e2 with .std.math.pow(e1, e2)
            e = new CallExp(loc, new DotIdExp(loc, e, Id::_pow), e1, e2);
        }
        e = e->semantic(sc);
        return e;
    }
    return incompatibleTypes();
}

/************************************************************/

ShlExp::ShlExp(Loc loc, Expression *e1, Expression *e2)
        : BinExp(loc, TOKshl, sizeof(ShlExp), e1, e2)
{
}

Expression *ShlExp::semantic(Scope *sc)
{   Expression *e;

    //printf("ShlExp::semantic(), type = %p\n", type);
    if (!type)
    {   BinExp::semanticp(sc);
        e = op_overload(sc);
        if (e)
            return e;
        e1 = e1->checkIntegral();
        e2 = e2->checkIntegral();
        if (e1->type->toBasetype()->ty == Tvector ||
            e2->type->toBasetype()->ty == Tvector)
            return incompatibleTypes();
        e1 = e1->integralPromotions(sc);
        e2 = e2->castTo(sc, Type::tshiftcnt);
        type = e1->type;
    }
    return this;
}

/************************************************************/

ShrExp::ShrExp(Loc loc, Expression *e1, Expression *e2)
        : BinExp(loc, TOKshr, sizeof(ShrExp), e1, e2)
{
}

Expression *ShrExp::semantic(Scope *sc)
{   Expression *e;

    if (!type)
    {   BinExp::semanticp(sc);
        e = op_overload(sc);
        if (e)
            return e;
        e1 = e1->checkIntegral();
        e2 = e2->checkIntegral();
        if (e1->type->toBasetype()->ty == Tvector ||
            e2->type->toBasetype()->ty == Tvector)
            return incompatibleTypes();
        e1 = e1->integralPromotions(sc);
        e2 = e2->castTo(sc, Type::tshiftcnt);
        type = e1->type;
    }
    return this;
}

/************************************************************/

UshrExp::UshrExp(Loc loc, Expression *e1, Expression *e2)
        : BinExp(loc, TOKushr, sizeof(UshrExp), e1, e2)
{
}

Expression *UshrExp::semantic(Scope *sc)
{   Expression *e;

    if (!type)
    {   BinExp::semanticp(sc);
        e = op_overload(sc);
        if (e)
            return e;
        e1 = e1->checkIntegral();
        e2 = e2->checkIntegral();
        if (e1->type->toBasetype()->ty == Tvector ||
            e2->type->toBasetype()->ty == Tvector)
            return incompatibleTypes();
        e1 = e1->integralPromotions(sc);
        e2 = e2->castTo(sc, Type::tshiftcnt);
        type = e1->type;
    }
    return this;
}

/************************************************************/

AndExp::AndExp(Loc loc, Expression *e1, Expression *e2)
        : BinExp(loc, TOKand, sizeof(AndExp), e1, e2)
{
}

Expression *AndExp::semantic(Scope *sc)
{   Expression *e;

    if (!type)
    {   BinExp::semanticp(sc);
        e = op_overload(sc);
        if (e)
            return e;
        if (e1->type->toBasetype()->ty == Tbool &&
            e2->type->toBasetype()->ty == Tbool)
        {
            type = e1->type;
            e = this;
        }
        else
        {
            typeCombine(sc);
            if (!e1->isArrayOperand())
                e1->checkIntegral();
            if (!e2->isArrayOperand())
                e2->checkIntegral();
        }
    }
    return this;
}

/************************************************************/

OrExp::OrExp(Loc loc, Expression *e1, Expression *e2)
        : BinExp(loc, TOKor, sizeof(OrExp), e1, e2)
{
}

Expression *OrExp::semantic(Scope *sc)
{   Expression *e;

    if (!type)
    {   BinExp::semanticp(sc);
        e = op_overload(sc);
        if (e)
            return e;
        if (e1->type->toBasetype()->ty == Tbool &&
            e2->type->toBasetype()->ty == Tbool)
        {
            type = e1->type;
            e = this;
        }
        else
        {
            typeCombine(sc);
            if (!e1->isArrayOperand())
                e1->checkIntegral();
            if (!e2->isArrayOperand())
                e2->checkIntegral();
        }
    }
    return this;
}

/************************************************************/

XorExp::XorExp(Loc loc, Expression *e1, Expression *e2)
        : BinExp(loc, TOKxor, sizeof(XorExp), e1, e2)
{
}

Expression *XorExp::semantic(Scope *sc)
{   Expression *e;

    if (!type)
    {   BinExp::semanticp(sc);
        e = op_overload(sc);
        if (e)
            return e;
        if (e1->type->toBasetype()->ty == Tbool &&
            e2->type->toBasetype()->ty == Tbool)
        {
            type = e1->type;
            e = this;
        }
        else
        {
            typeCombine(sc);
            if (!e1->isArrayOperand())
                e1->checkIntegral();
            if (!e2->isArrayOperand())
                e2->checkIntegral();
        }
    }
    return this;
}


/************************************************************/

OrOrExp::OrOrExp(Loc loc, Expression *e1, Expression *e2)
        : BinExp(loc, TOKoror, sizeof(OrOrExp), e1, e2)
{
}

Expression *OrOrExp::semantic(Scope *sc)
{
    unsigned cs1;

    // same as for AndAnd
    e1 = e1->semantic(sc);
    e1 = resolveProperties(sc, e1);
    e1 = e1->checkToPointer();
    e1 = e1->checkToBoolean(sc);
    cs1 = sc->callSuper;

    if (sc->flags & SCOPEstaticif)
    {
        /* If in static if, don't evaluate e2 if we don't have to.
         */
        e1 = e1->optimize(WANTflags);
        if (e1->isBool(TRUE))
        {
            return new IntegerExp(loc, 1, Type::tboolean);
        }
    }

    e2 = e2->semantic(sc);
    sc->mergeCallSuper(loc, cs1);
    e2 = resolveProperties(sc, e2);
    e2 = e2->checkToPointer();

    if (e2->type->ty == Tvoid)
        type = Type::tvoid;
    else
    {
        e2 = e2->checkToBoolean(sc);
        type = Type::tboolean;
    }
    if (e2->op == TOKtype || e2->op == TOKimport)
    {   error("%s is not an expression", e2->toChars());
        return new ErrorExp();
    }
    if (e1->op == TOKerror)
        return e1;
    if (e2->op == TOKerror)
        return e2;
    return this;
}

Expression *OrOrExp::checkToBoolean(Scope *sc)
{
    e2 = e2->checkToBoolean(sc);
    return this;
}

int OrOrExp::isBit()
{
    return TRUE;
}


/************************************************************/

AndAndExp::AndAndExp(Loc loc, Expression *e1, Expression *e2)
        : BinExp(loc, TOKandand, sizeof(AndAndExp), e1, e2)
{
}

Expression *AndAndExp::semantic(Scope *sc)
{
    unsigned cs1;

    // same as for OrOr
    e1 = e1->semantic(sc);
    e1 = resolveProperties(sc, e1);
    e1 = e1->checkToPointer();
    e1 = e1->checkToBoolean(sc);
    cs1 = sc->callSuper;

    if (sc->flags & SCOPEstaticif)
    {
        /* If in static if, don't evaluate e2 if we don't have to.
         */
        e1 = e1->optimize(WANTflags);
        if (e1->isBool(FALSE))
        {
            return new IntegerExp(loc, 0, Type::tboolean);
        }
    }

    e2 = e2->semantic(sc);
    sc->mergeCallSuper(loc, cs1);
    e2 = resolveProperties(sc, e2);
    e2 = e2->checkToPointer();

    if (e2->type->ty == Tvoid)
        type = Type::tvoid;
    else
    {
        e2 = e2->checkToBoolean(sc);
        type = Type::tboolean;
    }
    if (e2->op == TOKtype || e2->op == TOKimport)
    {   error("%s is not an expression", e2->toChars());
        return new ErrorExp();
    }
    if (e1->op == TOKerror)
        return e1;
    if (e2->op == TOKerror)
        return e2;
    return this;
}

Expression *AndAndExp::checkToBoolean(Scope *sc)
{
    e2 = e2->checkToBoolean(sc);
    return this;
}

int AndAndExp::isBit()
{
    return TRUE;
}


/************************************************************/

InExp::InExp(Loc loc, Expression *e1, Expression *e2)
        : BinExp(loc, TOKin, sizeof(InExp), e1, e2)
{
}

Expression *InExp::semantic(Scope *sc)
{   Expression *e;

    if (type)
        return this;

    BinExp::semanticp(sc);
    e = op_overload(sc);
    if (e)
        return e;

    //type = Type::tboolean;
    Type *t2b = e2->type->toBasetype();
    switch (t2b->ty)
    {
        case Taarray:
        {
            TypeAArray *ta = (TypeAArray *)t2b;

#if DMDV2
            // Special handling for array keys
            if (!arrayTypeCompatible(e1->loc, e1->type, ta->index))
#endif
            {
                // Convert key to type of key
                e1 = e1->implicitCastTo(sc, ta->index);
            }

            // Return type is pointer to value
            type = ta->nextOf()->pointerTo();
            break;
        }

        default:
            error("rvalue of in expression must be an associative array, not %s", e2->type->toChars());
        case Terror:
            return new ErrorExp();
    }
    return this;
}

int InExp::isBit()
{
    return FALSE;
}


/************************************************************/

/* This deletes the key e1 from the associative array e2
 */

RemoveExp::RemoveExp(Loc loc, Expression *e1, Expression *e2)
        : BinExp(loc, TOKremove, sizeof(RemoveExp), e1, e2)
{
    type = Type::tboolean;
}

void RemoveExp::toCBuffer(OutBuffer *buf, HdrGenState *hgs)
{
    expToCBuffer(buf, hgs, e1, PREC_primary);
    buf->writestring(".remove(");
    expToCBuffer(buf, hgs, e2, PREC_assign);
    buf->writestring(")");
}

/************************************************************/

CmpExp::CmpExp(enum TOK op, Loc loc, Expression *e1, Expression *e2)
        : BinExp(loc, op, sizeof(CmpExp), e1, e2)
{
}

Expression *CmpExp::semantic(Scope *sc)
{   Expression *e;

#if LOGSEMANTIC
    printf("CmpExp::semantic('%s')\n", toChars());
#endif
    if (type)
        return this;

    BinExp::semanticp(sc);

    Type *t1 = e1->type->toBasetype();
    Type *t2 = e2->type->toBasetype();
    if (t1->ty == Tclass && e2->op == TOKnull ||
        t2->ty == Tclass && e1->op == TOKnull)
    {
        error("do not use null when comparing class types");
        return new ErrorExp();
    }

    e = op_overload(sc);
    if (e)
    {
        if (!e->type->isscalar() && e->type->equals(e1->type))
        {
            error("recursive opCmp expansion");
            e = new ErrorExp();
        }
        else if (e->op == TOKcall)
        {   e = new CmpExp(op, loc, e, new IntegerExp(loc, 0, Type::tint32));
            e = e->semantic(sc);
        }
        return e;
    }

    /* Disallow comparing T[]==T and T==T[]
     */
    if (e1->op == TOKslice && t1->ty == Tarray && e2->implicitConvTo(t1->nextOf()) ||
        e2->op == TOKslice && t2->ty == Tarray && e1->implicitConvTo(t2->nextOf()))
    {
        incompatibleTypes();
        return new ErrorExp();
    }

    Expression *eb1 = e1;
    Expression *eb2 = e2;

    e = typeCombine(sc);
    if (e->op == TOKerror)
        return e;

    type = Type::tboolean;

    // Special handling for array comparisons
    t1 = e1->type->toBasetype();
    t2 = e2->type->toBasetype();
    if ((t1->ty == Tarray || t1->ty == Tsarray || t1->ty == Tpointer) &&
        (t2->ty == Tarray || t2->ty == Tsarray || t2->ty == Tpointer))
    {
        Type *t1next = t1->nextOf();
        Type *t2next = t2->nextOf();
        if (t1next->implicitConvTo(t2next) < MATCHconst &&
            t2next->implicitConvTo(t1next) < MATCHconst &&
            (t1next->ty != Tvoid && t2next->ty != Tvoid))
            error("array comparison type mismatch, %s vs %s", t1next->toChars(), t2next->toChars());
        e = this;
    }
    else if (t1->ty == Tstruct || t2->ty == Tstruct ||
             (t1->ty == Tclass && t2->ty == Tclass))
    {
        if (t2->ty == Tstruct)
            error("need member function opCmp() for %s %s to compare", t2->toDsymbol(sc)->kind(), t2->toChars());
        else
            error("need member function opCmp() for %s %s to compare", t1->toDsymbol(sc)->kind(), t1->toChars());
        e = new ErrorExp();
    }
    else if (t1->iscomplex() || t2->iscomplex())
    {
        error("compare not defined for complex operands");
        e = new ErrorExp();
    }
    else if (t1->ty == Tvector)
        return incompatibleTypes();
    else
    {   if (!e1->rvalue() || !e2->rvalue())
            return new ErrorExp();
        e = this;
    }
    //printf("CmpExp: %s, type = %s\n", e->toChars(), e->type->toChars());
    return e;
}

int CmpExp::isBit()
{
    return TRUE;
}


/************************************************************/

EqualExp::EqualExp(enum TOK op, Loc loc, Expression *e1, Expression *e2)
        : BinExp(loc, op, sizeof(EqualExp), e1, e2)
{
    assert(op == TOKequal || op == TOKnotequal);
}

int needDirectEq(Type *t1, Type *t2)
{
    assert(t1->ty == Tarray || t1->ty == Tsarray);
    assert(t2->ty == Tarray || t2->ty == Tsarray);

    Type *t1n = t1->nextOf()->toBasetype();
    Type *t2n = t2->nextOf()->toBasetype();

    if (((t1n->ty == Tchar || t1n->ty == Twchar || t1n->ty == Tdchar) &&
         (t2n->ty == Tchar || t2n->ty == Twchar || t2n->ty == Tdchar)) ||
        (t1n->ty == Tvoid || t2n->ty == Tvoid))
    {
        return FALSE;
    }

    if (t1n->constOf() != t2n->constOf())
        return TRUE;

    Type *t = t1n;
    while (t->toBasetype()->nextOf())
        t = t->nextOf()->toBasetype();
    if (t->ty != Tstruct)
        return FALSE;

    return ((TypeStruct *)t)->sym->xeq == StructDeclaration::xerreq;
}

Expression *EqualExp::semantic(Scope *sc)
{   Expression *e;

    //printf("EqualExp::semantic('%s')\n", toChars());
    if (type)
        return this;

    BinExp::semanticp(sc);

    /* Before checking for operator overloading, check to see if we're
     * comparing the addresses of two statics. If so, we can just see
     * if they are the same symbol.
     */
    if (e1->op == TOKaddress && e2->op == TOKaddress)
    {   AddrExp *ae1 = (AddrExp *)e1;
        AddrExp *ae2 = (AddrExp *)e2;

        if (ae1->e1->op == TOKvar && ae2->e1->op == TOKvar)
        {   VarExp *ve1 = (VarExp *)ae1->e1;
            VarExp *ve2 = (VarExp *)ae2->e1;

            if (ve1->var == ve2->var /*|| ve1->var->toSymbol() == ve2->var->toSymbol()*/)
            {
                // They are the same, result is 'true' for ==, 'false' for !=
                e = new IntegerExp(loc, (op == TOKequal), Type::tboolean);
                return e;
            }
        }
    }

    Type *t1 = e1->type->toBasetype();
    Type *t2 = e2->type->toBasetype();
    if (t1->ty == Tclass && e2->op == TOKnull ||
        t2->ty == Tclass && e1->op == TOKnull)
    {
        error("use '%s' instead of '%s' when comparing with null",
                Token::toChars(op == TOKequal ? TOKidentity : TOKnotidentity),
                Token::toChars(op));
        return new ErrorExp();
    }

    if ((t1->ty == Tarray || t1->ty == Tsarray) &&
        (t2->ty == Tarray || t2->ty == Tsarray))
    {
        if (needDirectEq(t1, t2))
        {   /* Rewrite as:
             * _ArrayEq(e1, e2)
             */
            Expression *eq = new IdentifierExp(loc, Id::_ArrayEq);
            Expressions *args = new Expressions();
            args->push(e1);
            args->push(e2);
            e = new CallExp(loc, eq, args);
            if (op == TOKnotequal)
                e = new NotExp(loc, e);
            e = e->trySemantic(sc); // for better error message
            if (!e)
            {   error("cannot compare %s and %s", t1->toChars(), t2->toChars());
                return new ErrorExp();
            }
            return e;
        }
    }

    //if (e2->op != TOKnull)
    {
        e = op_overload(sc);
        if (e)
        {
            if (e->op == TOKcall && op == TOKnotequal)
            {
                e = new NotExp(e->loc, e);
                e = e->semantic(sc);
            }
            return e;
        }
    }

    /* Disallow comparing T[]==T and T==T[]
     */
    if (e1->op == TOKslice && t1->ty == Tarray && e2->implicitConvTo(t1->nextOf()) ||
        e2->op == TOKslice && t2->ty == Tarray && e1->implicitConvTo(t2->nextOf()))
    {
        incompatibleTypes();
        return new ErrorExp();
    }

    if (e1->op == TOKtuple && e2->op == TOKtuple)
    {
        TupleExp *tup1 = (TupleExp *)e1;
        TupleExp *tup2 = (TupleExp *)e2;
        size_t dim = tup1->exps->dim;
        if (dim != tup2->exps->dim)
        {
            error("mismatched tuple lengths, %d and %d", (int)dim, (int)tup2->exps->dim);
            return new ErrorExp();
        }
        else
        {
            Expressions *exps = new Expressions;
            exps->setDim(dim);

            Expression *e = combine(tup1->e0, tup2->e0);
            for (size_t i = 0; i < dim; i++)
            {
                Expression *ex1 = (*tup1->exps)[i];
                Expression *ex2 = (*tup2->exps)[i];
                Expression *eeq = new EqualExp(op, loc, ex1, ex2);
                if (!e)
                    e = eeq;
                else if (op == TOKequal)
                    e = new AndAndExp(loc, e, eeq);
                else
                    e = new OrOrExp(loc, e, eeq);
            }
            e = e->semantic(sc);
            //printf("e = %s\n", e->toChars());
            return e;
        }
    }

    e = typeCombine(sc);
    if (e->op == TOKerror)
        return e;

    type = Type::tboolean;

    // Special handling for array comparisons
    if (!arrayTypeCompatible(loc, e1->type, e2->type))
    {
        if (e1->type != e2->type && e1->type->isfloating() && e2->type->isfloating())
        {
            // Cast both to complex
            e1 = e1->castTo(sc, Type::tcomplex80);
            e2 = e2->castTo(sc, Type::tcomplex80);
        }
    }

    if (e1->type->toBasetype()->ty == Tvector)
        return incompatibleTypes();

    return e;
}

int EqualExp::isBit()
{
    return TRUE;
}



/************************************************************/

IdentityExp::IdentityExp(enum TOK op, Loc loc, Expression *e1, Expression *e2)
        : BinExp(loc, op, sizeof(IdentityExp), e1, e2)
{
}

Expression *IdentityExp::semantic(Scope *sc)
{
    if (type)
        return this;

    BinExp::semanticp(sc);
    type = Type::tboolean;

    Expression *e = typeCombine(sc);
    if (e->op == TOKerror)
        return e;

    if (e1->type != e2->type && e1->type->isfloating() && e2->type->isfloating())
    {
        // Cast both to complex
        e1 = e1->castTo(sc, Type::tcomplex80);
        e2 = e2->castTo(sc, Type::tcomplex80);
    }

    if (e1->type->toBasetype()->ty == Tvector)
        return incompatibleTypes();

    return this;
}

int IdentityExp::isBit()
{
    return TRUE;
}


/****************************************************************/

CondExp::CondExp(Loc loc, Expression *econd, Expression *e1, Expression *e2)
        : BinExp(loc, TOKquestion, sizeof(CondExp), e1, e2)
{
    this->econd = econd;
}

Expression *CondExp::syntaxCopy()
{
    return new CondExp(loc, econd->syntaxCopy(), e1->syntaxCopy(), e2->syntaxCopy());
}


Expression *CondExp::semantic(Scope *sc)
{   Type *t1;
    Type *t2;
    unsigned cs0;
    unsigned cs1;

#if LOGSEMANTIC
    printf("CondExp::semantic('%s')\n", toChars());
#endif
    if (type)
        return this;

    econd = econd->semantic(sc);
    econd = resolveProperties(sc, econd);
    econd = econd->checkToPointer();
    econd = econd->checkToBoolean(sc);

    cs0 = sc->callSuper;
    e1 = e1->semantic(sc);
    e1 = resolveProperties(sc, e1);
    cs1 = sc->callSuper;
    sc->callSuper = cs0;
    e2 = e2->semantic(sc);
    e2 = resolveProperties(sc, e2);
    sc->mergeCallSuper(loc, cs1);


    // If either operand is void, the result is void
    t1 = e1->type;
    t2 = e2->type;
    if (t1->ty == Tvoid || t2->ty == Tvoid)
        type = Type::tvoid;
    else if (t1 == t2)
        type = t1;
    else
    {
        typeCombine(sc);
        switch (e1->type->toBasetype()->ty)
        {
            case Tcomplex32:
            case Tcomplex64:
            case Tcomplex80:
                e2 = e2->castTo(sc, e1->type);
                break;
        }
        switch (e2->type->toBasetype()->ty)
        {
            case Tcomplex32:
            case Tcomplex64:
            case Tcomplex80:
                e1 = e1->castTo(sc, e2->type);
                break;
        }
        if (type->toBasetype()->ty == Tarray)
        {
            e1 = e1->castTo(sc, type);
            e2 = e2->castTo(sc, type);
        }
    }
#if 0
    printf("res: %s\n", type->toChars());
    printf("e1 : %s\n", e1->type->toChars());
    printf("e2 : %s\n", e2->type->toChars());
#endif
    return this;
}

int CondExp::isLvalue()
{
    return e1->isLvalue() && e2->isLvalue();
}


Expression *CondExp::toLvalue(Scope *sc, Expression *ex)
{
    PtrExp *e;

    // convert (econd ? e1 : e2) to *(econd ? &e1 : &e2)
    e = new PtrExp(loc, this, type);

    e1 = e1->addressOf(sc);
    e2 = e2->addressOf(sc);

    typeCombine(sc);

    type = e2->type;
    return e;
}

int CondExp::checkModifiable(Scope *sc, int flag)
{
    return e1->checkModifiable(sc, flag) && e2->checkModifiable(sc, flag);
}

Expression *CondExp::modifiableLvalue(Scope *sc, Expression *e)
{
    //error("conditional expression %s is not a modifiable lvalue", toChars());
    e1 = e1->modifiableLvalue(sc, e1);
    e2 = e2->modifiableLvalue(sc, e1);
    return toLvalue(sc, this);
}

void CondExp::checkEscape()
{
    e1->checkEscape();
    e2->checkEscape();
}

void CondExp::checkEscapeRef()
{
    e1->checkEscapeRef();
    e2->checkEscapeRef();
}


Expression *CondExp::checkToBoolean(Scope *sc)
{
    e1 = e1->checkToBoolean(sc);
    e2 = e2->checkToBoolean(sc);
    return this;
}

<<<<<<< HEAD
=======
int CondExp::checkSideEffect(int flag)
{
    if (flag == 2)
    {
        return econd->checkSideEffect(2) ||
                e1->checkSideEffect(2) ||
                e2->checkSideEffect(2);
    }
    else
    {
        econd->checkSideEffect(1);
        e1->checkSideEffect(flag);
        return e2->checkSideEffect(flag);
    }
}

#if DMDV2
int CondExp::canThrow(bool mustNotThrow)
{
#if DMD_OBJC
    return econd->canThrow(mustNotThrow) | e1->canThrow(mustNotThrow) | e2->canThrow(mustNotThrow);
#else
    return econd->canThrow(mustNotThrow) || e1->canThrow(mustNotThrow) || e2->canThrow(mustNotThrow);
#endif
}
#endif
>>>>>>> ae6aa7e3

void CondExp::toCBuffer(OutBuffer *buf, HdrGenState *hgs)
{
    expToCBuffer(buf, hgs, econd, PREC_oror);
    buf->writestring(" ? ");
    expToCBuffer(buf, hgs, e1, PREC_expr);
    buf->writestring(" : ");
    expToCBuffer(buf, hgs, e2, PREC_cond);
}


/****************************************************************/

DefaultInitExp::DefaultInitExp(Loc loc, enum TOK subop, int size)
    : Expression(loc, TOKdefault, size)
{
    this->subop = subop;
}

void DefaultInitExp::toCBuffer(OutBuffer *buf, HdrGenState *hgs)
{
    buf->writestring(Token::toChars(subop));
}

/****************************************************************/

FileInitExp::FileInitExp(Loc loc)
    : DefaultInitExp(loc, TOKfile, sizeof(FileInitExp))
{
}

Expression *FileInitExp::semantic(Scope *sc)
{
    //printf("FileInitExp::semantic()\n");
    type = Type::tstring;
    return this;
}

Expression *FileInitExp::resolveLoc(Loc loc, Scope *sc)
{
    //printf("FileInitExp::resolve() %s\n", toChars());
    const char *s = loc.filename ? loc.filename : sc->module->ident->toChars();
    Expression *e = new StringExp(loc, (char *)s);
    e = e->semantic(sc);
    e = e->castTo(sc, type);
    return e;
}

/****************************************************************/

LineInitExp::LineInitExp(Loc loc)
    : DefaultInitExp(loc, TOKline, sizeof(LineInitExp))
{
}

Expression *LineInitExp::semantic(Scope *sc)
{
    type = Type::tint32;
    return this;
}

Expression *LineInitExp::resolveLoc(Loc loc, Scope *sc)
{
    Expression *e = new IntegerExp(loc, loc.linnum, Type::tint32);
    e = e->castTo(sc, type);
    return e;
}

/****************************************************************/

ModuleInitExp::ModuleInitExp(Loc loc)
    : DefaultInitExp(loc, TOKmodulestring, sizeof(ModuleInitExp))
{
}

Expression *ModuleInitExp::semantic(Scope *sc)
{
    //printf("ModuleInitExp::semantic()\n");
    type = Type::tstring;
    return this;
}

Expression *ModuleInitExp::resolveLoc(Loc loc, Scope *sc)
{
    const char *s;
    if (sc->callsc)
        s = sc->callsc->module->toPrettyChars();
    else
        s = sc->module->toPrettyChars();
    Expression *e = new StringExp(loc, (char *)s);
    e = e->semantic(sc);
    e = e->castTo(sc, type);
    return e;
}

/****************************************************************/

FuncInitExp::FuncInitExp(Loc loc)
    : DefaultInitExp(loc, TOKfuncstring, sizeof(FuncInitExp))
{
}

Expression *FuncInitExp::semantic(Scope *sc)
{
    //printf("FuncInitExp::semantic()\n");
    type = Type::tstring;
    if (sc->func) return this->resolveLoc(0, sc);
    return this;
}

Expression *FuncInitExp::resolveLoc(Loc loc, Scope *sc)
{
    const char *s;
    if (sc->callsc && sc->callsc->func)
        s = sc->callsc->func->Dsymbol::toPrettyChars();
    else if (sc->func)
        s = sc->func->Dsymbol::toPrettyChars();
    else
        s = "";
    Expression *e = new StringExp(loc, (char *)s);
    e = e->semantic(sc);
    e = e->castTo(sc, type);
    return e;
}

/****************************************************************/

PrettyFuncInitExp::PrettyFuncInitExp(Loc loc)
    : DefaultInitExp(loc, TOKprettyfunc, sizeof(PrettyFuncInitExp))
{
}

Expression *PrettyFuncInitExp::semantic(Scope *sc)
{
    //printf("PrettyFuncInitExp::semantic()\n");
    type = Type::tstring;
    if (sc->func) return this->resolveLoc(0, sc);
    return this;
}

Expression *PrettyFuncInitExp::resolveLoc(Loc loc, Scope *sc)
{
    FuncDeclaration *fd;
    if (sc->callsc && sc->callsc->func)
        fd = sc->callsc->func;
    else
        fd = sc->func;

    const char *s;
    if (fd)
    {
        const char *funcStr = fd->Dsymbol::toPrettyChars();
        HdrGenState hgs;
        OutBuffer buf;
        functionToCBuffer2((TypeFunction *)fd->type, &buf, &hgs, 0, funcStr);
        buf.writebyte(0);
        s = (const char *)buf.extractData();
    }
    else
    {
        s = "";
    }

    Expression *e = new StringExp(loc, (char *)s);
    e = e->semantic(sc);
    e = e->castTo(sc, type);
    return e;
}

/**************************************
 * Runs semantic on ae->arguments. Declares temporary variables
 * if '$' was used.
 */

ArrayExp *resolveOpDollar(Scope *sc, ArrayExp *ae)
{
    assert(!ae->lengthVar);

    for (size_t i = 0; i < ae->arguments->dim; i++)
    {
        // Create scope for '$' variable for this dimension
        ArrayScopeSymbol *sym = new ArrayScopeSymbol(sc, ae);
        sym->loc = ae->loc;
        sym->parent = sc->scopesym;
        sc = sc->push(sym);
        ae->lengthVar = NULL;       // Create it only if required
        ae->currentDimension = i;   // Dimension for $, if required

        Expression *e = (*ae->arguments)[i];
        e = e->semantic(sc);
        e = resolveProperties(sc, e);
        if (!e->type)
            ae->error("%s has no value", e->toChars());
        if (ae->lengthVar)
        {   // If $ was used, declare it now
            Expression *de = new DeclarationExp(ae->loc, ae->lengthVar);
            e = new CommaExp(0, de, e);
            e = e->semantic(sc);
        }
        (*ae->arguments)[i] = e;
        sc = sc->pop();
    }
    return ae;
}

/**************************************
 * Runs semantic on se->lwr and se->upr. Declares a temporary variable
 * if '$' was used.
 */

SliceExp *resolveOpDollar(Scope *sc, SliceExp *se)
{
    assert(!se->lengthVar);
    assert(!se->lwr || se->upr);

    if (!se->lwr) return se;

    // create scope for '$'
    ArrayScopeSymbol *sym = new ArrayScopeSymbol(sc, se);
    sym->loc = se->loc;
    sym->parent = sc->scopesym;
    sc = sc->push(sym);

    for (size_t i = 0; i < 2; ++i)
    {
        Expression *e = i == 0 ? se->lwr : se->upr;
        e = e->semantic(sc);
        e = resolveProperties(sc, e);
        if (!e->type)
            se->error("%s has no value", e->toChars());
        i == 0 ? se->lwr : se->upr = e;
    }

    if (se->lengthVar)
    {   // If $ was used, declare it now
        Expression *de = new DeclarationExp(se->loc, se->lengthVar);
        se->lwr = new CommaExp(0, de, se->lwr);
        se->lwr = se->lwr->semantic(sc);
    }
    sc = sc->pop();
    return se;
}

Expression *BinExp::reorderSettingAAElem(Scope *sc)
{
    if (this->e1->op != TOKindex)
        return this;
    IndexExp *ie = (IndexExp *)e1;
    Type *t1 = ie->e1->type->toBasetype();
    if (t1->ty != Taarray)
        return this;

    /* Check recursive conversion */
    VarDeclaration *var;
    bool isrefvar = (e2->op == TOKvar &&
                    (var = ((VarExp *)e2)->var->isVarDeclaration()) != NULL &&
                    (var->storage_class & STCref));
    if (isrefvar)
        return this;

    /* Fix evaluation order of setting AA element. (Bugzilla 3825)
     * Rewrite:
     *     aa[key] op= val;
     * as:
     *     ref __aatmp = aa;
     *     ref __aakey = key;
     *     ref __aaval = val;
     *     __aatmp[__aakey] op= __aaval;  // assignment
     */
    Expression *ec = NULL;
    if (ie->e1->hasSideEffect())
    {
        Identifier *id = Lexer::uniqueId("__aatmp");
        VarDeclaration *vd = new VarDeclaration(ie->e1->loc, ie->e1->type, id, new ExpInitializer(ie->e1->loc, ie->e1));
        vd->storage_class |= STCref | STCforeach;
        Expression *de = new DeclarationExp(ie->e1->loc, vd);

        ec = de;
        ie->e1 = new VarExp(ie->e1->loc, vd);
    }
    if (ie->e2->hasSideEffect())
    {
        Identifier *id = Lexer::uniqueId("__aakey");
        VarDeclaration *vd = new VarDeclaration(ie->e2->loc, ie->e2->type, id, new ExpInitializer(ie->e2->loc, ie->e2));
        vd->storage_class |= STCref | STCforeach;
        Expression *de = new DeclarationExp(ie->e2->loc, vd);

        ec = ec ? new CommaExp(loc, ec, de) : de;
        ie->e2 = new VarExp(ie->e2->loc, vd);
    }
    {
        Identifier *id = Lexer::uniqueId("__aaval");
        VarDeclaration *vd = new VarDeclaration(loc, this->e2->type, id, new ExpInitializer(this->e2->loc, this->e2));
        vd->storage_class |= STCref | STCforeach;
        Expression *de = new DeclarationExp(this->e2->loc, vd);

        ec = ec ? new CommaExp(loc, ec, de) : de;
        this->e2 = new VarExp(this->e2->loc, vd);
    }
    ec = new CommaExp(loc, ec, this);
    return ec->semantic(sc);
}<|MERGE_RESOLUTION|>--- conflicted
+++ resolved
@@ -77,7 +77,7 @@
         // We already have an Objective-C class reference, just use that as 'this'.
     }
     else if (ad &&
-        ad->isClassDeclaration() && ((ClassDeclaration *)ad)->objc && 
+        ad->isClassDeclaration() && ((ClassDeclaration *)ad)->objc &&
         var->isFuncDeclaration() && ((FuncDeclaration *)var)->isStatic() &&
         ((FuncDeclaration *)var)->objcSelector)
     {
@@ -2135,30 +2135,6 @@
     return FALSE;
 }
 
-<<<<<<< HEAD
-=======
-/********************************
- * Can this expression throw an exception?
- * Valid only after semantic() pass.
- *
- * If 'mustNotThrow' is true, generate an error if it throws
- */
-#if DMD_OBJC
-// Changed to return flags BEthrow and/or BEthrowobjc depending on which 
-// throwing mechanism is used. Both flags can be present at the same time
-// which means that both types of exceptions can be thrown by this expression.
-#endif
-
-int Expression::canThrow(bool mustNotThrow)
-{
-#if DMDV2
-    return FALSE;
-#else
-    return TRUE;
-#endif
-}
-
->>>>>>> ae6aa7e3
 /****************************************
  * Resolve __FILE__, __LINE__, __MODULE__, __FUNCTION__, __PRETTY_FUNCTION__ to loc.
  */
@@ -3667,7 +3643,7 @@
                 break;
             }
         }
-        
+
         if (!ascii)
         {   // use UTF-16 for non-ASCII strings
             OutBuffer buffer;
@@ -3675,7 +3651,7 @@
             const char *p;
             size_t u;
             unsigned c;
-        
+
             for (u = 0; u < len;)
             {
                 p = utf_decodeChar((unsigned char *)string, len, &u, &c);
@@ -4144,25 +4120,6 @@
     return result ? (dim != 0) : (dim == 0);
 }
 
-<<<<<<< HEAD
-=======
-#if DMDV2
-int AssocArrayLiteralExp::canThrow(bool mustNotThrow)
-{
-    /* Memory allocation failures throw non-recoverable exceptions, which
-     * we don't need to count as 'throwing'.
-     */
-#if DMD_OBJC
-    return (arrayExpressionCanThrow(keys,   mustNotThrow) |
-            arrayExpressionCanThrow(values, mustNotThrow));
-#else
-    return (arrayExpressionCanThrow(keys,   mustNotThrow) ||
-            arrayExpressionCanThrow(values, mustNotThrow));
-#endif
-}
-#endif
-
->>>>>>> ae6aa7e3
 void AssocArrayLiteralExp::toCBuffer(OutBuffer *buf, HdrGenState *hgs)
 {
     buf->writeByte('[');
@@ -4877,11 +4834,11 @@
             {   error("cannot instanciate meta class '%s'", cd->toChars());
                 goto Lerr;
             }
-            
+
             // use Objective-C 'alloc' function
             Dsymbol *s = cd->search(loc, Id::alloc, 0);
             if (s)
-            {   
+            {
                 FuncDeclaration *allocf = s->isFuncDeclaration();
                 if (allocf)
                 {
@@ -4891,12 +4848,12 @@
                         goto Lerr;
                     }
                     else if (((TypeFunction *)allocf->type)->next != allocf->parent->isClassDeclaration()->type)
-                    {   error("function %s should return %s instead of %s to qualify as an allocator for Objective-C class %s", 
+                    {   error("function %s should return %s instead of %s to qualify as an allocator for Objective-C class %s",
                             allocf->toChars(), allocf->parent->isClassDeclaration()->type->toChars(),
                             ((TypeFunction *)allocf->type)->next->toChars(), cd->toChars());
                         goto Lerr;
                     }
-                    
+
                     objcalloc = allocf;
                 }
             }
@@ -5068,56 +5025,6 @@
     return new ErrorExp();
 }
 
-<<<<<<< HEAD
-=======
-int NewExp::checkSideEffect(int flag)
-{
-    return 1;
-}
-
-#if DMDV2
-int NewExp::canThrow(bool mustNotThrow)
-{
-#if DMD_OBJC
-    int result = arrayExpressionCanThrow(newargs, mustNotThrow) |
-        arrayExpressionCanThrow(arguments, mustNotThrow);
-    if (result == BEthrowany)
-        return result;
-#else
-    if (arrayExpressionCanThrow(newargs, mustNotThrow) ||
-        arrayExpressionCanThrow(arguments, mustNotThrow))
-        return 1;
-#endif
-    if (member)
-    {
-        // See if constructor call can throw
-        Type *t = member->type->toBasetype();
-        if (t->ty == Tfunction && !((TypeFunction *)t)->isnothrow)
-        {
-            if (mustNotThrow)
-                error("constructor %s is not nothrow", member->toChars());
-#if DMD_OBJC
-            if (((TypeFunction *)t)->linkage == LINKobjc)
-                result |= BEthrowobjc;
-            else
-                result |= BEthrow;
-            if (result == BEthrowany)
-                return result;
-#else
-            return 1;
-#endif
-        }
-    }
-    // regard storage allocation failures as not recoverable
-#if DMD_OBJC
-    return result;
-#else
-    return 0;
-#endif
-}
-#endif
->>>>>>> ae6aa7e3
-
 void NewExp::toCBuffer(OutBuffer *buf, HdrGenState *hgs)
 {
     if (thisexp)
@@ -5178,26 +5085,6 @@
     Expression *c = new CommaExp(loc, d, n);
     return c->semantic(sc);
 }
-
-<<<<<<< HEAD
-=======
-int NewAnonClassExp::checkSideEffect(int flag)
-{
-    return 1;
-}
-
-#if DMDV2
-int NewAnonClassExp::canThrow(bool mustNotThrow)
-{
-    assert(0);          // should have been lowered by semantic()
-#if DMD_OBJC
-    return BEthrowany;
-#else
-    return 1;
-#endif
-}
-#endif
->>>>>>> ae6aa7e3
 
 void NewAnonClassExp::toCBuffer(OutBuffer *buf, HdrGenState *hgs)
 {
@@ -5896,145 +5783,6 @@
 TypeidExp::TypeidExp(Loc loc, Object *o)
     : Expression(loc, TOKtypeid, sizeof(TypeidExp))
 {
-<<<<<<< HEAD
-=======
-#if DMD_OBJC
-    int result = 0;
-#endif
-    AttribDeclaration *ad;
-    VarDeclaration *vd;
-    TemplateMixin *tm;
-    TupleDeclaration *td;
-
-    //printf("Dsymbol_toElem() %s\n", s->toChars());
-    ad = s->isAttribDeclaration();
-    if (ad)
-    {
-        Dsymbols *decl = ad->include(NULL, NULL);
-        if (decl && decl->dim)
-        {
-            for (size_t i = 0; i < decl->dim; i++)
-            {
-                s = decl->tdata()[i];
-#if DMD_OBJC
-                result |= Dsymbol_canThrow(s, mustNotThrow);
-                if (result == BEthrowany)
-                    return result;
-#else
-                if (Dsymbol_canThrow(s, mustNotThrow))
-                    return 1;
-#endif
-            }
-        }
-    }
-    else if ((vd = s->isVarDeclaration()) != NULL)
-    {
-        s = s->toAlias();
-        if (s != vd)
-#if DMD_OBJC
-        {   result |= Dsymbol_canThrow(s, mustNotThrow);
-            if (result == BEthrowany)
-                return result;
-        }
-#else
-            return Dsymbol_canThrow(s, mustNotThrow);
-#endif
-        if (vd->storage_class & STCmanifest)
-            ;
-        else if (vd->isStatic() || vd->storage_class & (STCextern | STCtls | STCgshared))
-            ;
-        else
-        {
-            if (vd->init)
-            {   ExpInitializer *ie = vd->init->isExpInitializer();
-#if DMD_OBJC
-                if (ie)
-                {   result |= ie->exp->canThrow(mustNotThrow);
-                    if (result == BEthrowany)
-                        return result;
-                }
-#else
-                if (ie && ie->exp->canThrow(mustNotThrow))
-                    return 1;
-#endif
-            }
-            if (vd->edtor && !vd->noscope)
-#if DMD_OBJC
-                return result | vd->edtor->canThrow(mustNotThrow);
-#else
-                return vd->edtor->canThrow(mustNotThrow);
-#endif
-        }
-    }
-    else if ((tm = s->isTemplateMixin()) != NULL)
-    {
-        //printf("%s\n", tm->toChars());
-        if (tm->members)
-        {
-            for (size_t i = 0; i < tm->members->dim; i++)
-            {
-                Dsymbol *sm = tm->members->tdata()[i];
-#if DMD_OBJC
-                result |= Dsymbol_canThrow(sm, mustNotThrow);
-                if (result == BEthrowany)
-                    return result;
-#else
-                if (Dsymbol_canThrow(sm, mustNotThrow))
-                    return 1;
-#endif
-            }
-        }
-    }
-    else if ((td = s->isTupleDeclaration()) != NULL)
-    {
-        for (size_t i = 0; i < td->objects->dim; i++)
-        {   Object *o = td->objects->tdata()[i];
-            if (o->dyncast() == DYNCAST_EXPRESSION)
-            {   Expression *eo = (Expression *)o;
-                if (eo->op == TOKdsymbol)
-                {   DsymbolExp *se = (DsymbolExp *)eo;
-#if DMD_OBJC
-                    result |= Dsymbol_canThrow(se->s, mustNotThrow);
-                    if (result == BEthrowany)
-                        return result;
-#else
-                    if (Dsymbol_canThrow(se->s, mustNotThrow))
-                        return 1;
-#endif
-                }
-            }
-        }
-    }
-#if DMD_OBJC
-    return result;
-#else
-    return 0;
-#endif
-}
-
-
-int DeclarationExp::canThrow(bool mustNotThrow)
-{
-    return Dsymbol_canThrow(declaration, mustNotThrow);
-}
-#endif
-
-void DeclarationExp::toCBuffer(OutBuffer *buf, HdrGenState *hgs)
-{
-    declaration->toCBuffer(buf, hgs);
-}
-
-
-/************************ TypeidExp ************************************/
-
-/*
- *      typeid(int)
- */
-
-TypeidExp::TypeidExp(Loc loc, Object *o)
-    : Expression(loc, TOKtypeid, sizeof(TypeidExp))
-{
->>>>>>> ae6aa7e3
     this->obj = o;
 }
 
@@ -6760,22 +6508,7 @@
     return e1->type->isunsigned() || e2->type->isunsigned();
 }
 
-<<<<<<< HEAD
 Expression *BinExp::incompatibleTypes()
-=======
-#if DMDV2
-int BinExp::canThrow(bool mustNotThrow)
-{
-#if DMD_OBJC
-    return e1->canThrow(mustNotThrow) | e2->canThrow(mustNotThrow);
-#else
-    return e1->canThrow(mustNotThrow) || e2->canThrow(mustNotThrow);
-#endif
-}
-#endif
-
-void BinExp::incompatibleTypes()
->>>>>>> ae6aa7e3
 {
     if (e1->type->toBasetype() != Type::terror &&
         e2->type->toBasetype() != Type::terror
@@ -8056,7 +7789,9 @@
     (*arguments)[1] = earg2;
 
     this->arguments = arguments;
+#if DMD_OBJC
     this->argument0 = NULL;
+#endif
 }
 
 Expression *CallExp::syntaxCopy()
@@ -8496,7 +8231,7 @@
         else if (t1->ty == Tobjcselector)
         {   assert(argument0 == NULL);
             TypeObjcSelector *sel = (TypeObjcSelector *)t1;
-            
+
             // harvest first argument and check if valid target for a selector
             int validtarget = 0;
             if (arguments->dim >= 1)
@@ -8828,15 +8563,7 @@
         {   TypeObjcSelector *td = (TypeObjcSelector *)t1;
             assert(td->next->ty == Tfunction);
             tf = (TypeFunction *)(td->next);
-            if (sc->func && sc->func->isPure() && !tf->purity)
-            {
-                error("pure function '%s' cannot call impure selector '%s'", sc->func->toChars(), e1->toChars());
-            }
-            if (sc->func && sc->func->isSafe() && tf->trust <= TRUSTsystem)
-            {
-                error("safe function '%s' cannot call system selector '%s'", sc->func->toChars(), e1->toChars());
-            }
-            goto Lcheckargs;
+            p = "Objective-C selector";
         }
 #endif
         else if (t1->ty == Tpointer && ((TypePointer *)t1)->next->ty == Tfunction)
@@ -9027,117 +8754,7 @@
     return this;
 }
 
-<<<<<<< HEAD
-
-=======
-int CallExp::checkSideEffect(int flag)
-{
-#if DMDV2
-    int result = 1;
-
-    /* Calling a function or delegate that is pure nothrow
-     * has no side effects.
-     */
-    if (e1->type)
-    {
-        Type *t = e1->type->toBasetype();
-        if ((t->ty == Tfunction && ((TypeFunction *)t)->purity > PUREweak &&
-                                   ((TypeFunction *)t)->isnothrow)
-            ||
-            (t->ty == Tdelegate && ((TypeFunction *)((TypeDelegate *)t)->next)->purity > PUREweak &&
-                                   ((TypeFunction *)((TypeDelegate *)t)->next)->isnothrow)
-#if DMD_OBJC
-            ||
-            (t->ty == Tobjcselector && ((TypeFunction *)((TypeObjcSelector *)t)->next)->purity > PUREweak &&
-                                   ((TypeFunction *)((TypeObjcSelector *)t)->next)->isnothrow)
-#endif
-           )
-        {
-            result = 0;
-            //if (flag == 0)
-                //warning("pure nothrow function %s has no effect", e1->toChars());
-        }
-        else
-            result = 1;
-    }
-
-    result |= e1->checkSideEffect(1);
-
-    /* If any of the arguments have side effects, this expression does
-     */
-    for (size_t i = 0; i < arguments->dim; i++)
-    {   Expression *e = arguments->tdata()[i];
-
-        result |= e->checkSideEffect(1);
-    }
-
-    return result;
-#else
-    return 1;
-#endif
-}
-
-#if DMDV2
-int CallExp::canThrow(bool mustNotThrow)
-{
-#if DMD_OBJC
-    int result = 0;
-#endif
-    //printf("CallExp::canThrow() %s\n", toChars());
-#if DMD_OBJC
-    result |= e1->canThrow(mustNotThrow);
-    if (result == BEthrowany)
-        return result;
-#else
-    if (e1->canThrow(mustNotThrow))
-        return 1;
-#endif
-
-    /* If any of the arguments can throw, then this expression can throw
-     */
-#if DMD_OBJC
-    result |= arrayExpressionCanThrow(arguments, mustNotThrow);
-    if (result == BEthrowany)
-        return result;
-#else
-    if (arrayExpressionCanThrow(arguments, mustNotThrow))
-        return 1;
-#endif
-
-    if (global.errors && !e1->type)
-        return 0;                       // error recovery
-
-    /* If calling a function or delegate that is typed as nothrow,
-     * then this expression cannot throw.
-     * Note that pure functions can throw.
-     */
-    Type *t = e1->type->toBasetype();
-#if DMD_OBJC
-    if (t->ty == Tfunction && !((TypeFunction *)t)->isnothrow)
-        result |= (((TypeFunction *)t)->linkage == LINKobjc ? BEthrowobjc : BEthrow);
-    if (t->ty == Tdelegate && !((TypeFunction *)((TypeDelegate *)t)->next)->isnothrow)
-        result |= (((TypeFunction *)((TypeDelegate *)t)->next)->linkage == LINKobjc ? BEthrowobjc : BEthrow);
-    if (t->ty == Tobjcselector && !((TypeFunction *)((TypeObjcSelector *)t)->next)->isnothrow)
-        result |= (((TypeFunction *)((TypeObjcSelector *)t)->next)->linkage == LINKobjc ? BEthrowobjc : BEthrow);
-#else
-    if (t->ty == Tfunction && ((TypeFunction *)t)->isnothrow)
-        return 0;
-    if (t->ty == Tdelegate && ((TypeFunction *)((TypeDelegate *)t)->next)->isnothrow)
-        return 0;
-#endif
-    if (mustNotThrow)
-#if DMD_OBJC
-        if (result)
-#endif
-        error("%s is not nothrow", e1->toChars());
-#if DMD_OBJC
-    return result;
-#else
-    return 1;
-#endif
-}
-#endif
->>>>>>> ae6aa7e3
+
 
 int CallExp::isLvalue()
 {
@@ -9395,7 +9012,7 @@
             ce->e2->type = NULL;
             ce->e2 = ce->e2->semantic(sc);
         }
-        
+
         return optimize(WANTvalue);
     }
     return this;
@@ -10334,22 +9951,6 @@
     buf->writeByte(']');
 }
 
-<<<<<<< HEAD
-=======
-int SliceExp::canThrow(bool mustNotThrow)
-{
-#if DMD_OBJC
-    return UnaExp::canThrow(mustNotThrow)
-        | (lwr != NULL ? lwr->canThrow(mustNotThrow) : 0)
-        | (upr != NULL ? upr->canThrow(mustNotThrow) : 0);
-#else
-    return UnaExp::canThrow(mustNotThrow)
-        || (lwr != NULL && lwr->canThrow(mustNotThrow))
-        || (upr != NULL && upr->canThrow(mustNotThrow));
-#endif
-}
-
->>>>>>> ae6aa7e3
 /********************** ArrayLength **************************************/
 
 ArrayLengthExp::ArrayLengthExp(Loc loc, Expression *e1)
@@ -13374,36 +12975,6 @@
     return this;
 }
 
-<<<<<<< HEAD
-=======
-int CondExp::checkSideEffect(int flag)
-{
-    if (flag == 2)
-    {
-        return econd->checkSideEffect(2) ||
-                e1->checkSideEffect(2) ||
-                e2->checkSideEffect(2);
-    }
-    else
-    {
-        econd->checkSideEffect(1);
-        e1->checkSideEffect(flag);
-        return e2->checkSideEffect(flag);
-    }
-}
-
-#if DMDV2
-int CondExp::canThrow(bool mustNotThrow)
-{
-#if DMD_OBJC
-    return econd->canThrow(mustNotThrow) | e1->canThrow(mustNotThrow) | e2->canThrow(mustNotThrow);
-#else
-    return econd->canThrow(mustNotThrow) || e1->canThrow(mustNotThrow) || e2->canThrow(mustNotThrow);
-#endif
-}
-#endif
->>>>>>> ae6aa7e3
-
 void CondExp::toCBuffer(OutBuffer *buf, HdrGenState *hgs)
 {
     expToCBuffer(buf, hgs, econd, PREC_oror);
