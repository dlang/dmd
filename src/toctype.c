
// Copyright (c) 1999-2013 by Digital Mars
// All Rights Reserved
// written by Walter Bright
// http://www.digitalmars.com
// License for redistribution is by either the Artistic License
// in artistic.txt, or the GNU General Public License in gnu.txt.
// See the included readme.txt for details.

#include <stdio.h>
#include <stddef.h>
#include <stdlib.h>
#include <time.h>
#include <assert.h>

#include "mars.h"
#include "module.h"
#include "mtype.h"
#include "declaration.h"
#include "enum.h"
#include "aggregate.h"

#include "cc.h"
#include "global.h"
#include "type.h"

void slist_add(Symbol *s);
void slist_reset();
unsigned totym(Type *tx);

/***************************************
 * Convert from D type to C type.
 * This is done so C debug info can be generated.
 */

type *Type_toCtype(Type *t);

class ToCtypeVisitor : public Visitor
{
public:
    ToCtypeVisitor() {}

    void visit(Type *t)
    {
        t->ctype = type_fake(totym(t));
        t->ctype->Tcount++;
    }

    void visit(TypeSArray *t)
    {
        t->ctype = type_static_array(t->dim->toInteger(), Type_toCtype(t->next));
    }

    void visit(TypeDArray *t)
    {
        t->ctype = type_dyn_array(Type_toCtype(t->next));
        t->ctype->Tident = t->toChars(); // needed to generate sensible debug info for cv8
    }

    void visit(TypeAArray *t)
    {
        t->ctype = type_assoc_array(Type_toCtype(t->index), Type_toCtype(t->next));
    }

    void visit(TypePointer *t)
    {
        //printf("TypePointer::toCtype() %s\n", t->toChars());
        t->ctype = type_pointer(Type_toCtype(t->next));
    }

    void visit(TypeFunction *t)
    {
        size_t nparams = Parameter::dim(t->parameters);

        type *tmp[10];
        type **ptypes = tmp;
        if (nparams > 10)
            ptypes = (type **)malloc(sizeof(type*) * nparams);

        for (size_t i = 0; i < nparams; i++)
        {
            Parameter *arg = Parameter::getNth(t->parameters, i);
            type *tp = Type_toCtype(arg->type);
            if (arg->storageClass & (STCout | STCref))
                tp = type_allocn(TYref, tp);
            ptypes[i] = tp;
        }

        t->ctype = type_function(totym(t), ptypes, nparams, t->varargs == 1, Type_toCtype(t->next));

        if (nparams > 10)
            free(ptypes);
    }

    void visit(TypeDelegate *t)
    {
        t->ctype = type_delegate(Type_toCtype(t->next));
    }

<<<<<<< HEAD
#if DMD_OBJC
type *TypeObjcSelector::toCtype()
{   type *tn;
    type *t;

    //printf("TypePointer::toCtype() %s\n", toChars());
    if (ctype)
        return ctype;

    if (1 || global.params.symdebug)
    {   /* Need to always do this, otherwise C++ name mangling
         * goes awry.
         */
        t = type_alloc(TYnptr);
        ctype = t;
        tn = tschar; // expose selector as a char*
        t->Tnext = tn;
        tn->Tcount++;
    }
    else
        t = type_fake(totym());
    t->Tcount++;
    ctype = t;
    return t;
}
#endif
=======
    void visit(TypeStruct *t)
    {
        //printf("TypeStruct::toCtype() '%s'\n", t->sym->toChars());
        Type *tm = t->mutableOf();
        if (tm->ctype)
        {
            Symbol *s = tm->ctype->Ttag;
            t->ctype = type_alloc(TYstruct);
            t->ctype->Ttag = (Classsym *)s;            // structure tag name
            t->ctype->Tcount++;
            // Add modifiers
            switch (t->mod)
            {
                case 0:
                    assert(0);
                    break;
                case MODconst:
                case MODwild:
                case MODwildconst:
                    t->ctype->Tty |= mTYconst;
                    break;
                case MODshared:
                    t->ctype->Tty |= mTYshared;
                    break;
                case MODshared | MODconst:
                case MODshared | MODwild:
                case MODshared | MODwildconst:
                    t->ctype->Tty |= mTYshared | mTYconst;
                    break;
                case MODimmutable:
                    t->ctype->Tty |= mTYimmutable;
                    break;
                default:
                    assert(0);
            }
        }
        else
        {
            StructDeclaration *sym = t->sym;
            t->ctype = type_struct_class(sym->toPrettyChars(), sym->alignsize, sym->structsize,
                    sym->arg1type ? Type_toCtype(sym->arg1type) : NULL,
                    sym->arg2type ? Type_toCtype(sym->arg2type) : NULL,
                    sym->isUnionDeclaration() != 0,
                    false,
                    sym->isPOD() != 0);

            tm->ctype = t->ctype;

            /* Add in fields of the struct
             * (after setting ctype to avoid infinite recursion)
             */
            if (global.params.symdebug)
            {
                for (size_t i = 0; i < sym->fields.dim; i++)
                {
                    VarDeclaration *v = sym->fields[i];
                    symbol_struct_addField(t->ctype->Ttag, v->ident->toChars(), Type_toCtype(v->type), v->offset);
                }
            }
        }
>>>>>>> 4fbe9f4e

        //printf("t = %p, Tflags = x%x\n", ctype, ctype->Tflags);
    }

    void visit(TypeEnum *t)
    {
        //printf("TypeEnum::toCtype() '%s'\n", t->sym->toChars());
        Type *tm = t->mutableOf();
        if (tm->ctype && tybasic(tm->ctype->Tty) == TYenum)
        {
            Symbol *s = tm->ctype->Ttag;
            assert(s);
            t->ctype = type_alloc(TYenum);
            t->ctype->Ttag = (Classsym *)s;            // enum tag name
            t->ctype->Tcount++;
            t->ctype->Tnext = tm->ctype->Tnext;
            t->ctype->Tnext->Tcount++;
            // Add modifiers
            switch (t->mod)
            {
                case 0:
                    assert(0);
                    break;
                case MODconst:
                case MODwild:
                case MODwildconst:
                    t->ctype->Tty |= mTYconst;
                    break;
                case MODshared:
                    t->ctype->Tty |= mTYshared;
                    break;
                case MODshared | MODconst:
                case MODshared | MODwild:
                case MODshared | MODwildconst:
                    t->ctype->Tty |= mTYshared | mTYconst;
                    break;
                case MODimmutable:
                    t->ctype->Tty |= mTYimmutable;
                    break;
                default:
                    assert(0);
            }
        }
        else if (t->sym->memtype->toBasetype()->ty == Tint32)
        {
            t->ctype = type_enum(t->sym->toPrettyChars(), Type_toCtype(t->sym->memtype));
            tm->ctype = t->ctype;
        }
        else
        {
            t->ctype = Type_toCtype(t->sym->memtype);
        }

        //printf("t = %p, Tflags = x%x\n", t, t->Tflags);
    }

    void visit(TypeTypedef *t)
    {
        t->ctype = Type_toCtype(t->sym->basetype);
    }

    void visit(TypeClass *t)
    {
        //printf("TypeClass::toCtype() %s\n", toChars());
        type *tc = type_struct_class(t->sym->toPrettyChars(), t->sym->alignsize, t->sym->structsize,
                NULL,
                NULL,
                false,
                true,
                true);

        t->ctype = type_pointer(tc);

        /* Add in fields of the class
         * (after setting ctype to avoid infinite recursion)
         */
        if (global.params.symdebug)
        {
            for (size_t i = 0; i < t->sym->fields.dim; i++)
            {
                VarDeclaration *v = t->sym->fields[i];
                symbol_struct_addField(tc->Ttag, v->ident->toChars(), Type_toCtype(v->type), v->offset);
            }
        }
    }
};

type *Type_toCtype(Type *t)
{
    if (!t->ctype)
    {
        ToCtypeVisitor v;
        t->accept(&v);
    }
    return t->ctype;
}<|MERGE_RESOLUTION|>--- conflicted
+++ resolved
@@ -97,34 +97,30 @@
         t->ctype = type_delegate(Type_toCtype(t->next));
     }
 
-<<<<<<< HEAD
 #if DMD_OBJC
-type *TypeObjcSelector::toCtype()
-{   type *tn;
-    type *t;
-
-    //printf("TypePointer::toCtype() %s\n", toChars());
-    if (ctype)
-        return ctype;
-
-    if (1 || global.params.symdebug)
-    {   /* Need to always do this, otherwise C++ name mangling
-         * goes awry.
-         */
-        t = type_alloc(TYnptr);
-        ctype = t;
-        tn = tschar; // expose selector as a char*
-        t->Tnext = tn;
-        tn->Tcount++;
-    }
-    else
-        t = type_fake(totym());
-    t->Tcount++;
-    ctype = t;
-    return t;
-}
+    void visit(TypeObjcSelector *t)
+    {
+        type *tn;
+
+        //printf("TypePointer::toCtype() %s\n", toChars());
+        if (t->ctype)
+            return;
+
+        if (1 || global.params.symdebug)
+        {   /* Need to always do this, otherwise C++ name mangling
+             * goes awry.
+             */
+            t->ctype = type_alloc(TYnptr);
+            tn = tschar; // expose selector as a char*
+            t->ctype->Tnext = tn;
+            tn->Tcount++;
+        }
+        else
+            t->ctype = type_fake(totym(t));
+        t->ctype->Tcount++;
+    }
 #endif
-=======
+
     void visit(TypeStruct *t)
     {
         //printf("TypeStruct::toCtype() '%s'\n", t->sym->toChars());
@@ -185,7 +181,6 @@
                 }
             }
         }
->>>>>>> 4fbe9f4e
 
         //printf("t = %p, Tflags = x%x\n", ctype, ctype->Tflags);
     }
