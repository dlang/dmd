--- conflicted
+++ resolved
@@ -1226,11 +1226,7 @@
                     if (tfld)
                     {
                         Parameter prm = Parameter.getNth(tfld.parameters, i);
-<<<<<<< HEAD
                         //printf("\tprm = %s%s\n", (prm.storageClass&STCref?"ref ":"").ptr, prm.ident.toChars());
-=======
-                        //printf("\tprm = %s%s\n", (prm.storageClass&STCref?"ref ":""), prm.ident.toChars());
->>>>>>> 7ddfbaf4
                         stc = prm.storageClass & STCref;
                         id = p.ident; // argument copy is not need.
                         if ((p.storageClass & STCref) != stc)
@@ -1452,7 +1448,6 @@
                 }
                 else
                 {
-<<<<<<< HEAD
 version (none)
 {
                     if (global.params.vsafe)
@@ -1471,8 +1466,6 @@
                     if (global.params.vsafe)
                         fld.tookAddressOf = 1;  // allocate a closure unless the opApply() uses 'scope'
 }
-=======
->>>>>>> 7ddfbaf4
                     assert(tab.ty == Tstruct || tab.ty == Tclass);
                     assert(sapply);
                     /* Call:
