--- conflicted
+++ resolved
@@ -4007,11 +4007,7 @@
                                 ? RTLSYM_INTERFACE_CAST
                                 : RTLSYM_DYNAMIC_CAST;
                     elem *ep = el_param(el_ptr(toSymbol(cdto)), e);
-<<<<<<< HEAD
                     e = el_bin(OPcall, TYnptr, el_var(getRtlsym(rtl)), ep);
-=======
-                    e = el_bin(OPcall, TYnptr, el_var(rtlsym[rtl]), ep);
->>>>>>> ff3f31b7
                 }
                 goto Lret;
             }
