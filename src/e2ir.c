
/* Compiler implementation of the D programming language
 * Copyright (c) 1999-2014 by Digital Mars
 * All Rights Reserved
 * written by Walter Bright
 * http://www.digitalmars.com
 * Distributed under the Boost Software License, Version 1.0.
 * http://www.boost.org/LICENSE_1_0.txt
 * https://github.com/D-Programming-Language/dmd/blob/master/src/e2ir.c
 */

#include        <stdio.h>
#include        <string.h>
#include        <time.h>

#include        "port.h"
#include        "target.h"

#include        "lexer.h"
#include        "expression.h"
#include        "mtype.h"
#include        "dsymbol.h"
#include        "declaration.h"
#include        "enum.h"
#include        "aggregate.h"
#include        "attrib.h"
#include        "module.h"
#include        "init.h"
#include        "template.h"

#include        "mem.h" // for tk/mem_malloc

#include        "cc.h"
#include        "el.h"
#include        "oper.h"
#include        "global.h"
#include        "code.h"
#include        "type.h"
#include        "dt.h"
#include        "irstate.h"
#include        "id.h"
#include        "type.h"
#include        "toir.h"
#include        "ctfe.h"
static char __file__[] = __FILE__;      /* for tassert.h                */
#include        "tassert.h"

typedef Array<elem *> Elems;

elem *addressElem(elem *e, Type *t, bool alwaysCopy = false);
elem *array_toPtr(Type *t, elem *e);
VarDeclarations *VarDeclarations_create();
type *Type_toCtype(Type *t);
elem *toElemDtor(Expression *e, IRState *irs);
unsigned totym(Type *tx);
Symbol *toSymbol(Dsymbol *s);
elem *toElem(Expression *e, IRState *irs);
dt_t **Expression_toDt(Expression *e, dt_t **pdt);

int callSideEffectLevel(FuncDeclaration *f);
int callSideEffectLevel(Type *t);

#define el_setLoc(e,loc)        ((e)->Esrcpos.Sfilename = (char *)(loc).filename, \
                                 (e)->Esrcpos.Slinnum = (loc).linnum, \
                                 (e)->Esrcpos.Scharnum = (loc).charnum)

/* If variable var of type typ is a reference
 */
bool ISREF(Declaration *var, Type *tb)
{
    return (var->isParameter() && config.exe == EX_WIN64 && (var->type->size(Loc()) > REGSIZE || var->storage_class & STClazy))
            || var->isOut() || var->isRef();
}

/* If variable var of type typ is a reference due to Win64 calling conventions
 */
bool ISWIN64REF(Declaration *var)
{
    return (config.exe == EX_WIN64 && var->isParameter() &&
            (var->type->size(Loc()) > REGSIZE || var->storage_class & STClazy)) &&
            !(var->isOut() || var->isRef());
}

/******************************************
 * If argument to a function should use OPstrpar,
 * fix it so it does and return it.
 */
elem *useOPstrpar(elem *e)
{
    tym_t ty = tybasic(e->Ety);
    if (ty == TYstruct || ty == TYarray)
    {
        e = el_una(OPstrpar, TYstruct, e);
        e->ET = e->E1->ET;
        assert(e->ET);
    }
    return e;
}

/************************************
 * Call a function.
 */

elem *callfunc(Loc loc,
        IRState *irs,
        int directcall,         // 1: don't do virtual call
        Type *tret,             // return type
        elem *ec,               // evaluates to function address
        Type *ectype,           // original type of ec
        FuncDeclaration *fd,    // if !=NULL, this is the function being called
        Type *t,                // TypeDelegate or TypeFunction for this function
        elem *ehidden,          // if !=NULL, this is the 'hidden' argument
        Expressions *arguments
#if DMD_OBJC
        ,
        elem *esel = NULL       // selector for Objective-C methods (when not provided by fd)
#endif
        )
{
    elem *ep;
    elem *e;
    elem *ethis = NULL;
    elem *eside = NULL;
    tym_t ty;
    tym_t tyret;
    RET retmethod;
    int reverse;
    TypeFunction *tf;
    int op;
    elem *eresult = ehidden;

#if 0
    printf("callfunc(directcall = %d, tret = '%s', ec = %p, fd = %p)\n",
        directcall, tret->toChars(), ec, fd);
    printf("ec: "); elem_print(ec);
    if (fd)
        printf("fd = '%s', vtblIndex = %d, isVirtual() = %d\n", fd->toChars(), fd->vtblIndex, fd->isVirtual());
    if (ehidden)
    {   printf("ehidden: "); elem_print(ehidden); }
#endif

    t = t->toBasetype();
    if (t->ty == Tdelegate)
    {
        // A delegate consists of:
        //      { Object *this; Function *funcptr; }
        assert(!fd);
        assert(t->nextOf()->ty == Tfunction);
        tf = (TypeFunction *)(t->nextOf());
        ethis = ec;
        ec = el_same(&ethis);
        ethis = el_una(I64 ? OP128_64 : OP64_32, TYnptr, ethis); // get this
        ec = array_toPtr(t, ec);                // get funcptr
        ec = el_una(OPind, totym(tf), ec);
    }
#if DMD_OBJC
    else if (t->ty == Tobjcselector)
    {
        assert(!fd);
        assert(esel);
        assert(t->nextOf()->ty == Tfunction);
        tf = (TypeFunction *)(t->nextOf());
        ethis = ec;
    }
#endif
    else
    {
        assert(t->ty == Tfunction);
        tf = (TypeFunction *)(t);
    }
    retmethod = retStyle(tf);
    ty = ec->Ety;
    if (fd)
        ty = toSymbol(fd)->Stype->Tty;
    reverse = tyrevfunc(ty);
    ep = NULL;
    op = (ec->Eoper == OPvar) ? intrinsic_op(ec->EV.sp.Vsym->Sident) : -1;
    if (arguments)
    {
        for (size_t i = 0; i < arguments->dim; i++)
        {
        Lagain:
            Expression *arg = (*arguments)[i];
            assert(arg->op != TOKtuple);
            if (arg->op == TOKcomma)
            {
                CommaExp *ce = (CommaExp *)arg;
                eside = el_combine(eside, toElem(ce->e1, irs));
                (*arguments)[i] = ce->e2;
                goto Lagain;
            }
        }

        // j=1 if _arguments[] is first argument
        int j = (tf->linkage == LINKd && tf->varargs == 1);

        for (size_t i = 0; i < arguments->dim ; i++)
        {
            Expression *arg = (*arguments)[i];
            elem *ea;

            //printf("\targ[%d]: %s\n", i, arg->toChars());

            size_t nparams = Parameter::dim(tf->parameters);
            if (i - j < nparams && i >= j)
            {
                Parameter *p = Parameter::getNth(tf->parameters, i - j);

                if (p->storageClass & (STCout | STCref))
                {
                    // Convert argument to a pointer
                    ea = toElem(arg, irs);
                    ea = addressElem(ea, arg->type->pointerTo());
                    goto L1;
                }
            }
            if (config.exe == EX_WIN64 && arg->type->size(arg->loc) > REGSIZE && op == -1)
            {
                /* Copy to a temporary, and make the argument a pointer
                 * to that temporary.
                 */
                ea = toElem(arg, irs);
                ea = addressElem(ea, arg->type, true);
                goto L1;
            }
            ea = toElem(arg, irs);
            if (config.exe == EX_WIN64 && tybasic(ea->Ety) == TYcfloat)
            {
                /* Treat a cfloat like it was a struct { float re,im; }
                 */
                ea->Ety = TYllong;
            }
        L1:
            ea = useOPstrpar(ea);
            if (reverse)
                ep = el_param(ep,ea);
            else
                ep = el_param(ea,ep);
        }
    }

#if DMD_OBJC
    if (fd && fd->objcSelector && !esel)
        esel = fd->objcSelector->toElem();
    if (esel)
    {   // using objc-style "virtual" call
        // add hidden argument (second to 'this') for selector used by dispatch function
        if (reverse)
            ep = el_param(esel,ep);
        else
            ep = el_param(ep,esel);
    }
#endif

    if (retmethod == RETstack)
    {
        if (!ehidden)
        {
            // Don't have one, so create one
            type *tc;

            Type *tret = tf->next;
            if (tret->toBasetype()->ty == Tstruct ||
                tret->toBasetype()->ty == Tsarray)
                tc = Type_toCtype(tret);
            else
                tc = type_fake(totym(tret));
            Symbol *stmp = symbol_genauto(tc);
            ehidden = el_ptr(stmp);
            eresult = ehidden;
        }
        if ((global.params.isLinux ||
             global.params.isOSX ||
             global.params.isFreeBSD ||
             global.params.isSolaris) && tf->linkage != LINKd)
            ;   // ehidden goes last on Linux/OSX C++
        else
        {
            if (ep)
            {
#if 0 // BUG: implement
                if (reverse && type_mangle(tfunc) == mTYman_cpp)
                    ep = el_param(ehidden,ep);
                else
#endif
                    ep = el_param(ep,ehidden);
            }
            else
                ep = ehidden;
            ehidden = NULL;
        }
    }

    if (fd && fd->isMember2())
    {
        assert(op == -1);       // members should not be intrinsics

        AggregateDeclaration *ad = fd->isThis();
        if (ad)
        {
            ethis = ec;
            if (ad->isStructDeclaration() && tybasic(ec->Ety) != TYnptr)
            {
                ethis = addressElem(ec, ectype);
            }
        }
        else
        {
            // Evaluate ec for side effects
            eside = el_combine(ec, eside);

#if DMD_OBJC
            if (esel)
            {
                // All functions with a selector need a this pointer.
                assert(ethis);
            }
#endif
        }
        Symbol *sfunc = toSymbol(fd);

#if DMD_OBJC
        if (esel)
        {
            if (fd->fbody && (!fd->isVirtual() || directcall || fd->isFinal()))
            {
                // make static call
                // this is an optimization that the Objective-C compiler
                // does not make, we do it only if the function to call is
                // defined in D code (has a body)
                ec = el_var(sfunc);
            }
            else if (directcall)
            {
                // call through Objective-C runtime dispatch
                ec = el_var(ObjcSymbols::getMsgSendSuper(ehidden != 0));

                // need to change this pointer to a pointer to an two-word
                // objc_super struct of the form { this ptr, class ptr }.
                AggregateDeclaration *ad = fd->isThis();
                ClassDeclaration *cd = ad->isClassDeclaration();
                assert(cd /* call to objc_msgSendSuper with no class delcaration */);

                // FIXME: faking delegate type and objc_super types
                elem *eclassref = el_var(ObjcSymbols::getClassReference(cd->ident));
                elem *esuper = el_pair(TYdelegate, ethis, eclassref);

                ethis = addressElem(esuper, t); // get a pointer to our objc_super struct
            }
            else
            {
                // make objc-style "virtual" call using dispatch function
                assert(ethis);
                Type *tret = tf->next;
                ec = el_var(ObjcSymbols::getMsgSend(tret, ehidden != 0));
            }
        }
        else
#endif
        if (!fd->isVirtual() ||
            directcall ||               // BUG: fix
            fd->isFinalFunc()
           /* Future optimization: || (whole program analysis && not overridden)
            */
           )
        {
            // make static call
            ec = el_var(sfunc);
        }
        else
        {
            // make virtual call
            assert(ethis);
            elem *ev = el_same(&ethis);
            ev = el_una(OPind, TYnptr, ev);
            unsigned vindex = fd->vtblIndex;
            assert((int)vindex >= 0);

            // Build *(ev + vindex * 4)
if (I32) assert(tysize[TYnptr] == 4);
            ec = el_bin(OPadd,TYnptr,ev,el_long(TYsize_t, vindex * tysize[TYnptr]));
            ec = el_una(OPind,TYnptr,ec);
            ec = el_una(OPind,tybasic(sfunc->Stype->Tty),ec);
        }
    }
    else if (fd && fd->isNested())
    {
        assert(!ethis);
        ethis = getEthis(loc, irs, fd);
    }
#if DMD_OBJC
    else if (esel)
    {
        // make objc-style "virtual" call using dispatch function
        assert(ethis);
        Type *tret = tf->next;
        ec = el_var(ObjcSymbols::getMsgSend(tret, ehidden != 0));
    }
#endif

    ep = el_param(ep, ethis);
    if (ehidden)
        ep = el_param(ep, ehidden);     // if ehidden goes last

    tyret = totym(tret);

    // Look for intrinsic functions
    if (ec->Eoper == OPvar && op != -1)
    {
        el_free(ec);
        if (OTbinary(op))
        {
            ep->Eoper = op;
            ep->Ety = tyret;
            e = ep;
            if (op == OPeq)
            {   /* This was a volatileStore(ptr, value) operation, rewrite as:
                 *   *ptr = value
                 */
                e->E1 = el_una(OPind, e->E2->Ety | mTYvolatile, e->E1);
            }
#if TX86
            if (op == OPscale)
            {
                elem *et = e->E1;
                e->E1 = el_una(OPs32_d, TYdouble, e->E2);
                e->E1 = el_una(OPd_ld, TYldouble, e->E1);
                e->E2 = et;
            }
            else if (op == OPyl2x || op == OPyl2xp1)
            {
                elem *et = e->E1;
                e->E1 = e->E2;
                e->E2 = et;
            }
#endif
        }
        else if (op == OPvector)
        {
            e = ep;
            /* Recognize store operations as:
             *  ((op OPparam op1) OPparam op2)
             * Rewrite as:
             *  (op1 OPvecsto (op OPparam op2))
             * A separate operation is used for stores because it
             * has a side effect, and so takes a different path through
             * the optimizer.
             */
            if (e->Eoper == OPparam &&
                e->E1->Eoper == OPparam &&
                e->E1->E1->Eoper == OPconst &&
                isXMMstore(el_tolong(e->E1->E1)))
            {
                //printf("OPvecsto\n");
                elem *tmp = e->E2;
                e->E2 = e->E1;
                e->E1 = e->E2->E2;
                e->E2->E2 = tmp;
                e->Eoper = OPvecsto;
                e->Ety = tyret;
            }
            else
                e = el_una(op,tyret,ep);
        }
        else if (op == OPind)
            e = el_una(op,mTYvolatile | tyret,ep);
        else
            e = el_una(op,tyret,ep);
    }
    else
    {
        /* Do not do "no side effect" calls if a hidden parameter is passed,
         * as the return value is stored through the hidden parameter, which
         * is a side effect.
         */
        //printf("1: fd = %p prity = %d, nothrow = %d, retmethod = %d, use-assert = %d\n",
        //       fd, (fd ? fd->isPure() : tf->purity), tf->isnothrow, retmethod, global.params.useAssert);
        //printf("\tfd = %s, tf = %s\n", fd->toChars(), tf->toChars());
        /* assert() has 'implicit side effect' so disable this optimization.
         */
        int ns = ((fd ? callSideEffectLevel(fd)
                      : callSideEffectLevel(t)) == 2 &&
                  retmethod != RETstack &&
                  !global.params.useAssert && global.params.optimize);
        if (ep)
            e = el_bin(ns ? OPcallns : OPcall, tyret, ec, ep);
        else
            e = el_una(ns ? OPucallns : OPucall, tyret, ec);

        if (tf->varargs)
            e->Eflags |= EFLAGS_variadic;
    }

    if (retmethod == RETstack)
    {
        if (global.params.isOSX && eresult)
            /* ABI quirk: hidden pointer is not returned in registers
             */
            e = el_combine(e, el_copytree(eresult));
        e->Ety = TYnptr;
        e = el_una(OPind, tyret, e);
    }

    if (tf->isref)
    {
        e->Ety = TYnptr;
        e = el_una(OPind, tyret, e);
    }

    if (tybasic(tyret) == TYstruct)
    {
        e->ET = Type_toCtype(tret);
    }
    e = el_combine(eside, e);
    return e;
}

/*******************************************
 * Take address of an elem.
 */

elem *addressElem(elem *e, Type *t, bool alwaysCopy)
{
    //printf("addressElem()\n");

    elem **pe;
    for (pe = &e; (*pe)->Eoper == OPcomma; pe = &(*pe)->E2)
        ;

    // For conditional operator, both branches need conversion.
    if ((*pe)->Eoper == OPcond)
    {
        elem *ec = (*pe)->E2;

        ec->E1 = addressElem(ec->E1, t, alwaysCopy);
        ec->E2 = addressElem(ec->E2, t, alwaysCopy);

        (*pe)->Ejty = (*pe)->Ety = ec->E1->Ety;
        (*pe)->ET = ec->E1->ET;

        e->Ety = TYnptr;
        return e;
    }

    if (alwaysCopy || ((*pe)->Eoper != OPvar && (*pe)->Eoper != OPind))
    {
        elem *e2 = *pe;
        type *tx;

        // Convert to ((tmp=e2),tmp)
        TY ty;
        if (t && ((ty = t->toBasetype()->ty) == Tstruct || ty == Tsarray))
            tx = Type_toCtype(t);
        else if (tybasic(e2->Ety) == TYstruct)
        {
            assert(t);                  // don't know of a case where this can be NULL
            tx = Type_toCtype(t);
        }
        else
            tx = type_fake(e2->Ety);
        Symbol *stmp = symbol_genauto(tx);
        elem *eeq = el_bin(OPeq,e2->Ety,el_var(stmp),e2);
        if (tybasic(e2->Ety) == TYstruct)
        {
            eeq->Eoper = OPstreq;
            eeq->ET = e2->ET;
        }
        else if (tybasic(e2->Ety) == TYarray)
        {
            eeq->Eoper = OPstreq;
            eeq->Ejty = eeq->Ety = TYstruct;
            eeq->ET = t ? Type_toCtype(t) : tx;
        }
        *pe = el_bin(OPcomma,e2->Ety,eeq,el_var(stmp));
    }
    e = el_una(OPaddr,TYnptr,e);
    return e;
}

/*****************************************
 * Convert array to a pointer to the data.
 */

elem *array_toPtr(Type *t, elem *e)
{
    //printf("array_toPtr()\n");
    //elem_print(e);
    t = t->toBasetype();
    switch (t->ty)
    {
        case Tpointer:
            break;

        case Tarray:
        case Tdelegate:
            if (e->Eoper == OPcomma)
            {
                e->Ety = TYnptr;
                e->E2 = array_toPtr(t, e->E2);
            }
            else if (e->Eoper == OPpair)
            {
                e->Eoper = OPcomma;
                e->Ety = TYnptr;
            }
            else
            {
#if 1
                e = el_una(OPmsw, TYnptr, e);
#else
                e = el_una(OPaddr, TYnptr, e);
                e = el_bin(OPadd, TYnptr, e, el_long(TYsize_t, 4));
                e = el_una(OPind, TYnptr, e);
#endif
            }
            break;

        case Tsarray:
            //e = el_una(OPaddr, TYnptr, e);
            e = addressElem(e, t);
            break;

        default:
            t->print();
            assert(0);
    }
    return e;
}

/*****************************************
 * Convert array to a dynamic array.
 */

elem *array_toDarray(Type *t, elem *e)
{
    unsigned dim;
    elem *ef = NULL;
    elem *ex;

    //printf("array_toDarray(t = %s)\n", t->toChars());
    //elem_print(e);
    t = t->toBasetype();
    switch (t->ty)
    {
        case Tarray:
            break;

        case Tsarray:
            e = addressElem(e, t);
            dim = ((TypeSArray *)t)->dim->toInteger();
            e = el_pair(TYdarray, el_long(TYsize_t, dim), e);
            break;

        default:
        L1:
            switch (e->Eoper)
            {
                case OPconst:
                {
                    size_t len = tysize[tybasic(e->Ety)];
                    elem *es = el_calloc();
                    es->Eoper = OPstring;

                    // freed in el_free
                    es->EV.ss.Vstring = (char *)mem_malloc(len);
                    memcpy(es->EV.ss.Vstring, &e->EV, len);

                    es->EV.ss.Vstrlen = len;
                    es->Ety = TYnptr;
                    e = es;
                    break;
                }

                case OPvar:
                    e = el_una(OPaddr, TYnptr, e);
                    break;

                case OPcomma:
                    ef = el_combine(ef, e->E1);
                    ex = e;
                    e = e->E2;
                    ex->E1 = NULL;
                    ex->E2 = NULL;
                    el_free(ex);
                    goto L1;

                case OPind:
                    ex = e;
                    e = e->E1;
                    ex->E1 = NULL;
                    ex->E2 = NULL;
                    el_free(ex);
                    break;

                default:
                {
                    // Copy expression to a variable and take the
                    // address of that variable.
                    Symbol *stmp;
                    tym_t ty = tybasic(e->Ety);

                    if (ty == TYstruct)
                    {   unsigned sz = type_size(e->ET);
                        if (sz <= 4)
                            ty = TYint;
                        else if (sz <= 8)
                            ty = TYllong;
                        else if (sz <= 16)
                            ty = TYcent;
                    }
                    e->Ety = ty;
                    stmp = symbol_genauto(type_fake(ty));
                    e = el_bin(OPeq, e->Ety, el_var(stmp), e);
                    e = el_bin(OPcomma, TYnptr, e, el_una(OPaddr, TYnptr, el_var(stmp)));
                    break;
                }
            }
            dim = 1;
            e = el_pair(TYdarray, el_long(TYsize_t, dim), e);
            break;
    }
    return el_combine(ef, e);
}

/************************************
 */

elem *sarray_toDarray(Loc loc, Type *tfrom, Type *tto, elem *e)
{
    //printf("sarray_toDarray()\n");
    //elem_print(e);

    dinteger_t dim = ((TypeSArray *)tfrom)->dim->toInteger();

    if (tto)
    {
        unsigned fsize = tfrom->nextOf()->size();
        unsigned tsize = tto->nextOf()->size();

        if ((dim * fsize) % tsize != 0)
        {
            error(loc, "cannot cast %s to %s since sizes don't line up", tfrom->toChars(), tto->toChars());
        }
        dim = (dim * fsize) / tsize;
    }
    elem *elen = el_long(TYsize_t, dim);
    e = addressElem(e, tfrom);
    e = el_pair(TYdarray, elen, e);
    return e;
}

/********************************************
 * Determine if t is an array of structs that need a postblit.
 */

StructDeclaration *needsPostblit(Type *t)
{
    t = t->baseElemOf();
    if (t->ty == Tstruct)
    {
        StructDeclaration *sd = ((TypeStruct *)t)->sym;
        if (sd->postblit)
            return sd;
    }
    return NULL;
}

/*******************************************
 * Set an array pointed to by eptr to evalue:
 *      eptr[0..edim] = evalue;
 * Input:
 *      eptr    where to write the data to
 *      evalue  value to write
 *      edim    number of times to write evalue to eptr[]
 *      tb      type of evalue
 */

elem *setArray(elem *eptr, elem *edim, Type *tb, elem *evalue, IRState *irs, int op)
{   int r;
    elem *e;
    unsigned sz = tb->size();

Lagain:
    switch (tb->ty)
    {
        case Tfloat80:
        case Timaginary80:
            r = RTLSYM_MEMSET80;
            break;
        case Tcomplex80:
            r = RTLSYM_MEMSET160;
            break;
        case Tcomplex64:
            r = RTLSYM_MEMSET128;
            break;
        case Tfloat32:
        case Timaginary32:
            if (I32)
                goto Ldefault;          // legacy binary compatibility
            r = RTLSYM_MEMSETFLOAT;
            break;
        case Tfloat64:
        case Timaginary64:
            if (I32)
                goto Ldefault;          // legacy binary compatibility
            r = RTLSYM_MEMSETDOUBLE;
            break;

        case Tstruct:
            if (I32)
                goto Ldefault;

        {   TypeStruct *tc = (TypeStruct *)tb;
            StructDeclaration *sd = tc->sym;
            if (sd->arg1type && !sd->arg2type)
            {
                tb = sd->arg1type;
                goto Lagain;
            }
            goto Ldefault;
        }

        case Tvector:
            r = RTLSYM_MEMSETSIMD;
            break;

        default:
        Ldefault:
            switch (sz)
            {
                case 1:      r = RTLSYM_MEMSET8;    break;
                case 2:      r = RTLSYM_MEMSET16;   break;
                case 4:      r = RTLSYM_MEMSET32;   break;
                case 8:      r = RTLSYM_MEMSET64;   break;
                case 16:     r = I64 ? RTLSYM_MEMSET128ii : RTLSYM_MEMSET128; break;
                default:     r = RTLSYM_MEMSETN;    break;
            }

            /* Determine if we need to do postblit
             */
            if (op != TOKblit)
            {
                StructDeclaration *sd = needsPostblit(tb);
                if (sd)
                {   /* Need to do postblit.
                     *   void *_d_arraysetassign(void *p, void *value, int dim, TypeInfo ti);
                     */
                    r = (op == TOKconstruct) ? RTLSYM_ARRAYSETCTOR : RTLSYM_ARRAYSETASSIGN;
                    evalue = el_una(OPaddr, TYnptr, evalue);
                    Expression *ti = tb->getTypeInfo(NULL);
                    elem *eti = toElem(ti, irs);
                    e = el_params(eti, edim, evalue, eptr, NULL);
                    e = el_bin(OPcall,TYnptr,el_var(rtlsym[r]),e);
                    return e;
                }
            }

            if (I64 && tybasic(evalue->Ety) == TYstruct && r != RTLSYM_MEMSETN)
            {
                /* If this struct is in-memory only, i.e. cannot necessarily be passed as
                 * a gp register parameter.
                 * The trouble is that memset() is expecting the argument to be in a gp
                 * register, but the argument pusher may have other ideas on I64.
                 * MEMSETN is inefficient, though.
                 */
                if (tybasic(evalue->ET->Tty) == TYstruct)
                {
                    type *t1 = evalue->ET->Ttag->Sstruct->Sarg1type;
                    type *t2 = evalue->ET->Ttag->Sstruct->Sarg2type;
                    if (!t1 && !t2)
                        r = RTLSYM_MEMSETN;
                    else if (config.exe != EX_WIN64 &&
                             r == RTLSYM_MEMSET128ii &&
                             t1->Tty == TYdouble &&
                             t2->Tty == TYdouble)
                        r = RTLSYM_MEMSET128;
                }
            }

            if (r == RTLSYM_MEMSETN)
            {
                // void *_memsetn(void *p, void *value, int dim, int sizelem)
                evalue = el_una(OPaddr, TYnptr, evalue);
                elem *esz = el_long(TYsize_t, sz);
                e = el_params(esz, edim, evalue, eptr, NULL);
                e = el_bin(OPcall,TYnptr,el_var(rtlsym[r]),e);
                return e;
            }
            break;
    }
    if (sz > 1 && sz <= 8 &&
        evalue->Eoper == OPconst && el_allbits(evalue, 0))
    {
        r = RTLSYM_MEMSET8;
        edim = el_bin(OPmul, TYsize_t, edim, el_long(TYsize_t, sz));
    }

    if (config.exe == EX_WIN64 && sz > REGSIZE)
    {
        evalue = addressElem(evalue, tb);
    }

    evalue = useOPstrpar(evalue);

    // Be careful about parameter side effect ordering
    if (r == RTLSYM_MEMSET8)
    {
        e = el_param(edim, evalue);
        e = el_bin(OPmemset,TYnptr,eptr,e);
    }
    else
    {
        e = el_params(edim, evalue, eptr, NULL);
        e = el_bin(OPcall,TYnptr,el_var(rtlsym[r]),e);
    }
    return e;
}

struct StringTab
{
    Module *m;          // module we're generating code for
    Symbol *si;
    void *string;
    size_t sz;
    size_t len;
};

#define STSIZE 16
StringTab stringTab[STSIZE];
size_t stidx;

static Symbol *assertexp_sfilename = NULL;
static const char *assertexp_name = NULL;
static Module *assertexp_mn = NULL;

void clearStringTab()
{
    //printf("clearStringTab()\n");
    memset(stringTab, 0, sizeof(stringTab));
    stidx = 0;

    assertexp_sfilename = NULL;
    assertexp_name = NULL;
    assertexp_mn = NULL;
}

elem *toElem(Expression *e, IRState *irs)
{
    class ToElemVisitor : public Visitor
    {
    public:
        IRState *irs;
        elem *result;

        ToElemVisitor(IRState *irs)
            : irs(irs)
        {
            result = NULL;
        }

        /***************************************
         */

        void visit(Expression *e)
        {
            printf("[%s] %s ", e->loc.toChars(), Token::toChars(e->op));
            e->print();
            assert(0);
            result = NULL;
        }

        /************************************
         */
        void visit(SymbolExp *se)
        {
            elem *e;
            tym_t tym;
            Type *tb = (se->op == TOKsymoff) ? se->var->type->toBasetype() : se->type->toBasetype();
            int offset = (se->op == TOKsymoff) ? ((SymOffExp*)se)->offset : 0;
            VarDeclaration *v = se->var->isVarDeclaration();

            //printf("SymbolExp::toElem('%s') %p, %s\n", toChars(), se, se->type->toChars());
            //printf("\tparent = '%s'\n", se->var->parent ? se->var->parent->toChars() : "null");
            if (se->op == TOKvar && se->var->needThis())
            {
                se->error("need 'this' to access member %s", se->toChars());
                result = el_long(TYsize_t, 0);
                return;
            }

            /* The magic variable __ctfe is always false at runtime
             */
            if (se->op == TOKvar && v && v->ident == Id::ctfe)
            {
                result = el_long(totym(se->type), 0);
                return;
            }

            Symbol *s = toSymbol(se->var);
            FuncDeclaration *fd = NULL;
            if (se->var->toParent2())
                fd = se->var->toParent2()->isFuncDeclaration();

            int nrvo = 0;
            if (fd && fd->nrvo_can && fd->nrvo_var == se->var)
            {
                s = fd->shidden;
                nrvo = 1;
            }

            if (s->Sclass == SCauto || s->Sclass == SCparameter || s->Sclass == SCshadowreg)
            {
                if (fd && fd != irs->getFunc())
                {
                    // 'var' is a variable in an enclosing function.
                    elem *ethis = getEthis(se->loc, irs, fd);
                    ethis = el_una(OPaddr, TYnptr, ethis);

                    int soffset;
                    if (v && v->offset)
                        soffset = v->offset;
                    else
                    {
                        soffset = s->Soffset;
                        /* If fd is a non-static member function of a class or struct,
                         * then ethis isn't the frame pointer.
                         * ethis is the 'this' pointer to the class/struct instance.
                         * We must offset it.
                         */
                        if (fd->vthis)
                        {
                            symbol *vs = toSymbol(fd->vthis);
                            //printf("vs = %s, offset = %x, %p\n", vs->Sident, (int)vs->Soffset, vs);
                            soffset -= vs->Soffset;
                        }
                        //printf("\tSoffset = x%x, sthis->Soffset = x%x\n", s->Soffset, irs->sthis->Soffset);
                    }

                    if (!nrvo)
                        soffset += offset;

                    e = el_bin(OPadd, TYnptr, ethis, el_long(TYnptr, soffset));
                    if (se->op == TOKvar)
                        e = el_una(OPind, TYnptr, e);
                    if (ISREF(se->var, tb) && !(ISWIN64REF(se->var) && v && v->offset))
                        e = el_una(OPind, s->ty(), e);
                    else if (se->op == TOKsymoff && nrvo)
                    {
                        e = el_una(OPind, TYnptr, e);
                        e = el_bin(OPadd, e->Ety, e, el_long(TYsize_t, offset));
                    }
                    goto L1;
                }
            }

            /* If var is a member of a closure
             */
            if (v && v->offset)
            {
                assert(irs->sclosure);
                e = el_var(irs->sclosure);
                e = el_bin(OPadd, TYnptr, e, el_long(TYsize_t, v->offset));
                if (se->op == TOKvar)
                {
                    e = el_una(OPind, totym(se->type), e);
                    if (tybasic(e->Ety) == TYstruct)
                        e->ET = Type_toCtype(se->type);
                    el_setLoc(e, se->loc);
                }
                if (ISREF(se->var, tb) && !ISWIN64REF(se->var))
                {
                    e->Ety = TYnptr;
                    e = el_una(OPind, s->ty(), e);
                }
                else if (se->op == TOKsymoff && nrvo)
                {
                    e = el_una(OPind, TYnptr, e);
                    e = el_bin(OPadd, e->Ety, e, el_long(TYsize_t, offset));
                }
                else if (se->op == TOKsymoff)
                {
                    e = el_bin(OPadd, e->Ety, e, el_long(TYsize_t, offset));
                }
                goto L1;
            }

            if (s->Sclass == SCauto && s->Ssymnum == -1)
            {
                //printf("\tadding symbol %s\n", s->Sident);
                symbol_add(s);
            }

            if (se->var->isImportedSymbol())
            {
                assert(se->op == TOKvar);
                e = el_var(se->var->toImport());
                e = el_una(OPind,s->ty(),e);
            }
            else if (ISREF(se->var, tb))
            {
                // Static arrays are really passed as pointers to the array
                // Out parameters are really references
                e = el_var(s);
                e->Ety = TYnptr;
                if (se->op == TOKvar)
                    e = el_una(OPind, s->ty(), e);
                else if (offset)
                    e = el_bin(OPadd, TYnptr, e, el_long(TYsize_t, offset));
            }
            else if (se->op == TOKvar)
                e = el_var(s);
            else
            {
                e = nrvo ? el_var(s) : el_ptr(s);
                e = el_bin(OPadd, e->Ety, e, el_long(TYsize_t, offset));
            }
        L1:
            if (se->op == TOKvar)
            {
                if (nrvo)
                {
                    e->Ety = TYnptr;
                    e = el_una(OPind, 0, e);
                }
                if (tb->ty == Tfunction)
                {
                    tym = s->Stype->Tty;
                }
                else
                    tym = totym(se->type);
                e->Ejty = e->Ety = tym;
                if (tybasic(tym) == TYstruct)
                {
                    e->ET = Type_toCtype(se->type);
                }
                else if (tybasic(tym) == TYarray)
                {
                    e->Ejty = e->Ety = TYstruct;
                    e->ET = Type_toCtype(se->type);
                }
                else if (tysimd(tym))
                {
                    e->ET = Type_toCtype(se->type);
                }
            }
            el_setLoc(e,se->loc);
            result = e;
        }

        /**************************************
         */

        void visit(FuncExp *fe)
        {
            //printf("FuncExp::toElem() %s\n", fe->toChars());
            if (fe->fd->tok == TOKreserved && fe->type->ty == Tpointer)
            {
                // change to non-nested
                fe->fd->tok = TOKfunction;
                fe->fd->vthis = NULL;
            }
            Symbol *s = toSymbol(fe->fd);
            elem *e = el_ptr(s);
            if (fe->fd->isNested())
            {
                elem *ethis = getEthis(fe->loc, irs, fe->fd);
                e = el_pair(TYdelegate, ethis, e);
            }

            irs->deferToObj->push(fe->fd);
            el_setLoc(e,fe->loc);
            result = e;
        }

        void visit(DeclarationExp *de)
        {
            //printf("DeclarationExp::toElem() %s\n", de->toChars());
            result = Dsymbol_toElem(de->declaration);
        }

        /***************************************
         */

        void visit(ThisExp *te)
        {
            //printf("ThisExp::toElem()\n");
            assert(irs->sthis);

            elem *ethis;
            if (te->var)
            {
                assert(te->var->parent);
                FuncDeclaration *fd = te->var->toParent2()->isFuncDeclaration();
                assert(fd);
                ethis = getEthis(te->loc, irs, fd);
            }
            else
                ethis = el_var(irs->sthis);

            if (te->type->ty == Tstruct)
            {
                ethis = el_una(OPind, TYstruct, ethis);
                ethis->ET = Type_toCtype(te->type);
            }
            el_setLoc(ethis,te->loc);
            result = ethis;
        }

        /***************************************
         */

        void visit(IntegerExp *ie)
        {
            elem *e = el_long(totym(ie->type), ie->getInteger());
            el_setLoc(e,ie->loc);
            result = e;
        }

        /***************************************
         */

        void visit(RealExp *re)
        {
            //printf("RealExp::toElem(%p) %s\n", re, re->toChars());
            union eve c;
            memset(&c, 0, sizeof(c));
            tym_t ty = totym(re->type->toBasetype());
            switch (tybasic(ty))
            {
                case TYfloat:
                case TYifloat:
                    /* This assignment involves a conversion, which
                     * unfortunately also converts SNAN to QNAN.
                     */
                    c.Vfloat = re->value;
                    if (Port::isSignallingNan(re->value))
                    {
                        // Put SNAN back
                        c.Vuns &= 0xFFBFFFFFL;
                    }
                    break;

                case TYdouble:
                case TYidouble:
                    /* This assignment involves a conversion, which
                     * unfortunately also converts SNAN to QNAN.
                     */
                    c.Vdouble = re->value;
                    if (Port::isSignallingNan(re->value))
                    {
                        // Put SNAN back
                        c.Vullong &= 0xFFF7FFFFFFFFFFFFULL;
                    }
                    break;

                case TYldouble:
                case TYildouble:
                    c.Vldouble = re->value;
                    break;

                default:
                    re->print();
                    re->type->print();
                    re->type->toBasetype()->print();
                    printf("ty = %d, tym = %x\n", re->type->ty, ty);
                    assert(0);
            }
            result = el_const(ty, &c);
        }

        /***************************************
         */

        void visit(ComplexExp *ce)
        {

            //printf("ComplexExp::toElem(%p) %s\n", ce, ce->toChars());

            union eve c;
            memset(&c, 0, sizeof(c));
            real_t re = creall(ce->value);
            real_t im = cimagl(ce->value);

            tym_t ty = totym(ce->type);
            switch (tybasic(ty))
            {
                case TYcfloat:
                    c.Vcfloat.re = (float) re;
                    if (Port::isSignallingNan(re))
                    {
                        union { float f; unsigned i; } u;
                        u.f = c.Vcfloat.re;
                        u.i &= 0xFFBFFFFFL;
                        c.Vcfloat.re = u.f;
                    }
                    c.Vcfloat.im = (float) im;
                    if (Port::isSignallingNan(im))
                    {
                        union { float f; unsigned i; } u;
                        u.f = c.Vcfloat.im;
                        u.i &= 0xFFBFFFFFL;
                        c.Vcfloat.im = u.f;
                    }
                    break;

                case TYcdouble:
                    c.Vcdouble.re = (double) re;
                    if (Port::isSignallingNan(re))
                    {
                        union { double d; unsigned long long i; } u;
                        u.d = c.Vcdouble.re;
                        u.i &= 0xFFF7FFFFFFFFFFFFULL;
                        c.Vcdouble.re = u.d;
                    }
                    c.Vcdouble.im = (double) im;
                    if (Port::isSignallingNan(re))
                    {
                        union { double d; unsigned long long i; } u;
                        u.d = c.Vcdouble.im;
                        u.i &= 0xFFF7FFFFFFFFFFFFULL;
                        c.Vcdouble.im = u.d;
                    }
                    break;

                case TYcldouble:
                    c.Vcldouble.re = re;
                    c.Vcldouble.im = im;
                    break;

                default:
                    assert(0);
            }
            result = el_const(ty, &c);
        }

        /***************************************
         */

        void visit(NullExp *ne)
        {
            result = el_long(totym(ne->type), 0);
        }

        /***************************************
         */

        void visit(StringExp *se)
        {
        #if 0
            printf("StringExp::toElem() %s, type = %s\n", se->toChars(), se->type->toChars());
        #endif

            elem *e;
            Type *tb = se->type->toBasetype();
            if (tb->ty == Tarray)
            {
                Symbol *si;
                dt_t *dt;
                StringTab *st;

        #if 0
                printf("irs->m = %p\n", irs->m);
                printf(" m   = %s\n", irs->m->toChars());
                printf(" len = %d\n", se->len);
                printf(" sz  = %d\n", se->sz);
        #endif
                for (size_t i = 0; i < STSIZE; i++)
                {
                    st = &stringTab[(stidx + i) % STSIZE];
                    //if (!st->m) continue;
                    //printf(" st.m   = %s\n", st->m->toChars());
                    //printf(" st.len = %d\n", st->len);
                    //printf(" st.sz  = %d\n", st->sz);
                    if (st->m == irs->m &&
                        st->si &&
                        st->len == se->len &&
                        st->sz == se->sz &&
                        memcmp(st->string, se->string, se->sz * se->len) == 0)
                    {
                        //printf("use cached value\n");
                        si = st->si;    // use cached value
                        goto L1;
                    }
                }

                stidx = (stidx + 1) % STSIZE;
                st = &stringTab[stidx];

                dt = NULL;
                Expression_toDt(se, &dt);

                si = symbol_generate(SCstatic,type_fake(TYdarray));
                si->Sdt = dt;
                si->Sfl = FLdata;
                out_readonly(si);
                outdata(si);

                st->m = irs->m;
                st->si = si;
                st->string = se->string;
                st->len = se->len;
                st->sz = se->sz;
            L1:
                e = el_var(si);
            }
            else if (tb->ty == Tsarray)
            {
                dt_t *dt = NULL;

                Expression_toDt(se, &dt);
                dtnzeros(&dt, se->sz);              // leave terminating 0

                ::type *t = type_static_array(se->sz * se->len, tschar);
                Symbol *si = symbol_generate(SCstatic, t);
                si->Sdt = dt;
                si->Sfl = FLdata;
                out_readonly(si);
                outdata(si);

                e = el_var(si);

                e->Ejty = e->Ety = TYstruct;
                e->ET = t;
                t->Tcount++;
            }
            else if (tb->ty == Tpointer)
            {
                e = el_calloc();
                e->Eoper = OPstring;
                // freed in el_free
                e->EV.ss.Vstring = (char *)mem_malloc((se->len + 1) * se->sz);
                memcpy(e->EV.ss.Vstring, se->string, (se->len + 1) * se->sz);
                e->EV.ss.Vstrlen = (se->len + 1) * se->sz;
                e->Ety = TYnptr;
            }
#if DMD_OBJC
            else if (tb->ty == Tclass)
            {
                Symbol *si = ObjcSymbols::getStringLiteral(se->string, se->len, se->sz);
                e = el_ptr(si);
            }
#endif
            else
            {
                printf("type is %s\n", se->type->toChars());
                assert(0);
            }
            el_setLoc(e,se->loc);
            result = e;
        }

        void visit(NewExp *ne)
        {
            //printf("NewExp::toElem() %s\n", ne->toChars());
            Type *t = ne->type->toBasetype();
            //printf("\ttype = %s\n", t->toChars());
            //if (ne->member)
                //printf("\tmember = %s\n", ne->member->toChars());
            elem *e;
            Type *ectype;
            if (t->ty == Tclass)
            {
                t = ne->newtype->toBasetype();
                assert(t->ty == Tclass);
                TypeClass *tclass = (TypeClass *)t;
                ClassDeclaration *cd = tclass->sym;

                /* Things to do:
                 * 1) ex: call allocator
                 * 2) ey: set vthis for nested classes
                 * 3) ez: call constructor
                 */

                elem *ex = NULL;
                elem *ey = NULL;
                elem *ezprefix = NULL;
                elem *ez = NULL;
#if DMD_OBJC
                if (cd->objc)
                {
                    elem *ei;
                    Symbol *si;

                    if (ne->onstack)
                        ne->error("cannot allocate Objective-C class on the stack");

                    if (ne->objcalloc)
                    {
                        // Call allocator func with class reference
                        ex = el_var(ObjcSymbols::getClassReference(cd->ident));
                        ex = callfunc(ne->loc, irs, 0, ne->type, ex, ne->objcalloc->type,
                                      ne->objcalloc, ne->objcalloc->type, NULL, ne->newargs);
                    }
                    else
                    {
                        ne->error("Cannot allocate Objective-C class, missing 'alloc' function.");
                        exit(-1);
                    }

                    // FIXME: skipping initialization (actually, all fields will be zeros)
                    // Need to assign each non-zero field separately.

                    //si = tclass->sym->toInitializer();
                    //ei = el_var(si);

                    if (cd->isNested())
                    {
                        ey = el_same(&ex);
                        ez = el_copytree(ey);
                    }
                    else if (ne->member)
                        ez = el_same(&ex);
                    
                    //ex = el_una(OPind, TYstruct, ex);
                    //ex = el_bin(OPstreq, TYnptr, ex, ei);
                    //ex->Enumbytes = cd->size(loc);
                    //ex = el_una(OPaddr, TYnptr, ex);
                    ectype = tclass;
                }
                else
#endif
                if (ne->allocator || ne->onstack)
                {
                    if (ne->onstack)
                    {
                        /* Create an instance of the class on the stack,
                         * and call it stmp.
                         * Set ex to be the &stmp.
                         */
                        ::type *tc = type_struct_class(tclass->sym->toChars(),
                                tclass->sym->alignsize, tclass->sym->structsize,
                                NULL, NULL,
                                false, false, true);
                        tc->Tcount--;
                        Symbol *stmp = symbol_genauto(tc);
                        ex = el_ptr(stmp);
                    }
                    else
                    {
                        ex = el_var(toSymbol(ne->allocator));
                        ex = callfunc(ne->loc, irs, 1, ne->type, ex, ne->allocator->type,
                                ne->allocator, ne->allocator->type, NULL, ne->newargs);
                    }

                    Symbol *si = tclass->sym->toInitializer();
                    elem *ei = el_var(si);

                    if (cd->isNested())
                    {
                        ey = el_same(&ex);
                        ez = el_copytree(ey);
                    }
                    else if (ne->member)
                        ez = el_same(&ex);

                    ex = el_una(OPind, TYstruct, ex);
                    ex = el_bin(OPstreq, TYnptr, ex, ei);
                    ex->ET = Type_toCtype(tclass)->Tnext;
                    ex = el_una(OPaddr, TYnptr, ex);
                    ectype = tclass;
                }
                else
                {
                    Symbol *csym = toSymbol(cd);
                    ex = el_bin(OPcall,TYnptr,el_var(rtlsym[RTLSYM_NEWCLASS]),el_ptr(csym));
                    ectype = NULL;

                    if (cd->isNested())
                    {
                        ey = el_same(&ex);
                        ez = el_copytree(ey);
                    }
                    else if (ne->member)
                        ez = el_same(&ex);
                    //elem_print(ex);
                    //elem_print(ey);
                    //elem_print(ez);
                }

                if (ne->thisexp)
                {
                    ClassDeclaration *cdthis = ne->thisexp->type->isClassHandle();
                    assert(cdthis);
                    //printf("cd = %s\n", cd->toChars());
                    //printf("cdthis = %s\n", cdthis->toChars());
                    assert(cd->isNested());
                    int offset = 0;
                    Dsymbol *cdp = cd->toParent2();     // class we're nested in

                    //printf("member = %p\n", member);
                    //printf("cdp = %s\n", cdp->toChars());
                    //printf("cdthis = %s\n", cdthis->toChars());
                    if (cdp != cdthis)
                    {
                        int i = cdp->isClassDeclaration()->isBaseOf(cdthis, &offset);
                        assert(i);
                    }
                    elem *ethis = toElem(ne->thisexp, irs);
                    if (offset)
                        ethis = el_bin(OPadd, TYnptr, ethis, el_long(TYsize_t, offset));

                    if (!cd->vthis)
                    {
                        ne->error("forward reference to %s", cd->toChars());
                    }
                    else
                    {
                        ey = el_bin(OPadd, TYnptr, ey, el_long(TYsize_t, cd->vthis->offset));
                        ey = el_una(OPind, TYnptr, ey);
                        ey = el_bin(OPeq, TYnptr, ey, ethis);
                    }
                    //printf("ex: "); elem_print(ex);
                    //printf("ey: "); elem_print(ey);
                    //printf("ez: "); elem_print(ez);
                }
                else if (cd->isNested())
                {
                    /* Initialize cd->vthis:
                     *  *(ey + cd.vthis.offset) = this;
                     */
                    ey = setEthis(ne->loc, irs, ey, cd);
                }

#if DMD_OBJC
                if (ne->member && cd->objc)
                    // Call Objective-C constructor (not a direct call)
                    ez = callfunc(ne->loc, irs, 0, ne->type, ez, ectype, ne->member, ne->member->type, NULL, ne->arguments);
                else
#endif
                if (ne->member)
                {
                    if (ne->argprefix)
                        ezprefix = toElem(ne->argprefix, irs);
                    // Call constructor
                    ez = callfunc(ne->loc, irs, 1, ne->type, ez, ectype, ne->member, ne->member->type, NULL, ne->arguments);
                }

                e = el_combine(ex, ey);
                e = el_combine(e, ezprefix);
                e = el_combine(e, ez);
            }
            else if (t->ty == Tpointer && t->nextOf()->toBasetype()->ty == Tstruct)
            {
                t = ne->newtype->toBasetype();
                assert(t->ty == Tstruct);
                TypeStruct *tclass = (TypeStruct *)t;
                StructDeclaration *sd = tclass->sym;

                /* Things to do:
                 * 1) ex: call allocator
                 * 2) ey: set vthis for nested classes
                 * 3) ez: call constructor
                 */

                elem *ex = NULL;
                elem *ey = NULL;
                elem *ezprefix = NULL;
                elem *ez = NULL;

                if (ne->allocator)
                {

                    ex = el_var(toSymbol(ne->allocator));
                    ex = callfunc(ne->loc, irs, 1, ne->type, ex, ne->allocator->type,
                                ne->allocator, ne->allocator->type, NULL, ne->newargs);

                    ectype = tclass;
                }
                else
                {
                    d_uns64 elemsize = sd->size(ne->loc);

                    // call _d_newitemT(ti)
                    e = toElem(ne->newtype->getTypeInfo(NULL), irs);

                    int rtl = t->isZeroInit() ? RTLSYM_NEWITEMT : RTLSYM_NEWITEMIT;
                    ex = el_bin(OPcall,TYnptr,el_var(rtlsym[rtl]),e);

                    ectype = NULL;
                }

                elem *ev = el_same(&ex);

                if (ne->argprefix)
                        ezprefix = toElem(ne->argprefix, irs);
                if (ne->member)
                {
                    if (sd->isNested())
                    {
                        ey = el_copytree(ev);

                        /* Initialize sd->vthis:
                         *  *(ey + sd.vthis.offset) = this;
                         */
                        ey = setEthis(ne->loc, irs, ey, sd);
                    }

                    // Call constructor
                    ez = callfunc(ne->loc, irs, 1, ne->type, ev, ectype, ne->member, ne->member->type, NULL, ne->arguments);
                    /* Structs return a ref, which gets automatically dereferenced.
                     * But we want a pointer to the instance.
                     */
                    ez = el_una(OPaddr, TYnptr, ez);
                }
                else
                {
                    StructLiteralExp *se = StructLiteralExp::create(ne->loc, sd, ne->arguments, t);

                    Symbol *symSave = se->sym;
                    size_t soffsetSave = se->soffset;
                    int fillHolesSave = se->fillHoles;

                    se->sym = ev->EV.sp.Vsym;
                    se->soffset = 0;
                    se->fillHoles = 0;

                    ez = toElem(se, irs);

                    se->sym = symSave;
                    se->soffset = soffsetSave;
                    se->fillHoles = fillHolesSave;
                }
                //elem_print(ex);
                //elem_print(ey);
                //elem_print(ez);

                e = el_combine(ex, ey);
                e = el_combine(e, ezprefix);
                e = el_combine(e, ez);
            }
            else if (t->ty == Tarray)
            {
                TypeDArray *tda = (TypeDArray *)t;

                elem *ezprefix = ne->argprefix ? toElem(ne->argprefix, irs) : NULL;

                assert(ne->arguments && ne->arguments->dim >= 1);
                if (ne->arguments->dim == 1)
                {
                    // Single dimension array allocations
                    Expression *arg = (*ne->arguments)[0]; // gives array length
                    e = toElem(arg, irs);

                    // call _d_newT(ti, arg)
                    e = el_param(e, toElem(ne->type->getTypeInfo(NULL), irs));
                    int rtl = tda->next->isZeroInit() ? RTLSYM_NEWARRAYT : RTLSYM_NEWARRAYIT;
                    e = el_bin(OPcall,TYdarray,el_var(rtlsym[rtl]),e);
                }
                else
                {
                    // Multidimensional array allocations
                    e = el_long(TYsize_t, ne->arguments->dim);
                    for (size_t i = 0; i < ne->arguments->dim; i++)
                    {
                        Expression *arg = (*ne->arguments)[i];     // gives array length
                        e = el_param(toElem(arg, irs), e);
                        assert(t->ty == Tarray);
                        t = t->nextOf();
                        assert(t);
                    }

                    e = el_param(e, toElem(ne->type->getTypeInfo(NULL), irs));

                    int rtl = t->isZeroInit() ? RTLSYM_NEWARRAYMT : RTLSYM_NEWARRAYMIT;
                    e = el_bin(OPcall,TYdarray,el_var(rtlsym[rtl]),e);
                    e->Eflags |= EFLAGS_variadic;
                }
                e = el_combine(ezprefix, e);
            }
            else if (t->ty == Tpointer)
            {
                TypePointer *tp = (TypePointer *)t;
                Expression *di = tp->next->defaultInit();
                elem *ezprefix = ne->argprefix ? toElem(ne->argprefix, irs) : NULL;

                // call _d_newitemT(ti)
                e = toElem(ne->newtype->getTypeInfo(NULL), irs);

                int rtl = tp->next->isZeroInit() ? RTLSYM_NEWITEMT : RTLSYM_NEWITEMIT;
                e = el_bin(OPcall,TYnptr,el_var(rtlsym[rtl]),e);

                if (ne->arguments && ne->arguments->dim == 1)
                {
                    /* ezprefix, ts=_d_newitemT(ti), *ts=arguments[0], ts
                     */
                    elem *e2 = toElem((*ne->arguments)[0], irs);

                    symbol *ts = symbol_genauto(Type_toCtype(tp));
                    elem *eeq1 = el_bin(OPeq, TYnptr, el_var(ts), e);

                    elem *ederef = el_una(OPind, e2->Ety, el_var(ts));
                    elem *eeq2 = el_bin(OPeq, e2->Ety, ederef, e2);

                    e = el_combine(eeq1, eeq2);
                    e = el_combine(e, el_var(ts));
                    //elem_print(e);
                }
                e = el_combine(ezprefix, e);
            }
            else
            {
                ne->error("Internal Compiler Error: cannot new type %s\n", t->toChars());
                assert(0);
            }

            el_setLoc(e,ne->loc);
            result = e;
        }

        //////////////////////////// Unary ///////////////////////////////

        /***************************************
         */

        void visit(NegExp *ne)
        {
            elem *e = toElem(ne->e1, irs);
            Type *tb1 = ne->e1->type->toBasetype();

            assert(tb1->ty != Tarray && tb1->ty != Tsarray);

            switch (tb1->ty)
            {
                case Tvector:
                {
                    // rewrite (-e) as (0-e)
                    elem *ez = el_calloc();
                    ez->Eoper = OPconst;
                    ez->Ety = e->Ety;
                    ez->EV.Vcent.lsw = 0;
                    ez->EV.Vcent.msw = 0;
                    e = el_bin(OPmin, totym(ne->type), ez, e);
                    break;
                }

                default:
                    e = el_una(OPneg, totym(ne->type), e);
                    break;
            }

            el_setLoc(e,ne->loc);
            result = e;
        }

        /***************************************
         */

        void visit(ComExp *ce)
        {
            elem *e1 = toElem(ce->e1, irs);
            Type *tb1 = ce->e1->type->toBasetype();
            tym_t ty = totym(ce->type);

            assert(tb1->ty != Tarray && tb1->ty != Tsarray);

            elem *e;
            switch (tb1->ty)
            {
                case Tbool:
                    e = el_bin(OPxor, ty, e1, el_long(ty, 1));
                    break;

                case Tvector:
                {
                    // rewrite (~e) as (e^~0)
                    elem *ec = el_calloc();
                    ec->Eoper = OPconst;
                    ec->Ety = e1->Ety;
                    ec->EV.Vcent.lsw = ~0LL;
                    ec->EV.Vcent.msw = ~0LL;
                    e = el_bin(OPxor, ty, e1, ec);
                    break;
                }

                default:
                    e = el_una(OPcom,ty,e1);
                    break;
            }

            el_setLoc(e,ce->loc);
            result = e;
        }

        /***************************************
         */

        void visit(NotExp *ne)
        {
            elem *e = el_una(OPnot, totym(ne->type), toElem(ne->e1, irs));
            el_setLoc(e,ne->loc);
            result = e;
        }


        /***************************************
         */

        void visit(HaltExp *he)
        {
            elem *e = el_calloc();
            e->Ety = TYvoid;
            e->Eoper = OPhalt;
            el_setLoc(e,he->loc);
            result = e;
        }

        /********************************************
         */

        void visit(AssertExp *ae)
        {

            //printf("AssertExp::toElem() %s\n", toChars());
            elem *e;
            if (global.params.useAssert)
            {
                e = toElem(ae->e1, irs);
                symbol *ts = NULL;
                elem *einv = NULL;
                Type *t1 = ae->e1->type->toBasetype();

                FuncDeclaration *inv;

#if DMD_OBJC
                if (global.params.useInvariants && t1->ty == Tclass &&
                    ((TypeClass *)t1)->sym->objc)
                {
                    ts = symbol_genauto(Type_toCtype(t1));
                    // Call Objective-C invariant
                    einv = el_bin(OPcall, TYvoid, el_var(rtlsym[RTLSYM_DINVARIANT_OBJC]), el_var(ts));
                }
                else
#endif
                // If e1 is a class object, call the class invariant on it
                if (global.params.useInvariants && t1->ty == Tclass &&
                    !((TypeClass *)t1)->sym->isInterfaceDeclaration() &&
                    !((TypeClass *)t1)->sym->isCPPclass())
                {
                    ts = symbol_genauto(Type_toCtype(t1));
                    int rtl;
                    if (global.params.isLinux || global.params.isFreeBSD || global.params.isSolaris ||
                        I64 && global.params.isWindows)
                        rtl = RTLSYM__DINVARIANT;
                    else
                        rtl = RTLSYM_DINVARIANT;
                    einv = el_bin(OPcall, TYvoid, el_var(rtlsym[rtl]), el_var(ts));
                }
                else if (global.params.useInvariants &&
                    t1->ty == Tpointer &&
                    t1->nextOf()->ty == Tstruct &&
                    (inv = ((TypeStruct *)t1->nextOf())->sym->inv) != NULL)
                {
                    // If e1 is a struct object, call the struct invariant on it
                    ts = symbol_genauto(Type_toCtype(t1));
                    einv = callfunc(ae->loc, irs, 1, inv->type->nextOf(), el_var(ts), ae->e1->type, inv, inv->type, NULL, NULL);
                }

                // Construct: (e1 || ModuleAssert(line))
                Module *m = irs->blx->module;
                char *mname = m->srcfile->toChars();

                //printf("filename = '%s'\n", ae->loc.filename);
                //printf("module = '%s'\n", m->srcfile->toChars());

                /* Determine if we are in a unittest
                 */
                FuncDeclaration *fd = irs->getFunc();
                UnitTestDeclaration *ud = fd ? fd->isUnitTestDeclaration() : NULL;

                /* If the source file name has changed, probably due
                 * to a #line directive.
                 */
                elem *ea;
                if (ae->loc.filename && (ae->msg || strcmp(ae->loc.filename, mname) != 0))
                {
                    /* Cache values.
                     */
                    //static Symbol *assertexp_sfilename = NULL;
                    //static char *assertexp_name = NULL;
                    //static Module *assertexp_mn = NULL;

                    if (!assertexp_sfilename || strcmp(ae->loc.filename, assertexp_name) != 0 || assertexp_mn != m)
                    {

                        const char *id = ae->loc.filename;
                        int len = strlen(id);
                        dt_t *dt = NULL;
                        dtsize_t(&dt, len);
                        dtabytes(&dt,TYnptr, 0, len + 1, id);

                        assertexp_sfilename = symbol_generate(SCstatic,type_fake(TYdarray));
                        assertexp_sfilename->Sdt = dt;
                        assertexp_sfilename->Sfl = FLdata;
                        out_readonly(assertexp_sfilename);
                        outdata(assertexp_sfilename);

                        assertexp_mn = m;
                        assertexp_name = id;
                    }

                    elem *efilename = (config.exe == EX_WIN64) ? el_ptr(assertexp_sfilename)
                                                               : el_var(assertexp_sfilename);

                    if (ae->msg)
                    {
                        /* Bugzilla 8360: If the condition is evalated to true,
                         * msg is not evaluated at all. so should use
                         * toElemDtor(msg, irs) instead of toElem(msg, irs).
                         */
                        elem *emsg = toElemDtor(ae->msg, irs);
                        emsg = array_toDarray(ae->msg->type, emsg);
                        if (config.exe == EX_WIN64)
                            emsg = addressElem(emsg, Type::tvoid->arrayOf(), false);

                        ea = el_var(rtlsym[ud ? RTLSYM_DUNITTEST_MSG : RTLSYM_DASSERT_MSG]);
                        ea = el_bin(OPcall, TYvoid, ea, el_params(el_long(TYint, ae->loc.linnum), efilename, emsg, NULL));
                    }
                    else
                    {
                        ea = el_var(rtlsym[ud ? RTLSYM_DUNITTEST : RTLSYM_DASSERT]);
                        ea = el_bin(OPcall, TYvoid, ea, el_param(el_long(TYint, ae->loc.linnum), efilename));
                    }
                }
                else
                {
                    Symbol *sassert = ud ? m->toModuleUnittest() : m->toModuleAssert();
                    ea = el_bin(OPcall,TYvoid,el_var(sassert),
                        el_long(TYint, ae->loc.linnum));
                }
                if (einv)
                {
                    // tmp = e, e || assert, e->inv
                    elem *eassign = el_bin(OPeq, e->Ety, el_var(ts), e);
                    e = el_combine(eassign, el_bin(OPoror, TYvoid, el_var(ts), ea));
                    e = el_combine(e, einv);
                }
                else
                    e = el_bin(OPoror,TYvoid,e,ea);
            }
            else
            {
                // BUG: should replace assert(0); with a HLT instruction
                e = el_long(TYint, 0);
            }
            el_setLoc(e,ae->loc);
            result = e;
        }

        void visit(PostExp *pe)
        {
            //printf("PostExp::toElem() '%s'\n", pe->toChars());
            elem *e = toElem(pe->e1, irs);
            elem *einc = toElem(pe->e2, irs);
            e = el_bin((pe->op == TOKplusplus) ? OPpostinc : OPpostdec,
                        e->Ety,e,einc);
            el_setLoc(e,pe->loc);
            result = e;
        }

        //////////////////////////// Binary ///////////////////////////////

        /********************************************
         */

        elem *toElemBin(BinExp *be, int op)
        {
            //printf("toElemBin() '%s'\n", be->toChars());

            Type *tb1 = be->e1->type->toBasetype();
            Type *tb2 = be->e2->type->toBasetype();

            assert(!((tb1->ty == Tarray || tb1->ty == Tsarray ||
                      tb2->ty == Tarray || tb2->ty == Tsarray) &&
                     tb2->ty != Tvoid &&
                     op != OPeq && op != OPandand && op != OPoror));

            tym_t tym = totym(be->type);

            elem *el = toElem(be->e1, irs);
            elem *er = toElem(be->e2, irs);
            elem *e = el_bin(op,tym,el,er);

            el_setLoc(e,be->loc);
            return e;
        }

        /***************************************
         */

        void visit(AddExp *e)
        {
            result = toElemBin(e, OPadd);
        }

        /***************************************
         */

        void visit(MinExp *e)
        {
            result = toElemBin(e, OPmin);
        }

        /*****************************************
         * Evaluate elem and convert to dynamic array suitable for a function argument.
         */

        elem *eval_Darray(Expression *e)
        {
            elem *ex = toElem(e, irs);
            ex = array_toDarray(e->type, ex);
            if (config.exe == EX_WIN64)
            {
                ex = addressElem(ex, Type::tvoid->arrayOf(), false);
            }
            return ex;
        }

        /***************************************
         */

        void visit(CatExp *ce)
        {
        #if 0
            printf("CatExp::toElem()\n");
            ce->print();
        #endif

            Type *tb1 = ce->e1->type->toBasetype();
            Type *tb2 = ce->e2->type->toBasetype();

            Type *ta = (tb1->ty == Tarray || tb1->ty == Tsarray) ? tb1 : tb2;

            elem *e;
            if (ce->e1->op == TOKcat)
            {
                CatExp *ex = ce;
                int n = 2;

                elem *ep = eval_Darray(ex->e2);
                do
                {
                    n++;
                    ex = (CatExp *)ex->e1;
                    ep = el_param(ep, eval_Darray(ex->e2));
                } while (ex->e1->op == TOKcat);
                ep = el_param(ep, eval_Darray(ex->e1));
                ep = el_params(ep,
                               el_long(TYsize_t, n),
                               toElem(ta->getTypeInfo(NULL), irs),
                               NULL);
                e = el_bin(OPcall, TYdarray, el_var(rtlsym[RTLSYM_ARRAYCATNT]), ep);
                e->Eflags |= EFLAGS_variadic;
            }
            else
            {
                elem *e1 = eval_Darray(ce->e1);
                elem *e2 = eval_Darray(ce->e2);
                elem *ep = el_params(e2, e1, toElem(ta->getTypeInfo(NULL), irs), NULL);
                e = el_bin(OPcall, TYdarray, el_var(rtlsym[RTLSYM_ARRAYCATT]), ep);
            }
            el_setLoc(e,ce->loc);
            result = e;
        }

        /***************************************
         */

        void visit(MulExp *e)
        {
            result = toElemBin(e, OPmul);
        }

        /************************************
         */

        void visit(DivExp *e)
        {
            result = toElemBin(e, OPdiv);
        }

        /***************************************
         */

        void visit(ModExp *e)
        {
            result = toElemBin(e, OPmod);
        }

        /***************************************
         */

        void visit(CmpExp *ce)
        {
            OPER eop;
            Type *t1 = ce->e1->type->toBasetype();
            Type *t2 = ce->e2->type->toBasetype();

            switch (ce->op)
            {
                case TOKlt:     eop = OPlt;     break;
                case TOKgt:     eop = OPgt;     break;
                case TOKle:     eop = OPle;     break;
                case TOKge:     eop = OPge;     break;
                case TOKequal:  eop = OPeqeq;   break;
                case TOKnotequal: eop = OPne;   break;

                // NCEG floating point compares
                case TOKunord:  eop = OPunord;  break;
                case TOKlg:     eop = OPlg;     break;
                case TOKleg:    eop = OPleg;    break;
                case TOKule:    eop = OPule;    break;
                case TOKul:     eop = OPul;     break;
                case TOKuge:    eop = OPuge;    break;
                case TOKug:     eop = OPug;     break;
                case TOKue:     eop = OPue;     break;
                default:
                    ce->print();
                    assert(0);
            }
            if (!t1->isfloating())
            {
                // Convert from floating point compare to equivalent
                // integral compare
                eop = (OPER)rel_integral(eop);
            }
            elem *e;
            if ((int)eop > 1 && t1->ty == Tclass && t2->ty == Tclass)
            {
                // Should have already been lowered
                assert(0);
            }
            else if ((int)eop > 1 &&
                     (t1->ty == Tarray || t1->ty == Tsarray) &&
                     (t2->ty == Tarray || t2->ty == Tsarray))
            {
                Type *telement = t1->nextOf()->toBasetype();

                elem *ea1 = eval_Darray(ce->e1);
                elem *ea2 = eval_Darray(ce->e2);

                elem *ep = el_params(toElem(telement->arrayOf()->getInternalTypeInfo(NULL), irs),
                        ea2, ea1, NULL);
                int rtlfunc = RTLSYM_ARRAYCMP2;
                e = el_bin(OPcall, TYint, el_var(rtlsym[rtlfunc]), ep);
                e = el_bin(eop, TYint, e, el_long(TYint, 0));
                el_setLoc(e,ce->loc);
            }
            else
            {
                if ((int)eop <= 1)
                {
                    /* The result is determinate, create:
                     *   (e1 , e2) , eop
                     */
                    e = toElemBin(ce,OPcomma);
                    e = el_bin(OPcomma,e->Ety,e,el_long(e->Ety,(int)eop));
                }
                else
                    e = toElemBin(ce,eop);
            }
            result = e;
        }

        void visit(EqualExp *ee)
        {
            //printf("EqualExp::toElem() %s\n", ee->toChars());

            Type *t1 = ee->e1->type->toBasetype();
            Type *t2 = ee->e2->type->toBasetype();

            OPER eop;
            switch (ee->op)
            {
                case TOKequal:          eop = OPeqeq;   break;
                case TOKnotequal:       eop = OPne;     break;
                default:
                    ee->print();
                    assert(0);
            }

            //printf("EqualExp::toElem()\n");
            elem *e;
            if (t1->ty == Tstruct)
            {
                // Do bit compare of struct's
                elem *es1 = toElem(ee->e1, irs);
                elem *es2 = toElem(ee->e2, irs);
                es1 = addressElem(es1, t1);
                es2 = addressElem(es2, t2);
                e = el_param(es1, es2);
                elem *ecount = el_long(TYsize_t, t1->size());
                e = el_bin(OPmemcmp, TYint, e, ecount);
                e = el_bin(eop, TYint, e, el_long(TYint, 0));
                el_setLoc(e, ee->loc);
            }
            else if ((t1->ty == Tarray || t1->ty == Tsarray) &&
                     (t2->ty == Tarray || t2->ty == Tsarray))
            {
                Type *telement  = t1->nextOf()->toBasetype();
                Type *telement2 = t2->nextOf()->toBasetype();

                if ((telement->isintegral() || telement->ty == Tvoid) && telement->ty == telement2->ty)
                {
                    // Optimize comparisons of arrays of basic types
                    // For arrays of integers/characters, and void[],
                    // replace druntime call with:
                    // For a==b: a.length==b.length && memcmp(a.ptr, b.ptr, size)==0
                    // For a!=b: a.length!=b.length || memcmp(a.ptr, b.ptr, size)!=0
                    // size is a.length*sizeof(a[0]) for dynamic arrays, or sizeof(a) for static arrays.

                    elem *earr1 = toElem(ee->e1, irs);
                    elem *earr2 = toElem(ee->e2, irs);
                    elem *eptr1, *eptr2; // Pointer to data, to pass to memcmp
                    elem *elen1, *elen2; // Length, for comparison
                    elem *esiz1, *esiz2; // Data size, to pass to memcmp
                    d_uns64 sz = telement->size(); // Size of one element

                    if (t1->ty == Tarray)
                    {
                        elen1 = el_una(I64 ? OP128_64 : OP64_32, TYsize_t, el_same(&earr1));
                        esiz1 = el_bin(OPmul, TYsize_t, el_same(&elen1), el_long(TYsize_t, sz));
                        eptr1 = array_toPtr(t1, el_same(&earr1));
                    }
                    else
                    {
                        elen1 = el_long(TYsize_t, ((TypeSArray *)t1)->dim->toInteger());
                        esiz1 = el_long(TYsize_t, t1->size());
                        earr1 = addressElem(earr1, t1);
                        eptr1 = el_same(&earr1);
                    }

                    if (t2->ty == Tarray)
                    {
                        elen2 = el_una(I64 ? OP128_64 : OP64_32, TYsize_t, el_same(&earr2));
                        esiz2 = el_bin(OPmul, TYsize_t, el_same(&elen2), el_long(TYsize_t, sz));
                        eptr2 = array_toPtr(t2, el_same(&earr2));
                    }
                    else
                    {
                        elen2 = el_long(TYsize_t, ((TypeSArray *)t2)->dim->toInteger());
                        esiz2 = el_long(TYsize_t, t2->size());
                        earr2 = addressElem(earr2, t2);
                        eptr2 = el_same(&earr2);
                    }

                    elem *esize = t2->ty == Tsarray ? esiz2 : esiz1;

                    e = el_param(eptr1, eptr2);
                    e = el_bin(OPmemcmp, TYint, e, esize);
                    e = el_bin(eop, TYint, e, el_long(TYint, 0));

                    if (t1->ty == Tsarray && t2->ty == Tsarray)
                        assert(t1->size() == t2->size());
                    else
                    {
                        elem *elencmp = el_bin(eop, TYint, elen1, elen2);
                        e = el_bin(ee->op == TOKequal ? OPandand : OPoror, TYint, elencmp, e);
                    }

                    // Ensure left-to-right order of evaluation
                    e = el_combine(earr2, e);
                    e = el_combine(earr1, e);
                    el_setLoc(e, ee->loc);
                    result = e;
                    return;
                }

                elem *ea1 = eval_Darray(ee->e1);
                elem *ea2 = eval_Darray(ee->e2);

                elem *ep = el_params(toElem(telement->arrayOf()->getInternalTypeInfo(NULL), irs),
                        ea2, ea1, NULL);
                int rtlfunc = RTLSYM_ARRAYEQ2;
                e = el_bin(OPcall, TYint, el_var(rtlsym[rtlfunc]), ep);
                if (ee->op == TOKnotequal)
                    e = el_bin(OPxor, TYint, e, el_long(TYint, 1));
                el_setLoc(e,ee->loc);
            }
            else if (t1->ty == Taarray && t2->ty == Taarray)
            {
                TypeAArray *taa = (TypeAArray *)t1;
                Symbol *s = taa->aaGetSymbol("Equal", 0);
                elem *ti = toElem(taa->getTypeInfo(NULL), irs);
                elem *ea1 = toElem(ee->e1, irs);
                elem *ea2 = toElem(ee->e2, irs);
                // aaEqual(ti, e1, e2)
                elem *ep = el_params(ea2, ea1, ti, NULL);
                e = el_bin(OPcall, TYnptr, el_var(s), ep);
                if (ee->op == TOKnotequal)
                    e = el_bin(OPxor, TYint, e, el_long(TYint, 1));
                el_setLoc(e, ee->loc);
                result = e;
                return;
            }
            else
                e = toElemBin(ee, eop);
            result = e;
        }

        void visit(IdentityExp *ie)
        {
            Type *t1 = ie->e1->type->toBasetype();
            Type *t2 = ie->e2->type->toBasetype();

            OPER eop;
            switch (ie->op)
            {
                case TOKidentity:       eop = OPeqeq;   break;
                case TOKnotidentity:    eop = OPne;     break;
                default:
                    ie->print();
                    assert(0);
            }

            //printf("IdentityExp::toElem() %s\n", toChars());

            elem *e;
            if (t1->ty == Tstruct || t1->isfloating())
            {
                // Do bit compare of struct's
                elem *es1 = toElem(ie->e1, irs);
                es1 = addressElem(es1, ie->e1->type);
                elem *es2 = toElem(ie->e2, irs);
                es2 = addressElem(es2, ie->e2->type);
                e = el_param(es1, es2);
                elem *ecount = el_long(TYsize_t, t1->size());
                e = el_bin(OPmemcmp, TYint, e, ecount);
                e = el_bin(eop, TYint, e, el_long(TYint, 0));
                el_setLoc(e, ie->loc);
            }
            else if ((t1->ty == Tarray || t1->ty == Tsarray) &&
                     (t2->ty == Tarray || t2->ty == Tsarray))
            {

                elem *ea1 = toElem(ie->e1, irs);
                ea1 = array_toDarray(t1, ea1);
                elem *ea2 = toElem(ie->e2, irs);
                ea2 = array_toDarray(t2, ea2);

                e = el_bin(eop, totym(ie->type), ea1, ea2);
                el_setLoc(e, ie->loc);
            }
            else
                e = toElemBin(ie, eop);

            result = e;
        }

        /***************************************
         */

        void visit(InExp *ie)
        {
            elem *key = toElem(ie->e1, irs);
            elem *aa = toElem(ie->e2, irs);
            TypeAArray *taa = (TypeAArray *)ie->e2->type->toBasetype();

            // aaInX(aa, keyti, key);
            key = addressElem(key, ie->e1->type);
            Symbol *s = taa->aaGetSymbol("InX", 0);
            elem *keyti = toElem(taa->index->getInternalTypeInfo(NULL), irs);
            elem *ep = el_params(key, keyti, aa, NULL);
            elem *e = el_bin(OPcall, totym(ie->type), el_var(s), ep);

            el_setLoc(e, ie->loc);
            result = e;
        }

        /***************************************
         */

        void visit(RemoveExp *re)
        {
            Type *tb = re->e1->type->toBasetype();
            assert(tb->ty == Taarray);
            TypeAArray *taa = (TypeAArray *)tb;
            elem *ea = toElem(re->e1, irs);
            elem *ekey = toElem(re->e2, irs);

            ekey = addressElem(ekey, re->e1->type);
            Symbol *s = taa->aaGetSymbol("DelX", 0);
            elem *keyti = toElem(taa->index->getInternalTypeInfo(NULL), irs);
            elem *ep = el_params(ekey, keyti, ea, NULL);
            elem *e = el_bin(OPcall, TYnptr, el_var(s), ep);

            el_setLoc(e, re->loc);
            result = e;
        }

        /***************************************
         */

        void visit(AssignExp *ae)
        {
        #if 0
            if (ae->op == TOKblit)      printf("BlitExp::toElem('%s')\n", ae->toChars());
            if (ae->op == TOKassign)    printf("AssignExp::toElem('%s')\n", ae->toChars());
            if (ae->op == TOKconstruct) printf("ConstructExp::toElem('%s')\n", ae->toChars());
        #endif
            Type *t1b = ae->e1->type->toBasetype();

            elem *e;

            // Look for array.length = n
            if (ae->e1->op == TOKarraylength)
            {
                // Generate:
                //      _d_arraysetlength(e2, sizeelem, &ale->e1);

                ArrayLengthExp *ale = (ArrayLengthExp *)ae->e1;

                elem *p1 = toElem(ae->e2, irs);
                elem *p3 = toElem(ale->e1, irs);
                p3 = addressElem(p3, NULL);
                Type *t1 = ale->e1->type->toBasetype();

                // call _d_arraysetlengthT(ti, e2, &ale->e1);
                elem *p2 = toElem(t1->getTypeInfo(NULL), irs);
                elem *ep = el_params(p3, p1, p2, NULL); // c function
                int r = t1->nextOf()->isZeroInit() ? RTLSYM_ARRAYSETLENGTHT : RTLSYM_ARRAYSETLENGTHIT;

                e = el_bin(OPcall, totym(ae->type), el_var(rtlsym[r]), ep);

                el_setLoc(e, ae->loc);
                result = e;
                return;
            }

            // Look for array[]=n
            if (ae->e1->op == TOKslice)
            {
                SliceExp *are = (SliceExp *)ae->e1;
                Type *t1 = t1b;
                Type *t2 = ae->e2->type->toBasetype();
                Type *ta = are->e1->type->toBasetype();

                // which we do if the 'next' types match
                if (ae->ismemset)
                {
                    // Do a memset for array[]=v
                    //printf("Lpair %s\n", ae->toChars());
                    Type *tb = ta->nextOf()->toBasetype();
                    unsigned sz = tb->size();

                    elem *n1 = toElem(are->e1, irs);
                    elem *elwr = are->lwr ? toElem(are->lwr, irs) : NULL;
                    elem *eupr = are->upr ? toElem(are->upr, irs) : NULL;

                    elem *n1x = n1;

                    elem *enbytes;
                    elem *einit;
                    // Look for array[]=n
                    if (ta->ty == Tsarray)
                    {
                        TypeSArray *ts = (TypeSArray *)ta;
                        n1 = array_toPtr(ta, n1);
                        enbytes = toElem(ts->dim, irs);
                        n1x = n1;
                        n1 = el_same(&n1x);
                        einit = resolveLengthVar(are->lengthVar, &n1, ta);
                    }
                    else if (ta->ty == Tarray)
                    {
                        n1 = el_same(&n1x);
                        einit = resolveLengthVar(are->lengthVar, &n1, ta);
                        enbytes = el_copytree(n1);
                        n1 = array_toPtr(ta, n1);
                        enbytes = el_una(I64 ? OP128_64 : OP64_32, TYsize_t, enbytes);
                    }
                    else if (ta->ty == Tpointer)
                    {
                        n1 = el_same(&n1x);
                        enbytes = el_long(TYsize_t, -1);   // largest possible index
                        einit = NULL;
                    }

                    // Enforce order of evaluation of n1[elwr..eupr] as n1,elwr,eupr
                    elem *elwrx = elwr;
                    if (elwr) elwr = el_same(&elwrx);
                    elem *euprx = eupr;
                    if (eupr) eupr = el_same(&euprx);

        #if 0
                    printf("sz = %d\n", sz);
                    printf("n1x\n");        elem_print(n1x);
                    printf("einit\n");      elem_print(einit);
                    printf("elwrx\n");      elem_print(elwrx);
                    printf("euprx\n");      elem_print(euprx);
                    printf("n1\n");         elem_print(n1);
                    printf("elwr\n");       elem_print(elwr);
                    printf("eupr\n");       elem_print(eupr);
                    printf("enbytes\n");    elem_print(enbytes);
        #endif
                    einit = el_combine(n1x, einit);
                    einit = el_combine(einit, elwrx);
                    einit = el_combine(einit, euprx);

                    elem *evalue = toElem(ae->e2, irs);

        #if 0
                    printf("n1\n");         elem_print(n1);
                    printf("enbytes\n");    elem_print(enbytes);
        #endif

                    if (irs->arrayBoundsCheck() && eupr && ta->ty != Tpointer)
                    {
                        assert(elwr);
                        elem *enbytesx = enbytes;
                        enbytes = el_same(&enbytesx);
                        elem *c1 = el_bin(OPle, TYint, el_copytree(eupr), enbytesx);
                        elem *c2 = el_bin(OPle, TYint, el_copytree(elwr), el_copytree(eupr));
                        c1 = el_bin(OPandand, TYint, c1, c2);

                        // Construct: (c1 || ModuleArray(line))
                        Symbol *sassert = irs->blx->module->toModuleArray();
                        elem *ea = el_bin(OPcall,TYvoid,el_var(sassert), el_long(TYint, ae->loc.linnum));
                        elem *eb = el_bin(OPoror,TYvoid,c1,ea);
                        einit = el_combine(einit, eb);
                    }

                    elem *elength;
                    if (elwr)
                    {
                        el_free(enbytes);
                        elem *elwr2 = el_copytree(elwr);
                        elwr2 = el_bin(OPmul, TYsize_t, elwr2, el_long(TYsize_t, sz));
                        n1 = el_bin(OPadd, TYnptr, n1, elwr2);
                        enbytes = el_bin(OPmin, TYsize_t, eupr, elwr);
                        elength = el_copytree(enbytes);
                    }
                    else
                        elength = el_copytree(enbytes);
                    e = setArray(n1, enbytes, tb, evalue, irs, ae->op);
                    e = el_pair(TYdarray, elength, e);
                    e = el_combine(einit, e);
                    //elem_print(e);
                }
                else
                {
                    /* It's array1[]=array2[]
                     * which is a memcpy
                     */
                    elem *eto = toElem(ae->e1, irs);
                    elem *efrom = toElem(ae->e2, irs);

                    unsigned size = t1->nextOf()->size();
                    elem *esize = el_long(TYsize_t, size);

                    /* Determine if we need to do postblit
                     */
                    int postblit = 0;
                    if (needsPostblit(t1->nextOf()) &&
                        (ae->e2->op == TOKslice && ((UnaExp *)ae->e2)->e1->isLvalue() ||
                         ae->e2->op == TOKcast  && ((UnaExp *)ae->e2)->e1->isLvalue() ||
                         ae->e2->op != TOKslice && ae->e2->isLvalue()))
                    {
                        postblit = 1;
                    }

                    assert(ae->e2->type->ty != Tpointer);

                    if (!postblit && !irs->arrayBoundsCheck())
                    {
                        elem *ex = el_same(&eto);

                        // Determine if elen is a constant
                        elem *elen;
                        if (eto->Eoper == OPpair &&
                            eto->E1->Eoper == OPconst)
                        {
                            elen = el_copytree(eto->E1);
                        }
                        else
                        {
                            // It's not a constant, so pull it from the dynamic array
                            elen = el_una(I64 ? OP128_64 : OP64_32, TYsize_t, el_copytree(ex));
                        }

                        esize = el_bin(OPmul, TYsize_t, elen, esize);
                        elem *epto = array_toPtr(ae->e1->type, ex);
                        elem *epfr = array_toPtr(ae->e2->type, efrom);
                        e = el_params(esize, epfr, epto, NULL);
                        e = el_bin(OPcall,TYnptr,el_var(rtlsym[RTLSYM_MEMCPY]),e);
                        e = el_pair(eto->Ety, el_copytree(elen), e);
                        e = el_combine(eto, e);
                    }
                    else if (postblit && ae->op != TOKblit)
                    {
                        /* Generate:
                         *      _d_arrayassign(ti, efrom, eto)
                         * or:
                         *      _d_arrayctor(ti, efrom, eto)
                         */
                        el_free(esize);
                        Expression *ti = t1->nextOf()->toBasetype()->getTypeInfo(NULL);
                        if (config.exe == EX_WIN64)
                        {
                            eto   = addressElem(eto,   Type::tvoid->arrayOf());
                            efrom = addressElem(efrom, Type::tvoid->arrayOf());
                        }
                        elem *ep = el_params(eto, efrom, toElem(ti, irs), NULL);
                        int rtl = (ae->op == TOKconstruct) ? RTLSYM_ARRAYCTOR : RTLSYM_ARRAYASSIGN;
                        e = el_bin(OPcall, totym(ae->type), el_var(rtlsym[rtl]), ep);
                    }
                    else
                    {
                        // Generate:
                        //      _d_arraycopy(eto, efrom, esize)

                        if (config.exe == EX_WIN64)
                        {
                            eto   = addressElem(eto,   Type::tvoid->arrayOf());
                            efrom = addressElem(efrom, Type::tvoid->arrayOf());
                        }
                        elem *ep = el_params(eto, efrom, esize, NULL);
                        e = el_bin(OPcall, totym(ae->type), el_var(rtlsym[RTLSYM_ARRAYCOPY]), ep);
                    }
                }
                el_setLoc(e, ae->loc);
                result = e;
                return;
            }

            /* Look for reference initializations
             */
            if (ae->op == TOKconstruct && ae->e1->op == TOKvar)
            {
                VarExp *ve = (VarExp *)ae->e1;
                Declaration *s = ve->var;
                if (s->storage_class & (STCout | STCref))
                {
                    e = toElem(ae->e2, irs);
                    e = addressElem(e, ae->e2->type);
                    elem *es = toElem(ae->e1, irs);
                    if (es->Eoper == OPind)
                        es = es->E1;
                    else
                        es = el_una(OPaddr, TYnptr, es);
                    es->Ety = TYnptr;
                    e = el_bin(OPeq, TYnptr, es, e);
                    // BUG: type is struct, and e2 is TOKint64

                    el_setLoc(e, ae->loc);
                    result = e;
                    return;
                }
            }

            tym_t tym = totym(ae->type);
            elem *e1 = toElem(ae->e1, irs);

            // Create a reference to e1.
            elem *e1x;
            if (e1->Eoper == OPvar)
                e1x = el_same(&e1);
            else
            {
                /* Rewrite to:
                 *  e1  = *((tmp = &e1), tmp)
                 *  e1x = *tmp
                 */
                e1 = addressElem(e1, NULL);
                e1x = el_same(&e1);
                e1 = el_una(OPind, tym, e1);
                if (tybasic(tym) == TYstruct)
                    e1->ET = Type_toCtype(ae->e1->type);
                e1x = el_una(OPind, tym, e1x);
                if (tybasic(tym) == TYstruct)
                    e1x->ET = Type_toCtype(ae->e1->type);
                //printf("e1  = \n"); elem_print(e1);
                //printf("e1x = \n"); elem_print(e1x);
            }

            /* This will work if we can distinguish an assignment from
             * an initialization of the lvalue. It'll work if the latter.
             * If the former, because of aliasing of the return value with
             * function arguments, it'll fail.
             */
            if (ae->op == TOKconstruct && ae->e2->op == TOKcall)
            {
                CallExp *ce = (CallExp *)ae->e2;
                TypeFunction *tf = (TypeFunction *)ce->e1->type->toBasetype();
                if (tf->ty == Tfunction && retStyle(tf) == RETstack)
                {
                    elem *ehidden = e1;
                    ehidden = el_una(OPaddr, TYnptr, ehidden);
                    assert(!irs->ehidden);
                    irs->ehidden = ehidden;
                    e = toElem(ae->e2, irs);
                    goto Lret;
                }
            }

            //if (ae->op == TOKconstruct) printf("construct\n");
            if (t1b->ty == Tstruct)
            {
                if (ae->e2->op == TOKint64)
                {
                    /* Implement:
                     *  (struct = 0)
                     * with:
                     *  memset(&struct, 0, struct.sizeof)
                     */
                    elem *ey = NULL;
                    unsigned sz = ae->e1->type->size();
                    StructDeclaration *sd = ((TypeStruct *)t1b)->sym;
                    if (sd->isNested() && ae->op == TOKconstruct)
                    {
                        ey = el_una(OPaddr, TYnptr, e1);
                        e1 = el_same(&ey);
                        ey = setEthis(ae->loc, irs, ey, sd);
                        sz = sd->vthis->offset;
                    }

                    elem *el = e1;
                    elem *enbytes = el_long(TYsize_t, sz);
                    elem *evalue = el_long(TYsize_t, 0);

                    if (!(sd->isNested() && ae->op == TOKconstruct))
                        el = el_una(OPaddr, TYnptr, el);
                    e = el_param(enbytes, evalue);
                    e = el_bin(OPmemset,TYnptr,el,e);
                    e = el_combine(ey, e);
                    goto Lret;
                }

                //printf("toElemBin() '%s'\n", ae->toChars());

                elem *ex = e1;
                if (e1->Eoper == OPind)
                    ex = e1->E1;
                if (ae->e2->op == TOKstructliteral &&
                    ex->Eoper == OPvar && ex->EV.sp.Voffset == 0 &&
                    ae->op == TOKconstruct)
                {
                    StructLiteralExp *se = (StructLiteralExp *)ae->e2;

                    Symbol *symSave = se->sym;
                    size_t soffsetSave = se->soffset;
                    int fillHolesSave = se->fillHoles;

                    se->sym = ex->EV.sp.Vsym;
                    se->soffset = 0;
                    se->fillHoles = (ae->op == TOKconstruct || ae->op == TOKblit) ? 1 : 0;

                    el_free(e1);
                    e = toElem(ae->e2, irs);

                    se->sym = symSave;
                    se->soffset = soffsetSave;
                    se->fillHoles = fillHolesSave;
                    goto Lret;
                }

                /* Implement:
                 *  (struct = struct)
                 */
                elem *e2 = toElem(ae->e2, irs);

                e = el_bin(OPstreq, tym, e1, e2);
                e->ET = Type_toCtype(ae->e1->type);
                if (type_size(e->ET) == 0)
                    e->Eoper = OPcomma;
            }
            else if (t1b->ty == Tsarray)
            {
                /* Implement:
                 *  (sarray = sarray)
                 */
                assert(ae->e2->type->toBasetype()->ty == Tsarray);

                bool postblit = needsPostblit(t1b->nextOf()) != NULL;

                /* Optimize static array assignment with array literal.
                 * Rewrite:
                 *      e1 = [a, b, ...];
                 * as:
                 *      e1[0] = a, e1[1] = b, ...;
                 *
                 * If the same values are contiguous, that will be rewritten
                 * to block assignment.
                 * Rewrite:
                 *      e1 = [x, a, a, b, ...];
                 * as:
                 *      e1[0] = x, e1[1..2] = a, e1[3] = b, ...;
                 */
                if (ae->op == TOKconstruct &&   // Bugzilla 11238: avoid aliasing issue
                    ae->e2->op == TOKarrayliteral)
                {
                    ArrayLiteralExp *ale = (ArrayLiteralExp *)ae->e2;
                    size_t dim = ale->elements->dim;
                    if (dim == 0)
                    {
                        // Eliminate _d_arrayliteralTX call in ae->e2.
                        e = e1;
                        goto Lret;
                    }

                    // TODO: This part is very similar to ExpressionsToStaticArray.

                    Type *tn = t1b->nextOf()->toBasetype();
                    if (tn->ty == Tvoid)
                        tn = Type::tuns8;
                    tym_t ty = totym(tn);

                    symbol *stmp = symbol_genauto(TYnptr);
                    e = e1;
                    e = addressElem(e, t1b);
                    e = el_bin(OPeq, TYnptr, el_var(stmp), e);

                    size_t esz = tn->size();
                    for (size_t i = 0; i < dim; )
                    {
                        Expression *en = (*ale->elements)[i];
                        size_t j = i + 1;
                        if (!postblit)
                        {
                            // If the elements are same literal and elaborate copy
                            // is not necessary, do memcpy.
                            while (j < dim && en->equals((*ale->elements)[j])) { j++; }
                        }

                        elem *e1 = el_var(stmp);
                        if (i > 0)
                            e1 = el_bin(OPadd, TYnptr, e1, el_long(TYsize_t, i * esz));
                        elem *ex;
                        if (j == i + 1)
                        {
                            e1 = el_una(OPind, ty, e1);
                            if (tybasic(ty) == TYstruct)
                                e1->ET = Type_toCtype(tn);
                            ex = el_bin(OPeq, e1->Ety, e1, toElem(en, irs));
                            if (tybasic(ty) == TYstruct)
                            {
                                ex->Eoper = OPstreq;
                                ex->ET = Type_toCtype(tn);
                            }
                        }
                        else
                        {
                            assert(j - i >= 2);
                            elem *edim = el_long(TYsize_t, j - i);
                            ex = setArray(e1, edim, tn, toElem(en, irs), irs, ae->op);
                        }
                        e = el_combine(e, ex);
                        i = j;
                    }
                    goto Lret;
                }

                /* Bugzilla 13661: Even if the elements in rhs are all rvalues and
                 * don't have to call postblits, this assignment should call
                 * destructors on old assigned elements.
                 */
                bool lvalueElem = false;
                if (ae->e2->op == TOKslice && ((UnaExp *)ae->e2)->e1->isLvalue() ||
                    ae->e2->op == TOKcast  && ((UnaExp *)ae->e2)->e1->isLvalue() ||
                    ae->e2->op != TOKslice && ae->e2->isLvalue())
                {
                    lvalueElem = true;
                }

                elem *e2 = toElem(ae->e2, irs);

                if (!postblit || (!lvalueElem && ae->op == TOKconstruct) ||
                    ae->op == TOKblit || type_size(e1->ET) == 0)
                {
                    e = el_bin(OPstreq, tym, e1, e2);
                    e->ET = Type_toCtype(ae->e1->type);
                    if (type_size(e->ET) == 0)
                        e->Eoper = OPcomma;
                }
                else if (ae->op == TOKconstruct)
                {
                    e1 = sarray_toDarray(ae->e1->loc, ae->e1->type, NULL, e1);
                    e2 = sarray_toDarray(ae->e2->loc, ae->e2->type, NULL, e2);

                    /* Generate:
                     *      _d_arrayctor(ti, e2, e1)
                     */
                    Expression *ti = t1b->nextOf()->toBasetype()->getTypeInfo(NULL);
                    if (config.exe == EX_WIN64)
                    {
                        e1 = addressElem(e1, Type::tvoid->arrayOf());
                        e2 = addressElem(e2, Type::tvoid->arrayOf());
                    }
                    elem *ep = el_params(e1, e2, toElem(ti, irs), NULL);
                    e = el_bin(OPcall, TYdarray, el_var(rtlsym[RTLSYM_ARRAYCTOR]), ep);
                }
                else
                {
                    e1 = sarray_toDarray(ae->e1->loc, ae->e1->type, NULL, e1);
                    e2 = sarray_toDarray(ae->e2->loc, ae->e2->type, NULL, e2);

                    symbol *stmp = symbol_genauto(Type_toCtype(t1b->nextOf()));
                    elem *etmp = el_una(OPaddr, TYnptr, el_var(stmp));

                    /* Generate:
                     *      _d_arrayassign_r(ti, e2, e1, etmp)
                     * or:
                     *      _d_arrayassign_r(ti, e2, e1, etmp)
                     */
                    Expression *ti = t1b->nextOf()->toBasetype()->getTypeInfo(NULL);
                    if (config.exe == EX_WIN64)
                    {
                        e1 = addressElem(e1, Type::tvoid->arrayOf());
                        e2 = addressElem(e2, Type::tvoid->arrayOf());
                    }
                    elem *ep = el_params(etmp, e1, e2, toElem(ti, irs), NULL);
                    int rtl = lvalueElem ? RTLSYM_ARRAYASSIGN_L : RTLSYM_ARRAYASSIGN_R;
                    e = el_bin(OPcall, TYdarray, el_var(rtlsym[rtl]), ep);
                }
            }
            else
                e = el_bin(OPeq, tym, e1, toElem(ae->e2, irs));

        Lret:
            e = el_combine(e, e1x);
            el_setLoc(e, ae->loc);
            result = e;
        }

        /***************************************
         */

        void visit(AddAssignExp *e)
        {
            //printf("AddAssignExp::toElem() %s\n", e->toChars());
            result = toElemBin(e, OPaddass);
        }


        /***************************************
         */

        void visit(MinAssignExp *e)
        {
            result = toElemBin(e, OPminass);
        }

        /***************************************
         */

        void visit(CatAssignExp *ce)
        {
            //printf("CatAssignExp::toElem('%s')\n", ce->toChars());
            elem *e;
            Type *tb1 = ce->e1->type->toBasetype();
            Type *tb2 = ce->e2->type->toBasetype();

            if (tb1->ty == Tarray && tb2->ty == Tdchar &&
                (tb1->nextOf()->ty == Tchar || tb1->nextOf()->ty == Twchar))
            {
                // Append dchar to char[] or wchar[]
                elem *e1 = toElem(ce->e1, irs);
                e1 = el_una(OPaddr, TYnptr, e1);

                elem *e2 = toElem(ce->e2, irs);

                elem *ep = el_params(e2, e1, NULL);
                int rtl = (tb1->nextOf()->ty == Tchar)
                        ? RTLSYM_ARRAYAPPENDCD
                        : RTLSYM_ARRAYAPPENDWD;
                e = el_bin(OPcall, TYdarray, el_var(rtlsym[rtl]), ep);
                el_setLoc(e, ce->loc);
            }
            else if (tb1->ty == Tarray || tb2->ty == Tsarray)
            {
                elem *e1 = toElem(ce->e1, irs);
                elem *e2 = toElem(ce->e2, irs);

                Type *tb1n = tb1->nextOf()->toBasetype();
                if ((tb2->ty == Tarray || tb2->ty == Tsarray) &&
                    tb1n->equals(tb2->nextOf()->toBasetype()))
                {
                    // Append array
                    e1 = el_una(OPaddr, TYnptr, e1);
                    if (config.exe == EX_WIN64)
                        e2 = addressElem(e2, tb2, true);
                    else
                        e2 = useOPstrpar(e2);
                    elem *ep = el_params(e2, e1, toElem(ce->e1->type->getTypeInfo(NULL), irs), NULL);
                    e = el_bin(OPcall, TYdarray, el_var(rtlsym[RTLSYM_ARRAYAPPENDT]), ep);
                }
                else if (tb1n->equals(tb2))
                {
                    // Append element

                    elem *e2x = NULL;

                    if (e2->Eoper != OPvar && e2->Eoper != OPconst)
                    {
                        // Evaluate e2 and assign result to temporary s2.
                        // Do this because of:
                        //    a ~= a[$-1]
                        // because $ changes its value
                        symbol *s2 = symbol_genauto(Type_toCtype(tb2));
                        e2x = el_bin(OPeq, e2->Ety, el_var(s2), e2);
                        if (tybasic(e2->Ety) == TYstruct)
                        {
                            e2x->Eoper = OPstreq;
                            e2x->ET = Type_toCtype(tb1n);
                        }
                        else if (tybasic(e2->Ety) == TYarray)
                        {
                            e2x->Eoper = OPstreq;
                            e2x->Ejty = e2x->Ety = TYstruct;
                            e2x->ET = Type_toCtype(tb1n);
                        }
                        e2 = el_var(s2);
                    }

                    // Extend array with _d_arrayappendcTX(TypeInfo ti, e1, 1)
                    e1 = el_una(OPaddr, TYnptr, e1);
                    elem *ep = el_param(e1, toElem(ce->e1->type->getTypeInfo(NULL), irs));
                    ep = el_param(el_long(TYsize_t, 1), ep);
                    e = el_bin(OPcall, TYdarray, el_var(rtlsym[RTLSYM_ARRAYAPPENDCTX]), ep);
                    symbol *stmp = symbol_genauto(Type_toCtype(tb1));
                    e = el_bin(OPeq, TYdarray, el_var(stmp), e);

                    // Assign e2 to last element in stmp[]
                    // *(stmp.ptr + (stmp.length - 1) * szelem) = e2

                    elem *eptr = array_toPtr(tb1, el_var(stmp));
                    elem *elength = el_una(I64 ? OP128_64 : OP64_32, TYsize_t, el_var(stmp));
                    elength = el_bin(OPmin, TYsize_t, elength, el_long(TYsize_t, 1));
                    elength = el_bin(OPmul, TYsize_t, elength, el_long(TYsize_t, ce->e2->type->size()));
                    eptr = el_bin(OPadd, TYnptr, eptr, elength);
                    elem *ederef = el_una(OPind, e2->Ety, eptr);
                    elem *eeq = el_bin(OPeq, e2->Ety, ederef, e2);

                    if (tybasic(e2->Ety) == TYstruct)
                    {
                        eeq->Eoper = OPstreq;
                        eeq->ET = Type_toCtype(tb1n);
                    }
                    else if (tybasic(e2->Ety) == TYarray)
                    {
                        eeq->Eoper = OPstreq;
                        eeq->Ejty = eeq->Ety = TYstruct;
                        eeq->ET = Type_toCtype(tb1n);
                    }

                    e = el_combine(e2x, e);
                    e = el_combine(e, eeq);
                    e = el_combine(e, el_var(stmp));
                }
                else
                {
                    ce->error("Internal Compiler Error: cannot append '%s' to '%s'", tb2->toChars(), tb1->toChars());
                    assert(0);
                }

                el_setLoc(e, ce->loc);
            }
            else
                assert(0);
            result = e;
        }

        /***************************************
         */

        void visit(DivAssignExp *e)
        {
            result = toElemBin(e, OPdivass);
        }

        /***************************************
         */

        void visit(ModAssignExp *e)
        {
            result = toElemBin(e, OPmodass);
        }

        /***************************************
         */

        void visit(MulAssignExp *e)
        {
            result = toElemBin(e, OPmulass);
        }

        /***************************************
         */

        void visit(ShlAssignExp *e)
        {
            result = toElemBin(e, OPshlass);
        }

        /***************************************
         */

        void visit(ShrAssignExp *e)
        {
            //printf("ShrAssignExp::toElem() %s, %s\n", e->e1->type->toChars(), e->e1->toChars());
            Type *t1 = e->e1->type;
            if (e->e1->op == TOKcast)
            {
                /* Use the type before it was integrally promoted to int
                 */
                CastExp *ce = (CastExp *)e->e1;
                t1 = ce->e1->type;
            }
            result = toElemBin(e, t1->isunsigned() ? OPshrass : OPashrass);
        }

        /***************************************
         */

        void visit(UshrAssignExp *e)
        {
            result = toElemBin(e, OPshrass);
        }

        /***************************************
         */

        void visit(AndAssignExp *e)
        {
            result = toElemBin(e, OPandass);
        }

        /***************************************
         */

        void visit(OrAssignExp *e)
        {
            result = toElemBin(e, OPorass);
        }

        /***************************************
         */

        void visit(XorAssignExp *e)
        {
            result = toElemBin(e, OPxorass);
        }

        /***************************************
         */

        void visit(PowAssignExp *e)
        {
            Type *tb1 = e->e1->type->toBasetype();
            assert(tb1->ty != Tarray && tb1->ty != Tsarray);

            e->error("^^ operator is not supported");
            result = el_long(totym(e->type), 0);  // error recovery
        }

        /***************************************
         */

        void visit(AndAndExp *aae)
        {
            tym_t tym = totym(aae->type);

            elem *el = toElem(aae->e1, irs);
            elem *er = toElemDtor(aae->e2, irs);
            elem *e = el_bin(OPandand,tym,el,er);

            el_setLoc(e, aae->loc);

            if (global.params.cov && aae->e2->loc.linnum)
                e->E2 = el_combine(incUsageElem(irs, aae->e2->loc), e->E2);
            result = e;
        }

        /***************************************
         */

        void visit(OrOrExp *ooe)
        {
            tym_t tym = totym(ooe->type);

            elem *el = toElem(ooe->e1, irs);
            elem *er = toElemDtor(ooe->e2, irs);
            elem *e = el_bin(OPoror,tym,el,er);

            el_setLoc(e, ooe->loc);

            if (global.params.cov && ooe->e2->loc.linnum)
                e->E2 = el_combine(incUsageElem(irs, ooe->e2->loc), e->E2);
            result = e;
        }

        /***************************************
         */

        void visit(XorExp *e)
        {
            result = toElemBin(e, OPxor);
        }

        /***************************************
         */

        void visit(PowExp *e)
        {
            Type *tb1 = e->e1->type->toBasetype();
            assert(tb1->ty != Tarray && tb1->ty != Tsarray);

            e->error("^^ operator is not supported");
            result = el_long(totym(e->type), 0);  // error recovery
        }

        /***************************************
         */

        void visit(AndExp *e)
        {
            result = toElemBin(e, OPand);
        }

        /***************************************
         */

        void visit(OrExp *e)
        {
            result = toElemBin(e, OPor);
        }

        /***************************************
         */

        void visit(ShlExp *e)
        {
            result = toElemBin(e, OPshl);
        }

        /***************************************
         */

        void visit(ShrExp *e)
        {
            result = toElemBin(e, e->e1->type->isunsigned() ? OPshr : OPashr);
        }

        /***************************************
         */

        void visit(UshrExp *se)
        {
            elem *eleft  = toElem(se->e1, irs);
            eleft->Ety = touns(eleft->Ety);
            elem *eright = toElem(se->e2, irs);
            elem *e = el_bin(OPshr, totym(se->type), eleft, eright);
            el_setLoc(e, se->loc);
            result = e;
        }

        /****************************************
         */

        void visit(CommaExp *ce)
        {
            assert(ce->e1 && ce->e2);
            elem *eleft  = toElem(ce->e1, irs);
            elem *eright = toElem(ce->e2, irs);
            elem *e = el_combine(eleft, eright);
            if (e)
                el_setLoc(e, ce->loc);
            result = e;
        }

        /***************************************
         */

        void visit(CondExp *ce)
        {
            elem *ec = toElem(ce->econd, irs);

            elem *eleft = toElemDtor(ce->e1, irs);
            tym_t ty = eleft->Ety;
            if (global.params.cov && ce->e1->loc.linnum)
                eleft = el_combine(incUsageElem(irs, ce->e1->loc), eleft);

            elem *eright = toElemDtor(ce->e2, irs);
            if (global.params.cov && ce->e2->loc.linnum)
                eright = el_combine(incUsageElem(irs, ce->e2->loc), eright);

            elem *e = el_bin(OPcond, ty, ec, el_bin(OPcolon, ty, eleft, eright));
            if (tybasic(ty) == TYstruct)
                e->ET = Type_toCtype(ce->e1->type);
            el_setLoc(e, ce->loc);
            result = e;
        }

        /***************************************
         */

        void visit(TypeExp *e)
        {
        #if 0
            printf("TypeExp::toElem()\n");
        #endif
            e->error("type %s is not an expression", e->toChars());
            result = el_long(TYint, 0);
        }

        void visit(ScopeExp *e)
        {
            e->error("%s is not an expression", e->sds->toChars());
            result = el_long(TYint, 0);
        }

        void visit(DotVarExp *dve)
        {
            // *(&e + offset)

            //printf("DotVarExp::toElem('%s')\n", dve->toChars());

            VarDeclaration *v = dve->var->isVarDeclaration();
            if (!v)
            {
                dve->error("%s is not a field, but a %s", dve->var->toChars(), dve->var->kind());
            }

            // Bugzilla 12900
            Type *txb = dve->type->toBasetype();
            Type *tyb = v->type->toBasetype();
            if (txb->ty == Tvector) txb = ((TypeVector *)txb)->basetype;
            if (tyb->ty == Tvector) tyb = ((TypeVector *)tyb)->basetype;
#if DEBUG
            if (txb->ty != tyb->ty)
                printf("[%s] dve = %s, dve->type = %s, v->type = %s\n", dve->loc.toChars(), dve->toChars(), dve->type->toChars(), v->type->toChars());
#endif
            assert(txb->ty == tyb->ty);

            elem *e = toElem(dve->e1, irs);
            Type *tb1 = dve->e1->type->toBasetype();
            if (tb1->ty != Tclass && tb1->ty != Tpointer)
                e = addressElem(e, tb1);
            e = el_bin(OPadd, TYnptr, e, el_long(TYsize_t, v ? v->offset : 0));
            e = el_una(OPind, totym(dve->type), e);
            if (tybasic(e->Ety) == TYstruct)
            {
                e->ET = Type_toCtype(dve->type);
            }
            el_setLoc(e,dve->loc);
            result = e;
        }

        void visit(DelegateExp *de)
        {
            int directcall = 0;
            //printf("DelegateExp::toElem() '%s'\n", de->toChars());

            if (de->func->semanticRun == PASSsemantic3done)
            {
                // Bug 7745 - only include the function if it belongs to this module
                // ie, it is a member of this module, or is a template instance
                // (the template declaration could come from any module).
                Dsymbol *owner = de->func->toParent();
                while (!owner->isTemplateInstance() && owner->toParent())
                    owner = owner->toParent();
                if (owner->isTemplateInstance() || owner == irs->m )
                {
                    irs->deferToObj->push(de->func);
                }
            }

            elem *ethis;
            Symbol *sfunc = toSymbol(de->func);
            elem *ep;
            if (de->func->isNested())
            {
                ep = el_ptr(sfunc);
                if (de->e1->op == TOKnull)
                    ethis = toElem(de->e1, irs);
                else
                    ethis = getEthis(de->loc, irs, de->func);
            }
            else
            {
                ethis = toElem(de->e1, irs);
                if (de->e1->type->ty != Tclass && de->e1->type->ty != Tpointer)
                    ethis = addressElem(ethis, de->e1->type);

                if (de->e1->op == TOKsuper || de->e1->op == TOKdottype)
                    directcall = 1;

                if (!de->func->isThis())
                    de->error("delegates are only for non-static functions");

                if (!de->func->isVirtual() ||
                    directcall ||
                    de->func->isFinalFunc())
                {
                    ep = el_ptr(sfunc);
                }
                else
                {
                    // Get pointer to function out of virtual table

                    assert(ethis);
                    ep = el_same(&ethis);
                    ep = el_una(OPind, TYnptr, ep);
                    unsigned vindex = de->func->vtblIndex;

                    assert((int)vindex >= 0);

                    // Build *(ep + vindex * 4)
                    ep = el_bin(OPadd,TYnptr,ep,el_long(TYsize_t, vindex * Target::ptrsize));
                    ep = el_una(OPind,TYnptr,ep);
                }

                //if (func->tintro)
                //    func->error(loc, "cannot form delegate due to covariant return type");
            }
            elem *e;
            if (ethis->Eoper == OPcomma)
            {
                ethis->E2 = el_pair(TYdelegate, ethis->E2, ep);
                ethis->Ety = TYdelegate;
                e = ethis;
            }
            else
                e = el_pair(TYdelegate, ethis, ep);
            el_setLoc(e, de->loc);
            result = e;
        }

        void visit(DotTypeExp *dte)
        {
            // Just a pass-thru to e1
            //printf("DotTypeExp::toElem() %s\n", dte->toChars());
            elem *e = toElem(dte->e1, irs);
            el_setLoc(e, dte->loc);
            result = e;
        }

#if DMD_OBJC
        void visit(ObjcSelectorExp *ose)
        {
            if (ose->func)
                result = ose->func->objcSelector->toElem();
            else if (ose->selname)
                result = ObjcSelector::lookup(ose->selname)->toElem();
            else
                assert(0);
        }
#endif

        void visit(CallExp *ce)
        {
            //printf("CallExp::toElem('%s')\n", ce->toChars());
            assert(ce->e1->type);
            Type *t1 = ce->e1->type->toBasetype();
            Type *ectype = t1;
            elem *eeq = NULL;

            elem *ehidden = irs->ehidden;
            irs->ehidden = NULL;

            int directcall = 0;
            elem *ec;
            FuncDeclaration *fd = NULL;
<<<<<<< HEAD
#if DMD_OBJC
            elem *esel = NULL;
            if (t1->ty == Tobjcselector)
            {
                assert(ce->argument0);
                ec = toElem(ce->argument0, irs);
                esel = toElem(ce->e1, irs);
            }
            else
#endif
=======
            bool dctor = false;
>>>>>>> f81eaafa
            if (ce->e1->op == TOKdotvar && t1->ty != Tdelegate)
            {
                DotVarExp *dve = (DotVarExp *)ce->e1;

                fd = dve->var->isFuncDeclaration();

                Expression *ex = dve->e1;
                while (1)
                {
                    switch (ex->op)
                    {
                        case TOKsuper:          // super.member() calls directly
                        case TOKdottype:        // type.member() calls directly
                            directcall = 1;
                            break;

                        case TOKcast:
                            ex = ((CastExp *)ex)->e1;
                            continue;

                        default:
                            //ex->dump(0);
                            break;
                    }
                    break;
                }
                if (dve->e1->op == TOKstructliteral)
                {
                    StructLiteralExp *sle = (StructLiteralExp *)dve->e1;
                    sle->sinit = NULL;          // don't modify initializer
                }

                ec = toElem(dve->e1, irs);
                ectype = dve->e1->type->toBasetype();

                /* Recognize:
                 *   [1]  ((S __ctmp = initializer),__ctmp).ctor(args)
                 * where the left of the . was turned into:
                 *   [2]  (dctor info ((__ctmp = initializer),__ctmp), __ctmp)
                 * The trouble (Bugzilla 13095) is if ctor(args) throws, then __ctmp is destructed even though __ctmp
                 * is not a fully constructed object yet. The solution is to move the ctor(args) itno the dctor tree.
                 * But first, detect [1], then [2], then split up [2] into:
                 *   eeq: (dctor info ((__ctmp = initializer),__ctmp))
                 *   ec:  __ctmp
                 */
                if (fd && fd->isCtorDeclaration())
                {
                    //printf("test30 %s\n", dve->e1->toChars());
                    if (dve->e1->op == TOKcomma)
                    {
                        //printf("test30a\n");
                        if (((CommaExp *)dve->e1)->e1->op == TOKdeclaration && ((CommaExp *)dve->e1)->e2->op == TOKvar)
                        {
                            //printf("test30b\n");
                            if (ec->Eoper == OPcomma &&
                                ec->E1->Eoper == OPinfo &&
                                ec->E1->E1->Eoper == OPdctor &&
                                ec->E1->E2->Eoper == OPcomma)
                            {
                                //printf("test30c\n");
                                dctor = true;                   // remember we detected it

                                // Split ec into eeq and ec per comment above
                                eeq = ec->E1;
                                ec->E1 = NULL;
                                ec = el_selecte2(ec);
                            }
                        }
                    }
                }


                if (dctor)
                { }
                else if (ce->arguments && ce->arguments->dim && ec->Eoper != OPvar)
                {
                    if (ec->Eoper == OPind && el_sideeffect(ec->E1))
                    {
                        /* Rewrite (*exp)(arguments) as:
                         * tmp = exp, (*tmp)(arguments)
                         */
                        elem *ec1 = ec->E1;
                        Symbol *stmp = symbol_genauto(type_fake(ec1->Ety));
                        eeq = el_bin(OPeq, ec->Ety, el_var(stmp), ec1);
                        ec->E1 = el_var(stmp);
                    }
                    else if (tybasic(ec->Ety) != TYnptr)
                    {
                        /* Rewrite (exp)(arguments) as:
                         * tmp=&exp, (*tmp)(arguments)
                         */
                        ec = addressElem(ec, ectype);

                        Symbol *stmp = symbol_genauto(type_fake(ec->Ety));
                        eeq = el_bin(OPeq, ec->Ety, el_var(stmp), ec);
                        ec = el_una(OPind, totym(ectype), el_var(stmp));
                    }
                }
            }
            else if (ce->e1->op == TOKvar)
            {
                fd = ((VarExp *)ce->e1)->var->isFuncDeclaration();
        #if 0 // This optimization is not valid if alloca can be called
              // multiple times within the same function, eg in a loop
              // see issue 3822
                if (fd && fd->ident == Id::__alloca &&
                    !fd->fbody && fd->linkage == LINKc &&
                    arguments && arguments->dim == 1)
                {   Expression *arg = (*arguments)[0];
                    arg = arg->optimize(WANTvalue);
                    if (arg->isConst() && arg->type->isintegral())
                    {   dinteger_t sz = arg->toInteger();
                        if (sz > 0 && sz < 0x40000)
                        {
                            // It's an alloca(sz) of a fixed amount.
                            // Replace with an array allocated on the stack
                            // of the same size: char[sz] tmp;

                            assert(!ehidden);
                            ::type *t = type_static_array(sz, tschar);  // BUG: fix extra Tcount++
                            Symbol *stmp = symbol_genauto(t);
                            ec = el_ptr(stmp);
                            el_setLoc(ec,loc);
                            return ec;
                        }
                    }
                }
        #endif

                ec = toElem(ce->e1, irs);
            }
            else
            {
                ec = toElem(ce->e1, irs);
                if (ce->arguments && ce->arguments->dim)
                {
                    /* The idea is to enforce expressions being evaluated left to right,
                     * even though call trees are evaluated parameters first.
                     * We just do a quick hack to catch the more obvious cases, though
                     * we need to solve this generally.
                     */
                    if (ec->Eoper == OPind && el_sideeffect(ec->E1))
                    {
                        /* Rewrite (*exp)(arguments) as:
                         * tmp=exp, (*tmp)(arguments)
                         */
                        elem *ec1 = ec->E1;
                        Symbol *stmp = symbol_genauto(type_fake(ec1->Ety));
                        eeq = el_bin(OPeq, ec->Ety, el_var(stmp), ec1);
                        ec->E1 = el_var(stmp);
                    }
                    else if (tybasic(ec->Ety) == TYdelegate && el_sideeffect(ec))
                    {
                        /* Rewrite (exp)(arguments) as:
                         * tmp=exp, (tmp)(arguments)
                         */
                        Symbol *stmp = symbol_genauto(type_fake(ec->Ety));
                        eeq = el_bin(OPeq, ec->Ety, el_var(stmp), ec);
                        ec = el_var(stmp);
                    }
                }
            }
<<<<<<< HEAD
#if DMD_OBJC
            ec = callfunc(ce->loc, irs, directcall, ce->type, ec, ectype, fd, t1, ehidden, ce->arguments, esel);
#else
            ec = callfunc(ce->loc, irs, directcall, ce->type, ec, ectype, fd, t1, ehidden, ce->arguments);
#endif
            el_setLoc(ec, ce->loc);
=======
            elem *ecall = callfunc(ce->loc, irs, directcall, ce->type, ec, ectype, fd, t1, ehidden, ce->arguments);

            if (dctor && ecall->Eoper == OPind)
            {
                /* Continuation of fix outlined above for moving constructor call into dctor tree.
                 * Given:
                 *   eeq:   (dctor info ((__ctmp = initializer),__ctmp))
                 *   ecall: * call(ce, args)
                 * Rewrite ecall as:
                 *    * (dctor info ((__ctmp = initializer),call(ce, args)))
                 */
                assert(eeq->E2->Eoper == OPcomma);
                elem *ea = ecall->E1;           // ea: call(ce,args)
                ecall->E1 = eeq;
                eeq->Ety = ea->Ety;
                el_free(eeq->E2->E2);
                eeq->E2->E2 = ea;               // replace ,__ctmp with ,call(ce,args)
                eeq->E2->Ety = ea->Ety;
                eeq = NULL;
            }

            el_setLoc(ecall, ce->loc);
>>>>>>> f81eaafa
            if (eeq)
                ecall = el_combine(eeq, ecall);
            result = ecall;
        }

        void visit(AddrExp *ae)
        {
            //printf("AddrExp::toElem('%s')\n", ae->toChars());
            if (ae->e1->op == TOKstructliteral)
            {
                StructLiteralExp *sl = (StructLiteralExp*)ae->e1;
                //printf("AddrExp::toElem('%s') %d\n", ae->toChars(), ae);
                //printf("StructLiteralExp(%p); origin:%p\n", sl, sl->origin);
                //printf("sl->toSymbol() (%p)\n", sl->toSymbol());
                elem *e = el_ptr(sl->origin->toSymbol());
                e->ET = Type_toCtype(ae->type);
                el_setLoc(e, ae->loc);
                result = e;
                return;
            }
            else
            {
                elem *e = toElem(ae->e1, irs);
                e = addressElem(e, ae->e1->type);
                e->Ety = totym(ae->type);
                el_setLoc(e, ae->loc);
                result = e;
                return;
            }
        }

        void visit(PtrExp *pe)
        {
            //printf("PtrExp::toElem() %s\n", pe->toChars());
            elem *e = toElem(pe->e1, irs);
            e = el_una(OPind,totym(pe->type),e);
            if (tybasic(e->Ety) == TYstruct)
            {
                e->ET = Type_toCtype(pe->type);
            }
            el_setLoc(e, pe->loc);
            result = e;
        }

        void visit(BoolExp *e)
        {
            elem *e1 = toElem(e->e1, irs);
            result = el_una(OPbool, totym(e->type), e1);
        }

        void visit(DeleteExp *de)
        {
            Type *tb;

            //printf("DeleteExp::toElem()\n");
            if (de->e1->op == TOKindex)
            {
                IndexExp *ae = (IndexExp *)de->e1;
                tb = ae->e1->type->toBasetype();
                assert(tb->ty != Taarray);
            }
            //e1->type->print();
            elem *e = toElem(de->e1, irs);
            tb = de->e1->type->toBasetype();
            int rtl;
            switch (tb->ty)
            {
                case Tarray:
                {
                    e = addressElem(e, de->e1->type);
                    rtl = RTLSYM_DELARRAYT;

                    /* See if we need to run destructors on the array contents
                     */
                    elem *et = NULL;
                    Type *tv = tb->nextOf()->baseElemOf();
                    if (tv->ty == Tstruct)
                    {
                        TypeStruct *ts = (TypeStruct *)tv;
                        StructDeclaration *sd = ts->sym;
                        if (sd->dtor)
                            et = toElem(tb->nextOf()->getTypeInfo(NULL), irs);
                    }
                    if (!et)                            // if no destructors needed
                        et = el_long(TYnptr, 0);        // pass null for TypeInfo
                    e = el_params(et, e, NULL);
                    // call _d_delarray_t(e, et);
                    e = el_bin(OPcall, TYvoid, el_var(rtlsym[rtl]), e);
                    goto Lret;
                }
                case Tclass:
                    if (de->e1->op == TOKvar)
                    {
                        VarExp *ve = (VarExp *)de->e1;
                        if (ve->var->isVarDeclaration() &&
                            ve->var->isVarDeclaration()->onstack)
                        {
                            rtl = RTLSYM_CALLFINALIZER;
                            if (tb->isClassHandle()->isInterfaceDeclaration())
                                rtl = RTLSYM_CALLINTERFACEFINALIZER;
                            break;
                        }
                    }
                    e = addressElem(e, de->e1->type);
                    rtl = RTLSYM_DELCLASS;
                    if (tb->isClassHandle()->isInterfaceDeclaration())
                        rtl = RTLSYM_DELINTERFACE;
                    break;

                case Tpointer:
                    e = addressElem(e, de->e1->type);
                    rtl = RTLSYM_DELMEMORY;
                    tb = ((TypePointer *)tb)->next->toBasetype();
                    if (tb->ty == Tstruct)
                    {
                        TypeStruct *ts = (TypeStruct *)tb;
                        if (ts->sym->dtor)
                        {
                            rtl = RTLSYM_DELSTRUCT;
                            elem *et = toElem(tb->getTypeInfo(NULL), irs);
                            e = el_params(et, e, NULL);
                        }
                    }
                    break;

                default:
                    assert(0);
                    break;
            }
            e = el_bin(OPcall, TYvoid, el_var(rtlsym[rtl]), e);

        Lret:
            el_setLoc(e, de->loc);
            result = e;
        }

        void visit(VectorExp *ve)
        {
        #if 0
            printf("VectorExp::toElem()\n");
            ve->print();
            printf("\tfrom: %s\n", ve->e1->type->toChars());
            printf("\tto  : %s\n", ve->to->toChars());
        #endif

            elem *e = el_calloc();
            e->Eoper = OPconst;
            e->Ety = totym(ve->type);

            for (size_t i = 0; i < ve->dim; i++)
            {
                Expression *elem;
                if (ve->e1->op == TOKarrayliteral)
                {
                    ArrayLiteralExp *ea = (ArrayLiteralExp *)ve->e1;
                    elem = (*ea->elements)[i];
                }
                else
                    elem = ve->e1;
                switch (elem->type->toBasetype()->ty)
                {
                    case Tfloat32:
                        ((targ_float *)&e->EV.Vcent)[i] = elem->toReal();
                        break;

                    case Tfloat64:
                        ((targ_double *)&e->EV.Vcent)[i] = elem->toReal();
                        break;

                    case Tint64:
                    case Tuns64:
                        ((targ_ullong *)&e->EV.Vcent)[i] = elem->toInteger();
                        break;

                    case Tint32:
                    case Tuns32:
                        ((targ_ulong *)&e->EV.Vcent)[i] = elem->toInteger();
                        break;

                    case Tint16:
                    case Tuns16:
                        ((targ_ushort *)&e->EV.Vcent)[i] = elem->toInteger();
                        break;

                    case Tint8:
                    case Tuns8:
                        ((targ_uchar *)&e->EV.Vcent)[i] = elem->toInteger();
                        break;

                    default:
                        assert(0);
                }
            }
            el_setLoc(e, ve->loc);
            result = e;
        }

        void visit(CastExp *ce)
        {
            tym_t ftym;
            tym_t ttym;
            OPER eop;

        #if 0
            printf("CastExp::toElem()\n");
            ce->print();
            printf("\tfrom: %s\n", ce->e1->type->toChars());
            printf("\tto  : %s\n", ce->to->toChars());
        #endif

            elem *e = toElem(ce->e1, irs);
            Type *tfrom = ce->e1->type->toBasetype();
            Type *t = ce->to->toBasetype();         // skip over typedef's

            TY fty;
            TY tty;
            if (t->equals(tfrom))
                goto Lret;

            fty = tfrom->ty;
            //printf("fty = %d\n", fty);
            tty = t->ty;

            if (tty == Tpointer && fty == Tarray)
            {
                if (e->Eoper == OPvar)
                {
                    // e1 -> *(&e1 + 4)
                    e = el_una(OPaddr, TYnptr, e);
                    e = el_bin(OPadd, TYnptr, e, el_long(TYsize_t, tysize[TYnptr]));
                    e = el_una(OPind,totym(t),e);
                }
                else
                {
                    // e1 -> (unsigned)(e1 >> 32)
                    if (I64)
                    {
                        e = el_bin(OPshr, TYucent, e, el_long(TYint, 64));
                        e = el_una(OP128_64, totym(t), e);
                    }
                    else
                    {
                        e = el_bin(OPshr, TYullong, e, el_long(TYint, 32));
                        e = el_una(OP64_32, totym(t), e);
                    }
                }
                goto Lret;
            }

            if (tty == Tpointer && fty == Tsarray)
            {
                // e1 -> &e1
                e = el_una(OPaddr, TYnptr, e);
                goto Lret;
            }

            // Convert from static array to dynamic array
            if (tty == Tarray && fty == Tsarray)
            {
                e = sarray_toDarray(ce->loc, tfrom, t, e);
                goto Lret;
            }

            // Convert from dynamic array to dynamic array
            if (tty == Tarray && fty == Tarray)
            {
                unsigned fsize = tfrom->nextOf()->size();
                unsigned tsize = t->nextOf()->size();

                if (fsize != tsize)
                {   // Array element sizes do not match, so we must adjust the dimensions
                    if (config.exe == EX_WIN64)
                        e = addressElem(e, t, true);
                    elem *ep = el_params(e, el_long(TYsize_t, fsize), el_long(TYsize_t, tsize), NULL);
                    e = el_bin(OPcall, totym(ce->type), el_var(rtlsym[RTLSYM_ARRAYCAST]), ep);
                }
                goto Lret;
            }

            // Casting from base class to derived class requires a runtime check
            if (fty == Tclass && tty == Tclass)
            {
                // Casting from derived class to base class is a no-op
                int offset;
                int rtl = RTLSYM_DYNAMIC_CAST;

                ClassDeclaration *cdfrom = tfrom->isClassHandle();
                ClassDeclaration *cdto   = t->isClassHandle();
                if (cdfrom->cpp)
                {
                    if (cdto->cpp)
                    {
                        /* Casting from a C++ interface to a C++ interface
                         * is always a 'paint' operation
                         */
                        goto Lret;                  // no-op
                    }

                    /* Casting from a C++ interface to a class
                     * always results in null because there is no runtime
                     * information available to do it.
                     *
                     * Casting from a C++ interface to a non-C++ interface
                     * always results in null because there's no way one
                     * can be derived from the other.
                     */
                    e = el_bin(OPcomma, TYnptr, e, el_long(TYnptr, 0));
                    goto Lret;
                }
#if DMD_OBJC
                else if (cdfrom->objc)
                {
                    if (cdto->objc)
                    {   // casting from objc type to objc type, use objc function
                        if (cdto->isInterfaceDeclaration())
                            rtl = RTLSYM_INTERFACE_CAST_OBJC;
                        else if (cdfrom->objc)
                            rtl = RTLSYM_DYNAMIC_CAST_OBJC;
                    }
                    else
                    {   // casting from objc type to non-objc type, always null
                        goto Lzero;
                    }
                }
                else if (cdto->objc)
                {   // casting from non-objc type to objc type, always null
                    goto Lzero;
                }
#endif
#if DMD_OBJC
                if (cdfrom->objc && cdto->objc && cdto->isInterfaceDeclaration())
                    rtl = RTLSYM_INTERFACE_CAST_OBJC;
                else
#endif
                if (cdfrom->isInterfaceDeclaration())
                {
                    rtl = RTLSYM_INTERFACE_CAST;
                }
                if (cdto->isBaseOf(cdfrom, &offset) && offset != OFFSET_RUNTIME)
                {
                    /* The offset from cdfrom=>cdto is known at compile time.
                     */

                    //printf("offset = %d\n", offset);
#if DMD_OBJC
                    if (cdfrom->objc)
                        assert(offset == 0); // no offset for Objective-C objects/interfaces
#endif
                    if (offset)
                    {
                        /* Rewrite cast as (e ? e + offset : null)
                         */
                        if (ce->e1->op == TOKthis)
                        {
                            // Assume 'this' is never null, so skip null check
                            e = el_bin(OPadd, TYnptr, e, el_long(TYsize_t, offset));
                        }
                        else
                        {
                            elem *etmp = el_same(&e);
                            elem *ex = el_bin(OPadd, TYnptr, etmp, el_long(TYsize_t, offset));
                            ex = el_bin(OPcolon, TYnptr, ex, el_long(TYnptr, 0));
                            e = el_bin(OPcond, TYnptr, e, ex);
                        }
                    }
                    goto Lret;                  // no-op
                }

#if DMD_OBJC
                if (cdto->objc)
                {
                    elem *esym;
                    if (cdto->isInterfaceDeclaration())
                        esym = el_ptr(ObjcSymbols::getProtocolSymbol(cdto));
                    else
                        esym = el_var(ObjcSymbols::getClassReference(cdto->ident));

                    elem *ep = el_param(esym, e);
                    e = el_bin(OPcall, TYnptr, el_var(rtlsym[rtl]), ep);
                    goto Lret;
                }
#endif
                /* The offset from cdfrom=>cdto can only be determined at runtime.
                 */
                elem *ep = el_param(el_ptr(toSymbol(cdto)), e);
                e = el_bin(OPcall, TYnptr, el_var(rtlsym[rtl]), ep);
                goto Lret;
            }

            if (fty == Tvector && tty == Tsarray)
            {
                if (tfrom->size() == t->size())
                    goto Lret;
            }

            ftym = tybasic(e->Ety);
            ttym = tybasic(totym(t));
            if (ftym == ttym)
                goto Lret;

            /* Reduce combinatorial explosion by rewriting the 'to' and 'from' types to a
             * generic equivalent (as far as casting goes)
             */
            switch (tty)
            {
                case Tpointer:
                    if (fty == Tdelegate)
                        goto Lpaint;
                    tty = I64 ? Tuns64 : Tuns32;
                    break;

                case Tchar:     tty = Tuns8;    break;
                case Twchar:    tty = Tuns16;   break;
                case Tdchar:    tty = Tuns32;   break;
                case Tvoid:     goto Lpaint;

                case Tbool:
                {
                    // Construct e?true:false
                    e = el_una(OPbool, ttym, e);
                    goto Lret;
                }
            }

            switch (fty)
            {
                case Tpointer:  fty = I64 ? Tuns64 : Tuns32;  break;
                case Tchar:     fty = Tuns8;    break;
                case Twchar:    fty = Tuns16;   break;
                case Tdchar:    fty = Tuns32;   break;
            }

            #define X(fty, tty) ((fty) * TMAX + (tty))
        Lagain:
            switch (X(fty,tty))
            {
                /* ============================= */

                case X(Tbool,Tint8):
                case X(Tbool,Tuns8):
                                        goto Lpaint;
                case X(Tbool,Tint16):
                case X(Tbool,Tuns16):
                case X(Tbool,Tint32):
                case X(Tbool,Tuns32):   eop = OPu8_16;  goto Leop;
                case X(Tbool,Tint64):
                case X(Tbool,Tuns64):
                case X(Tbool,Tfloat32):
                case X(Tbool,Tfloat64):
                case X(Tbool,Tfloat80):
                case X(Tbool,Tcomplex32):
                case X(Tbool,Tcomplex64):
                case X(Tbool,Tcomplex80):
                                        e = el_una(OPu8_16, TYuint, e);
                                        fty = Tuns32;
                                        goto Lagain;
                case X(Tbool,Timaginary32):
                case X(Tbool,Timaginary64):
                case X(Tbool,Timaginary80): goto Lzero;

                /* ============================= */

                case X(Tint8,Tuns8):    goto Lpaint;
                case X(Tint8,Tint16):
                case X(Tint8,Tuns16):
                case X(Tint8,Tint32):
                case X(Tint8,Tuns32):   eop = OPs8_16;  goto Leop;
                case X(Tint8,Tint64):
                case X(Tint8,Tuns64):
                case X(Tint8,Tfloat32):
                case X(Tint8,Tfloat64):
                case X(Tint8,Tfloat80):
                case X(Tint8,Tcomplex32):
                case X(Tint8,Tcomplex64):
                case X(Tint8,Tcomplex80):
                                        e = el_una(OPs8_16, TYint, e);
                                        fty = Tint32;
                                        goto Lagain;
                case X(Tint8,Timaginary32):
                case X(Tint8,Timaginary64):
                case X(Tint8,Timaginary80): goto Lzero;

                /* ============================= */

                case X(Tuns8,Tint8):    goto Lpaint;
                case X(Tuns8,Tint16):
                case X(Tuns8,Tuns16):
                case X(Tuns8,Tint32):
                case X(Tuns8,Tuns32):   eop = OPu8_16;  goto Leop;
                case X(Tuns8,Tint64):
                case X(Tuns8,Tuns64):
                case X(Tuns8,Tfloat32):
                case X(Tuns8,Tfloat64):
                case X(Tuns8,Tfloat80):
                case X(Tuns8,Tcomplex32):
                case X(Tuns8,Tcomplex64):
                case X(Tuns8,Tcomplex80):
                                        e = el_una(OPu8_16, TYuint, e);
                                        fty = Tuns32;
                                        goto Lagain;
                case X(Tuns8,Timaginary32):
                case X(Tuns8,Timaginary64):
                case X(Tuns8,Timaginary80): goto Lzero;

                /* ============================= */

                case X(Tint16,Tint8):
                case X(Tint16,Tuns8):   eop = OP16_8;   goto Leop;
                case X(Tint16,Tuns16):  goto Lpaint;
                case X(Tint16,Tint32):
                case X(Tint16,Tuns32):  eop = OPs16_32; goto Leop;
                case X(Tint16,Tint64):
                case X(Tint16,Tuns64):  e = el_una(OPs16_32, TYint, e);
                                        fty = Tint32;
                                        goto Lagain;
                case X(Tint16,Tfloat32):
                case X(Tint16,Tfloat64):
                case X(Tint16,Tfloat80):
                case X(Tint16,Tcomplex32):
                case X(Tint16,Tcomplex64):
                case X(Tint16,Tcomplex80):
                                        e = el_una(OPs16_d, TYdouble, e);
                                        fty = Tfloat64;
                                        goto Lagain;
                case X(Tint16,Timaginary32):
                case X(Tint16,Timaginary64):
                case X(Tint16,Timaginary80): goto Lzero;

                /* ============================= */

                case X(Tuns16,Tint8):
                case X(Tuns16,Tuns8):   eop = OP16_8;   goto Leop;
                case X(Tuns16,Tint16):  goto Lpaint;
                case X(Tuns16,Tint32):
                case X(Tuns16,Tuns32):  eop = OPu16_32; goto Leop;
                case X(Tuns16,Tint64):
                case X(Tuns16,Tuns64):
                case X(Tuns16,Tfloat64):
                case X(Tuns16,Tfloat32):
                case X(Tuns16,Tfloat80):
                case X(Tuns16,Tcomplex32):
                case X(Tuns16,Tcomplex64):
                case X(Tuns16,Tcomplex80):
                                        e = el_una(OPu16_32, TYuint, e);
                                        fty = Tuns32;
                                        goto Lagain;
                case X(Tuns16,Timaginary32):
                case X(Tuns16,Timaginary64):
                case X(Tuns16,Timaginary80): goto Lzero;

                /* ============================= */

                case X(Tint32,Tint8):
                case X(Tint32,Tuns8):   e = el_una(OP32_16, TYshort, e);
                                        fty = Tint16;
                                        goto Lagain;
                case X(Tint32,Tint16):
                case X(Tint32,Tuns16):  eop = OP32_16;  goto Leop;
                case X(Tint32,Tuns32):  goto Lpaint;
                case X(Tint32,Tint64):
                case X(Tint32,Tuns64):  eop = OPs32_64; goto Leop;
                case X(Tint32,Tfloat32):
                case X(Tint32,Tfloat64):
                case X(Tint32,Tfloat80):
                case X(Tint32,Tcomplex32):
                case X(Tint32,Tcomplex64):
                case X(Tint32,Tcomplex80):
                                        e = el_una(OPs32_d, TYdouble, e);
                                        fty = Tfloat64;
                                        goto Lagain;
                case X(Tint32,Timaginary32):
                case X(Tint32,Timaginary64):
                case X(Tint32,Timaginary80): goto Lzero;

                /* ============================= */

                case X(Tuns32,Tint8):
                case X(Tuns32,Tuns8):   e = el_una(OP32_16, TYshort, e);
                                        fty = Tuns16;
                                        goto Lagain;
                case X(Tuns32,Tint16):
                case X(Tuns32,Tuns16):  eop = OP32_16;  goto Leop;
                case X(Tuns32,Tint32):  goto Lpaint;
                case X(Tuns32,Tint64):
                case X(Tuns32,Tuns64):  eop = OPu32_64; goto Leop;
                case X(Tuns32,Tfloat32):
                case X(Tuns32,Tfloat64):
                case X(Tuns32,Tfloat80):
                case X(Tuns32,Tcomplex32):
                case X(Tuns32,Tcomplex64):
                case X(Tuns32,Tcomplex80):
                                        e = el_una(OPu32_d, TYdouble, e);
                                        fty = Tfloat64;
                                        goto Lagain;
                case X(Tuns32,Timaginary32):
                case X(Tuns32,Timaginary64):
                case X(Tuns32,Timaginary80): goto Lzero;

                /* ============================= */

                case X(Tint64,Tint8):
                case X(Tint64,Tuns8):
                case X(Tint64,Tint16):
                case X(Tint64,Tuns16):  e = el_una(OP64_32, TYint, e);
                                        fty = Tint32;
                                        goto Lagain;
                case X(Tint64,Tint32):
                case X(Tint64,Tuns32):  eop = OP64_32; goto Leop;
                case X(Tint64,Tuns64):  goto Lpaint;
                case X(Tint64,Tfloat32):
                case X(Tint64,Tfloat64):
                case X(Tint64,Tfloat80):
                case X(Tint64,Tcomplex32):
                case X(Tint64,Tcomplex64):
                case X(Tint64,Tcomplex80):
                                        e = el_una(OPs64_d, TYdouble, e);
                                        fty = Tfloat64;
                                        goto Lagain;
                case X(Tint64,Timaginary32):
                case X(Tint64,Timaginary64):
                case X(Tint64,Timaginary80): goto Lzero;

                /* ============================= */

                case X(Tuns64,Tint8):
                case X(Tuns64,Tuns8):
                case X(Tuns64,Tint16):
                case X(Tuns64,Tuns16):  e = el_una(OP64_32, TYint, e);
                                        fty = Tint32;
                                        goto Lagain;
                case X(Tuns64,Tint32):
                case X(Tuns64,Tuns32):  eop = OP64_32;  goto Leop;
                case X(Tuns64,Tint64):  goto Lpaint;
                case X(Tuns64,Tfloat32):
                case X(Tuns64,Tfloat64):
                case X(Tuns64,Tfloat80):
                case X(Tuns64,Tcomplex32):
                case X(Tuns64,Tcomplex64):
                case X(Tuns64,Tcomplex80):
                                         e = el_una(OPu64_d, TYdouble, e);
                                         fty = Tfloat64;
                                         goto Lagain;
                case X(Tuns64,Timaginary32):
                case X(Tuns64,Timaginary64):
                case X(Tuns64,Timaginary80): goto Lzero;

                /* ============================= */

                case X(Tfloat32,Tint8):
                case X(Tfloat32,Tuns8):
                case X(Tfloat32,Tint16):
                case X(Tfloat32,Tuns16):
                case X(Tfloat32,Tint32):
                case X(Tfloat32,Tuns32):
                case X(Tfloat32,Tint64):
                case X(Tfloat32,Tuns64):
                case X(Tfloat32,Tfloat80): e = el_una(OPf_d, TYdouble, e);
                                           fty = Tfloat64;
                                           goto Lagain;
                case X(Tfloat32,Tfloat64): eop = OPf_d; goto Leop;
                case X(Tfloat32,Timaginary32):
                case X(Tfloat32,Timaginary64):
                case X(Tfloat32,Timaginary80): goto Lzero;
                case X(Tfloat32,Tcomplex32):
                case X(Tfloat32,Tcomplex64):
                case X(Tfloat32,Tcomplex80):
                    e = el_bin(OPadd,TYcfloat,el_long(TYifloat,0),e);
                    fty = Tcomplex32;
                    goto Lagain;

                /* ============================= */

                case X(Tfloat64,Tint8):
                case X(Tfloat64,Tuns8):    e = el_una(OPd_s16, TYshort, e);
                                           fty = Tint16;
                                           goto Lagain;
                case X(Tfloat64,Tint16):   eop = OPd_s16; goto Leop;
                case X(Tfloat64,Tuns16):   eop = OPd_u16; goto Leop;
                case X(Tfloat64,Tint32):   eop = OPd_s32; goto Leop;
                case X(Tfloat64,Tuns32):   eop = OPd_u32; goto Leop;
                case X(Tfloat64,Tint64):   eop = OPd_s64; goto Leop;
                case X(Tfloat64,Tuns64):   eop = OPd_u64; goto Leop;
                case X(Tfloat64,Tfloat32): eop = OPd_f;   goto Leop;
                case X(Tfloat64,Tfloat80): eop = OPd_ld;  goto Leop;
                case X(Tfloat64,Timaginary32):
                case X(Tfloat64,Timaginary64):
                case X(Tfloat64,Timaginary80):  goto Lzero;
                case X(Tfloat64,Tcomplex32):
                case X(Tfloat64,Tcomplex64):
                case X(Tfloat64,Tcomplex80):
                    e = el_bin(OPadd,TYcfloat,el_long(TYidouble,0),e);
                    fty = Tcomplex64;
                    goto Lagain;

                /* ============================= */

                case X(Tfloat80,Tint8):
                case X(Tfloat80,Tuns8):
                case X(Tfloat80,Tint16):
                case X(Tfloat80,Tuns16):
                case X(Tfloat80,Tint32):
                case X(Tfloat80,Tuns32):
                case X(Tfloat80,Tint64):
                case X(Tfloat80,Tfloat32): e = el_una(OPld_d, TYdouble, e);
                                           fty = Tfloat64;
                                           goto Lagain;
                case X(Tfloat80,Tuns64):
                                           eop = OPld_u64; goto Leop;
                case X(Tfloat80,Tfloat64): eop = OPld_d; goto Leop;
                case X(Tfloat80,Timaginary32):
                case X(Tfloat80,Timaginary64):
                case X(Tfloat80,Timaginary80): goto Lzero;
                case X(Tfloat80,Tcomplex32):
                case X(Tfloat80,Tcomplex64):
                case X(Tfloat80,Tcomplex80):
                    e = el_bin(OPadd,TYcldouble,e,el_long(TYildouble,0));
                    fty = Tcomplex80;
                    goto Lagain;

                /* ============================= */

                case X(Timaginary32,Tint8):
                case X(Timaginary32,Tuns8):
                case X(Timaginary32,Tint16):
                case X(Timaginary32,Tuns16):
                case X(Timaginary32,Tint32):
                case X(Timaginary32,Tuns32):
                case X(Timaginary32,Tint64):
                case X(Timaginary32,Tuns64):
                case X(Timaginary32,Tfloat32):
                case X(Timaginary32,Tfloat64):
                case X(Timaginary32,Tfloat80):  goto Lzero;
                case X(Timaginary32,Timaginary64): eop = OPf_d; goto Leop;
                case X(Timaginary32,Timaginary80):
                                           e = el_una(OPf_d, TYidouble, e);
                                           fty = Timaginary64;
                                           goto Lagain;
                case X(Timaginary32,Tcomplex32):
                case X(Timaginary32,Tcomplex64):
                case X(Timaginary32,Tcomplex80):
                    e = el_bin(OPadd,TYcfloat,el_long(TYfloat,0),e);
                    fty = Tcomplex32;
                    goto Lagain;

                /* ============================= */

                case X(Timaginary64,Tint8):
                case X(Timaginary64,Tuns8):
                case X(Timaginary64,Tint16):
                case X(Timaginary64,Tuns16):
                case X(Timaginary64,Tint32):
                case X(Timaginary64,Tuns32):
                case X(Timaginary64,Tint64):
                case X(Timaginary64,Tuns64):
                case X(Timaginary64,Tfloat32):
                case X(Timaginary64,Tfloat64):
                case X(Timaginary64,Tfloat80):  goto Lzero;
                case X(Timaginary64,Timaginary32): eop = OPd_f;   goto Leop;
                case X(Timaginary64,Timaginary80): eop = OPd_ld;  goto Leop;
                case X(Timaginary64,Tcomplex32):
                case X(Timaginary64,Tcomplex64):
                case X(Timaginary64,Tcomplex80):
                    e = el_bin(OPadd,TYcdouble,el_long(TYdouble,0),e);
                    fty = Tcomplex64;
                    goto Lagain;

                /* ============================= */

                case X(Timaginary80,Tint8):
                case X(Timaginary80,Tuns8):
                case X(Timaginary80,Tint16):
                case X(Timaginary80,Tuns16):
                case X(Timaginary80,Tint32):
                case X(Timaginary80,Tuns32):
                case X(Timaginary80,Tint64):
                case X(Timaginary80,Tuns64):
                case X(Timaginary80,Tfloat32):
                case X(Timaginary80,Tfloat64):
                case X(Timaginary80,Tfloat80):  goto Lzero;
                case X(Timaginary80,Timaginary32): e = el_una(OPld_d, TYidouble, e);
                                           fty = Timaginary64;
                                           goto Lagain;
                case X(Timaginary80,Timaginary64): eop = OPld_d; goto Leop;
                case X(Timaginary80,Tcomplex32):
                case X(Timaginary80,Tcomplex64):
                case X(Timaginary80,Tcomplex80):
                    e = el_bin(OPadd,TYcldouble,el_long(TYldouble,0),e);
                    fty = Tcomplex80;
                    goto Lagain;

                /* ============================= */

                case X(Tcomplex32,Tint8):
                case X(Tcomplex32,Tuns8):
                case X(Tcomplex32,Tint16):
                case X(Tcomplex32,Tuns16):
                case X(Tcomplex32,Tint32):
                case X(Tcomplex32,Tuns32):
                case X(Tcomplex32,Tint64):
                case X(Tcomplex32,Tuns64):
                case X(Tcomplex32,Tfloat32):
                case X(Tcomplex32,Tfloat64):
                case X(Tcomplex32,Tfloat80):
                        e = el_una(OPc_r, TYfloat, e);
                        fty = Tfloat32;
                        goto Lagain;
                case X(Tcomplex32,Timaginary32):
                case X(Tcomplex32,Timaginary64):
                case X(Tcomplex32,Timaginary80):
                        e = el_una(OPc_i, TYifloat, e);
                        fty = Timaginary32;
                        goto Lagain;
                case X(Tcomplex32,Tcomplex64):
                case X(Tcomplex32,Tcomplex80):
                        e = el_una(OPf_d, TYcdouble, e);
                        fty = Tcomplex64;
                        goto Lagain;

                /* ============================= */

                case X(Tcomplex64,Tint8):
                case X(Tcomplex64,Tuns8):
                case X(Tcomplex64,Tint16):
                case X(Tcomplex64,Tuns16):
                case X(Tcomplex64,Tint32):
                case X(Tcomplex64,Tuns32):
                case X(Tcomplex64,Tint64):
                case X(Tcomplex64,Tuns64):
                case X(Tcomplex64,Tfloat32):
                case X(Tcomplex64,Tfloat64):
                case X(Tcomplex64,Tfloat80):
                        e = el_una(OPc_r, TYdouble, e);
                        fty = Tfloat64;
                        goto Lagain;
                case X(Tcomplex64,Timaginary32):
                case X(Tcomplex64,Timaginary64):
                case X(Tcomplex64,Timaginary80):
                        e = el_una(OPc_i, TYidouble, e);
                        fty = Timaginary64;
                        goto Lagain;
                case X(Tcomplex64,Tcomplex32):   eop = OPd_f;   goto Leop;
                case X(Tcomplex64,Tcomplex80):   eop = OPd_ld;  goto Leop;

                /* ============================= */

                case X(Tcomplex80,Tint8):
                case X(Tcomplex80,Tuns8):
                case X(Tcomplex80,Tint16):
                case X(Tcomplex80,Tuns16):
                case X(Tcomplex80,Tint32):
                case X(Tcomplex80,Tuns32):
                case X(Tcomplex80,Tint64):
                case X(Tcomplex80,Tuns64):
                case X(Tcomplex80,Tfloat32):
                case X(Tcomplex80,Tfloat64):
                case X(Tcomplex80,Tfloat80):
                        e = el_una(OPc_r, TYldouble, e);
                        fty = Tfloat80;
                        goto Lagain;
                case X(Tcomplex80,Timaginary32):
                case X(Tcomplex80,Timaginary64):
                case X(Tcomplex80,Timaginary80):
                        e = el_una(OPc_i, TYildouble, e);
                        fty = Timaginary80;
                        goto Lagain;
                case X(Tcomplex80,Tcomplex32):
                case X(Tcomplex80,Tcomplex64):
                        e = el_una(OPld_d, TYcdouble, e);
                        fty = Tcomplex64;
                        goto Lagain;

                case X(Tnull, Tarray):
                case X(Tnull, Taarray):
                case X(Tnull, Tdelegate):
                    goto Lzero;

                /* ============================= */

                default:
                    if (fty == tty)
                        goto Lpaint;
                    //dump(0);
                    //printf("fty = %d, tty = %d, %d\n", fty, tty, t->ty);
                    // This error should really be pushed to the front end
                    ce->error("e2ir: cannot cast %s of type %s to type %s", ce->e1->toChars(), ce->e1->type->toChars(), t->toChars());
                    e = el_long(TYint, 0);
                    result = e;
                    return;

                Lzero:
                    e = el_bin(OPcomma, ttym, e, el_long(ttym, 0));
                    break;

                Lpaint:
                    e->Ety = ttym;
                    break;

                Leop:
                    e = el_una(eop, ttym, e);
                    break;
            }
        Lret:
            // Adjust for any type paints
            t = ce->type->toBasetype();
            e->Ety = totym(t);

            el_setLoc(e, ce->loc);
            result = e;
        }

        void visit(ArrayLengthExp *ale)
        {
            elem *e = toElem(ale->e1, irs);
            e = el_una(I64 ? OP128_64 : OP64_32, totym(ale->type), e);
            el_setLoc(e, ale->loc);
            result = e;
        }

        void visit(DelegatePtrExp *dpe)
        {
            // *cast(void**)(&dg)
            elem *e = toElem(dpe->e1, irs);
            Type *tb1 = dpe->e1->type->toBasetype();
            e = addressElem(e, tb1);
            e = el_una(OPind, totym(dpe->type), e);
            el_setLoc(e, dpe->loc);
            result = e;
        }

        void visit(DelegateFuncptrExp *dfpe)
        {
            // *cast(void**)(&dg + size_t.sizeof)
            elem *e = toElem(dfpe->e1, irs);
            Type *tb1 = dfpe->e1->type->toBasetype();
            e = addressElem(e, tb1);
            e = el_bin(OPadd, TYnptr, e, el_long(TYsize_t, I64 ? 8 : 4));
            e = el_una(OPind, totym(dfpe->type), e);
            el_setLoc(e, dfpe->loc);
            result = e;
        }

        void visit(SliceExp *se)
        {
            //printf("SliceExp::toElem() se = %s %s\n", se->type->toChars(), se->toChars());
            Type *tb = se->type->toBasetype();
            assert(tb->ty == Tarray || tb->ty == Tsarray);
            Type *t1 = se->e1->type->toBasetype();
            elem *e = toElem(se->e1, irs);
            if (se->lwr)
            {
                elem *einit = resolveLengthVar(se->lengthVar, &e, t1);

                unsigned sz = t1->nextOf()->size();

                elem *elwr = toElem(se->lwr, irs);
                elem *eupr = toElem(se->upr, irs);

                elem *elwr2 = el_same(&elwr);

                if (irs->arrayBoundsCheck())
                {
                    // Checks (unsigned compares):
                    //  upr <= array.length
                    //  lwr <= upr

                    elem *c1;
                    elem *c2;
                    elem *eupr2;

                    if (t1->ty == Tpointer)
                    {
                        // Just do lwr <= upr check

                        eupr2 = el_same(&eupr);
                        eupr2->Ety = TYsize_t;                    // make sure unsigned comparison
                        c1 = el_bin(OPle, TYint, elwr2, eupr2);
                        c1 = el_combine(eupr, c1);
                    }
                    else
                    {
                        elem *elength;

                        if (t1->ty == Tsarray)
                        {
                            TypeSArray *tsa = (TypeSArray *)t1;
                            dinteger_t length = tsa->dim->toInteger();

                            elength = el_long(TYsize_t, length);
                        }
                        else if (t1->ty == Tarray)
                        {
                            if (se->lengthVar && !(se->lengthVar->storage_class & STCconst))
                                elength = el_var(toSymbol(se->lengthVar));
                            else
                            {
                                elength = e;
                                e = el_same(&elength);
                                elength = el_una(I64 ? OP128_64 : OP64_32, TYsize_t, elength);
                            }
                        }

                        eupr2 = el_same(&eupr);
                        c1 = el_bin(OPle, TYint, eupr, elength);
                        eupr2->Ety = TYsize_t;                    // make sure unsigned comparison
                        c2 = el_bin(OPle, TYint, elwr2, eupr2);
                        c1 = el_bin(OPandand, TYint, c1, c2);   // (c1 && c2)
                    }

                    // Construct: (c1 || ModuleArray(line))
                    Symbol *sassert = irs->blx->module->toModuleArray();
                    elem *ea = el_bin(OPcall, TYvoid, el_var(sassert), el_long(TYint, se->loc.linnum));
                    elem *eb = el_bin(OPoror, TYvoid, c1, ea);
                    elwr = el_combine(elwr, eb);

                    elwr2 = el_copytree(elwr2);
                    eupr = el_copytree(eupr2);
                }

                // Create an array reference where:
                // length is (upr - lwr)
                // pointer is (ptr + lwr*sz)
                // Combine as (length pair ptr)

                e = array_toPtr(se->e1->type, e);

                elem *eptr = el_same(&e);
                eptr = el_bin(OPadd, TYnptr, eptr, el_bin(OPmul, TYsize_t, elwr2, el_long(TYsize_t, sz)));

                if (tb->ty == Tarray)
                {
                    elem *elength = el_bin(OPmin, TYsize_t, eupr, el_copytree(elwr2));
                    e = el_combine(e, el_pair(TYdarray, elength, eptr));
                }
                else
                {
                    assert(tb->ty == Tsarray);
                    e = el_una(OPind, totym(se->type), eptr);
                    if (tybasic(e->Ety) == TYstruct)
                        e->ET = Type_toCtype(se->type);
                }
                e = el_combine(elwr, e);
                e = el_combine(einit, e);
            }
            else if (t1->ty == Tsarray && tb->ty == Tarray)
            {
                e = sarray_toDarray(se->loc, t1, NULL, e);
            }
            else
            {
                assert(t1->ty == tb->ty);   // Tarray or Tsarray
                assert(t1->nextOf()->equivalent(tb->nextOf()));
            }
            el_setLoc(e, se->loc);
            result = e;
        }

        void visit(IndexExp *ie)
        {
            elem *e;
            elem *n1 = toElem(ie->e1, irs);
            elem *eb = NULL;

            //printf("IndexExp::toElem() %s\n", ie->toChars());
            Type *t1 = ie->e1->type->toBasetype();
            if (t1->ty == Taarray)
            {
                // set to:
                //      *aaGetX(aa, keyti, valuesize, &key);

                TypeAArray *taa = (TypeAArray *)t1;
                unsigned vsize = taa->next->size();

                // n2 becomes the index, also known as the key
                elem *n2 = toElem(ie->e2, irs);

                /* Turn n2 into a pointer to the index.  If it's an lvalue,
                 * take the address of it. If not, copy it to a temp and
                 * take the address of that.
                 */
                n2 = addressElem(n2, taa->index);

                elem *valuesize = el_long(TYsize_t, vsize);
                //printf("valuesize: "); elem_print(valuesize);
                Symbol *s;
                if (ie->modifiable)
                {
                    n1 = el_una(OPaddr, TYnptr, n1);
                    s = taa->aaGetSymbol("GetX", 1);
                }
                else
                {
                    s = taa->aaGetSymbol("GetRvalueX", 1);
                }
                //printf("taa->index = %s\n", taa->index->toChars());
                elem* keyti = toElem(taa->index->getInternalTypeInfo(NULL), irs);
                //keyti = toElem(taa->index->getTypeInfo(NULL), irs);
                //printf("keyti:\n");
                //elem_print(keyti);
                elem* ep = el_params(n2, valuesize, keyti, n1, NULL);
                e = el_bin(OPcall, TYnptr, el_var(s), ep);
                if (irs->arrayBoundsCheck())
                {
                    elem *n = el_same(&e);

                    // Construct: ((e || ModuleArray(line)), n)
                    Symbol *sassert = irs->blx->module->toModuleArray();
                    elem *ea = el_bin(OPcall,TYvoid,el_var(sassert),
                        el_long(TYint, ie->loc.linnum));
                    e = el_bin(OPoror,TYvoid,e,ea);
                    e = el_bin(OPcomma, TYnptr, e, n);
                }
                e = el_una(OPind, totym(ie->type), e);
                if (tybasic(e->Ety) == TYstruct)
                    e->ET = Type_toCtype(ie->type);
            }
            else
            {
                elem *einit = resolveLengthVar(ie->lengthVar, &n1, t1);
                elem *n2 = toElem(ie->e2, irs);

                if (irs->arrayBoundsCheck() && !ie->skipboundscheck)
                {
                    elem *elength;

                    if (t1->ty == Tsarray)
                    {
                        TypeSArray *tsa = (TypeSArray *)t1;
                        dinteger_t length = tsa->dim->toInteger();

                        elength = el_long(TYsize_t, length);
                        goto L1;
                    }
                    else if (t1->ty == Tarray)
                    {
                        elength = n1;
                        n1 = el_same(&elength);
                        elength = el_una(I64 ? OP128_64 : OP64_32, TYsize_t, elength);
                    L1:
                        elem *n2x = n2;
                        n2 = el_same(&n2x);
                        n2x = el_bin(OPlt, TYint, n2x, elength);

                        // Construct: (n2x || ModuleArray(line))
                        Symbol *sassert = irs->blx->module->toModuleArray();
                        elem *ea = el_bin(OPcall,TYvoid,el_var(sassert),
                            el_long(TYint, ie->loc.linnum));
                        eb = el_bin(OPoror,TYvoid,n2x,ea);
                    }
                }

                n1 = array_toPtr(t1, n1);

                {
                    elem *escale = el_long(TYsize_t, t1->nextOf()->size());
                    n2 = el_bin(OPmul, TYsize_t, n2, escale);
                    e = el_bin(OPadd, TYnptr, n1, n2);
                    e = el_una(OPind, totym(ie->type), e);
                    if (tybasic(e->Ety) == TYstruct || tybasic(e->Ety) == TYarray)
                    {
                        e->Ety = TYstruct;
                        e->ET = Type_toCtype(ie->type);
                    }
                }

                eb = el_combine(einit, eb);
                e = el_combine(eb, e);
            }
            el_setLoc(e, ie->loc);
            result = e;
        }


        void visit(TupleExp *te)
        {
            //printf("TupleExp::toElem() %s\n", te->toChars());
            elem *e = NULL;
            if (te->e0)
                e = toElem(te->e0, irs);
            for (size_t i = 0; i < te->exps->dim; i++)
            {
                Expression *el = (*te->exps)[i];
                elem *ep = toElem(el, irs);
                e = el_combine(e, ep);
            }
            result = e;
        }

        static elem *tree_insert(Elems *args, size_t low, size_t high)
        {
            assert(low < high);
            if (low + 1 == high)
                return (*args)[low];
            int mid = (low + high) >> 1;
            return el_param(tree_insert(args, low, mid),
                            tree_insert(args, mid, high));
        }

        void visit(ArrayLiteralExp *ale)
        {
            elem *e;
            size_t dim;

            //printf("ArrayLiteralExp::toElem() %s, type = %s\n", ale->toChars(), ale->type->toChars());
            Type *tb = ale->type->toBasetype();
            if (tb->ty == Tsarray && tb->nextOf()->toBasetype()->ty == Tvoid)
            {
                // Convert void[n] to ubyte[n]
                tb = Type::tuns8->sarrayOf(((TypeSArray *)tb)->dim->toUInteger());
            }
            if (tb->ty == Tsarray && ale->elements && ale->elements->dim)
            {
                Symbol *sdata;
                e = ExpressionsToStaticArray(ale->loc, ale->elements, &sdata);
                e = el_combine(e, el_ptr(sdata));
            }
            else if (ale->elements)
            {
                /* Instead of passing the initializers on the stack, allocate the
                 * array and assign the members inline.
                 * Avoids the whole variadic arg mess.
                 */
                dim = ale->elements->dim;
                Elems args;
                args.setDim(dim);           // +1 for number of args parameter
                e = el_long(TYsize_t, dim);
                e = el_param(e, toElem(ale->type->getTypeInfo(NULL), irs));
                // call _d_arrayliteralTX(ti, dim)
                e = el_bin(OPcall,TYnptr,el_var(rtlsym[RTLSYM_ARRAYLITERALTX]),e);
                Symbol *stmp = symbol_genauto(Type_toCtype(Type::tvoid->pointerTo()));
                e = el_bin(OPeq,TYnptr,el_var(stmp),e);

                targ_size_t sz = tb->nextOf()->size();      // element size
                ::type *te = Type_toCtype(tb->nextOf());       // element type
                for (size_t i = 0; i < dim; i++)
                {
                    Expression *el = (*ale->elements)[i];
                    /* Generate: *(stmp + i * sz) = element[i]
                     */
                    elem *ep = toElem(el, irs);
                    elem *ev = el_var(stmp);
                    ev = el_bin(OPadd, TYnptr, ev, el_long(TYsize_t, i * sz));
                    ev = el_una(OPind, te->Tty, ev);
                    elem *eeq = el_bin(OPeq,te->Tty,ev,ep);

                    if (tybasic(te->Tty) == TYstruct)
                    {
                        eeq->Eoper = OPstreq;
                        eeq->ET = te;
                    }
                    else if (tybasic(te->Tty) == TYarray)
                    {
                        eeq->Eoper = OPstreq;
                        eeq->Ejty = eeq->Ety = TYstruct;
                        eeq->ET = te;
                    }
                    args[i] = eeq;
                }
                e = el_combine(e, el_combines((void **)args.tdata(), dim));
                e = el_combine(e, el_var(stmp));
            }
            else
            {
                dim = 0;
                e = el_long(TYsize_t, 0);
            }
            if (tb->ty == Tarray)
            {
                e = el_pair(TYdarray, el_long(TYsize_t, dim), e);
            }
            else if (tb->ty == Tpointer)
            {
            }
            else
            {
                e = el_una(OPind,TYstruct,e);
                e->ET = Type_toCtype(ale->type);
            }

            el_setLoc(e, ale->loc);
            result = e;
        }

        /**************************************
         * Mirrors logic in Dsymbol_canThrow().
         */

        elem *Dsymbol_toElem(Dsymbol *s)
        {
            elem *e = NULL;

            //printf("Dsymbol_toElem() %s\n", s->toChars());
            if (AttribDeclaration *ad = s->isAttribDeclaration())
            {
                Dsymbols *decl = ad->include(NULL, NULL);
                if (decl && decl->dim)
                {
                    for (size_t i = 0; i < decl->dim; i++)
                    {
                        s = (*decl)[i];
                        e = el_combine(e, Dsymbol_toElem(s));
                    }
                }
            }
            else if (VarDeclaration *vd = s->isVarDeclaration())
            {
                s = s->toAlias();
                if (s != vd)
                    return Dsymbol_toElem(s);
                if (vd->storage_class & STCmanifest)
                    return NULL;
                else if (vd->isStatic() || vd->storage_class & (STCextern | STCtls | STCgshared))
                    vd->toObjFile(0);
                else
                {
                    Symbol *sp = toSymbol(s);
                    symbol_add(sp);
                    //printf("\tadding symbol '%s'\n", sp->Sident);
                    if (vd->init)
                    {
                        ExpInitializer *ie;

                        ie = vd->init->isExpInitializer();
                        if (ie)
                            e = toElem(ie->exp, irs);
                    }

                    /* Mark the point of construction of a variable that needs to be destructed.
                     */
                    if (vd->edtor && !vd->noscope)
                    {
                        e = el_dctor(e, vd);

                        // Put vd on list of things needing destruction
                        if (!irs->varsInScope)
                            irs->varsInScope = VarDeclarations_create();
                        irs->varsInScope->push(vd);
                    }
                }
            }
            else if (ClassDeclaration *cd = s->isClassDeclaration())
            {
                irs->deferToObj->push(s);
            }
            else if (StructDeclaration *sd = s->isStructDeclaration())
            {
                irs->deferToObj->push(sd);
            }
            else if (FuncDeclaration *fd = s->isFuncDeclaration())
            {
                //printf("function %s\n", fd->toChars());
                irs->deferToObj->push(fd);
            }
            else if (TemplateMixin *tm = s->isTemplateMixin())
            {
                //printf("%s\n", tm->toChars());
                if (tm->members)
                {
                    for (size_t i = 0; i < tm->members->dim; i++)
                    {
                        Dsymbol *sm = (*tm->members)[i];
                        e = el_combine(e, Dsymbol_toElem(sm));
                    }
                }
            }
            else if (TupleDeclaration *td = s->isTupleDeclaration())
            {
                for (size_t i = 0; i < td->objects->dim; i++)
                {   RootObject *o = (*td->objects)[i];
                    if (o->dyncast() == DYNCAST_EXPRESSION)
                    {   Expression *eo = (Expression *)o;
                        if (eo->op == TOKdsymbol)
                        {   DsymbolExp *se = (DsymbolExp *)eo;
                            e = el_combine(e, Dsymbol_toElem(se->s));
                        }
                    }
                }
            }
            else if (EnumDeclaration *ed = s->isEnumDeclaration())
            {
                irs->deferToObj->push(ed);
            }
            else if (TemplateInstance *ti = s->isTemplateInstance())
            {
                irs->deferToObj->push(ti);
            }
            return e;
        }

        /*************************************************
         * Allocate a static array, and initialize its members with
         * exps[].
         * Return the initialization expression, and the symbol for the static array in *psym.
         */
        elem *ExpressionsToStaticArray(Loc loc, Expressions *exps, symbol **psym)
        {
            // Create a static array of type telem[dim]
            size_t dim = exps->dim;

            Elems elems;
            elems.setDim(dim);

            Type *telem;
            Type *tsarray;
            symbol *stmp;
            targ_size_t szelem;
            ::type *te;      // stmp[] element type

            for (size_t i = 0; i < dim; i++)
            {
                Expression *el = (*exps)[i];
                if (i == 0)
                {
                    telem = el->type;
                    szelem = telem->size();
                    te = Type_toCtype(telem);

                    tsarray = telem->sarrayOf(dim);
                    stmp = symbol_genauto(Type_toCtype(tsarray));
                    *psym = stmp;
                }

                /* Generate: *(&stmp + i * szelem) = element[i]
                 */
                elem *ep = toElem(el, irs);
                elem *ev = el_ptr(stmp);
                ev = el_bin(OPadd, TYnptr, ev, el_long(TYsize_t, i * szelem));
                ev = el_una(OPind, te->Tty, ev);
                elem *eeq = el_bin(OPeq,te->Tty,ev,ep);

                if (tybasic(te->Tty) == TYstruct)
                {
                    eeq->Eoper = OPstreq;
                    eeq->ET = te;
                }
                else if (tybasic(te->Tty) == TYarray)
                {
                    eeq->Eoper = OPstreq;
                    eeq->Ejty = eeq->Ety = TYstruct;
                    eeq->ET = te;
                }
                elems[i] = eeq;
            }

            return el_combines((void **)elems.tdata(), dim);
        }

        void visit(AssocArrayLiteralExp *aale)
        {
            //printf("AssocArrayLiteralExp::toElem() %s\n", aale->toChars());

            Type *t = aale->type->toBasetype()->mutableOf();

            size_t dim = aale->keys->dim;
            if (dim)
            {
                // call _d_assocarrayliteralTX(TypeInfo_AssociativeArray ti, void[] keys, void[] values)
                // Prefer this to avoid the varargs fiasco in 64 bit code

                assert(t->ty == Taarray);
                Type *ta = t;

                symbol *skeys = NULL;
                elem *ekeys = ExpressionsToStaticArray(aale->loc, aale->keys, &skeys);

                symbol *svalues = NULL;
                elem *evalues = ExpressionsToStaticArray(aale->loc, aale->values, &svalues);

                elem *ev = el_pair(TYdarray, el_long(TYsize_t, dim), el_ptr(svalues));
                elem *ek = el_pair(TYdarray, el_long(TYsize_t, dim), el_ptr(skeys  ));
                if (config.exe == EX_WIN64)
                {
                    ev = addressElem(ev, Type::tvoid->arrayOf());
                    ek = addressElem(ek, Type::tvoid->arrayOf());
                }
                elem *e = el_params(ev, ek,
                                    toElem(ta->getTypeInfo(NULL), irs),
                                    NULL);

                // call _d_assocarrayliteralTX(ti, keys, values)
                e = el_bin(OPcall,TYnptr,el_var(rtlsym[RTLSYM_ASSOCARRAYLITERALTX]),e);
                if (t != ta)
                    e = addressElem(e, ta);
                el_setLoc(e, aale->loc);

                e = el_combine(evalues, e);
                e = el_combine(ekeys, e);
                result = e;
                return;
            }
            else
            {
                elem *e = el_long(TYnptr, 0);      // empty associative array is the null pointer
                if (t->ty != Taarray)
                    e = addressElem(e, Type::tvoidptr);
                result = e;
                return;
            }
        }

        /*******************************************
         * Generate elem to zero fill contents of Symbol stmp
         * from *poffset..offset2.
         * May store anywhere from 0..maxoff, as this function
         * tries to use aligned int stores whereever possible.
         * Update *poffset to end of initialized hole; *poffset will be >= offset2.
         */

        static elem *fillHole(Symbol *stmp, size_t *poffset, size_t offset2, size_t maxoff)
        {
            elem *e = NULL;
            int basealign = 1;

            while (*poffset < offset2)
            {
                elem *e1;
                if (tybasic(stmp->Stype->Tty) == TYnptr)
                    e1 = el_var(stmp);
                else
                    e1 = el_ptr(stmp);
                if (basealign)
                    *poffset &= ~3;
                basealign = 1;
                size_t sz = maxoff - *poffset;
                tym_t ty;
                switch (sz)
                {
                    case 1: ty = TYchar;        break;
                    case 2: ty = TYshort;       break;
                    case 3:
                        ty = TYshort;
                        basealign = 0;
                        break;
                    default:
                        ty = TYlong;
                        break;
                }
                e1 = el_bin(OPadd, TYnptr, e1, el_long(TYsize_t, *poffset));
                e1 = el_una(OPind, ty, e1);
                e1 = el_bin(OPeq, ty, e1, el_long(ty, 0));
                e = el_combine(e, e1);
                *poffset += tysize[ty];
            }
            return e;
        }

        void visit(StructLiteralExp *sle)
        {
            //printf("StructLiteralExp::toElem() %s\n", sle->toChars());

            if (sle->sinit)
            {
                elem *e = el_var(sle->sinit);
                e->ET = Type_toCtype(sle->sd->type);
                el_setLoc(e, sle->loc);

                if (sle->sym)
                {
                    elem *ev = el_var(sle->sym);
                    if (tybasic(ev->Ety) == TYnptr)
                        ev = el_una(OPind, e->Ety, ev);
                    ev->ET = e->ET;
                    e = el_bin(OPstreq,e->Ety,ev,e);
                    e->ET = ev->ET;

                    //ev = el_var(sym);
                    //ev->ET = e->ET;
                    //e = el_combine(e, ev);
                    el_setLoc(e, sle->loc);
                }
                result = e;
                return;
            }

            // struct symbol to initialize with the literal
            Symbol *stmp = sle->sym ? sle->sym : symbol_genauto(Type_toCtype(sle->sd->type));

            elem *e = NULL;

            if (sle->fillHoles)
            {
                /* Initialize all alignment 'holes' to zero.
                 * Do before initializing fields, as the hole filling process
                 * can spill over into the fields.
                 */
                size_t offset = 0;
                for (size_t i = 0; i < sle->sd->fields.dim; i++)
                {
                    VarDeclaration *v = sle->sd->fields[i];

                    e = el_combine(e, fillHole(stmp, &offset, v->offset, sle->sd->structsize));
                    size_t vend = v->offset + v->type->size();
                    if (offset < vend)
                        offset = vend;
                }
                e = el_combine(e, fillHole(stmp, &offset, sle->sd->structsize, sle->sd->structsize));
            }

            size_t dim = sle->elements ? sle->elements->dim : 0;
            assert(dim <= sle->sd->fields.dim);
            // CTFE may fill the hidden pointer by NullExp.
            {
                for (size_t i = 0; i < dim; i++)
                {
                    Expression *el = (*sle->elements)[i];
                    if (!el)
                        continue;

                    VarDeclaration *v = sle->sd->fields[i];
                    assert(!v->isThisDeclaration() || el->op == TOKnull);

                    elem *e1;
                    if (tybasic(stmp->Stype->Tty) == TYnptr)
                    {
                        e1 = el_var(stmp);
                        e1->EV.sp.Voffset = sle->soffset;
                    }
                    else
                    {
                        e1 = el_ptr(stmp);
                        if (sle->soffset)
                            e1 = el_bin(OPadd, TYnptr, e1, el_long(TYsize_t, sle->soffset));
                    }
                    e1 = el_bin(OPadd, TYnptr, e1, el_long(TYsize_t, v->offset));

                    elem *ep = toElem(el, irs);

                    Type *t1b = v->type->toBasetype();
                    Type *t2b = el->type->toBasetype();
                    if (t1b->ty == Tsarray)
                    {
                        if (t2b->implicitConvTo(t1b))
                        {
                            elem *esize = el_long(TYsize_t, t1b->size());
                            ep = array_toPtr(el->type, ep);
                            e1 = el_bin(OPmemcpy, TYnptr, e1, el_param(ep, esize));
                        }
                        else
                        {
                            elem *edim = el_long(TYsize_t, t1b->size() / t2b->size());
                            e1 = setArray(e1, edim, t2b, ep, irs, TOKconstruct);
                        }
                    }
                    else
                    {
                        tym_t ty = totym(v->type);
                        e1 = el_una(OPind, ty, e1);
                        if (tybasic(ty) == TYstruct)
                            e1->ET = Type_toCtype(v->type);
                        e1 = el_bin(OPeq, ty, e1, ep);
                        if (tybasic(ty) == TYstruct)
                        {
                            e1->Eoper = OPstreq;
                            e1->ET = Type_toCtype(v->type);
                        }
                    }
                    e = el_combine(e, e1);
                }
            }

            if (sle->sd->isNested() && dim != sle->sd->fields.dim)
            {
                // Initialize the hidden 'this' pointer
                assert(sle->sd->fields.dim);

                elem *e1;
                if (tybasic(stmp->Stype->Tty) == TYnptr)
                {
                    e1 = el_var(stmp);
                    e1->EV.sp.Voffset = sle->soffset;
                }
                else
                {
                    e1 = el_ptr(stmp);
                    if (sle->soffset)
                        e1 = el_bin(OPadd, TYnptr, e1, el_long(TYsize_t, sle->soffset));
                }
                e1 = setEthis(sle->loc, irs, e1, sle->sd);

                e = el_combine(e, e1);
            }

            elem *ev = el_var(stmp);
            ev->ET = Type_toCtype(sle->sd->type);
            e = el_combine(e, ev);
            el_setLoc(e, sle->loc);
            result = e;
        }

#if DMD_OBJC
        void visit(ObjcDotClassExp *odce)
        {
            elem *e = toElem(odce->e1, irs);
            if (!odce->noop)
            {
                TypeFunction *tf = new TypeFunction(NULL, odce->type, 0, LINKobjc);
                FuncDeclaration *fd = new FuncDeclaration(Loc(), Loc(), NULL, STCstatic, tf);
                fd->protection = PROTpublic;
                fd->linkage = LINKobjc;
                fd->objcSelector = ObjcSelector::lookup("class", 5, 0);

                Expression *ef = new VarExp(Loc(), fd);
                Expression *ec = new CallExp(odce->loc, ef);
                e = toElem(ec, irs);
            }
            result = e;
        }

        void visit(ObjcClassRefExp *ocre)
        {
            result = el_var(ObjcSymbols::getClassReference(ocre->cdecl));
        }

        void visit(ObjcProtocolOfExp *e)
        {
            result = el_ptr(ObjcSymbols::getProtocolSymbol(e->idecl));
        }
#endif

        /*****************************************************/
        /*                   CTFE stuff                      */
        /*****************************************************/

        void visit(ClassReferenceExp *e)
        {
        #if 0
            printf("ClassReferenceExp::toElem() %p, value=%p, %s\n", e, e->value, e->toChars());
        #endif
            result = el_ptr(e->toSymbol());
        }

    };

    ToElemVisitor v(irs);
    e->accept(&v);
    return v.result;
}

/********************************************
 * Add destructors
 */

elem *appendDtors(IRState *irs, elem *er, size_t starti, size_t endi)
{
    //printf("appendDtors(%d .. %d)\n", starti, endi);

    /* Code gen can be improved by determining if no exceptions can be thrown
     * between the OPdctor and OPddtor, and eliminating the OPdctor and OPddtor.
     */

    /* Build edtors, an expression that calls destructors on all the variables
     * going out of the scope starti..endi
     */
    elem *edtors = NULL;
    for (size_t i = starti; i != endi; ++i)
    {
        VarDeclaration *vd = (*irs->varsInScope)[i];
        if (vd)
        {
            //printf("appending dtor\n");
            (*irs->varsInScope)[i] = NULL;
            elem *ed = toElem(vd->edtor, irs);
            ed = el_ddtor(ed, vd);
            edtors = el_combine(ed, edtors);    // execute in reverse order
        }
    }

    if (edtors)
    {
#if TARGET_WINDOS
        if (!global.params.is64bit)
        {
            Blockx *blx = irs->blx;
            nteh_declarvars(blx);
        }
#endif
        /* Append edtors to er, while preserving the value of er
         */
        if (tybasic(er->Ety) == TYvoid)
        {
            /* No value to preserve, so simply append
             */
            er = el_combine(er, edtors);
        }
        else
        {
            elem **pe;
            for (pe = &er; (*pe)->Eoper == OPcomma; pe = &(*pe)->E2)
                ;
            elem *erx = *pe;

            if (erx->Eoper == OPconst || erx->Eoper == OPrelconst)
            {
                *pe = el_combine(edtors, erx);
            }
            else if ((tybasic(erx->Ety) == TYstruct || tybasic(erx->Ety) == TYarray) &&
                     !(erx->ET && type_size(erx->ET) <= 16))
            {
                /* Expensive to copy, to take a pointer to it instead
                 */
                elem *ep = el_una(OPaddr, TYnptr, erx);
                elem *e = el_same(&ep);
                ep = el_combine(ep, edtors);
                ep = el_combine(ep, e);
                e = el_una(OPind, erx->Ety, ep);
                e->ET = erx->ET;
                *pe = e;
            }
            else
            {
                elem *e = el_same(&erx);
                erx = el_combine(erx, edtors);
                *pe = el_combine(erx, e);
            }
        }
    }
    return er;
}

/*******************************************
 * Evaluate Expression, then call destructors on any temporaries in it.
 */

elem *toElemDtor(Expression *e, IRState *irs)
{
    //printf("Expression::toElemDtor() %s\n", toChars());
    size_t starti = irs->varsInScope ? irs->varsInScope->dim : 0;
    elem *er = toElem(e, irs);
    size_t endi = irs->varsInScope ? irs->varsInScope->dim : 0;

    // Add destructors
    er = appendDtors(irs, er, starti, endi);
    return er;
}<|MERGE_RESOLUTION|>--- conflicted
+++ resolved
@@ -3560,7 +3560,7 @@
             int directcall = 0;
             elem *ec;
             FuncDeclaration *fd = NULL;
-<<<<<<< HEAD
+            bool dctor = false;
 #if DMD_OBJC
             elem *esel = NULL;
             if (t1->ty == Tobjcselector)
@@ -3571,9 +3571,6 @@
             }
             else
 #endif
-=======
-            bool dctor = false;
->>>>>>> f81eaafa
             if (ce->e1->op == TOKdotvar && t1->ty != Tdelegate)
             {
                 DotVarExp *dve = (DotVarExp *)ce->e1;
@@ -3736,15 +3733,11 @@
                     }
                 }
             }
-<<<<<<< HEAD
 #if DMD_OBJC
-            ec = callfunc(ce->loc, irs, directcall, ce->type, ec, ectype, fd, t1, ehidden, ce->arguments, esel);
+            elem *ecall = callfunc(ce->loc, irs, directcall, ce->type, ec, ectype, fd, t1, ehidden, ce->arguments, esel);
 #else
-            ec = callfunc(ce->loc, irs, directcall, ce->type, ec, ectype, fd, t1, ehidden, ce->arguments);
+            elem *ecall = callfunc(ce->loc, irs, directcall, ce->type, ec, ectype, fd, t1, ehidden, ce->arguments);
 #endif
-            el_setLoc(ec, ce->loc);
-=======
-            elem *ecall = callfunc(ce->loc, irs, directcall, ce->type, ec, ectype, fd, t1, ehidden, ce->arguments);
 
             if (dctor && ecall->Eoper == OPind)
             {
@@ -3766,7 +3759,6 @@
             }
 
             el_setLoc(ecall, ce->loc);
->>>>>>> f81eaafa
             if (eeq)
                 ecall = el_combine(eeq, ecall);
             result = ecall;
