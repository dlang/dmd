--- conflicted
+++ resolved
@@ -39,25 +39,6 @@
 static char __file__[] = __FILE__;      // for tassert.h
 #include        "tassert.h"
 
-<<<<<<< HEAD
-elem *callfunc(Loc loc,
-        IRState *irs,
-        int directcall,         // 1: don't do virtual call
-        Type *tret,             // return type
-        elem *ec,               // evaluates to function address
-        Type *ectype,           // original type of ec
-        FuncDeclaration *fd,    // if !=NULL, this is the function being called
-        Type *t,                // TypeDelegate or TypeFunction for this function
-        elem *ehidden,          // if !=NULL, this is the 'hidden' argument
-        Expressions *arguments
-#if DMD_OBJC
-        ,
-        elem *esel = NULL       // selector for Objective-C methods (when fd is NULL)
-#endif
-        );
-
-=======
->>>>>>> 4fbe9f4e
 elem *exp2_copytotemp(elem *e);
 elem *incUsageElem(IRState *irs, Loc loc);
 elem *addressElem(elem *e, Type *t, bool alwaysCopy = false);
@@ -984,8 +965,7 @@
         Blockx *blx = irs->blx;
 
         incUsage(irs, s->loc);
-<<<<<<< HEAD
-        elem *e = s->exp->toElemDtor(irs);
+        elem *e = toElemDtor(s->exp, irs);
 #if DMD_OBJC
         ClassDeclaration *cd = s->exp->type->toBasetype()->isClassHandle();
         if (cd && cd->objc) // throwing Objective-C exception
@@ -995,9 +975,6 @@
             return;
         }
 #endif
-=======
-        elem *e = toElemDtor(s->exp, irs);
->>>>>>> 4fbe9f4e
         e = el_bin(OPcall, TYvoid, el_var(rtlsym[RTLSYM_THROWC]),e);
         block_appendexp(blx->curblock, e);
     }
