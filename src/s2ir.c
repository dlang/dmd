
// Compiler implementation of the D programming language
// Copyright (c) 2000-2011 by Digital Mars
// All Rights Reserved
// Written by Walter Bright
// http://www.digitalmars.com

#include        <stdio.h>
#include        <string.h>
#include        <time.h>

#include        "mars.h"
#include        "lexer.h"
#include        "statement.h"
#include        "expression.h"
#include        "mtype.h"
#include        "dsymbol.h"
#include        "declaration.h"
#include        "irstate.h"
#include        "init.h"
#include        "module.h"
#include        "enum.h"
#include        "aggregate.h"
#include        "template.h"
#include        "id.h"

// Back end
#include        "cc.h"
#include        "type.h"
#include        "code.h"
#include        "oper.h"
#include        "global.h"
#include        "dt.h"

#include        "rmem.h"

static char __file__[] = __FILE__;      // for tassert.h
#include        "tassert.h"

elem *bit_assign(enum OPER op, elem *eb, elem *ei, elem *ev, int result);
elem *bit_read(elem *eb, elem *ei, int result);
elem *callfunc(Loc loc,
        IRState *irs,
        int directcall,         // 1: don't do virtual call
        Type *tret,             // return type
        elem *ec,               // evaluates to function address
        Type *ectype,           // original type of ec
        FuncDeclaration *fd,    // if !=NULL, this is the function being called
        Type *t,                // TypeDelegate or TypeFunction for this function
        elem *ehidden,          // if !=NULL, this is the 'hidden' argument
        Array *arguments,
#if DMD_OBJC
        elem *esel = NULL       // selector for Objective-C methods (when fd is NULL)
#endif
        );

elem *exp2_copytotemp(elem *e);
elem *incUsageElem(IRState *irs, Loc loc);
StructDeclaration *needsPostblit(Type *t);

#define elem_setLoc(e,loc)      ((e)->Esrcpos.Sfilename = (char *)(loc).filename, \
                                 (e)->Esrcpos.Slinnum = (loc).linnum)

#define SEH     (TARGET_WINDOS)

/***********************************************
 * Generate code to set index into scope table.
 */

#if SEH
void setScopeIndex(Blockx *blx, block *b, int scope_index)
{
    block_appendexp(b, nteh_setScopeTableIndex(blx, scope_index));
}
#else
#define setScopeIndex(blx, b, scope_index) ;
#endif

/****************************************
 * Allocate a new block, and set the tryblock.
 */

block *block_calloc(Blockx *blx)
{
    block *b = block_calloc();
    b->Btry = blx->tryblock;
    return b;
}

/**************************************
 * Convert label to block.
 */

block *labelToBlock(Loc loc, Blockx *blx, LabelDsymbol *label, int flag = 0)
{
    if (!label->statement)
    {
        error(loc, "undefined label %s", label->toChars());
        return NULL;
    }
    LabelStatement *s = label->statement;
    if (!s->lblock)
    {   s->lblock = block_calloc(blx);
        s->lblock->Btry = NULL;         // fill this in later

        if (flag)
        {
            // Keep track of the forward reference to this block, so we can check it later
            if (!s->fwdrefs)
                s->fwdrefs = new Array();
            s->fwdrefs->push(blx->curblock);
        }
    }
    return s->lblock;
}

/**************************************
 * Add in code to increment usage count for linnum.
 */

void incUsage(IRState *irs, Loc loc)
{

    if (global.params.cov && loc.linnum)
    {
        block_appendexp(irs->blx->curblock, incUsageElem(irs, loc));
    }
}

/****************************************
 * This should be overridden by each statement class.
 */

void Statement::toIR(IRState *irs)
{
    print();
    assert(0);
}

/*************************************
 */

void OnScopeStatement::toIR(IRState *irs)
{
}

/****************************************
 */

void IfStatement::toIR(IRState *irs)
{
    elem *e;
    Blockx *blx = irs->blx;

    //printf("IfStatement::toIR('%s')\n", condition->toChars());

    IRState mystate(irs, this);

    // bexit is the block that gets control after this IfStatement is done
    block *bexit = mystate.breakBlock ? mystate.breakBlock : block_calloc();

    incUsage(irs, loc);
#if 0
    if (match)
    {   /* Generate:
         *  if (match = RTLSYM_IFMATCH(string, pattern)) ...
         */
        assert(condition->op == TOKmatch);
        e = matchexp_toelem((MatchExp *)condition, &mystate, RTLSYM_IFMATCH);
        Symbol *s = match->toSymbol();
        symbol_add(s);
        e = el_bin(OPeq, TYnptr, el_var(s), e);
    }
    else
#endif
        e = condition->toElemDtor(&mystate);
    block_appendexp(blx->curblock, e);
    block *bcond = blx->curblock;
    block_next(blx, BCiftrue, NULL);

    list_append(&bcond->Bsucc, blx->curblock);
    if (ifbody)
        ifbody->toIR(&mystate);
    list_append(&blx->curblock->Bsucc, bexit);

    if (elsebody)
    {
        block_next(blx, BCgoto, NULL);
        list_append(&bcond->Bsucc, blx->curblock);
        elsebody->toIR(&mystate);
        list_append(&blx->curblock->Bsucc, bexit);
    }
    else
        list_append(&bcond->Bsucc, bexit);

    block_next(blx, BCgoto, bexit);

}

/**************************************
 */

#if DMDV2
void PragmaStatement::toIR(IRState *irs)
{
    //printf("PragmaStatement::toIR()\n");
    if (ident == Id::startaddress)
    {
        assert(args && args->dim == 1);
        Expression *e = (Expression *)args->data[0];
        Dsymbol *sa = getDsymbol(e);
        FuncDeclaration *f = sa->isFuncDeclaration();
        assert(f);
        Symbol *s = f->toSymbol();
        while (irs->prev)
            irs = irs->prev;
        irs->startaddress = s;
    }
}
#endif

/***********************
 */

void WhileStatement::toIR(IRState *irs)
{
    assert(0); // was "lowered"
#if 0
    Blockx *blx = irs->blx;

    /* Create a new state, because we need a new continue and break target
     */
    IRState mystate(irs,this);
    mystate.breakBlock = block_calloc(blx);
    mystate.contBlock = block_calloc(blx);

    list_append(&blx->curblock->Bsucc, mystate.contBlock);
    block_next(blx, BCgoto, mystate.contBlock);
    incUsage(irs, loc);
    block_appendexp(mystate.contBlock, condition->toElem(&mystate));

    block_next(blx, BCiftrue, NULL);

    /* curblock is the start of the while loop body
     */
    list_append(&mystate.contBlock->Bsucc, blx->curblock);
    if (body)
        body->toIR(&mystate);
    list_append(&blx->curblock->Bsucc, mystate.contBlock);
    block_next(blx, BCgoto, mystate.breakBlock);

    list_append(&mystate.contBlock->Bsucc, mystate.breakBlock);
#endif
}

/******************************************
 */

void DoStatement::toIR(IRState *irs)
{
    Blockx *blx = irs->blx;

    IRState mystate(irs,this);
    mystate.breakBlock = block_calloc(blx);
    mystate.contBlock = block_calloc(blx);

    block *bpre = blx->curblock;
    block_next(blx, BCgoto, NULL);
    list_append(&bpre->Bsucc, blx->curblock);

    list_append(&mystate.contBlock->Bsucc, blx->curblock);
    list_append(&mystate.contBlock->Bsucc, mystate.breakBlock);

    if (body)
        body->toIR(&mystate);
    list_append(&blx->curblock->Bsucc, mystate.contBlock);

    block_next(blx, BCgoto, mystate.contBlock);
    incUsage(irs, condition->loc);
    block_appendexp(mystate.contBlock, condition->toElemDtor(&mystate));
    block_next(blx, BCiftrue, mystate.breakBlock);

}

/*****************************************
 */

void ForStatement::toIR(IRState *irs)
{
    Blockx *blx = irs->blx;

    IRState mystate(irs,this);
    mystate.breakBlock = block_calloc(blx);
    mystate.contBlock = block_calloc(blx);

    if (init)
        init->toIR(&mystate);
    block *bpre = blx->curblock;
    block_next(blx,BCgoto,NULL);
    block *bcond = blx->curblock;
    list_append(&bpre->Bsucc, bcond);
    list_append(&mystate.contBlock->Bsucc, bcond);
    if (condition)
    {
        incUsage(irs, condition->loc);
        block_appendexp(bcond, condition->toElemDtor(&mystate));
        block_next(blx,BCiftrue,NULL);
        list_append(&bcond->Bsucc, blx->curblock);
        list_append(&bcond->Bsucc, mystate.breakBlock);
    }
    else
    {   /* No conditional, it's a straight goto
         */
        block_next(blx,BCgoto,NULL);
        list_append(&bcond->Bsucc, blx->curblock);
    }

    if (body)
        body->toIR(&mystate);
    /* End of the body goes to the continue block
     */
    list_append(&blx->curblock->Bsucc, mystate.contBlock);
    block_next(blx, BCgoto, mystate.contBlock);

    if (increment)
    {
        incUsage(irs, increment->loc);
        block_appendexp(mystate.contBlock, increment->toElemDtor(&mystate));
    }

    /* The 'break' block follows the for statement.
     */
    block_next(blx,BCgoto, mystate.breakBlock);
}


/**************************************
 */

void ForeachStatement::toIR(IRState *irs)
{
    printf("ForeachStatement::toIR() %s\n", toChars());
    assert(0);  // done by "lowering" in the front end
#if 0
    Type *tab;
    elem *eaggr;
    elem *e;
    elem *elength;
    tym_t keytym;

    //printf("ForeachStatement::toIR()\n");
    block *bpre;
    block *bcond;
    block *bbody;
    block *bbodyx;
    Blockx *blx = irs->blx;

    IRState mystate(irs,this);
    mystate.breakBlock = block_calloc(blx);
    mystate.contBlock = block_calloc(blx);

    tab = aggr->type->toBasetype();
    assert(tab->ty == Tarray || tab->ty == Tsarray);

    incUsage(irs, aggr->loc);
    eaggr = aggr->toElem(irs);

    /* Create sp: pointer to start of array data
     */

    Symbol *sp = symbol_genauto(TYnptr);

    if (tab->ty == Tarray)
    {
        // stmp is copy of eaggr (the array), so eaggr is evaluated only once
        Symbol *stmp;

        // Initialize stmp
        stmp = symbol_genauto(eaggr);
        e = el_bin(OPeq, eaggr->Ety, el_var(stmp), eaggr);
        block_appendexp(blx->curblock, e);

        // Initialize sp
        e = el_una(OPmsw, TYnptr, el_var(stmp));
        e = el_bin(OPeq, TYnptr, el_var(sp), e);
        block_appendexp(blx->curblock, e);

        // Get array.length
        elength = el_var(stmp);
        elength->Ety = TYsize_t;
    }
    else // Tsarray
    {
        // Initialize sp
        e = el_una(OPaddr, TYnptr, eaggr);
        e = el_bin(OPeq, TYnptr, el_var(sp), e);
        block_appendexp(blx->curblock, e);

        // Get array.length
        elength = el_long(TYsize_t, ((TypeSArray *)tab)->dim->toInteger());
    }

    Symbol *spmax;
    Symbol *skey;

    if (key)
    {
        /* Create skey, the index to the array.
         * Initialize skey to 0 (foreach) or .length (foreach_reverse).
         */
        skey = key->toSymbol();
        symbol_add(skey);
        keytym = key->type->totym();
        elem *einit = (op == TOKforeach_reverse) ? elength : el_long(keytym, 0);
        e = el_bin(OPeq, keytym, el_var(skey), einit);
    }
    else
    {
        /* Create spmax, pointer past end of data.
         * Initialize spmax = sp + array.length * size
         */
        spmax = symbol_genauto(TYnptr);
        e = el_bin(OPmul, TYsize_t, elength, el_long(TYsize_t, tab->nextOf()->size()));
        e = el_bin(OPadd, TYnptr, el_var(sp), e);
        e = el_bin(OPeq, TYnptr, el_var(spmax), e);

        /* For foreach_reverse, swap sp and spmax
         */
        if (op == TOKforeach_reverse)
        {   Symbol *s = sp;
            sp = spmax;
            spmax = s;
        }
    }
    block_appendexp(blx->curblock, e);

    bpre = blx->curblock;
    block_next(blx,BCgoto,NULL);
    bcond = blx->curblock;

    if (key)
    {
        if (op == TOKforeach_reverse)
        {
            // Construct (key != 0)
            e = el_bin(OPne, TYint, el_var(skey), el_long(keytym, 0));
        }
        else
        {
            // Construct (key < elength)
            e = el_bin(OPlt, TYint, el_var(skey), elength);
        }
    }
    else
    {
        if (op == TOKforeach_reverse)
        {
            // Construct (sp > spmax)
            e = el_bin(OPgt, TYint, el_var(sp), el_var(spmax));
        }
        else
        {
            // Construct (sp < spmax)
            e = el_bin(OPlt, TYint, el_var(sp), el_var(spmax));
        }
    }
    bcond->Belem = e;
    block_next(blx, BCiftrue, NULL);

    if (op == TOKforeach_reverse)
    {
        if (key)
        {   // Construct (skey -= 1)
            e = el_bin(OPminass, keytym, el_var(skey), el_long(keytym, 1));
        }
        else
        {   // Construct (sp--)
            e = el_bin(OPminass, TYnptr, el_var(sp), el_long(TYsize_t, tab->nextOf()->size()));
        }
        block_appendexp(blx->curblock, e);
    }

    Symbol *s;
    FuncDeclaration *fd = NULL;
    if (value->toParent2())
        fd = value->toParent2()->isFuncDeclaration();
    int nrvo = 0;
    if (fd && fd->nrvo_can && fd->nrvo_var == value)
    {
        s = fd->shidden;
        nrvo = 1;
    }
    else
    {   s = value->toSymbol();
        symbol_add(s);
    }

    // Construct (value = *sp) or (value = sp[skey * elemsize])
    tym_t tym = value->type->totym();
    if (key)
    {   // sp + skey * elemsize
        e = el_bin(OPmul, keytym, el_var(skey), el_long(keytym, tab->nextOf()->size()));
        e = el_bin(OPadd, TYnptr, el_var(sp), e);
    }
    else
        e = el_var(sp);

    elem *evalue;
#if DMDV2
    if (value->offset)  // if value is a member of a closure
    {
        assert(irs->sclosure);
        evalue = el_var(irs->sclosure);
        evalue = el_bin(OPadd, TYnptr, evalue, el_long(TYint, value->offset));
        evalue = el_una(OPind, value->type->totym(), evalue);
    }
    else
#endif
        evalue = el_var(s);

    if (value->isOut() || value->isRef())
    {
        assert(value->storage_class & (STCout | STCref));
        e = el_bin(OPeq, TYnptr, evalue, e);
    }
    else
    {
        if (nrvo)
            evalue = el_una(OPind, tym, evalue);
        StructDeclaration *sd = needsPostblit(value->type);
        if (tybasic(tym) == TYstruct)
        {
            e = el_bin(OPeq, tym, evalue, el_una(OPind, tym, e));
            e->Eoper = OPstreq;
            e->ET = value->type->toCtype();
#if DMDV2
            // Call postblit on e
            if (sd)
            {   FuncDeclaration *fd = sd->postblit;
                elem *ec = el_copytree(evalue);
                ec = el_una(OPaddr, TYnptr, ec);
                ec = callfunc(loc, irs, 1, Type::tvoid, ec, sd->type->pointerTo(), fd, fd->type, NULL, NULL);
                e = el_combine(e, ec);
            }
#endif
        }
        else if (tybasic(tym) == TYarray)
        {
            if (sd)
            {
                /* Generate:
                 *      _d_arrayctor(ti, efrom, eto)
                 */
                Expression *ti = value->type->toBasetype()->nextOf()->toBasetype()->getTypeInfo(NULL);
                elem *esize = el_long(TYsize_t, ((TypeSArray *)value->type->toBasetype())->dim->toInteger());
                elem *eto = el_pair(TYdarray, esize, el_una(OPaddr, TYnptr, evalue));
                elem *efrom = el_pair(TYdarray, el_copytree(esize), e);
                elem *ep = el_params(eto, efrom, ti->toElem(irs), NULL);
                int rtl = RTLSYM_ARRAYCTOR;
                e = el_bin(OPcall, TYvoid, el_var(rtlsym[rtl]), ep);
            }
            else
            {
                e = el_bin(OPeq, tym, evalue, el_una(OPind, tym, e));
                e->Eoper = OPstreq;
                e->Ejty = e->Ety = TYstruct;
                e->ET = value->type->toCtype();
            }
        }
        else
            e = el_bin(OPeq, tym, evalue, el_una(OPind, tym, e));
    }
    incUsage(irs, loc);
    block_appendexp(blx->curblock, e);

    bbody = blx->curblock;
    if (body)
        body->toIR(&mystate);
    bbodyx = blx->curblock;
    block_next(blx,BCgoto,mystate.contBlock);

    if (op == TOKforeach)
    {
        if (key)
        {   // Construct (skey += 1)
            e = el_bin(OPaddass, keytym, el_var(skey), el_long(keytym, 1));
        }
        else
        {   // Construct (sp++)
            e = el_bin(OPaddass, TYnptr, el_var(sp), el_long(TYsize_t, tab->nextOf()->size()));
        }
        mystate.contBlock->Belem = e;
    }
    block_next(blx,BCgoto,mystate.breakBlock);

    list_append(&bpre->Bsucc,bcond);
    list_append(&bcond->Bsucc,bbody);
    list_append(&bcond->Bsucc,mystate.breakBlock);
    list_append(&bbodyx->Bsucc,mystate.contBlock);
    list_append(&mystate.contBlock->Bsucc,bcond);
#endif
}


/**************************************
 */

#if DMDV2
void ForeachRangeStatement::toIR(IRState *irs)
{
    assert(0);
#if 0
    Type *tab;
    elem *eaggr;
    elem *elwr;
    elem *eupr;
    elem *e;
    elem *elength;
    tym_t keytym;

    //printf("ForeachStatement::toIR()\n");
    block *bpre;
    block *bcond;
    block *bbody;
    block *bbodyx;
    Blockx *blx = irs->blx;

    IRState mystate(irs,this);
    mystate.breakBlock = block_calloc(blx);
    mystate.contBlock = block_calloc(blx);

    incUsage(irs, lwr->loc);
    elwr = lwr->toElem(irs);

    incUsage(irs, upr->loc);
    eupr = upr->toElem(irs);

    /* Create skey, the index to the array.
     * Initialize skey to elwr (foreach) or eupr (foreach_reverse).
     */
    Symbol *skey = key->toSymbol();
    symbol_add(skey);
    keytym = key->type->totym();

    elem *ekey;
    if (key->offset)            // if key is member of a closure
    {
        assert(irs->sclosure);
        ekey = el_var(irs->sclosure);
        ekey = el_bin(OPadd, TYnptr, ekey, el_long(TYint, key->offset));
        ekey = el_una(OPind, keytym, ekey);
    }
    else
        ekey = el_var(skey);

    elem *einit = (op == TOKforeach_reverse) ? eupr : elwr;
    e = el_bin(OPeq, keytym, ekey, einit);   // skey = einit;
    block_appendexp(blx->curblock, e);

    /* Make a copy of the end condition, so it only
     * gets evaluated once.
     */
    elem *eend = (op == TOKforeach_reverse) ? elwr : eupr;
    Symbol *send = symbol_genauto(eend);
    e = el_bin(OPeq, eend->Ety, el_var(send), eend);
    assert(tybasic(e->Ety) != TYstruct);
    block_appendexp(blx->curblock, e);

    bpre = blx->curblock;
    block_next(blx,BCgoto,NULL);
    bcond = blx->curblock;

    if (op == TOKforeach_reverse)
    {
        // Construct (key > elwr)
        e = el_bin(OPgt, TYint, el_copytree(ekey), el_var(send));
    }
    else
    {
        // Construct (key < eupr)
        e = el_bin(OPlt, TYint, el_copytree(ekey), el_var(send));
    }

    // The size of the increment
    size_t sz = 1;
    Type *tkeyb = key->type->toBasetype();
    if (tkeyb->ty == Tpointer)
        sz = tkeyb->nextOf()->size();

    bcond->Belem = e;
    block_next(blx, BCiftrue, NULL);

    if (op == TOKforeach_reverse)
    {
        // Construct (skey -= 1)
        e = el_bin(OPminass, keytym, el_copytree(ekey), el_long(keytym, sz));
        block_appendexp(blx->curblock, e);
    }

    bbody = blx->curblock;
    if (body)
        body->toIR(&mystate);
    bbodyx = blx->curblock;
    block_next(blx,BCgoto,mystate.contBlock);

    if (op == TOKforeach)
    {
        // Construct (skey += 1)
        e = el_bin(OPaddass, keytym, el_copytree(ekey), el_long(keytym, sz));
        mystate.contBlock->Belem = e;
    }
    block_next(blx,BCgoto,mystate.breakBlock);

    list_append(&bpre->Bsucc,bcond);
    list_append(&bcond->Bsucc,bbody);
    list_append(&bcond->Bsucc,mystate.breakBlock);
    list_append(&bbodyx->Bsucc,mystate.contBlock);
    list_append(&mystate.contBlock->Bsucc,bcond);
#endif
}
#endif


/****************************************
 */

void BreakStatement::toIR(IRState *irs)
{
    block *bbreak;
    block *b;
    Blockx *blx = irs->blx;

    bbreak = irs->getBreakBlock(ident);
    assert(bbreak);
    b = blx->curblock;
    incUsage(irs, loc);

    // Adjust exception handler scope index if in different try blocks
    if (b->Btry != bbreak->Btry)
    {
        //setScopeIndex(blx, b, bbreak->Btry ? bbreak->Btry->Bscope_index : -1);
    }

    /* Nothing more than a 'goto' to the current break destination
     */
    list_append(&b->Bsucc, bbreak);
    block_next(blx, BCgoto, NULL);
}

/************************************
 */

void ContinueStatement::toIR(IRState *irs)
{
    block *bcont;
    block *b;
    Blockx *blx = irs->blx;

    //printf("ContinueStatement::toIR() %p\n", this);
    bcont = irs->getContBlock(ident);
    assert(bcont);
    b = blx->curblock;
    incUsage(irs, loc);

    // Adjust exception handler scope index if in different try blocks
    if (b->Btry != bcont->Btry)
    {
        //setScopeIndex(blx, b, bcont->Btry ? bcont->Btry->Bscope_index : -1);
    }

    /* Nothing more than a 'goto' to the current continue destination
     */
    list_append(&b->Bsucc, bcont);
    block_next(blx, BCgoto, NULL);
}

/**************************************
 */

void el_setVolatile(elem *e)
{
    elem_debug(e);
    while (1)
    {
        e->Ety |= mTYvolatile;
        if (OTunary(e->Eoper))
            e = e->E1;
        else if (OTbinary(e->Eoper))
        {   el_setVolatile(e->E2);
            e = e->E1;
        }
        else
            break;
    }
}

void VolatileStatement::toIR(IRState *irs)
{
    block *b;

    if (statement)
    {
        Blockx *blx = irs->blx;

        block_goto(blx, BCgoto, NULL);
        b = blx->curblock;

        statement->toIR(irs);

        block_goto(blx, BCgoto, NULL);

        // Mark the blocks generated as volatile
        for (; b != blx->curblock; b = b->Bnext)
        {   b->Bflags |= BFLvolatile;
            if (b->Belem)
                el_setVolatile(b->Belem);
        }
    }
}

/**************************************
 */

void GotoStatement::toIR(IRState *irs)
{
    Blockx *blx = irs->blx;

    if (!label->statement)
    {   error("label %s is undefined", label->toChars());
        return;
    }
    if (tf != label->statement->tf)
        error("cannot goto forward out of or into finally block");

    block *bdest = labelToBlock(loc, blx, label, 1);
    if (!bdest)
        return;
    block *b = blx->curblock;
    incUsage(irs, loc);

    if (b->Btry != bdest->Btry)
    {
        // Check that bdest is in an enclosing try block
        for (block *bt = b->Btry; bt != bdest->Btry; bt = bt->Btry)
        {
            if (!bt)
            {
                //printf("b->Btry = %p, bdest->Btry = %p\n", b->Btry, bdest->Btry);
                error("cannot goto into try block");
                break;
            }
        }
    }

    list_append(&b->Bsucc,bdest);
    block_next(blx,BCgoto,NULL);
}

void LabelStatement::toIR(IRState *irs)
{
    //printf("LabelStatement::toIR() %p, statement = %p\n", this, statement);
    Blockx *blx = irs->blx;
    block *bc = blx->curblock;
    IRState mystate(irs,this);
    mystate.ident = ident;

    if (lblock)
    {
        // At last, we know which try block this label is inside
        lblock->Btry = blx->tryblock;

        /* Go through the forward references and check.
         */
        if (fwdrefs)
        {
            for (int i = 0; i < fwdrefs->dim; i++)
            {   block *b = (block *)fwdrefs->data[i];

                if (b->Btry != lblock->Btry)
                {
                    // Check that lblock is in an enclosing try block
                    for (block *bt = b->Btry; bt != lblock->Btry; bt = bt->Btry)
                    {
                        if (!bt)
                        {
                            //printf("b->Btry = %p, lblock->Btry = %p\n", b->Btry, lblock->Btry);
                            error("cannot goto into try block");
                            break;
                        }
                    }
                }

            }
            delete fwdrefs;
            fwdrefs = NULL;
        }
    }
    else
        lblock = block_calloc(blx);
    block_next(blx,BCgoto,lblock);
    list_append(&bc->Bsucc,blx->curblock);
    if (statement)
        statement->toIR(&mystate);
}

/**************************************
 */

void SwitchStatement::toIR(IRState *irs)
{
    int string;
    Blockx *blx = irs->blx;

    //printf("SwitchStatement::toIR()\n");
    IRState mystate(irs,this);

    mystate.switchBlock = blx->curblock;

    /* Block for where "break" goes to
     */
    mystate.breakBlock = block_calloc(blx);

    /* Block for where "default" goes to.
     * If there is a default statement, then that is where default goes.
     * If not, then do:
     *   default: break;
     * by making the default block the same as the break block.
     */
    mystate.defaultBlock = sdefault ? block_calloc(blx) : mystate.breakBlock;

    int numcases = 0;
    if (cases)
        numcases = cases->dim;

    incUsage(irs, loc);
    elem *econd = condition->toElemDtor(&mystate);
#if DMDV2
    if (hasVars)
    {   /* Generate a sequence of if-then-else blocks for the cases.
         */
        if (econd->Eoper != OPvar)
        {
            elem *e = exp2_copytotemp(econd);
            block_appendexp(mystate.switchBlock, e);
            econd = e->E2;
        }

        for (int i = 0; i < numcases; i++)
        {   CaseStatement *cs = (CaseStatement *)cases->data[i];

            elem *ecase = cs->exp->toElemDtor(&mystate);
            elem *e = el_bin(OPeqeq, TYbool, el_copytree(econd), ecase);
            block *b = blx->curblock;
            block_appendexp(b, e);
            block *bcase = block_calloc(blx);
            cs->cblock = bcase;
            block_next(blx, BCiftrue, NULL);
            list_append(&b->Bsucc, bcase);
            list_append(&b->Bsucc, blx->curblock);
        }

        /* The final 'else' clause goes to the default
         */
        block *b = blx->curblock;
        block_next(blx, BCgoto, NULL);
        list_append(&b->Bsucc, mystate.defaultBlock);

        body->toIR(&mystate);

        /* Have the end of the switch body fall through to the block
         * following the switch statement.
         */
        block_goto(blx, BCgoto, mystate.breakBlock);
        return;
    }
#endif

    if (condition->type->isString())
    {
        // Number the cases so we can unscramble things after the sort()
        for (int i = 0; i < numcases; i++)
        {   CaseStatement *cs = (CaseStatement *)cases->data[i];
            cs->index = i;
        }

        cases->sort();

        /* Create a sorted array of the case strings, and si
         * will be the symbol for it.
         */
        dt_t *dt = NULL;
        Symbol *si = symbol_generate(SCstatic,type_fake(TYdarray));
#if MACHOBJ
        si->Sseg = DATA;
#endif
        dtsize_t(&dt, numcases);
        dtxoff(&dt, si, PTRSIZE * 2, TYnptr);

        for (int i = 0; i < numcases; i++)
        {   CaseStatement *cs = (CaseStatement *)cases->data[i];

            if (cs->exp->op != TOKstring)
            {   error("case '%s' is not a string", cs->exp->toChars()); // BUG: this should be an assert
            }
            else
            {
                StringExp *se = (StringExp *)(cs->exp);
                unsigned len = se->len;
                dtsize_t(&dt, len);
                dtabytes(&dt, TYnptr, 0, se->len * se->sz, (char *)se->string);
            }
        }

        si->Sdt = dt;
        si->Sfl = FLdata;
        outdata(si);

        /* Call:
         *      _d_switch_string(string[] si, string econd)
         */
        elem *eparam = el_param(econd, el_var(si));
        switch (condition->type->nextOf()->ty)
        {
            case Tchar:
                econd = el_bin(OPcall, TYint, el_var(rtlsym[RTLSYM_SWITCH_STRING]), eparam);
                break;
            case Twchar:
                econd = el_bin(OPcall, TYint, el_var(rtlsym[RTLSYM_SWITCH_USTRING]), eparam);
                break;
            case Tdchar:        // BUG: implement
                econd = el_bin(OPcall, TYint, el_var(rtlsym[RTLSYM_SWITCH_DSTRING]), eparam);
                break;
            default:
                assert(0);
        }
        elem_setLoc(econd, loc);
        string = 1;
    }
    else
        string = 0;
    block_appendexp(mystate.switchBlock, econd);
    block_next(blx,BCswitch,NULL);

    // Corresponding free is in block_free
    targ_llong *pu = (targ_llong *) ::malloc(sizeof(*pu) * (numcases + 1));
    mystate.switchBlock->BS.Bswitch = pu;
    /* First pair is the number of cases, and the default block
     */
    *pu++ = numcases;
    list_append(&mystate.switchBlock->Bsucc, mystate.defaultBlock);

    /* Fill in the first entry in each pair, which is the case value.
     * CaseStatement::toIR() will fill in
     * the second entry for each pair with the block.
     */
    for (int i = 0; i < numcases; i++)
    {
        CaseStatement *cs = (CaseStatement *)cases->data[i];
        if (string)
        {
            pu[cs->index] = i;
        }
        else
        {
            pu[i] = cs->exp->toInteger();
        }
    }

    body->toIR(&mystate);

    /* Have the end of the switch body fall through to the block
     * following the switch statement.
     */
    block_goto(blx, BCgoto, mystate.breakBlock);
}

void CaseStatement::toIR(IRState *irs)
{
    Blockx *blx = irs->blx;
    block *bcase = blx->curblock;
    if (!cblock)
        cblock = block_calloc(blx);
    block_next(blx,BCgoto,cblock);
    block *bsw = irs->getSwitchBlock();
    if (bsw->BC == BCswitch)
        list_append(&bsw->Bsucc,cblock);        // second entry in pair
    list_append(&bcase->Bsucc,cblock);
    if (blx->tryblock != bsw->Btry)
        error("case cannot be in different try block level from switch");
    incUsage(irs, loc);
    if (statement)
        statement->toIR(irs);
}

void DefaultStatement::toIR(IRState *irs)
{
    Blockx *blx = irs->blx;
    block *bcase = blx->curblock;
    block *bdefault = irs->getDefaultBlock();
    block_next(blx,BCgoto,bdefault);
    list_append(&bcase->Bsucc,blx->curblock);
    if (blx->tryblock != irs->getSwitchBlock()->Btry)
        error("default cannot be in different try block level from switch");
    incUsage(irs, loc);
    if (statement)
        statement->toIR(irs);
}

void GotoDefaultStatement::toIR(IRState *irs)
{
    block *b;
    Blockx *blx = irs->blx;
    block *bdest = irs->getDefaultBlock();

    b = blx->curblock;

    // The rest is equivalent to GotoStatement

    // Adjust exception handler scope index if in different try blocks
    if (b->Btry != bdest->Btry)
    {
        // Check that bdest is in an enclosing try block
        for (block *bt = b->Btry; bt != bdest->Btry; bt = bt->Btry)
        {
            if (!bt)
            {
                //printf("b->Btry = %p, bdest->Btry = %p\n", b->Btry, bdest->Btry);
                error("cannot goto into try block");
                break;
            }
        }

        //setScopeIndex(blx, b, bdest->Btry ? bdest->Btry->Bscope_index : -1);
    }

    list_append(&b->Bsucc,bdest);
    incUsage(irs, loc);
    block_next(blx,BCgoto,NULL);
}

void GotoCaseStatement::toIR(IRState *irs)
{
    block *b;
    Blockx *blx = irs->blx;
    block *bdest = cs->cblock;

    if (!bdest)
    {
        bdest = block_calloc(blx);
        cs->cblock = bdest;
    }

    b = blx->curblock;

    // The rest is equivalent to GotoStatement

    // Adjust exception handler scope index if in different try blocks
    if (b->Btry != bdest->Btry)
    {
        // Check that bdest is in an enclosing try block
        for (block *bt = b->Btry; bt != bdest->Btry; bt = bt->Btry)
        {
            if (!bt)
            {
                //printf("b->Btry = %p, bdest->Btry = %p\n", b->Btry, bdest->Btry);
                error("cannot goto into try block");
                break;
            }
        }

        //setScopeIndex(blx, b, bdest->Btry ? bdest->Btry->Bscope_index : -1);
    }

    list_append(&b->Bsucc,bdest);
    incUsage(irs, loc);
    block_next(blx,BCgoto,NULL);
}

void SwitchErrorStatement::toIR(IRState *irs)
{
    Blockx *blx = irs->blx;

    //printf("SwitchErrorStatement::toIR()\n");

    elem *efilename = el_ptr(blx->module->toSymbol());
    elem *elinnum = el_long(TYint, loc.linnum);
    elem *e = el_bin(OPcall, TYvoid, el_var(rtlsym[RTLSYM_DSWITCHERR]), el_param(elinnum, efilename));
    block_appendexp(blx->curblock, e);
}

/**************************************
 */

void ReturnStatement::toIR(IRState *irs)
{
    Blockx *blx = irs->blx;

    incUsage(irs, loc);
    if (exp)
    {   elem *e;

        FuncDeclaration *func = irs->getFunc();
        assert(func);
        assert(func->type->ty == Tfunction);
        TypeFunction *tf = (TypeFunction *)(func->type);

        enum RET retmethod = tf->retStyle();
        if (retmethod == RETstack)
        {
            elem *es;

            /* If returning struct literal, write result
             * directly into return value
             */
            if (exp->op == TOKstructliteral)
            {   StructLiteralExp *se = (StructLiteralExp *)exp;
                char save[sizeof(StructLiteralExp)];
                memcpy(save, se, sizeof(StructLiteralExp));
                se->sym = irs->shidden;
                se->soffset = 0;
                se->fillHoles = 1;
                e = exp->toElemDtor(irs);
                memcpy(se, save, sizeof(StructLiteralExp));

            }
            else
                e = exp->toElemDtor(irs);
            assert(e);

            if (exp->op == TOKstructliteral ||
                (func->nrvo_can && func->nrvo_var))
            {
                // Return value via hidden pointer passed as parameter
                // Write exp; return shidden;
                es = e;
            }
            else
            {
                // Return value via hidden pointer passed as parameter
                // Write *shidden=exp; return shidden;
                int op;
                tym_t ety;

                ety = e->Ety;
                es = el_una(OPind,ety,el_var(irs->shidden));
                op = (tybasic(ety) == TYstruct) ? OPstreq : OPeq;
                es = el_bin(op, ety, es, e);
                if (op == OPstreq)
                    es->ET = exp->type->toCtype();
#if DMDV2
                /* Call postBlit() on *shidden
                 */
                Type *tb = exp->type->toBasetype();
                //if (tb->ty == Tstruct) exp->dump(0);
                if ((exp->op == TOKvar || exp->op == TOKdotvar || exp->op == TOKstar || exp->op == TOKthis) &&
                    tb->ty == Tstruct)
                {   StructDeclaration *sd = ((TypeStruct *)tb)->sym;
                    if (sd->postblit)
                    {   FuncDeclaration *fd = sd->postblit;
                        if (fd->storage_class & STCdisable)
                        {
                            fd->toParent()->error(loc, "is not copyable because it is annotated with @disable");
                        }
                        elem *ec = el_var(irs->shidden);
                        ec = callfunc(loc, irs, 1, Type::tvoid, ec, tb->pointerTo(), fd, fd->type, NULL, NULL);
                        es = el_bin(OPcomma, ec->Ety, es, ec);
                    }

#if 0
                    /* It has been moved, so disable destructor
                     */
                    if (exp->op == TOKvar)
                    {   VarExp *ve = (VarExp *)exp;
                        VarDeclaration *v = ve->var->isVarDeclaration();
                        if (v && v->rundtor)
                        {
                            elem *er = el_var(v->rundtor->toSymbol());
                            er = el_bin(OPeq, TYint, er, el_long(TYint, 0));
                            es = el_bin(OPcomma, TYint, es, er);
                        }
                    }
#endif
                }
#endif
            }
            e = el_var(irs->shidden);
            e = el_bin(OPcomma, e->Ety, es, e);
        }
#if DMDV2
        else if (tf->isref)
        {   // Reference return, so convert to a pointer
            Expression *ae = exp->addressOf(NULL);
            e = ae->toElemDtor(irs);
        }
#endif
        else
        {
            e = exp->toElemDtor(irs);
            assert(e);
        }

        block_appendexp(blx->curblock, e);
        block_next(blx, BCretexp, NULL);
    }
    else
        block_next(blx, BCret, NULL);
}

/**************************************
 */

void ExpStatement::toIR(IRState *irs)
{
    Blockx *blx = irs->blx;

    //printf("ExpStatement::toIR(), exp = %s\n", exp ? exp->toChars() : "");
    incUsage(irs, loc);
    if (exp)
        block_appendexp(blx->curblock,exp->toElemDtor(irs));
}

/**************************************
 */

void CompoundStatement::toIR(IRState *irs)
{
    if (statements)
    {
        size_t dim = statements->dim;
        for (size_t i = 0 ; i < dim ; i++)
        {
            Statement *s = (Statement *)statements->data[i];
            if (s != NULL)
            {
                s->toIR(irs);
            }
        }
    }
}


/**************************************
 */

void UnrolledLoopStatement::toIR(IRState *irs)
{
    Blockx *blx = irs->blx;

    IRState mystate(irs, this);
    mystate.breakBlock = block_calloc(blx);

    block *bpre = blx->curblock;
    block_next(blx, BCgoto, NULL);

    block *bdo = blx->curblock;
    list_append(&bpre->Bsucc, bdo);

    block *bdox;

    size_t dim = statements->dim;
    for (size_t i = 0 ; i < dim ; i++)
    {
        Statement *s = (Statement *)statements->data[i];
        if (s != NULL)
        {
            mystate.contBlock = block_calloc(blx);

            s->toIR(&mystate);

            bdox = blx->curblock;
            block_next(blx, BCgoto, mystate.contBlock);
            list_append(&bdox->Bsucc, mystate.contBlock);
        }
    }

    bdox = blx->curblock;
    block_next(blx, BCgoto, mystate.breakBlock);
    list_append(&bdox->Bsucc, mystate.breakBlock);
}


/**************************************
 */

void ScopeStatement::toIR(IRState *irs)
{
    if (statement)
    {
        Blockx *blx = irs->blx;
        IRState mystate(irs,this);

        if (mystate.prev->ident)
            mystate.ident = mystate.prev->ident;

        statement->toIR(&mystate);

        if (mystate.breakBlock)
            block_goto(blx,BCgoto,mystate.breakBlock);
    }
}

/***************************************
 */

void WithStatement::toIR(IRState *irs)
{
    Symbol *sp;
    elem *e;
    elem *ei;
    ExpInitializer *ie;
    Blockx *blx = irs->blx;

    //printf("WithStatement::toIR()\n");
    if (exp->op == TOKimport || exp->op == TOKtype)
    {
    }
    else
    {
        // Declare with handle
        sp = wthis->toSymbol();
        symbol_add(sp);

        // Perform initialization of with handle
        ie = wthis->init->isExpInitializer();
        assert(ie);
        ei = ie->exp->toElemDtor(irs);
        e = el_var(sp);
        e = el_bin(OPeq,e->Ety, e, ei);
        elem_setLoc(e, loc);
        incUsage(irs, loc);
        block_appendexp(blx->curblock,e);
    }
    // Execute with block
    if (body)
        body->toIR(irs);
}


/***************************************
 */

void ThrowStatement::toIR(IRState *irs)
{
    // throw(exp)

    Blockx *blx = irs->blx;

    incUsage(irs, loc);
<<<<<<< HEAD
    elem *e = exp->toElem(irs);
    
#if DMD_OBJC
    ClassDeclaration *cd = exp->type->toBasetype()->isClassHandle();
    if (cd && cd->objc) // throwing Objective-C exception
    {
        e = el_bin(OPcall, TYvoid, el_var(rtlsym[RTLSYM_THROW_OBJC_AS_D]),e);
        block_appendexp(blx->curblock, e);
        return;
    }
#endif
=======
    elem *e = exp->toElemDtor(irs);
>>>>>>> 64835f6a
    e = el_bin(OPcall, TYvoid, el_var(rtlsym[RTLSYM_THROWC]),e);
    block_appendexp(blx->curblock, e);
}

/***************************************
 * Builds the following:
 *      _try
 *      block
 *      jcatch
 *      handler
 * A try-catch statement.
 */

void TryCatchStatement::toIR(IRState *irs)
{
    Blockx *blx = irs->blx;

#if SEH
    nteh_declarvars(blx);
#endif

    IRState mystate(irs, this);

    block *tryblock = block_goto(blx,BCgoto,NULL);

    int previndex = blx->scope_index;
    tryblock->Blast_index = previndex;
    blx->scope_index = tryblock->Bscope_index = blx->next_index++;

    // Set the current scope index
    setScopeIndex(blx,tryblock,tryblock->Bscope_index);

    // This is the catch variable
    tryblock->jcatchvar = symbol_genauto(type_fake(mTYvolatile | TYnptr));

    blx->tryblock = tryblock;
    block *breakblock = block_calloc(blx);
    block_goto(blx,BC_try,NULL);
    if (body)
    {
        body->toIR(&mystate);
    }
    blx->tryblock = tryblock->Btry;

    // break block goes here
    block_goto(blx, BCgoto, breakblock);

    setScopeIndex(blx,blx->curblock, previndex);
    blx->scope_index = previndex;

    // create new break block that follows all the catches
    breakblock = block_calloc(blx);

    list_append(&blx->curblock->Bsucc, breakblock);
    block_next(blx,BCgoto,NULL);

    assert(catches);
    for (int i = 0 ; i < catches->dim; i++)
    {
        Catch *cs = (Catch *)(catches->data[i]);
        if (cs->var)
            cs->var->csym = tryblock->jcatchvar;
        block *bcatch = blx->curblock;
        if (cs->type)
            bcatch->Bcatchtype = cs->type->toBasetype()->toSymbol();
        list_append(&tryblock->Bsucc,bcatch);
        block_goto(blx,BCjcatch,NULL);
        if (cs->handler != NULL)
        {
            IRState catchState(irs, this);
            cs->handler->toIR(&catchState);
        }
        list_append(&blx->curblock->Bsucc, breakblock);
        block_next(blx, BCgoto, NULL);
    }

    block_next(blx,(enum BC)blx->curblock->BC, breakblock);
}

/****************************************
 * A try-finally statement.
 * Builds the following:
 *      _try
 *      block
 *      _finally
 *      finalbody
 *      _ret
 */

void TryFinallyStatement::toIR(IRState *irs)
{
    //printf("TryFinallyStatement::toIR()\n");

    Blockx *blx = irs->blx;

#if SEH
    nteh_declarvars(blx);
#endif

    block *tryblock = block_goto(blx, BCgoto, NULL);

    int previndex = blx->scope_index;
    tryblock->Blast_index = previndex;
    tryblock->Bscope_index = blx->next_index++;
    blx->scope_index = tryblock->Bscope_index;

    // Current scope index
    setScopeIndex(blx,tryblock,tryblock->Bscope_index);

    blx->tryblock = tryblock;
    block_goto(blx,BC_try,NULL);

    IRState bodyirs(irs, this);
    block *breakblock = block_calloc(blx);
    block *contblock = block_calloc(blx);

    if (body)
        body->toIR(&bodyirs);
    blx->tryblock = tryblock->Btry;     // back to previous tryblock

    setScopeIndex(blx,blx->curblock,previndex);
    blx->scope_index = previndex;

    block_goto(blx,BCgoto, breakblock);
    block *finallyblock = block_goto(blx,BCgoto,contblock);

    list_append(&tryblock->Bsucc,finallyblock);

    block_goto(blx,BC_finally,NULL);

    IRState finallyState(irs, this);
    breakblock = block_calloc(blx);
    contblock = block_calloc(blx);

    setScopeIndex(blx, blx->curblock, previndex);
    if (finalbody)
        finalbody->toIR(&finallyState);
    block_goto(blx, BCgoto, contblock);
    block_goto(blx, BCgoto, breakblock);

    block *retblock = blx->curblock;
    block_next(blx,BC_ret,NULL);

    list_append(&finallyblock->Bsucc, blx->curblock);
    list_append(&retblock->Bsucc, blx->curblock);
}

/****************************************
 */

void SynchronizedStatement::toIR(IRState *irs)
{
    assert(0);
}


/****************************************
 */

void AsmStatement::toIR(IRState *irs)
{
    block *bpre;
    block *basm;
    Declaration *d;
    Symbol *s;
    Blockx *blx = irs->blx;

    //printf("AsmStatement::toIR(asmcode = %x)\n", asmcode);
    bpre = blx->curblock;
    block_next(blx,BCgoto,NULL);
    basm = blx->curblock;
    list_append(&bpre->Bsucc, basm);
    basm->Bcode = asmcode;
    basm->Balign = asmalign;
#if 0
    if (label)
    {   block *b;

        b = labelToBlock(loc, blx, label);
        printf("AsmStatement::toIR() %p\n", b);
        if (b)
            list_append(&basm->Bsucc, b);
    }
#endif
    // Loop through each instruction, fixing Dsymbols into Symbol's
    for (code *c = asmcode; c; c = c->next)
    {   LabelDsymbol *label;
        block *b;

        switch (c->IFL1)
        {
            case FLblockoff:
            case FLblock:
                // FLblock and FLblockoff have LabelDsymbol's - convert to blocks
                label = c->IEVlsym1;
                b = labelToBlock(loc, blx, label);
                list_append(&basm->Bsucc, b);
                c->IEV1.Vblock = b;
                break;

            case FLdsymbol:
            case FLfunc:
                s = c->IEVdsym1->toSymbol();
                if (s->Sclass == SCauto && s->Ssymnum == -1)
                    symbol_add(s);
                c->IEVsym1 = s;
                c->IFL1 = s->Sfl ? s->Sfl : FLauto;
                break;
        }

        // Repeat for second operand
        switch (c->IFL2)
        {
            case FLblockoff:
            case FLblock:
                label = c->IEVlsym2;
                b = labelToBlock(loc, blx, label);
                list_append(&basm->Bsucc, b);
                c->IEV2.Vblock = b;
                break;

            case FLdsymbol:
            case FLfunc:
                d = c->IEVdsym2;
                s = d->toSymbol();
                if (s->Sclass == SCauto && s->Ssymnum == -1)
                    symbol_add(s);
                c->IEVsym2 = s;
                c->IFL2 = s->Sfl ? s->Sfl : FLauto;
                if (d->isDataseg())
                    s->Sflags |= SFLlivexit;
                break;
        }
        //c->print();
    }

    basm->bIasmrefparam = refparam;             // are parameters reference?
    basm->usIasmregs = regs;                    // registers modified

    block_next(blx,BCasm, NULL);
    list_prepend(&basm->Bsucc, blx->curblock);

    if (naked)
    {
        blx->funcsym->Stype->Tty |= mTYnaked;
    }
}

<<<<<<< HEAD

#if DMD_OBJC

void ObjcExceptionBridge::toIR(IRState *irs)
{
    assert(wrapped);
    wrapped->toIR(irs);
}

#endif
=======
/****************************************
 */

void ImportStatement::toIR(IRState *irs)
{
}


>>>>>>> 64835f6a
<|MERGE_RESOLUTION|>--- conflicted
+++ resolved
@@ -1446,8 +1446,7 @@
     Blockx *blx = irs->blx;
 
     incUsage(irs, loc);
-<<<<<<< HEAD
-    elem *e = exp->toElem(irs);
+    elem *e = exp->toElemDtor(irs);
     
 #if DMD_OBJC
     ClassDeclaration *cd = exp->type->toBasetype()->isClassHandle();
@@ -1458,9 +1457,6 @@
         return;
     }
 #endif
-=======
-    elem *e = exp->toElemDtor(irs);
->>>>>>> 64835f6a
     e = el_bin(OPcall, TYvoid, el_var(rtlsym[RTLSYM_THROWC]),e);
     block_appendexp(blx->curblock, e);
 }
@@ -1709,7 +1705,15 @@
     }
 }
 
-<<<<<<< HEAD
+/****************************************
+ */
+
+void ImportStatement::toIR(IRState *irs)
+{
+}
+
+
+
 
 #if DMD_OBJC
 
@@ -1719,14 +1723,4 @@
     wrapped->toIR(irs);
 }
 
-#endif
-=======
-/****************************************
- */
-
-void ImportStatement::toIR(IRState *irs)
-{
-}
-
-
->>>>>>> 64835f6a
+#endif