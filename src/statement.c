--- conflicted
+++ resolved
@@ -4270,28 +4270,20 @@
         Parameters* args = new Parameters;
         args->push(new Parameter(0, ClassDeclaration::object->type, NULL, NULL));
 
-<<<<<<< HEAD
-        FuncDeclaration *fdenter = FuncDeclaration::genCfunc(args, Type::tvoid, Id::monitorenter);
+        FuncDeclaration *fdenter = FuncDeclaration::genCfunc(args, Type::tvoid, Id::monitorenter, STCnothrow);
 #if DMD_OBJC
         if (cd && cd->objc) // replace with Objective-C's equivalent function
             fdenter = FuncDeclaration::genCfunc(args, Type::tvoid, Id::objc_sync_enter);
 #endif
-=======
-        FuncDeclaration *fdenter = FuncDeclaration::genCfunc(args, Type::tvoid, Id::monitorenter, STCnothrow);
->>>>>>> f81eaafa
         Expression *e = new CallExp(loc, new VarExp(loc, fdenter), new VarExp(loc, tmp));
         e->type = Type::tvoid;                  // do not run semantic on e
         cs->push(new ExpStatement(loc, e));
 
-<<<<<<< HEAD
-        FuncDeclaration *fdexit = FuncDeclaration::genCfunc(args, Type::tvoid, Id::monitorexit);
+        FuncDeclaration *fdexit = FuncDeclaration::genCfunc(args, Type::tvoid, Id::monitorexit, STCnothrow);
 #if DMD_OBJC
         if (cd && cd->objc) // replace with Objective-C's equivalent function
             fdexit = FuncDeclaration::genCfunc(args, Type::tvoid, Id::objc_sync_exit);
 #endif
-=======
-        FuncDeclaration *fdexit = FuncDeclaration::genCfunc(args, Type::tvoid, Id::monitorexit, STCnothrow);
->>>>>>> f81eaafa
         e = new CallExp(loc, new VarExp(loc, fdexit), new VarExp(loc, tmp));
         e->type = Type::tvoid;                  // do not run semantic on e
         Statement *s = new ExpStatement(loc, e);
