// Copyright (C) 1984-1998 by Symantec
// Copyright (C) 2000-2012 by Digital Mars
// All Rights Reserved
// http://www.digitalmars.com
// Written by Walter Bright
/*
 * This source file is made available for personal use
 * only. The license is in backendlicense.txt
 * For any other uses, please contact Digital Mars.
 */


#if !SPP

#include        <stdio.h>
#include        <string.h>
#include        <time.h>

#include        "cc.h"
#include        "oper.h"
#include        "global.h"
#include        "type.h"
#include        "filespec.h"
#include        "code.h"
#include        "cgcv.h"
#include        "go.h"
#include        "dt.h"
#if SCPP
#include        "parser.h"
#include        "cpp.h"
#include        "el.h"
#include        "code.h"
#endif

static char __file__[] = __FILE__;      /* for tassert.h                */
#include        "tassert.h"

static  int addrparam;  /* see if any parameters get their address taken */

#if SCPP

/**********************************
 * We put out an external definition.
 */
void out_extdef(symbol *s)
{
    pstate.STflags |= PFLextdef;
    if (//config.flags2 & CFG2phgen ||
        (config.flags2 & (CFG2phauto | CFG2phautoy) &&
            !(pstate.STflags & (PFLhxwrote | PFLhxdone)))
       )

        synerr(EM_data_in_pch,prettyident(s));          // data or code in precompiled header
}

/********************************
 * Put out code segment name record.
 */
void outcsegname(char *csegname)
{
    Obj::codeseg(csegname,0);
}

/***********************************
 * Output function thunk.
 */
void outthunk(symbol *sthunk,symbol *sfunc,unsigned p,tym_t thisty,
        targ_size_t d,int i,targ_size_t d2)
{
    cod3_thunk(sthunk,sfunc,p,thisty,d,i,d2);
    sthunk->Sfunc->Fflags &= ~Fpending;
    sthunk->Sfunc->Fflags |= Foutput;   /* mark it as having been output */
}

#endif

/***************************
 * Write out statically allocated data.
 * Input:
 *      s               symbol to be initialized
 */

<<<<<<< HEAD
void outdata(symbol *s)
=======
#if TX86

void outdata(symbol *s, int noalign)
>>>>>>> ae6aa7e3
{
#if HTOD
    return;
#endif
    targ_size_t datasize,a;
    int seg;
    targ_size_t offset;
    int flags;
    tym_t ty;

    symbol_debug(s);
#ifdef DEBUG
    debugy && dbg_printf("outdata('%s')\n",s->Sident);
#endif
    //printf("outdata('%s', ty=x%x)\n",s->Sident,s->Stype->Tty);
    //symbol_print(s);

    // Data segment variables are always live on exit from a function
    s->Sflags |= SFLlivexit;

    dt_t *dtstart = s->Sdt;
    s->Sdt = NULL;                      // it will be free'd
#if SCPP && TARGET_WINDOS
    if (eecontext.EEcompile)
    {   s->Sfl = (s->ty() & mTYfar) ? FLfardata : FLextern;
        s->Sseg = UNKNOWN;
        goto Lret;                      // don't output any data
    }
#endif
    datasize = 0;
    ty = s->ty();
    if (ty & mTYexport && config.wflags & WFexpdef && s->Sclass != SCstatic)
        objmod->export_symbol(s,0);        // export data definition
    for (dt_t *dt = dtstart; dt; dt = dt->DTnext)
    {
        //printf("\tdt = %p, dt = %d\n",dt,dt->dt);
        switch (dt->dt)
        {   case DT_abytes:
            {   // Put out the data for the string, and
                // reserve a spot for a pointer to that string
                datasize += size(dt->Dty);      // reserve spot for pointer to string
#if TARGET_SEGMENTED
                if (tybasic(dt->Dty) == TYcptr)
                {   dt->DTseg = cseg;
                    dt->DTabytes += Coffset;
                    goto L1;
                }
                else if (tybasic(dt->Dty) == TYfptr &&
                         dt->DTnbytes > config.threshold)
                {
                    targ_size_t foffset;
                    dt->DTseg = objmod->fardata(s->Sident,dt->DTnbytes,&foffset);
                    dt->DTabytes += foffset;
                L1:
                    objmod->write_bytes(SegData[dt->DTseg],dt->DTnbytes,dt->DTpbytes);
                    break;
                }
                else
#endif
                {
                    dt->DTabytes += objmod->data_readonly(dt->DTpbytes,dt->DTnbytes,&dt->DTseg);
                }
                break;
            }
            case DT_ibytes:
                datasize += dt->DTn;
                break;
            case DT_nbytes:
                //printf("DT_nbytes %d\n", dt->DTnbytes);
                datasize += dt->DTnbytes;
                break;
            case DT_symsize:
#if MARS
                assert(0);
#else
                dt->DTazeros = type_size(s->Stype);
#endif
                goto case_azeros;
            case DT_azeros:
                /* A block of zeros
                 */
                //printf("DT_azeros %d\n", dt->DTazeros);
            case_azeros:
                datasize += dt->DTazeros;
                if (dt == dtstart && !dt->DTnext && s->Sclass != SCcomdat)
                {   /* first and only, so put in BSS segment
                     */
                    switch (ty & mTYLINK)
                    {
#if TARGET_SEGMENTED
                        case mTYfar:                    // if far data
                            s->Sseg = objmod->fardata(s->Sident,datasize,&s->Soffset);
                            s->Sfl = FLfardata;
                            break;

                        case mTYcs:
                            s->Sseg = cseg;
                            Coffset = align(datasize,Coffset);
                            s->Soffset = Coffset;
                            Coffset += datasize;
                            s->Sfl = FLcsdata;
                            break;
#endif
                        case mTYthread:
                        {   seg_data *pseg = objmod->tlsseg_bss();
                            s->Sseg = pseg->SDseg;
<<<<<<< HEAD
                            objmod->data_start(s, datasize, pseg->SDseg);
#if ELFOBJ || MACHOBJ
                            objmod->lidata(pseg->SDseg, pseg->SDoffset, datasize);
#endif
#if OMFOBJ
                            if (config.exe == EX_WIN64)
                                objmod->lidata(pseg->SDseg, pseg->SDoffset, datasize);
                            else
                                pseg->SDoffset += datasize;
=======
                            elf_data_start(s, datasize, pseg->SDseg, noalign);
                            obj_lidata(pseg->SDseg, pseg->SDoffset, datasize);
#else
                            targ_size_t TDoffset = pseg->SDoffset;
                            TDoffset = align(datasize,TDoffset);
                            s->Soffset = TDoffset;
                            TDoffset += datasize;
                            pseg->SDoffset = TDoffset;
>>>>>>> ae6aa7e3
#endif
                            s->Sfl = FLtlsdata;
                            break;
                        }
                        default:
<<<<<<< HEAD
                            s->Sseg = UDATA;
                            objmod->data_start(s,datasize,UDATA);
                            objmod->lidata(s->Sseg,s->Soffset,datasize);
=======
#if ELFOBJ || MACHOBJ
                            seg = elf_data_start(s,datasize,UDATA,noalign);
                            obj_lidata(s->Sseg,s->Soffset,datasize);
#else
                            seg = UDATA;
                            UDoffset = align(datasize,UDoffset);
                            s->Soffset = UDoffset;
                            UDoffset += datasize;
#endif
>>>>>>> ae6aa7e3
                            s->Sfl = FLudata;           // uninitialized data
                            break;
                    }
                    assert(s->Sseg && s->Sseg != UNKNOWN);
#if ELFOBJ || MACHOBJ
                    if (s->Sclass == SCglobal || s->Sclass == SCstatic) // if a pubdef to be done
#endif
#if OMFOBJ
                    if (s->Sclass == SCglobal || (s->Sclass == SCstatic && I64)) // if a pubdef to be done
#endif
                        objmod->pubdefsize(s->Sseg,s,s->Soffset,datasize);   // do the definition
                    searchfixlist(s);
                    if (config.fulltypes &&
                        !(s->Sclass == SCstatic && funcsym_p)) // not local static
                        cv_outsym(s);
#if SCPP
                    out_extdef(s);
#endif
                    goto Lret;
                }
                break;
            case DT_common:
                assert(!dt->DTnext);
                outcommon(s,dt->DTazeros);
                goto Lret;

            case DT_xoff:
            {   symbol *sb = dt->DTsym;

                if (tyfunc(sb->ty()))
#if SCPP
                    nwc_mustwrite(sb);
#else
                    ;
#endif
                else if (sb->Sdt)               // if initializer for symbol
{ if (!s->Sseg) s->Sseg = DATA;
                    outdata(sb);                // write out data for symbol
}
            }
            case DT_coff:
                datasize += size(dt->Dty);
                break;
            default:
#ifdef DEBUG
                dbg_printf("dt = %p, dt = %d\n",dt,dt->dt);
#endif
                assert(0);
        }
    }

    if (s->Sclass == SCcomdat)          // if initialized common block
    {
        seg = objmod->comdatsize(s, datasize);
        switch (ty & mTYLINK)
        {
#if TARGET_SEGMENTED
            case mTYfar:                // if far data
                s->Sfl = FLfardata;
                break;

            case mTYcs:
                s->Sfl = FLcsdata;
                break;
#endif
            case mTYnear:
            case 0:
                s->Sfl = FLdata;        // initialized data
                break;
            case mTYthread:
                s->Sfl = FLtlsdata;
                break;

            default:
                assert(0);
        }
    }
    else
    {
      switch (ty & mTYLINK)
      {
#if TARGET_SEGMENTED
        case mTYfar:                    // if far data
            seg = objmod->fardata(s->Sident,datasize,&s->Soffset);
            s->Sfl = FLfardata;
            break;

        case mTYcs:
            seg = cseg;
            Coffset = align(datasize,Coffset);
            s->Soffset = Coffset;
            s->Sfl = FLcsdata;
            break;
#endif
        case mTYthread:
        {
            seg_data *pseg = objmod->tlsseg();
            s->Sseg = pseg->SDseg;
<<<<<<< HEAD
            objmod->data_start(s, datasize, s->Sseg);
=======
            elf_data_start(s, datasize, s->Sseg, noalign);
//          s->Soffset = pseg->SDoffset;
#else
            targ_size_t TDoffset = pseg->SDoffset;
            TDoffset = align(datasize,TDoffset);
            s->Soffset = TDoffset;
#endif
>>>>>>> ae6aa7e3
            seg = pseg->SDseg;
            s->Sfl = FLtlsdata;
            break;
        }
        case mTYnear:
        case 0:
<<<<<<< HEAD
            if (
                s->Sseg == 0 ||
                s->Sseg == UNKNOWN)
                s->Sseg = DATA;
            seg = objmod->data_start(s,datasize,DATA);
=======
#if ELFOBJ || MACHOBJ
            seg = elf_data_start(s,datasize,DATA,noalign);
#else
            seg = DATA;
            alignOffset(DATA, datasize);
            s->Soffset = Doffset;
#endif
>>>>>>> ae6aa7e3
            s->Sfl = FLdata;            // initialized data
            break;
        default:
            assert(0);
      }
    }
#if ELFOBJ || MACHOBJ
    if (s->Sseg == UNKNOWN)
        s->Sseg = seg;
    else
        seg = s->Sseg;
#endif
#if OMFOBJ
    s->Sseg = seg;
#endif
    if (s->Sclass == SCglobal
#if ELFOBJ || MACHOBJ
        || s->Sclass == SCstatic
#endif
#if OMFOBJ
        || (s->Sclass == SCstatic && I64)
#endif
        )
    {
        objmod->pubdefsize(seg,s,s->Soffset,datasize);    /* do the definition            */
    }
    assert(s->Sseg != UNKNOWN);
    if (config.fulltypes &&
        !(s->Sclass == SCstatic && funcsym_p)) // not local static
        cv_outsym(s);
    searchfixlist(s);

    /* Go back through list, now that we know its size, and send out    */
    /* the data.                                                        */

    offset = s->Soffset;

    for (dt_t *dt = dtstart; dt; dt = dt->DTnext)
    {
        switch (dt->dt)
        {   case DT_abytes:
                if (tyreg(dt->Dty))
                    flags = CFoff;
                else
                    flags = CFoff | CFseg;
                if (I64)
                    flags |= CFoffset64;
#if TARGET_SEGMENTED
                if (tybasic(dt->Dty) == TYcptr)
                    objmod->reftocodeseg(seg,offset,dt->DTabytes);
                else
#endif
#if TARGET_LINUX || TARGET_OSX || TARGET_FREEBSD || TARGET_OPENBSD || TARGET_SOLARIS
                    objmod->reftodatseg(seg,offset,dt->DTabytes,dt->DTseg,flags);
#else
                /*else*/ if (dt->DTseg == DATA)
                    objmod->reftodatseg(seg,offset,dt->DTabytes,DATA,flags);
                else
                    objmod->reftofarseg(seg,offset,dt->DTabytes,dt->DTseg,flags);
#endif
                offset += size(dt->Dty);
                break;
            case DT_ibytes:
                objmod->bytes(seg,offset,dt->DTn,dt->DTdata);
                offset += dt->DTn;
                break;
            case DT_nbytes:
                objmod->bytes(seg,offset,dt->DTnbytes,dt->DTpbytes);
                offset += dt->DTnbytes;
                break;
            case DT_azeros:
                //printf("objmod->lidata(seg = %d, offset = %d, azeros = %d)\n", seg, offset, dt->DTazeros);
                if (0 && seg == cseg)
                {
                    objmod->lidata(seg,offset,dt->DTazeros);
                    offset += dt->DTazeros;
                }
                else
                {
                    SegData[seg]->SDoffset = offset;
                    objmod->lidata(seg,offset,dt->DTazeros);
                    offset = SegData[seg]->SDoffset;
                }
                break;
            case DT_xoff:
            {
                symbol *sb = dt->DTsym;          // get external symbol pointer
                a = dt->DToffset; // offset from it
                if (tyreg(dt->Dty))
                    flags = CFoff;
                else
                    flags = CFoff | CFseg;
                if (I64 && tysize(dt->Dty) == 8)
                    flags |= CFoffset64;
                offset += objmod->reftoident(seg,offset,sb,a,flags);
                break;
            }
            case DT_coff:
                objmod->reftocodeseg(seg,offset,dt->DToffset);
                offset += intsize;
                break;
            default:
#ifdef DEBUG
                dbg_printf("dt = %p, dt = %d\n",dt,dt->dt);
#endif
                assert(0);
        }
    }
    Offset(seg) = offset;
#if SCPP
    out_extdef(s);
#endif
Lret:
    dt_free(dtstart);
}



/******************************
 * Output n bytes of a common block, n > 0.
 */

void outcommon(symbol *s,targ_size_t n)
{
    //printf("outcommon('%s',%d)\n",s->Sident,n);
    if (n != 0)
    {
        assert(s->Sclass == SCglobal);
#if TARGET_SEGMENTED
        if (s->ty() & mTYcs) // if store in code segment
        {
            /* COMDEFs not supported in code segment
             * so put them out as initialized 0s
             */
            dtnzeros(&s->Sdt,n);
            outdata(s);
#if SCPP
            out_extdef(s);
#endif
        }
        else
#endif
        if (s->ty() & mTYthread) // if store in thread local segment
        {
#if ELFOBJ
            s->Sclass = SCcomdef;
            objmod->common_block(s, 0, n, 1);
#else
            /* COMDEFs not supported in tls segment
             * so put them out as COMDATs with initialized 0s
             */
            s->Sclass = SCcomdat;
            dtnzeros(&s->Sdt,n);
            outdata(s);
#if SCPP && OMFOBJ
            out_extdef(s);
#endif
#endif
        }
        else
        {
            s->Sclass = SCcomdef;
#if ELFOBJ || MACHOBJ
            objmod->common_block(s, 0, n, 1);
#endif
#if OMFOBJ
            if (I64)
                objmod->common_block(s, 0, n, 1);
            else
            {
#if TARGET_SEGMENTED
                s->Sxtrnnum = objmod->common_block(s,(s->ty() & mTYfar) == 0,n,1);
                if (s->ty() & mTYfar)
                    s->Sfl = FLfardata;
                else
                    s->Sfl = FLextern;
#else
                s->Sxtrnnum = objmod->common_block(s,true,n,1);
                s->Sfl = FLextern;
#endif
                s->Sseg = UNKNOWN;
                pstate.STflags |= PFLcomdef;
#if SCPP
                ph_comdef(s);               // notify PH that a COMDEF went out
#endif
            }
#endif
        }
        if (config.fulltypes)
            cv_outsym(s);
    }
}

/*************************************
 * Mark a symbol as going into a read-only segment.
 */

void out_readonly(symbol *s)
{
    // The default is DATA
#if ELFOBJ
    s->Sseg = CDATA;
#endif
#if MACHOBJ
    /* Because of PIC and CDATA being in the _TEXT segment;
     * cannot have pointers in CDATA.
     * Should check s->Sdt and make it CDATA if it has no pointers.
     */
#endif
#if OMFOBJ
    // Haven't really worked out where immutable read-only data can go.
#endif
}

/******************************
 * Walk expression tree, converting it from a PARSER tree to
 * a code generator tree.
 */

STATIC void outelem(elem *e)
{
    symbol *s;
    tym_t tym;
    elem *e1;
#if SCPP
    type *t;
#endif

again:
    assert(e);
    elem_debug(e);

#ifdef DEBUG
    if (EBIN(e))
        assert(e->E1 && e->E2);
//    else if (EUNA(e))
//      assert(e->E1 && !e->E2);
#endif

#if SCPP
    t = e->ET;
    assert(t);
    type_debug(t);
    tym = t->Tty;
    switch (tybasic(tym))
    {   case TYstruct:
            t->Tcount++;
            break;

        case TYarray:
            t->Tcount++;
            break;

        case TYbool:
        case TYwchar_t:
        case TYchar16:
        case TYmemptr:
        case TYvtshape:
        case TYnullptr:
            tym = tym_conv(t);
            e->ET = NULL;
            break;

        case TYenum:
            tym = tym_conv(t->Tnext);
            e->ET = NULL;
            break;

        default:
            e->ET = NULL;
            break;
    }
    e->Nflags = 0;
    e->Ety = tym;
#endif

    switch (e->Eoper)
    {
    default:
    Lop:
#if DEBUG
        //if (!EOP(e)) dbg_printf("e->Eoper = x%x\n",e->Eoper);
#endif
        if (EBIN(e))
        {   outelem(e->E1);
            e = e->E2;
        }
        else if (EUNA(e))
        {
            e = e->E1;
        }
        else
            break;
#if SCPP
        type_free(t);
#endif
        goto again;                     /* iterate instead of recurse   */
    case OPaddr:
        e1 = e->E1;
        if (e1->Eoper == OPvar)
        {   // Fold into an OPrelconst
#if SCPP
            el_copy(e,e1);
            e->ET = t;
#else
            tym = e->Ety;
            el_copy(e,e1);
            e->Ety = tym;
#endif
            e->Eoper = OPrelconst;
            el_free(e1);
            goto again;
        }
        goto Lop;

    case OPrelconst:
    case OPvar:
    L6:
        s = e->EV.sp.Vsym;
        assert(s);
        symbol_debug(s);
        switch (s->Sclass)
        {
            case SCregpar:
            case SCparameter:
                if (e->Eoper == OPrelconst)
                    addrparam = TRUE;   // taking addr of param list
                break;

            case SCstatic:
            case SClocstat:
            case SCextern:
            case SCglobal:
            case SCcomdat:
            case SCcomdef:
#if PSEUDO_REGS
            case SCpseudo:
#endif
            case SCinline:
            case SCsinline:
            case SCeinline:
                s->Sflags |= SFLlivexit;
                /* FALL-THROUGH */
            case SCauto:
            case SCregister:
            case SCfastpar:
            case SCbprel:
                if (e->Eoper == OPrelconst)
                {
                    s->Sflags &= ~(SFLunambig | GTregcand);
                }
#if TARGET_SEGMENTED
                else if (s->ty() & mTYfar)
                    e->Ety |= mTYfar;
#endif
                break;
#if SCPP
            case SCmember:
                err_noinstance(s->Sscope,s);
                goto L5;
            case SCstruct:
                cpperr(EM_no_instance,s->Sident);       // no instance of class
            L5:
                e->Eoper = OPconst;
                e->Ety = TYint;
                return;

            case SCfuncalias:
                e->EV.sp.Vsym = s->Sfunc->Falias;
                goto L6;
            case SCstack:
                break;
            case SCfunctempl:
                cpperr(EM_no_template_instance, s->Sident);
                break;
            default:
#ifdef DEBUG
                symbol_print(s);
                WRclass((enum SC) s->Sclass);
#endif
                assert(0);
#endif
        }
#if SCPP
        if (tyfunc(s->ty()))
        {
#if SCPP
            nwc_mustwrite(s);           /* must write out function      */
#else
            ;
#endif
        }
        else if (s->Sdt)                /* if initializer for symbol    */
            outdata(s);                 // write out data for symbol
#if ELFOBJ || MACHOBJ
        if (config.flags3 & CFG3pic)
        {
            objmod->gotref(s);
        }
#endif
#endif
        break;
    case OPstring:
    case OPconst:
    case OPstrthis:
        break;
    case OPsizeof:
#if SCPP
        e->Eoper = OPconst;
        e->EV.Vlong = type_size(e->EV.sp.Vsym->Stype);
#else
        assert(0);
#endif
        break;

#if SCPP
    case OPstreq:
    case OPstrpar:
    case OPstrctor:
        type_size(e->E1->ET);
        goto Lop;

    case OPasm:
        break;

    case OPctor:
        nwc_mustwrite(e->EV.eop.Edtor);
    case OPdtor:
        // Don't put 'this' pointers in registers if we need
        // them for EH stack cleanup.
        e1 = e->E1;
        elem_debug(e1);
        if (e1->Eoper == OPadd)
            e1 = e1->E1;
        if (e1->Eoper == OPvar)
            e1->EV.sp.Vsym->Sflags &= ~GTregcand;
        goto Lop;
    case OPmark:
        break;
#endif
    }
#if SCPP
    type_free(t);
#endif
}

/*************************************
 * Determine register candidates.
 */

STATIC void out_regcand_walk(elem *e);

void out_regcand(symtab_t *psymtab)
{
    block *b;
    SYMIDX si;
    int ifunc;

    //printf("out_regcand()\n");
    ifunc = (tybasic(funcsym_p->ty()) == TYifunc);
    for (si = 0; si < psymtab->top; si++)
    {   symbol *s = psymtab->tab[si];

        symbol_debug(s);
        //assert(sytab[s->Sclass] & SCSS);      // only stack variables
        s->Ssymnum = si;                        // Ssymnum trashed by cpp_inlineexpand
        if (!(s->ty() & mTYvolatile) &&
            !(ifunc && (s->Sclass == SCparameter || s->Sclass == SCregpar)) &&
            s->Sclass != SCstatic)
            s->Sflags |= (GTregcand | SFLunambig);      // assume register candidate
        else
            s->Sflags &= ~(GTregcand | SFLunambig);
    }

    addrparam = FALSE;                  // haven't taken addr of param yet
    for (b = startblock; b; b = b->Bnext)
    {
        if (b->Belem)
            out_regcand_walk(b->Belem);

        // Any assembler blocks make everything ambiguous
        if (b->BC == BCasm)
            for (si = 0; si < psymtab->top; si++)
                psymtab->tab[si]->Sflags &= ~(SFLunambig | GTregcand);
    }

    // If we took the address of one parameter, assume we took the
    // address of all non-register parameters.
    if (addrparam)                      // if took address of a parameter
    {
        for (si = 0; si < psymtab->top; si++)
            if (psymtab->tab[si]->Sclass == SCparameter || psymtab->tab[si]->Sclass == SCshadowreg)
                psymtab->tab[si]->Sflags &= ~(SFLunambig | GTregcand);
    }

}

STATIC void out_regcand_walk(elem *e)
{   symbol *s;

    while (1)
    {   elem_debug(e);

        if (EBIN(e))
        {   if (e->Eoper == OPstreq)
            {   if (e->E1->Eoper == OPvar)
                {   s = e->E1->EV.sp.Vsym;
                    s->Sflags &= ~(SFLunambig | GTregcand);
                }
                if (e->E2->Eoper == OPvar)
                {   s = e->E2->EV.sp.Vsym;
                    s->Sflags &= ~(SFLunambig | GTregcand);
                }
            }
            out_regcand_walk(e->E1);
            e = e->E2;
        }
        else if (EUNA(e))
        {
            // Don't put 'this' pointers in registers if we need
            // them for EH stack cleanup.
            if (e->Eoper == OPctor)
            {   elem *e1 = e->E1;

                if (e1->Eoper == OPadd)
                    e1 = e1->E1;
                if (e1->Eoper == OPvar)
                    e1->EV.sp.Vsym->Sflags &= ~GTregcand;
            }
            e = e->E1;
        }
        else
        {   if (e->Eoper == OPrelconst)
            {
                s = e->EV.sp.Vsym;
                assert(s);
                symbol_debug(s);
                switch (s->Sclass)
                {
                    case SCregpar:
                    case SCparameter:
                    case SCshadowreg:
                        addrparam = TRUE;       // taking addr of param list
                        break;
                    case SCauto:
                    case SCregister:
                    case SCfastpar:
                    case SCbprel:
                        s->Sflags &= ~(SFLunambig | GTregcand);
                        break;
                }
            }
            else if (e->Eoper == OPvar)
            {
                if (e->EV.sp.Voffset)
                {   if (!(e->EV.sp.Voffset == 1 && tybyte(e->Ety)))
                        e->EV.sp.Vsym->Sflags &= ~GTregcand;
                }
            }
            break;
        }
    }
}

/**************************
 * Optimize function,
 * generate code for it,
 * and write it out.
 */

STATIC void writefunc2(symbol *sfunc);

void writefunc(symbol *sfunc)
{
#if HTOD
    return;
#elif SCPP
    writefunc2(sfunc);
#else
    cstate.CSpsymtab = &globsym;
    writefunc2(sfunc);
    cstate.CSpsymtab = NULL;
#endif
}

STATIC void writefunc2(symbol *sfunc)
{
    block *b;
    unsigned nsymbols;
    SYMIDX si;
    int anyasm;
#if OMFOBJ
    int csegsave;
#endif
    func_t *f = sfunc->Sfunc;
    tym_t tyf;

    //printf("writefunc(%s)\n",sfunc->Sident);
    debug(debugy && dbg_printf("writefunc(%s)\n",sfunc->Sident));
#if SCPP
    if (CPP)
    {

    // If constructor or destructor, make sure it has been fixed.
    if (f->Fflags & (Fctor | Fdtor))
        assert(errcnt || f->Fflags & Ffixed);

    // If this function is the 'trigger' to output the vtbl[], do so
    if (f->Fflags3 & Fvtblgen && !eecontext.EEcompile)
    {   Classsym *stag;

        stag = (Classsym *) sfunc->Sscope;
        {
            enum SC scvtbl;

            scvtbl = (enum SC) ((config.flags2 & CFG2comdat) ? SCcomdat : SCglobal);
            n2_genvtbl(stag,scvtbl,1);
#if VBTABLES
            n2_genvbtbl(stag,scvtbl,1);
#endif
#if SYMDEB_CODEVIEW
            if (config.fulltypes == CV4)
                cv4_struct(stag,2);
#endif
        }
    }
    }
#endif

    /* Signify that function has been output                    */
    /* (before inline_do() to prevent infinite recursion!)      */
    f->Fflags &= ~Fpending;
    f->Fflags |= Foutput;

    if (
#if SCPP
        errcnt ||
#endif
        (eecontext.EEcompile && eecontext.EEfunc != sfunc))
        return;

    /* Copy local symbol table onto main one, making sure       */
    /* that the symbol numbers are adjusted accordingly */
    //dbg_printf("f->Flocsym.top = %d\n",f->Flocsym.top);
    nsymbols = f->Flocsym.top;
    if (nsymbols > globsym.symmax)
    {   /* Reallocate globsym.tab[]     */
        globsym.symmax = nsymbols;
        globsym.tab = symtab_realloc(globsym.tab, globsym.symmax);
    }
    debug(debugy && dbg_printf("appending symbols to symtab...\n"));
    assert(globsym.top == 0);
    memcpy(&globsym.tab[0],&f->Flocsym.tab[0],nsymbols * sizeof(symbol *));
    globsym.top = nsymbols;

    assert(startblock == NULL);
    if (f->Fflags & Finline)            // if keep function around
    {   // Generate copy of function
        block *bf;
        block **pb;

        pb = &startblock;
        for (bf = f->Fstartblock; bf; bf = bf->Bnext)
        {
            b = block_calloc();
            *pb = b;
            pb = &b->Bnext;

            *b = *bf;
            assert(!b->Bsucc);
            assert(!b->Bpred);
            b->Belem = el_copytree(b->Belem);
        }
    }
    else
    {   startblock = sfunc->Sfunc->Fstartblock;
        sfunc->Sfunc->Fstartblock = NULL;
    }
    assert(startblock);

    /* Do any in-line expansion of function calls inside sfunc  */
#if SCPP
    inline_do(sfunc);
#endif

#if SCPP
    /* If function is _STIxxxx, add in the auto destructors             */
#if NEWSTATICDTOR
    if (cpp_stidtors && memcmp("__SI",sfunc->Sident,4) == 0)
#else
    if (cpp_stidtors && memcmp("_STI",sfunc->Sident,4) == 0)
#endif
    {   list_t el;

        assert(startblock->Bnext == NULL);
        el = cpp_stidtors;
        do
        {
            startblock->Belem = el_combine(startblock->Belem,list_elem(el));
            el = list_next(el);
        } while (el);
        list_free(&cpp_stidtors,FPNULL);
    }
#endif
    assert(funcsym_p == NULL);
    funcsym_p = sfunc;
    tyf = tybasic(sfunc->ty());

#if SCPP
    out_extdef(sfunc);
#endif

    // TX86 computes parameter offsets in stackoffsets()
    //printf("globsym.top = %d\n", globsym.top);

#if SCPP
    FuncParamRegs fpr(tyf);
#endif

    for (si = 0; si < globsym.top; si++)
    {   symbol *s = globsym.tab[si];

        symbol_debug(s);
        //printf("symbol %d '%s'\n",si,s->Sident);

        type_size(s->Stype);    // do any forward template instantiations

        s->Ssymnum = si;        // Ssymnum trashed by cpp_inlineexpand
        s->Sflags &= ~(SFLunambig | GTregcand);
        switch (s->Sclass)
        {
            case SCbprel:
                s->Sfl = FLbprel;
                goto L3;
            case SCauto:
            case SCregister:
                s->Sfl = FLauto;
                goto L3;
#if SCPP
            case SCfastpar:
            case SCregpar:
            case SCparameter:
                if (si == 0 && fpr.alloc(s->Stype, s->Stype->Tty, &s->Spreg, &s->Spreg2))
                {
                    assert(s->Spreg == ((tyf == TYmfunc) ? CX : AX));
                    assert(s->Spreg2 == NOREG);
                    assert(si == 0);
                    s->Sclass = SCfastpar;
                    s->Sfl = FLfast;
                    goto L3;
                }
                assert(s->Sclass != SCfastpar);
#else
            case SCfastpar:
                s->Sfl = FLfast;
                goto L3;
            case SCregpar:
            case SCparameter:
            case SCshadowreg:
#endif
                s->Sfl = FLpara;
                if (tyf == TYifunc)
                {   s->Sflags |= SFLlivexit;
                    break;
                }
            L3:
                if (!(s->ty() & mTYvolatile))
                    s->Sflags |= GTregcand | SFLunambig; // assume register candidate   */
                break;
#if PSEUDO_REGS
            case SCpseudo:
                s->Sfl = FLpseudo;
                break;
#endif
            case SCstatic:
                break;                  // already taken care of by datadef()
            case SCstack:
                s->Sfl = FLstack;
                break;
            default:
#ifdef DEBUG
                symbol_print(s);
#endif
                assert(0);
        }
    }

    addrparam = FALSE;                  // haven't taken addr of param yet
    anyasm = 0;
    numblks = 0;
    for (b = startblock; b; b = b->Bnext)
    {
        numblks++;                              // redo count
        memset(&b->_BLU,0,sizeof(b->_BLU));
        if (b->Belem)
        {   outelem(b->Belem);
#if SCPP
            if (el_noreturn(b->Belem) && !(config.flags3 & CFG3eh))
            {   b->BC = BCexit;
                list_free(&b->Bsucc,FPNULL);
            }
#endif
#if MARS
            if (b->Belem->Eoper == OPhalt)
            {   b->BC = BCexit;
                list_free(&b->Bsucc,FPNULL);
            }
#endif
        }
        if (b->BC == BCasm)
            anyasm = 1;
        if (sfunc->Sflags & SFLexit && (b->BC == BCret || b->BC == BCretexp))
        {   b->BC = BCexit;
            list_free(&b->Bsucc,FPNULL);
        }
        assert(b != b->Bnext);
    }
    PARSER = 0;
    if (eecontext.EEelem)
    {   unsigned marksi = globsym.top;

        eecontext.EEin++;
        outelem(eecontext.EEelem);
        eecontext.EEelem = doptelem(eecontext.EEelem,TRUE);
        eecontext.EEin--;
        eecontext_convs(marksi);
    }
    maxblks = 3 * numblks;              // allow for increase in # of blocks
    // If we took the address of one parameter, assume we took the
    // address of all non-register parameters.
    if (addrparam | anyasm)             // if took address of a parameter
    {
        for (si = 0; si < globsym.top; si++)
            if (anyasm || globsym.tab[si]->Sclass == SCparameter)
                globsym.tab[si]->Sflags &= ~(SFLunambig | GTregcand);
    }

    block_pred();                       // compute predecessors to blocks
    block_compbcount();                 // eliminate unreachable blocks
    if (mfoptim)
    {   OPTIMIZER = 1;
        optfunc();                      /* optimize function            */
        assert(dfo);
        OPTIMIZER = 0;
    }
    else
    {
        //dbg_printf("blockopt()\n");
        blockopt(0);                    /* optimize                     */
    }

#if SCPP
    if (CPP)
    {
        // Look for any blocks that return nothing.
        // Do it after optimization to eliminate any spurious
        // messages like the implicit return on { while(1) { ... } }
        if (tybasic(funcsym_p->Stype->Tnext->Tty) != TYvoid &&
            !(funcsym_p->Sfunc->Fflags & (Fctor | Fdtor | Finvariant))
#if DEBUG_XSYMGEN
            /* the internal dataview function is allowed to lie about its return value */
            && compile_state != kDataView
#endif
           )
        {   char err;

            err = 0;
            for (b = startblock; b; b = b->Bnext)
            {   if (b->BC == BCasm)     // no errors if any asm blocks
                    err |= 2;
                else if (b->BC == BCret)
                    err |= 1;
            }
            if (err == 1)
                func_noreturnvalue();
        }
    }
#endif
    assert(funcsym_p == sfunc);
    if (eecontext.EEcompile != 1)
    {
        if (symbol_iscomdat(sfunc))
        {
#if OMFOBJ
            csegsave = cseg;
#endif
            objmod->comdat(sfunc);
        }
        else
            if (config.flags & CFGsegs) // if user set switch for this
            {
#if SCPP || TARGET_WINDOS
                objmod->codeseg(cpp_mangle(funcsym_p),1);
#else
                objmod->codeseg(funcsym_p->Sident, 1);
#endif
                                        // generate new code segment
            }
        cod3_align();                   // align start of function
        objmod->func_start(sfunc);
        searchfixlist(sfunc);           // backpatch any refs to this function
    }

    //dbg_printf("codgen()\n");
#if SCPP
    if (!errcnt)
#endif
        codgen();                               // generate code
    //dbg_printf("after codgen for %s Coffset %x\n",sfunc->Sident,Coffset);
    blocklist_free(&startblock);
#if SCPP
    PARSER = 1;
#endif
    objmod->func_term(sfunc);
    if (eecontext.EEcompile == 1)
        goto Ldone;
    if (sfunc->Sclass == SCglobal)
    {
#if OMFOBJ
        if (!(config.flags4 & CFG4allcomdat))
        {
            assert(sfunc->Sseg == cseg);
            objmod->pubdef(sfunc->Sseg,sfunc,sfunc->Soffset);       // make a public definition
        }
#endif

#if SCPP && _WIN32
        char *id;
        // Determine which startup code to reference
        if (!CPP || !isclassmember(sfunc))              // if not member function
        {   static char *startup[] =
            {   "__acrtused","__acrtused_winc","__acrtused_dll",
                "__acrtused_con","__wacrtused","__wacrtused_con",
            };
            int i;

            id = sfunc->Sident;
            switch (id[0])
            {
                case 'D': if (strcmp(id,"DllMain"))
                                break;
                          if (config.exe == EX_NT)
                          {     i = 2;
                                goto L2;
                          }
                          break;

                case 'm': if (strcmp(id,"main"))
                                break;
                          if (config.exe == EX_NT)
                                i = 3;
                          else if (config.wflags & WFwindows)
                                i = 1;
                          else
                                i = 0;
                          goto L2;

                case 'w': if (strcmp(id,"wmain") == 0)
                          {
                                if (config.exe == EX_NT)
                                {   i = 5;
                                    goto L2;
                                }
                                break;
                          }
                case 'W': if (stricmp(id,"WinMain") == 0)
                          {
                                i = 0;
                                goto L2;
                          }
                          if (stricmp(id,"wWinMain") == 0)
                          {
                                if (config.exe == EX_NT)
                                {   i = 4;
                                    goto L2;
                                }
                          }
                          break;

                case 'L':
                case 'l': if (stricmp(id,"LibMain"))
                                break;
                          if (config.exe != EX_NT && config.wflags & WFwindows)
                          {     i = 2;
                                goto L2;
                          }
                          break;

                L2:     objmod->external_def(startup[i]);          // pull in startup code
                        break;
            }
        }
#endif
    }
    if (config.wflags & WFexpdef &&
        sfunc->Sclass != SCstatic &&
        sfunc->Sclass != SCsinline &&
        !(sfunc->Sclass == SCinline && !(config.flags2 & CFG2comdat)) &&
        sfunc->ty() & mTYexport)
        objmod->export_symbol(sfunc,Para.offset);      // export function definition

    if (config.fulltypes && config.fulltypes != CV8)
        cv_func(sfunc);                 // debug info for function

#if MARS
    /* This is to make uplevel references to SCfastpar variables
     * from nested functions work.
     */
    for (si = 0; si < globsym.top; si++)
    {
        Symbol *s = globsym.tab[si];

        switch (s->Sclass)
        {   case SCfastpar:
                s->Sclass = SCauto;
                break;
        }
    }
    /* After codgen() and writing debug info for the locals,
     * readjust the offsets of all stack variables so they
     * are relative to the frame pointer.
     * Necessary for nested function access to lexically enclosing frames.
     */
     cod3_adjSymOffsets();
#endif

#if OMFOBJ
    if (symbol_iscomdat(sfunc))         // if generated a COMDAT
        objmod->setcodeseg(csegsave);       // reset to real code seg
#endif

    /* Check if function is a constructor or destructor, by     */
    /* seeing if the function name starts with _STI or _STD     */
    {
#if _M_I86
        short *p = (short *) sfunc->Sident;
        if (p[0] == 'S_' && (p[1] == 'IT' || p[1] == 'DT'))
#else
        char *p = sfunc->Sident;
        if (p[0] == '_' && p[1] == 'S' && p[2] == 'T' &&
            (p[3] == 'I' || p[3] == 'D'))
#endif
            objmod->funcptr(sfunc);
    }

Ldone:
    funcsym_p = NULL;

#if SCPP
    // Free any added symbols
    freesymtab(globsym.tab,nsymbols,globsym.top);
#endif
    globsym.top = 0;

    //dbg_printf("done with writefunc()\n");
    util_free(dfo);
    dfo = NULL;
}

/*************************
 * Align segment offset.
 * Input:
 *      seg             segment to be aligned
 *      datasize        size in bytes of object to be aligned
 */

void alignOffset(int seg,targ_size_t datasize)
{
    targ_size_t alignbytes;

    alignbytes = align(datasize,Offset(seg)) - Offset(seg);
    //dbg_printf("seg %d datasize = x%x, Offset(seg) = x%x, alignbytes = x%x\n",
      //seg,datasize,Offset(seg),alignbytes);
    if (alignbytes)
        objmod->lidata(seg,Offset(seg),alignbytes);
}


/***************************************
 * Write data into read-only data segment.
 * Return symbol for it.
 */

#define ROMAX 32
struct Readonly
{
    symbol *sym;
    size_t length;
    unsigned char p[ROMAX];
};

#define RMAX 16
static Readonly readonly[RMAX];
static size_t readonly_length;
static size_t readonly_i;

void out_reset()
{
    readonly_length = 0;
    readonly_i = 0;
}

symbol *out_readonly_sym(tym_t ty, void *p, int len)
{
#if 0
    printf("out_readonly_sym(ty = x%x)\n", ty);
    for (int i = 0; i < len; i++)
        printf(" [%d] = %02x\n", i, ((unsigned char*)p)[i]);
#endif
    // Look for previous symbol we can reuse
    for (int i = 0; i < readonly_length; i++)
    {
        Readonly *r = &readonly[i];
        if (r->length == len && memcmp(p, r->p, len) == 0)
            return r->sym;
    }

    symbol *s;

#if ELFOBJ
    /* MACHOBJ can't go here, because the const data segment goes into
     * the _TEXT segment, and one cannot have a fixup from _TEXT to _TEXT.
     */
    s = objmod->sym_cdata(ty, (char *)p, len);
#else
    unsigned sz = tysize(ty);

    alignOffset(DATA, sz);
    s = symboldata(Doffset,ty | mTYconst);
    s->Sseg = DATA;
#if TARGET_WINDOS
    if (I64)
        objmod->pubdef(s->Sseg, s, s->Soffset);
#endif
    objmod->write_bytes(SegData[DATA], len, p);
    //printf("s->Sseg = %d:x%x\n", s->Sseg, s->Soffset);
#endif
    if (len <= ROMAX)
    {   Readonly *r;

        if (readonly_length < RMAX)
        {
            r = &readonly[readonly_length];
            readonly_length++;
        }
        else
        {   r = &readonly[readonly_i];
            readonly_i++;
            if (readonly_i >= RMAX)
                readonly_i = 0;
        }
        r->length = len;
        r->sym = s;
        memcpy(r->p, p, len);
    }
    return s;
}

void Srcpos::print(const char *func)
{
    printf("%s(", func);
#if MARS
    printf("Sfilename = %s", Sfilename ? Sfilename : "null");
#else
    Sfile *sf = Sfilptr ? *Sfilptr : NULL;
    printf("Sfilptr = %p (filename = %s)", sf, sf ? sf->SFname : "null");
#endif
    printf(", Slinnum = %u", Slinnum);
#if SOURCE_OFFSETS
    printf(", Sfiloff = %d", Sfiloff);
#endif
    printf(")\n");
}


#endif /* !SPP */
<|MERGE_RESOLUTION|>--- conflicted
+++ resolved
@@ -81,13 +81,11 @@
  *      s               symbol to be initialized
  */
 
-<<<<<<< HEAD
+#if MACHOBJ
+void outdata(symbol *s, int noalign)
+#else
 void outdata(symbol *s)
-=======
-#if TX86
-
-void outdata(symbol *s, int noalign)
->>>>>>> ae6aa7e3
+#endif
 {
 #if HTOD
     return;
@@ -194,8 +192,11 @@
                         case mTYthread:
                         {   seg_data *pseg = objmod->tlsseg_bss();
                             s->Sseg = pseg->SDseg;
-<<<<<<< HEAD
+#if MACHOBJ
+                            objmod->data_start(s, datasize, pseg->SDseg, noalign);
+#else
                             objmod->data_start(s, datasize, pseg->SDseg);
+#endif
 #if ELFOBJ || MACHOBJ
                             objmod->lidata(pseg->SDseg, pseg->SDoffset, datasize);
 #endif
@@ -204,36 +205,18 @@
                                 objmod->lidata(pseg->SDseg, pseg->SDoffset, datasize);
                             else
                                 pseg->SDoffset += datasize;
-=======
-                            elf_data_start(s, datasize, pseg->SDseg, noalign);
-                            obj_lidata(pseg->SDseg, pseg->SDoffset, datasize);
-#else
-                            targ_size_t TDoffset = pseg->SDoffset;
-                            TDoffset = align(datasize,TDoffset);
-                            s->Soffset = TDoffset;
-                            TDoffset += datasize;
-                            pseg->SDoffset = TDoffset;
->>>>>>> ae6aa7e3
 #endif
                             s->Sfl = FLtlsdata;
                             break;
                         }
                         default:
-<<<<<<< HEAD
                             s->Sseg = UDATA;
+#if MACHOBJ
+                            objmod->data_start(s,datasize,UDATA,noalign);
+#else
                             objmod->data_start(s,datasize,UDATA);
+#endif
                             objmod->lidata(s->Sseg,s->Soffset,datasize);
-=======
-#if ELFOBJ || MACHOBJ
-                            seg = elf_data_start(s,datasize,UDATA,noalign);
-                            obj_lidata(s->Sseg,s->Soffset,datasize);
-#else
-                            seg = UDATA;
-                            UDoffset = align(datasize,UDoffset);
-                            s->Soffset = UDoffset;
-                            UDoffset += datasize;
-#endif
->>>>>>> ae6aa7e3
                             s->Sfl = FLudata;           // uninitialized data
                             break;
                     }
@@ -332,38 +315,26 @@
         {
             seg_data *pseg = objmod->tlsseg();
             s->Sseg = pseg->SDseg;
-<<<<<<< HEAD
+#if MACHOBJ
+            objmod->data_start(s, datasize, s->Sseg, noalign);
+#else
             objmod->data_start(s, datasize, s->Sseg);
-=======
-            elf_data_start(s, datasize, s->Sseg, noalign);
-//          s->Soffset = pseg->SDoffset;
-#else
-            targ_size_t TDoffset = pseg->SDoffset;
-            TDoffset = align(datasize,TDoffset);
-            s->Soffset = TDoffset;
-#endif
->>>>>>> ae6aa7e3
+#endif
             seg = pseg->SDseg;
             s->Sfl = FLtlsdata;
             break;
         }
         case mTYnear:
         case 0:
-<<<<<<< HEAD
             if (
                 s->Sseg == 0 ||
                 s->Sseg == UNKNOWN)
                 s->Sseg = DATA;
+#if MACHOBJ
+            seg = objmod->data_start(s,datasize,DATA,noalign);
+#else
             seg = objmod->data_start(s,datasize,DATA);
-=======
-#if ELFOBJ || MACHOBJ
-            seg = elf_data_start(s,datasize,DATA,noalign);
-#else
-            seg = DATA;
-            alignOffset(DATA, datasize);
-            s->Soffset = Doffset;
-#endif
->>>>>>> ae6aa7e3
+#endif
             s->Sfl = FLdata;            // initialized data
             break;
         default:
