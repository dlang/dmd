--- conflicted
+++ resolved
@@ -2001,11 +2001,7 @@
  *      actual seg
  */
 
-<<<<<<< HEAD
-int Obj::data_start(Symbol *sdata, targ_size_t datasize, int seg)
-=======
-int elf_data_start(Symbol *sdata, targ_size_t datasize, int seg, int noalign)
->>>>>>> ae6aa7e3
+int Obj::data_start(Symbol *sdata, targ_size_t datasize, int seg, int noalign)
 {
     targ_size_t alignbytes;
 
@@ -2018,7 +2014,6 @@
     else
         seg = sdata->Sseg;
     targ_size_t offset = Offset(seg);
-<<<<<<< HEAD
     if (sdata->Salignment > 0)
     {   if (SegData[seg]->SDalignment < sdata->Salignment)
             SegData[seg]->SDalignment = sdata->Salignment;
@@ -2026,9 +2021,8 @@
     }
     else
         alignbytes = align(datasize, offset) - offset;
-=======
-    alignbytes = noalign ? 0 : align(datasize, offset) - offset;
->>>>>>> ae6aa7e3
+    if (noalign)
+        alignbytes = 0;
     if (alignbytes)
         Obj::lidata(seg, offset, alignbytes);
     sdata->Soffset = offset + alignbytes;
