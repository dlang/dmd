--- conflicted
+++ resolved
@@ -1,101 +1,81 @@
-name: Deploy to GitHub Pages
-
-on:
-  workflow_dispatch:
-  push:
-    branches:
-      - master
-    paths:
-      - 'dashboard.html'
-jobs:
-  deploy:
-    runs-on: ubuntu-latest
-    steps:
-<<<<<<< HEAD
-      # 1. Check out your repository with full history.
-=======
-      # 1. Check out the repository with full history.
->>>>>>> 223b41a2
-      - name: Checkout repository
-        uses: actions/checkout@v4
-        with:
-          fetch-depth: 0
-<<<<<<< HEAD
-
-      # 2. Prepare the deploy folder by copying dashboard.html to _temp/index.html.
-=======
-
-      # 2. Set up Git identity for all subsequent git commands.
-      - name: Setup git identity
-        run: |
-          git config --global user.email "github-actions@github.com"
-          git config --global user.name "GitHub Actions"
-
-      # 3. Prepare the deploy folder by copying dashboard.html to _temp/index.html.
->>>>>>> 223b41a2
-      - name: Prepare deploy folder
-        run: |
-          mkdir -p _temp
-          dashboard_path=$(find . -name "dashboard.html" -type f | head -1)
-          if [ -n "$dashboard_path" ]; then
-            echo "Found dashboard at: $dashboard_path"
-            cp "$dashboard_path" _temp/index.html
-          else
-            echo "ERROR: dashboard.html not found in repository"
-            exit 1
-          fi
-
-<<<<<<< HEAD
-      # 3. Deploy the _temp folder to the gh-pages branch using peaceiris/actions-gh-pages.
-=======
-      # 4. Create or update gh-pages branch - improved approach
-      - name: Create or update gh-pages branch
-        run: |
-          # First check if remote branch exists
-          if git ls-remote --heads origin gh-pages | grep gh-pages; then
-            echo "Remote gh-pages branch exists - fetching it"
-            git fetch origin gh-pages
-
-            # Try to check out the branch
-            if git checkout -b gh-pages origin/gh-pages; then
-              echo "Successfully checked out gh-pages branch"
-            else
-              echo "Creating new gh-pages branch"
-              git checkout --orphan gh-pages
-              git rm -rf . || true
-              echo "# GitHub Pages" > README.md
-              git add README.md
-              git commit -m "Initialize gh-pages branch"
-            fi
-          else
-            echo "Creating new gh-pages branch"
-            git checkout --orphan gh-pages
-            git rm -rf . || true
-            echo "# GitHub Pages" > README.md
-            git add README.md
-            git commit -m "Initialize gh-pages branch"
-          fi
-
-          # Return to original branch
-          git checkout -
-
-      # 5. Deploy using improved action configuration
->>>>>>> 223b41a2
-      - name: Deploy to GitHub Pages
-        uses: peaceiris/actions-gh-pages@v3
-        with:
-<<<<<<< HEAD
-          github_token: ${{ secrets.GITHUB_TOKEN }}
-          publish_dir: _temp
-          publish_branch: gh-pages
-
-=======
-          branch: gh-pages        # Target branch for deployment
-          folder: _temp           # Folder containing deployable files
-          clean: false
-          force: true
-          git-config-name: GitHub Actions
-          git-config-email: github-actions@github.com
-          commit-message: "Update dashboard [skip ci]"
-
->>>>>>> 223b41a2
+name: Update GitHub Pages
+on:
+  workflow_dispatch:
+  push:
+    branches:
+      - master
+    paths:
+      - 'dashboard.html'
+jobs:
+  deploy:
+    runs-on: ubuntu-latest
+    permissions:
+      contents: write
+    steps:
+      # 1. Check out the repository with full history.
+      - name: Checkout repository
+        uses: actions/checkout@v4
+        with:
+          fetch-depth: 0
+
+      # 2. Set up Git identity for all subsequent git commands.
+      - name: Setup git identity
+        run: |
+          git config --global user.email "github-actions@github.com"
+          git config --global user.name "GitHub Actions"
+
+      # 3. Prepare the deploy folder by copying dashboard.html to _temp/index.html.
+      - name: Prepare deploy folder
+        run: |
+          mkdir -p _temp
+          dashboard_path=$(find . -name "dashboard.html" -type f | head -1)
+          if [ -n "$dashboard_path" ]; then
+            echo "Found dashboard at: $dashboard_path"
+            cp "$dashboard_path" _temp/index.html
+          else
+            echo "ERROR: dashboard.html not found in repository"
+            exit 1
+          fi
+
+      # 4. Create or update gh-pages branch - improved approach
+      - name: Create or update gh-pages branch
+        run: |
+          # First check if remote branch exists
+          if git ls-remote --heads origin gh-pages | grep gh-pages; then
+            echo "Remote gh-pages branch exists - fetching it"
+            git fetch origin gh-pages
+
+            # Try to check out the branch
+            if git checkout -b gh-pages origin/gh-pages; then
+              echo "Successfully checked out gh-pages branch"
+            else
+              echo "Creating new gh-pages branch"
+              git checkout --orphan gh-pages
+              git rm -rf . || true
+              echo "# GitHub Pages" > README.md
+              git add README.md
+              git commit -m "Initialize gh-pages branch"
+            fi
+          else
+            echo "Creating new gh-pages branch"
+            git checkout --orphan gh-pages
+            git rm -rf . || true
+            echo "# GitHub Pages" > README.md
+            git add README.md
+            git commit -m "Initialize gh-pages branch"
+          fi
+
+          # Return to original branch
+          git checkout -
+
+      # 5. Deploy using improved action configuration
+      - name: Deploy to GitHub Pages
+        uses: JamesIves/github-pages-deploy-action@v4
+        with:
+          branch: gh-pages        # Target branch for deployment
+          folder: _temp           # Folder containing deployable files
+          clean: false
+          force: true
+          git-config-name: GitHub Actions
+          git-config-email: github-actions@github.com
+          commit-message: "Update dashboard [skip ci]"