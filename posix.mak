--- conflicted
+++ resolved
@@ -70,11 +70,7 @@
 
 CFLAGS=$(MODEL_FLAG) -O $(PIC)
 ifeq (solaris,$(OS))
-<<<<<<< HEAD
-    CFLAGS+=-D_REENTRANT
-=======
     CFLAGS+=-D_REENTRANT  # for thread-safe errno
->>>>>>> e4dc49e1
 endif
 
 ifeq (osx,$(OS))
