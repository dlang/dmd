#!/usr/bin/env rdmd
/**
DMD testsuite runner

Usage:
  ./run.d <test-file>...

Example:
  ./run.d runnable/template2962.d fail_compilation/fail282.d

See the README.md for all available test targets
*/

import std.algorithm, std.conv, std.datetime, std.exception, std.file, std.format,
       std.getopt, std.parallelism, std.path, std.process, std.range, std.stdio,
       std.string, std.traits;
import core.stdc.stdlib : exit;

import tools.paths;

const scriptDir = __FILE_FULL_PATH__.dirName.buildNormalizedPath;
auto testPath(R)(R path) { return buildNormalizedPath(scriptDir, path); }
string resultsDir = testPath("test_results");
immutable testDirs = ["runnable", "compilable", "fail_compilation"];
shared bool verbose; // output verbose logging
shared bool force; // always run all tests (ignores timestamp checking)
shared string hostDMD; // path to host DMD binary (used for building the tools)
shared string unitTestRunnerCommand;

enum toolsDir = testPath("tools");

enum TestTools
{
    unitTestRunner = TestTool("unit_test_runner", [toolsDir.buildPath("paths")]),
    testRunner = TestTool("d_do_test"),
    jsonSanitizer = TestTool("sanitize_json")
}

immutable struct TestTool
{
    /// The name of the tool.
    string name;

    /// Extra arguments that should be supplied to the compiler when compiling the tool.
    string[] extraArgs;

    alias name this;
}

int main(string[] args)
{
    bool runUnitTests;
    int jobs = totalCPUs;
    auto res = getopt(args,
        std.getopt.config.passThrough,
        "j|jobs", "Specifies the number of jobs (commands) to run simultaneously (default: %d)".format(totalCPUs), &jobs,
        "v", "Verbose command output", (cast(bool*) &verbose),
        "f", "Force run (ignore timestamps and always run all tests)", (cast(bool*) &force),
        "u|unit-tests", "Runs the unit tests", &runUnitTests
    );
    if (res.helpWanted)
    {
        defaultGetoptPrinter(`./run.d <test-file>...

Examples:

    ./run.d runnable/template2962.d                              # runs a specific tests
    ./run.d runnable/template2962.d fail_compilation/fail282.d   # runs multiple specific tests
    ./run.d fail_compilation                                     # runs all tests in fail_compilation
    ./run.d all                                                  # runs all tests
    ./run.d clean                                                # remove all test results
    ./run.d -u -- unit/deinitialization.d -f Module              # runs the unit tests in the file "unit/deinitialization.d" with a UDA containing "Module"

Options:
`, res.options);
        "\nSee the README.md for a more in-depth explanation of the test-runner.".writeln;
        return 0;
    }

    // parse arguments
    args.popFront;
    args2Environment(args);

    // allow overwrites from the environment
    resultsDir = environment.get("RESULTS_DIR", resultsDir);
<<<<<<< HEAD
    hostDMD = environment.get("HOST_DMD", "dmd");
    unitTestRunnerCommand = resultsDir.buildPath("unit_test_runner");
=======
>>>>>>> 1e9425e8

    // bootstrap all needed environment variables
    auto env = getEnvironment;
    hostDMD = buildPath("..", "generated", env["OS"], env["BUILD"], env["MODEL"], "dmd" ~ env["EXE"]);

    if (runUnitTests)
    {
        verifyCompilerExists(env);
        ensureToolsExists(TestTools.unitTestRunner);
        return spawnProcess(unitTestRunnerCommand ~ args).wait();
    }

    // default target
    if (!args.length)
        args = ["all"];

    auto targets = args
        .predefinedTargets // preprocess
        .array
        .filterTargets(env);

    if (targets.length > 0)
    {
        verifyCompilerExists(env);

        if (verbose)
        {
            log("================================================================================");
            foreach (key, value; env)
                log("%s=%s", key, value);
            log("================================================================================");
        }

        int ret;
        auto taskPool = new TaskPool(jobs);
        scope(exit) taskPool.finish();
        ensureToolsExists(EnumMembers!TestTools);
        foreach (target; taskPool.parallel(targets, 1))
        {
            log("run: %-(%s %)", target.args);
            ret |= spawnProcess(target.args, env, Config.none, scriptDir).wait;
        }
        if (ret)
            return 1;
    }

    return 0;
}

/// Verify that the compiler has been built.
void verifyCompilerExists(string[string] env)
{
    if (!env["DMD"].exists)
    {
        stderr.writefln("%s doesn't exist, try building dmd with:\nmake -fposix.mak -j8 -C%s", env["DMD"], scriptDir.dirName.relativePath);
        exit(1);
    }
}

/**
Builds the binary of the tools required by the testsuite.
Does nothing if the tools already exist and are newer than their source.
*/
void ensureToolsExists(const TestTool[] tools ...)
{
    resultsDir.mkdirRecurse;

    foreach (tool; tools.parallel(1))
    {
        const targetBin = resultsDir.buildPath(tool).exeName;
        const sourceFile = toolsDir.buildPath(tool ~ ".d");
        if (targetBin.timeLastModified.ifThrown(SysTime.init) >= sourceFile.timeLastModified)
            writefln("%s is already up-to-date", tool);
        else
        {
<<<<<<< HEAD
            const command = [
                hostDMD,
                "-of"~targetBin,
                sourceFile
            ] ~ tool.extraArgs;

=======
            auto command = [hostDMD, "-of"~targetBin, "-transition=interpolate", sourceFile];
>>>>>>> 1e9425e8
            writefln("Executing: %-(%s %)", command);
            spawnProcess(command).wait;
        }
    }

    // ensure output directories exist
    foreach (dir; testDirs)
        resultsDir.buildPath(dir).mkdirRecurse;
}

/// A single target to execute.
immutable struct Target
{
    /**
    The filename of the target.

    Might be `null` if the target is not for a single file.
    */
    string filename;

    /// The arguments how to execute the target.
    string[] args;

    /// Returns: the normalized test name
    static string normalizedTestName(string filename)
    {
        return filename
            .absolutePath
            .dirName
            .baseName
            .buildPath(filename.baseName);
    }

    string normalizedTestName()
    {
        return Target.normalizedTestName(filename);
    }

    /// Returns: `true` if the test exists
    bool exists()
    {
        // This is assumed to be the `unit_tests` target which always exists
        if (filename.empty)
            return true;

        return testPath(normalizedTestName).exists;
    }
}

/**
Goes through the target list and replaces short-hand targets with their expanded version.
Special targets:
- clean -> removes resultsDir + immediately stops the runner
*/
auto predefinedTargets(string[] targets)
{
    static findFiles(string dir)
    {
        return testPath(dir).dirEntries("*{.d,.sh}", SpanMode.shallow).map!(e => e.name);
    }

    static Target createUnitTestTarget()
    {
        Target target = { args: [unitTestRunnerCommand] };
        return target;
    }

    static Target createTestTarget(string filename)
    {
        Target target = {
            filename: filename,
            args: [
                resultsDir.buildPath(TestTools.testRunner.name),
                Target.normalizedTestName(filename)
            ]
        };

        return target;
    }

    Appender!(Target[]) newTargets;
    foreach (t; targets)
    {
        t = t.buildNormalizedPath; // remove trailing slashes
        switch (t)
        {
            case "clean":
                resultsDir.rmdirRecurse;
                exit(0);
                break;

            case "run_runnable_tests", "runnable":
                newTargets.put(findFiles("runnable").map!createTestTarget);
                break;

            case "run_fail_compilation_tests", "fail_compilation", "fail":
                newTargets.put(findFiles("fail_compilation").map!createTestTarget);
                break;

            case "run_compilable_tests", "compilable", "compile":
                newTargets.put(findFiles("compilable").map!createTestTarget);
                break;

            case "all":
                newTargets ~= createUnitTestTarget();
                foreach (testDir; testDirs)
                    newTargets.put(findFiles(testDir).map!createTestTarget);
                break;
            case "unit_tests":
                newTargets ~= createUnitTestTarget();
                break;
            default:
                newTargets ~= createTestTarget(t);
        }
    }
    return newTargets.data;
}

// Removes targets that do not need updating (i.e. their .out file exists and is newer than the source file)
auto filterTargets(Target[] targets, string[string] env)
{
    bool error;
    foreach (target; targets)
    {
        if (!target.exists)
        {
            writefln("Warning: %s can't be found", target.normalizedTestName);
            error = true;
        }
    }
    if (error)
        exit(1);

    Target[] targetsThatNeedUpdating;
    foreach (t; targets)
    {
        immutable testName = t.normalizedTestName;
        auto resultRunTime = resultsDir.buildPath(testName ~ ".out").timeLastModified.ifThrown(SysTime.init);
        if (!force && resultRunTime > testPath(testName).timeLastModified &&
                resultRunTime > env["DMD"].timeLastModified.ifThrown(SysTime.init))
            writefln("%s is already up-to-date", testName);
        else
            targetsThatNeedUpdating ~= t;
    }
    return targetsThatNeedUpdating;
}

// Add additional make-like assignments to the environment
// e.g. ./run.d ARGS=foo -> sets ARGS to 'foo'
void args2Environment(ref string[] args)
{
    bool tryToAdd(string arg)
    {
        if (!arg.canFind("="))
            return false;

        auto sp = arg.splitter("=");
        environment[sp.front] = sp.dropOne.front;
        return true;
    }
    args = args.filter!(a => !tryToAdd(a)).array;
}

/**
Checks whether the environment already contains a value for key and if so, sets
the found value to the new environment object.
Otherwise uses the `default_` value as fallback.

Params:
    env = environment to write the check to
    key = key to check for existence and write into the new env
    default_ = fallback value if the key doesn't exist in the global environment
*/
auto getDefault(string[string] env, string key, string default_)
{
    if (key in environment)
        env[key] = environment[key];
    else
        env[key] = default_;

    return env[key];
}

// Sets the environment variables required by d_do_test and sh_do_test.sh
string[string] getEnvironment()
{
    string[string] env;

    env["RESULTS_DIR"] = resultsDir;
    env["OS"] = os;
    env["MODEL"] = model;
    env["BUILD"] = build;
    env["EXE"] = exeExtension;
    env["DMD"] = dmdPath;
    env.getDefault("DMD_TEST_COVERAGE", "0");

    const generatedSuffix = "generated/%s/%s/%s".format(os, build, dmdModel);

    version(Windows)
    {
        env.getDefault("ARGS", "-inline -release -g -O");
        env["OBJ"] = ".obj";
        env["DSEP"] = `\\`;
        env["SEP"] = `\`;
        auto druntimePath = environment.get("DRUNTIME_PATH", testPath(`..\..\druntime`));
        auto phobosPath = environment.get("PHOBOS_PATH", testPath(`..\..\phobos`));
        env["DFLAGS"] = `-I%s\import -I%s`.format(druntimePath, phobosPath);
        env["LIB"] = phobosPath;
    }
    else
    {
        env.getDefault("ARGS", "-inline -release -g -O -fPIC");
        env["OBJ"] = ".o";
        env["DSEP"] = "/";
        env["SEP"] = "/";
        auto druntimePath = environment.get("DRUNTIME_PATH", testPath(`../../druntime`));
        auto phobosPath = environment.get("PHOBOS_PATH", testPath(`../../phobos`));

        // default to PIC on x86_64, use PIC=1/0 to en-/disable PIC.
        // Note that shared libraries and C files are always compiled with PIC.
        bool pic;
        version(X86_64)
            pic = true;
        else version(X86)
            pic = false;
        if (environment.get("PIC", "0") == "1")
            pic = true;

        env["PIC_FLAGS"]  = pic ? "-fPIC" : "";
        env["DFLAGS"] = "-I%s/import -I%s".format(druntimePath, phobosPath)
            ~ " -L-L%s/%s".format(phobosPath, generatedSuffix);
        bool isShared = os.among("linux", "freebsd") >= 0;
        if (isShared)
            env["DFLAGS"] = env["DFLAGS"] ~ " -defaultlib=libphobos2.so -L-rpath=%s/%s".format(phobosPath, generatedSuffix);

        env["REQUIRED_ARGS"] = environment.get("REQUIRED_ARGS") ~  env["PIC_FLAGS"];

        version(OSX)
            version(X86_64)
                env["D_OBJC"] = "1";
    }
    return env;
}

// Logging primitive
auto log(T...)(T args)
{
    if (verbose)
        writefln(args);
}

// Add the executable filename extension to the given `name` for the current OS.
auto exeName(T)(T name)
{
    version(Windows)
        name ~= ".exe";
    return name;
}<|MERGE_RESOLUTION|>--- conflicted
+++ resolved
@@ -83,11 +83,8 @@
 
     // allow overwrites from the environment
     resultsDir = environment.get("RESULTS_DIR", resultsDir);
-<<<<<<< HEAD
     hostDMD = environment.get("HOST_DMD", "dmd");
     unitTestRunnerCommand = resultsDir.buildPath("unit_test_runner");
-=======
->>>>>>> 1e9425e8
 
     // bootstrap all needed environment variables
     auto env = getEnvironment;
@@ -163,16 +160,13 @@
             writefln("%s is already up-to-date", tool);
         else
         {
-<<<<<<< HEAD
             const command = [
                 hostDMD,
                 "-of"~targetBin,
+				"-transition=interpolate",
                 sourceFile
             ] ~ tool.extraArgs;
 
-=======
-            auto command = [hostDMD, "-of"~targetBin, "-transition=interpolate", sourceFile];
->>>>>>> 1e9425e8
             writefln("Executing: %-(%s %)", command);
             spawnProcess(command).wait;
         }
