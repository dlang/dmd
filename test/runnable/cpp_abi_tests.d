// EXTRA_CPP_SOURCES: cpp_abi_tests.cpp
// CXXFLAGS(linux freebsd osx netbsd dragonflybsd): -std=c++11

// N.B MSVC doesn't have a C++11 switch, but it defaults to the latest fully-supported standard
// N.B MSVC 2013 doesn't support char16_t/char32_t

version(Posix)
    enum __c_wchar_t : dchar;
else version(Windows)
    enum __c_wchar_t : wchar;
alias wchar_t = __c_wchar_t;

extern(C++) {

struct S
{
    float a = 1;
}

struct S18784
{
    int i;
    this(int);
}

extern(C++, std)
{
    struct test19248_ {int a = 42;}
}
extern(C++, `std`)
{
    struct test19248 {int a = 34;}
}

<<<<<<< HEAD
struct Sdtor
{
    extern __gshared int counter;
    ~this();
}
void consume(Sdtor);
void consume2(Sdtor value){}
void doConsume2(ref Sdtor);
=======
struct SPack(Args...)
{
    int i;
}
alias SInt = SPack!int;
>>>>>>> 056065c1

bool   passthrough(bool   value);
byte   passthrough(byte   value);
ubyte  passthrough(ubyte  value);
char   passthrough(char   value);
wchar  passthrough(wchar  value);
dchar  passthrough(dchar  value);
wchar_t passthrough(wchar_t value);
short  passthrough(short  value);
ushort passthrough(ushort value);
int    passthrough(int    value);
uint   passthrough(uint   value);
long   passthrough(long   value);
ulong  passthrough(ulong  value);
float  passthrough(float  value);
double passthrough(double value);
S      passthrough(S      value);
test19248 passthrough(const(test19248) value);
std.test19248_ passthrough(const(std.test19248_) value);
SInt   passthrough(SInt   value);

bool   passthrough_ptr(bool   *value);
byte   passthrough_ptr(byte   *value);
ubyte  passthrough_ptr(ubyte  *value);
char   passthrough_ptr(char   *value);
wchar  passthrough_ptr(wchar  *value);
dchar  passthrough_ptr(dchar  *value);
wchar_t passthrough_ptr(wchar_t *value);
short  passthrough_ptr(short  *value);
ushort passthrough_ptr(ushort *value);
int    passthrough_ptr(int    *value);
uint   passthrough_ptr(uint   *value);
long   passthrough_ptr(long   *value);
ulong  passthrough_ptr(ulong  *value);
float  passthrough_ptr(float  *value);
double passthrough_ptr(double *value);
S      passthrough_ptr(S      *value);
test19248 passthrough_ptr(const(test19248)* value);
std.test19248_ passthrough_ptr(const(std.test19248_)* value);
SInt   passthrough_ptr(SInt   *value);

bool   passthrough_ref(ref bool   value);
byte   passthrough_ref(ref byte   value);
ubyte  passthrough_ref(ref ubyte  value);
char   passthrough_ref(ref char   value);
wchar  passthrough_ref(ref wchar  value);
dchar  passthrough_ref(ref dchar  value);
wchar_t passthrough_ref(ref wchar_t value);
short  passthrough_ref(ref short  value);
ushort passthrough_ref(ref ushort value);
int    passthrough_ref(ref int    value);
uint   passthrough_ref(ref uint   value);
long   passthrough_ref(ref long   value);
ulong  passthrough_ref(ref ulong  value);
float  passthrough_ref(ref float  value);
double passthrough_ref(ref double value);
S      passthrough_ref(ref S      value);
test19248 passthrough_ref(ref const(test19248) value);
std.test19248_ passthrough_ref(ref const(std.test19248_) value);
SInt   passthrough_ref(ref SInt   value);
}

template IsSigned(T)
{
    enum IsSigned = is(T==byte)  ||
                    is(T==short) ||
                    is(T==int)   ||
                    is(T==long);
}

template IsUnsigned(T)
{
    enum IsUnsigned = is(T==ubyte)  ||
                      is(T==ushort) ||
                      is(T==uint)   ||
                      is(T==ulong);
}

template IsIntegral(T)
{
    enum IsIntegral = IsSigned!T || IsUnsigned!T;
}

template IsFloatingPoint(T)
{
    enum IsFloatingPoint = is(T==float) || is(T==double) || is(T==real);
}

template IsBoolean(T)
{
    enum IsBoolean = is(T==bool);
}

template IsSomeChar(T)
{
    enum IsSomeChar = is(T==char) || is(T==wchar) || is(T==dchar) || is(T==wchar_t);
}

void check(T)(T actual, T expected)
{
    assert(actual is expected);
}

void check(T)(T value)
{
    check(passthrough(value), value);
    check(passthrough_ptr(&value), value);
    check(passthrough_ref(value), value);
}

T[] values(T)()
{
    T[] values;
    static if(IsBoolean!T)
    {
        values ~= true;
        values ~= false;
    }
    else static if(IsSomeChar!T)
    {
        values ~= T.init;
        values ~= T('a');
        values ~= T('z');
    }
    else
    {
        values ~= T(0);
        values ~= T(1);
        static if(IsIntegral!T)
        {
            static if(IsSigned!T) values ~= T.min;
            values ~= T.max;
        }
        else static if(IsFloatingPoint!T)
        {
            values ~= T.nan;
            values ~= T.min_normal;
            values ~= T.max;
        }
        else
        {
            assert(0);
        }
    }
    return values;
}

extern(C++, `ns1`)
 {
    // C++: `const char*, const char**`
    int constFunction1(const(char)*, const(char)**);
    // C++: `const char*, const char* const*`
    int constFunction2(const(char)*, const(char*)*);
    // C++: `const char* const, const char* const* const*`
    int constFunction3(const(char*), const(char**)*);
    // C++: `const char* const, const char* const* const* const`
    int constFunction4(const(char*), const(char***));
}

extern(C++)
{
    struct SmallStruct
    {
        int i;
        this(int i) { this.i = i; }
        this(ref const SmallStruct); // implemented in C++
    }
    void smallStructTest(SmallStruct p);
    void smallStructCallBack(SmallStruct p)
    {
        assert(p.i == 62);
    }
}

void main()
{
    foreach(bool val; values!bool())     check(val);
    foreach(byte val; values!byte())     check(val);
    foreach(ubyte val; values!ubyte())   check(val);
    foreach(char val; values!char())     check(val);
version(CppRuntime_DigitalMars){} else
version(CppRuntime_Microsoft)
{
// TODO: figure out how to detect VS2013 which doesn't support char16_t/char32_t
}
else
{
    foreach(wchar val; values!wchar())   check(val);
    foreach(dchar val; values!dchar())   check(val);
}
    foreach(wchar_t val; values!wchar_t()) check(val);
    foreach(short val; values!short())   check(val);
    foreach(ushort val; values!ushort()) check(val);
    foreach(int val; values!int())       check(val);
    foreach(uint val; values!uint())     check(val);
    foreach(long val; values!long())     check(val);
    foreach(ulong val; values!ulong())   check(val);
    foreach(float val; values!float())   check(val);
    foreach(double val; values!double()) check(val);
    check(S());
    check(test19248());
    check(std.test19248_());
    check(SInt());

    assert(constFunction1(null, null) == 1);
    assert(constFunction2(null, null) == 2);
    assert(constFunction3(null, null) == 3);
    assert(constFunction4(null, null) == 42);

    auto ss = SmallStruct(42);
    smallStructTest(ss);
    assert(ss.i == 42);
    assert(S18784(1).i == 1);

    {
        Sdtor sd;
        assert(Sdtor.counter == 0);
        consume(sd);
        assert(Sdtor.counter == 1);
        doConsume2(sd);
        assert(Sdtor.counter == 2);
    }
}<|MERGE_RESOLUTION|>--- conflicted
+++ resolved
@@ -32,22 +32,21 @@
     struct test19248 {int a = 34;}
 }
 
-<<<<<<< HEAD
 struct Sdtor
 {
     extern __gshared int counter;
     ~this();
 }
+
 void consume(Sdtor);
 void consume2(Sdtor value){}
 void doConsume2(ref Sdtor);
-=======
+
 struct SPack(Args...)
 {
     int i;
 }
 alias SInt = SPack!int;
->>>>>>> 056065c1
 
 bool   passthrough(bool   value);
 byte   passthrough(byte   value);
