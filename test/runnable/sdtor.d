--- conflicted
+++ resolved
@@ -3943,7 +3943,72 @@
 }
 
 /**********************************/
-<<<<<<< HEAD
+// 14815
+
+int test14815()
+{
+    uint dtorCount;
+
+    struct S
+    {
+        uint x;
+        ~this() { ++dtorCount; }
+    }
+
+    S[2] sa1;
+    sa1[0].x = 42;
+    sa1 = (S[2]).init;      // S[2] <- rvalue
+    assert(sa1[0].x == 0);
+    assert(dtorCount == 2);
+
+    S[2] sa2;
+    sa2[0].x = 42;
+    S[] da2 = sa2[];
+    da2[] = (S[2]).init[];  // S[] <- rvalue slice
+    assert(sa2[0].x == 0);
+    assert(dtorCount == 4);
+
+    S[2] sa3;
+    S[2] sa4;
+    sa3[0].x = 42;
+    sa3 = sa4;              // S[2] <- lvalue
+    assert(sa3[0].x == 0);
+    assert(dtorCount == 6);
+
+    S[2] sa5;
+    S[] da4 = sa4[];
+    da4[] = sa5[];          // S[] <- lvalue slice
+    assert(sa4[0].x == 0);
+    assert(dtorCount == 8);
+
+    return 1;
+}
+static assert(test14815());
+
+/**********************************/
+// 14860
+
+int test14860()
+{
+    uint dtorCount;
+
+    struct S
+    {
+        uint x;
+        ~this() { ++dtorCount; }
+    }
+
+    S[] a = [S(42)];
+    a[] = S();
+
+    assert(a[0].x == 0);
+    assert(dtorCount == 1);
+
+    return 1;
+}
+static assert(test14860());
+
+/**********************************/
 // 14696
 
 void test14696(int len = 2)
@@ -4052,74 +4117,7 @@
     check({ foo(len != 2 ? makeS(1).get(len != 2 ? makeS(2).get() : null) : null); }, "foo.");
 }
 
-=======
-// 14815
-
-int test14815()
-{
-    uint dtorCount;
-
-    struct S
-    {
-        uint x;
-        ~this() { ++dtorCount; }
-    }
-
-    S[2] sa1;
-    sa1[0].x = 42;
-    sa1 = (S[2]).init;      // S[2] <- rvalue
-    assert(sa1[0].x == 0);
-    assert(dtorCount == 2);
-
-    S[2] sa2;
-    sa2[0].x = 42;
-    S[] da2 = sa2[];
-    da2[] = (S[2]).init[];  // S[] <- rvalue slice
-    assert(sa2[0].x == 0);
-    assert(dtorCount == 4);
-
-    S[2] sa3;
-    S[2] sa4;
-    sa3[0].x = 42;
-    sa3 = sa4;              // S[2] <- lvalue
-    assert(sa3[0].x == 0);
-    assert(dtorCount == 6);
-
-    S[2] sa5;
-    S[] da4 = sa4[];
-    da4[] = sa5[];          // S[] <- lvalue slice
-    assert(sa4[0].x == 0);
-    assert(dtorCount == 8);
-
-    return 1;
-}
-static assert(test14815());
-
-/**********************************/
-// 14860
-
-int test14860()
-{
-    uint dtorCount;
-
-    struct S
-    {
-        uint x;
-        ~this() { ++dtorCount; }
-    }
-
-    S[] a = [S(42)];
-    a[] = S();
-
-    assert(a[0].x == 0);
-    assert(dtorCount == 1);
-
-    return 1;
-}
-static assert(test14860());
-
-/**********************************/
->>>>>>> 9d9cb893
+/**********************************/
 // 14838
 
 int test14838() pure nothrow @safe
@@ -4288,12 +4286,9 @@
     test13669();
     test13095();
     test14264();
-<<<<<<< HEAD
-    test14696();
-=======
     test14815();
     test14860();
->>>>>>> 9d9cb893
+    test14696();
     test14838();
 
     printf("Success\n");
