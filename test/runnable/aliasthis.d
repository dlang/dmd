
extern (C) int printf(const(char*) fmt, ...);

struct Tup(T...)
{
    T field;
    alias field this;

    bool opEquals()(auto ref Tup rhs) const
    {
        foreach (i, _; T)
            if (field[i] != rhs.field[i])
                return false;
        return true;
    }
}

Tup!T tup(T...)(T fields)
{
    return typeof(return)(fields);
}

template Seq(T...)
{
    alias T Seq;
}

/**********************************************/

struct S
{
    int x;
    alias x this;
}

int foo(int i)
{
    return i * 2;
}

void test1()
{
    S s;
    s.x = 7;
    int i = -s;
    assert(i == -7);

    i = s + 8;
    assert(i == 15);

    i = s + s;
    assert(i == 14);

    i = 9 + s;
    assert(i == 16);

    i = foo(s);
    assert(i == 14);
}

/**********************************************/

class C
{
    int x;
    alias x this;
}

void test2()
{
    C s = new C();
    s.x = 7;
    int i = -s;
    assert(i == -7);

    i = s + 8;
    assert(i == 15);

    i = s + s;
    assert(i == 14);

    i = 9 + s;
    assert(i == 16);

    i = foo(s);
    assert(i == 14);
}

/**********************************************/

void test3()
{
    Tup!(int, double) t;
    t[0] = 1;
    t[1] = 1.1;
    assert(t[0] == 1);
    assert(t[1] == 1.1);
    printf("%d %g\n", t[0], t[1]);
}

/**********************************************/

struct Iter
{
    bool empty() { return true; }
    void popFront() { }
    ref Tup!(int, int) front() { return *new Tup!(int, int); }
    ref Iter opSlice() { return this; }
}

void test4()
{
    foreach (a; Iter()) { }
}

/**********************************************/

void test5()
{
    static struct Double1 {
        double val = 1;
        alias val this;
    }
    static Double1 x() { return Double1(); }
    x()++;
}

/**********************************************/
// 4773

void test4773()
{
    struct Rebindable
    {
        Object obj;
        @property const(Object) get(){ return obj; }
        alias get this;
    }

    Rebindable r;
    if (r) assert(0);
    r.obj = new Object;
    if (!r) assert(0);
}

/**********************************************/
// 5188

void test5188()
{
    struct S
    {
        int v = 10;
        alias v this;
    }

    S s;
    assert(s <= 20);
    assert(s != 14);
}

/***********************************************/

struct Foo {
  void opIndexAssign(int x, size_t i) {
    val = x;
  }
  void opSliceAssign(int x, size_t a, size_t b) {
    val = x;
  }
  int val;
}

struct Bar {
   Foo foo;
   alias foo this;
}

void test6() {
   Bar b;
   b[0] = 1;
   assert(b.val == 1);
   b[0 .. 1] = 2;
   assert(b.val == 2);
}

/**********************************************/
<<<<<<< HEAD
// 2777

struct ArrayWrapper(T) {
    T[] array;
    alias array this;
}

// alias array this
void test2777a()
{
    ArrayWrapper!(uint) foo;
    foo.length = 5;  // Works
    foo[0] = 1;      // Works
    auto e0 = foo[0];  // Works
    auto e4 = foo[$ - 1];  // Error:  undefined identifier __dollar
    auto s01 = foo[0..2];  // Error:  ArrayWrapper!(uint) cannot be sliced with[]
}

// alias tuple this
void test2777b()
{
    auto t = tup(10, 3.14, "str", [1,2]);

    assert(t[$ - 1] == [1,2]);

    auto f1 = t[];
    assert(f1[0] == 10);
    assert(f1[1] == 3.14);
    assert(f1[2] == "str");
    assert(f1[3] == [1,2]);

    auto f2 = t[1..3];
    assert(f2[0] == 3.14);
    assert(f2[1] == "str");
}

/**********************************************/
// 6508

void test6508()
{
    int x, y;
    Seq!(x, y) = tup(10, 20);
    assert(x == 10);
    assert(y == 20);
}

/**********************************************/
// 2779

void func2779a(int n, string s)
{
    assert(n == 10);
    assert(s == "str");
}

int func2779b1(int n, string s){ return 1; }

int func2779b2(int n, string s){ return 1; }
int func2779b2(Tup!(int, string) t){ return 2; }

int func2779b3(string s, int n){ return 1; }

void tfunc2779(A, B)(A a, B b)
{
    assert(a == 10);
    assert(b == "str");
}

void test2779()
{
    auto t1 = Tup!(int, string)(10, "str");
    func2779a(t1);   // t -> t.field

    auto t2 = Tup!(int, string)(10, "str");
    assert(func2779b1(t2) == 1);
    assert(func2779b2(t2) == 2);
    static assert(!__traits(compiles, func2779b3(t2)));

    auto t3 = tup(10, "str");
    tfunc2779(t3);

    alias Tup!(Tup!(int, double), Tup!(string, int[])) Tup41;
    alias Tup!(int, double, string, int[]) Tup42;
    auto t41 = Tup41(tup(10, 3.14), tup("str", [1,2]));
    auto t42 = Tup42(t41);
    assert(t42[0] == 10);
    assert(t42[1] == 3.14);
    assert(t42[2] == "str");
    assert(t42[3] == [1,2]);
}

/**********************************************/
// 6369

void test6369a()
{
    alias Seq!(int, string) Field;

    auto t1 = Tup!(int, string)(10, "str");
    Field field1 = t1;           // NG -> OK
    assert(field1[0] == 10);
    assert(field1[1] == "str");

    auto t2 = Tup!(int, string)(10, "str");
    Field field2 = t2.field;     // NG -> OK
    assert(field2[0] == 10);
    assert(field2[1] == "str");

    auto t3 = Tup!(int, string)(10, "str");
    Field field3;
    field3 = t3.field;
    assert(field3[0] == 10);
    assert(field3[1] == "str");
}

void test6369b()
{
    auto t = Tup!(Tup!(int, double), string)(tup(10, 3.14), "str");

    Seq!(int, double, string) fs1 = t;
    assert(fs1[0] == 10);
    assert(fs1[1] == 3.14);
    assert(fs1[2] == "str");

    Seq!(Tup!(int, double), string) fs2 = t;
    assert(fs2[0][0] == 10);
    assert(fs2[0][1] == 3.14);
    assert(fs2[0] == tup(10, 3.14));
    assert(fs2[1] == "str");

    Tup!(Tup!(int, double), string) fs3 = t;
    assert(fs3[0][0] == 10);
    assert(fs3[0][1] == 3.14);
    assert(fs3[0] == tup(10, 3.14));
    assert(fs3[1] == "str");
}

void test6369c()
{
    auto t = Tup!(Tup!(int, double), Tup!(string, int[]))(tup(10, 3.14), tup("str", [1,2]));

    Seq!(int, double, string, int[]) fs1 = t;
    assert(fs1[0] == 10);
    assert(fs1[1] == 3.14);
    assert(fs1[2] == "str");
    assert(fs1[3] == [1,2]);

    Seq!(int, double, Tup!(string, int[])) fs2 = t;
    assert(fs2[0] == 10);
    assert(fs2[1] == 3.14);
    assert(fs2[2] == tup("str", [1,2]));

    Seq!(Tup!(int, double), string, int[]) fs3 = t;
    assert(fs3[0] == tup(10, 3.14));
    assert(fs3[0][0] == 10);
    assert(fs3[0][1] == 3.14);
    assert(fs3[1] == "str");
    assert(fs3[2] == [1,2]);
}

void test6369d()
{
    int eval = 0;
    Seq!(int, string) t = tup((++eval, 10), "str");
    assert(eval == 1);
    assert(t[0] == 10);
    assert(t[1] == "str");
=======
// 2781

struct Tuple2781a(T...) {
    T data;
    alias data this;
}

struct Tuple2781b(T) {
    T data;
    alias data this;
}

void test2781()
{
    Tuple2781a!(uint, float) foo;
    foreach(elem; foo) {}

    {
        Tuple2781b!(int[]) bar1;
        foreach(elem; bar1) {}

        Tuple2781b!(int[int]) bar2;
        foreach(key, elem; bar2) {}

        Tuple2781b!(string) bar3;
        foreach(dchar elem; bar3) {}
    }

    {
        Tuple2781b!(int[]) bar1;
        foreach(elem; bar1) goto L1;

        Tuple2781b!(int[int]) bar2;
        foreach(key, elem; bar2) goto L1;

        Tuple2781b!(string) bar3;
        foreach(dchar elem; bar3) goto L1;
    L1:
        ;
    }


    int eval;

    auto t1 = tup(10, "str");
    auto i1 = 0;
    foreach (e; t1)
    {
        pragma(msg, "[] = ", typeof(e));
        static if (is(typeof(e) == int   )) assert(i1 == 0 && e == 10);
        static if (is(typeof(e) == string)) assert(i1 == 1 && e == "str");
        ++i1;
    }

    auto t2 = tup(10, "str");
    foreach (i2, e; t2)
    {
        pragma(msg, "[", cast(int)i2, "] = ", typeof(e));
        static if (is(typeof(e) == int   )) { static assert(i2 == 0); assert(e == 10); }
        static if (is(typeof(e) == string)) { static assert(i2 == 1); assert(e == "str"); }
    }

    auto t3 = tup(10, "str");
    auto i3 = 2;
    foreach_reverse (e; t3)
    {
        --i3;
        pragma(msg, "[] = ", typeof(e));
        static if (is(typeof(e) == int   )) assert(i3 == 0 && e == 10);
        static if (is(typeof(e) == string)) assert(i3 == 1 && e == "str");
    }

    auto t4 = tup(10, "str");
    foreach_reverse (i4, e; t4)
    {
        pragma(msg, "[", cast(int)i4, "] = ", typeof(e));
        static if (is(typeof(e) == int   )) { static assert(i4 == 0); assert(e == 10); }
        static if (is(typeof(e) == string)) { static assert(i4 == 1); assert(e == "str"); }
    }

    eval = 0;
    foreach (i, e; tup(tup((eval++, 10), 3.14), tup("str", [1,2])))
    {
        static if (i == 0) assert(e == tup(10, 3.14));
        static if (i == 1) assert(e == tup("str", [1,2]));
    }
    assert(eval == 1);

    eval = 0;
    foreach (i, e; tup((eval++,10), tup(3.14, tup("str", tup([1,2])))))
    {
        static if (i == 0) assert(e == 10);
        static if (i == 1) assert(e == tup(3.14, tup("str", tup([1,2]))));
    }
    assert(eval == 1);
>>>>>>> 9e67d3eb
}

/**********************************************/

int main()
{
    test1();
    test2();
    test3();
    test4();
    test5();
    test4773();
    test5188();
    test6();
<<<<<<< HEAD
    test2777a();
    test2777b();
    test6508();
    test2779();
    test6369a();
    test6369b();
    test6369c();
    test6369d();
=======
    test2781();
>>>>>>> 9e67d3eb

    printf("Success\n");
    return 0;
}<|MERGE_RESOLUTION|>--- conflicted
+++ resolved
@@ -185,7 +185,6 @@
 }
 
 /**********************************************/
-<<<<<<< HEAD
 // 2777
 
 struct ArrayWrapper(T) {
@@ -354,7 +353,9 @@
     assert(eval == 1);
     assert(t[0] == 10);
     assert(t[1] == "str");
-=======
+}
+
+/**********************************************/
 // 2781
 
 struct Tuple2781a(T...) {
@@ -450,7 +451,6 @@
         static if (i == 1) assert(e == tup(3.14, tup("str", tup([1,2]))));
     }
     assert(eval == 1);
->>>>>>> 9e67d3eb
 }
 
 /**********************************************/
@@ -465,7 +465,6 @@
     test4773();
     test5188();
     test6();
-<<<<<<< HEAD
     test2777a();
     test2777b();
     test6508();
@@ -474,9 +473,7 @@
     test6369b();
     test6369c();
     test6369d();
-=======
     test2781();
->>>>>>> 9e67d3eb
 
     printf("Success\n");
     return 0;
