--- conflicted
+++ resolved
@@ -185,7 +185,6 @@
 }
 
 /**********************************************/
-<<<<<<< HEAD
 // 2777
 
 struct ArrayWrapper(T) {
@@ -452,7 +451,9 @@
         static if (i == 1) assert(e == tup(3.14, tup("str", tup([1,2]))));
     }
     assert(eval == 1);
-=======
+}
+
+/**********************************************/
 // 6366
 
 void test6366()
@@ -525,7 +526,6 @@
             assert(a == [1,2]);
         }
     }
->>>>>>> 2dff8f31
 }
 
 /**********************************************/
@@ -540,7 +540,6 @@
     test4773();
     test5188();
     test6();
-<<<<<<< HEAD
     test2777a();
     test2777b();
     test6508();
@@ -550,9 +549,7 @@
     test6369c();
     test6369d();
     test2781();
-=======
     test6366();
->>>>>>> 2dff8f31
 
     printf("Success\n");
     return 0;
