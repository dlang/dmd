
extern (C) int printf(const(char*) fmt, ...);

struct Tup(T...)
{
    T field;
    alias field this;

    bool opEquals()(auto ref Tup rhs) const
    {
        foreach (i, _; T)
            if (field[i] != rhs.field[i])
                return false;
        return true;
    }
}

Tup!T tup(T...)(T fields)
{
    return typeof(return)(fields);
}

template Seq(T...)
{
    alias T Seq;
}

/**********************************************/

struct S
{
    int x;
    alias x this;
}

int foo(int i)
{
    return i * 2;
}

void test1()
{
    S s;
    s.x = 7;
    int i = -s;
    assert(i == -7);

    i = s + 8;
    assert(i == 15);

    i = s + s;
    assert(i == 14);

    i = 9 + s;
    assert(i == 16);

    i = foo(s);
    assert(i == 14);
}

/**********************************************/

class C
{
    int x;
    alias x this;
}

void test2()
{
    C s = new C();
    s.x = 7;
    int i = -s;
    assert(i == -7);

    i = s + 8;
    assert(i == 15);

    i = s + s;
    assert(i == 14);

    i = 9 + s;
    assert(i == 16);

    i = foo(s);
    assert(i == 14);
}

/**********************************************/

void test3()
{
    Tup!(int, double) t;
    t[0] = 1;
    t[1] = 1.1;
    assert(t[0] == 1);
    assert(t[1] == 1.1);
    printf("%d %g\n", t[0], t[1]);
}

/**********************************************/

struct Iter
{
    bool empty() { return true; }
    void popFront() { }
    ref Tup!(int, int) front() { return *new Tup!(int, int); }
    ref Iter opSlice() { return this; }
}

void test4()
{
    foreach (a; Iter()) { }
}

/**********************************************/

void test5()
{
    static struct Double1 {
        double val = 1;
        alias val this;
    }
    static Double1 x() { return Double1(); }
    x()++;
}

/**********************************************/
// 4773

void test4773()
{
    struct Rebindable
    {
        Object obj;
        @property const(Object) get(){ return obj; }
        alias get this;
    }

    Rebindable r;
    if (r) assert(0);
    r.obj = new Object;
    if (!r) assert(0);
}

/**********************************************/
// 5188

void test5188()
{
    struct S
    {
        int v = 10;
        alias v this;
    }

    S s;
    assert(s <= 20);
    assert(s != 14);
}

/***********************************************/

struct Foo {
  void opIndexAssign(int x, size_t i) {
    val = x;
  }
  void opSliceAssign(int x, size_t a, size_t b) {
    val = x;
  }
  int val;
}

struct Bar {
   Foo foo;
   alias foo this;
}

void test6() {
   Bar b;
   b[0] = 1;
   assert(b.val == 1);
   b[0 .. 1] = 2;
   assert(b.val == 2);
}

/**********************************************/
<<<<<<< HEAD
// 2777

struct ArrayWrapper(T) {
    T[] array;
    alias array this;
}

// alias array this
void test2777a()
{
    ArrayWrapper!(uint) foo;
    foo.length = 5;  // Works
    foo[0] = 1;      // Works
    auto e0 = foo[0];  // Works
    auto e4 = foo[$ - 1];  // Error:  undefined identifier __dollar
    auto s01 = foo[0..2];  // Error:  ArrayWrapper!(uint) cannot be sliced with[]
}

// alias tuple this
void test2777b()
{
    auto t = tup(10, 3.14, "str", [1,2]);

    assert(t[$ - 1] == [1,2]);

    auto f1 = t[];
    assert(f1[0] == 10);
    assert(f1[1] == 3.14);
    assert(f1[2] == "str");
    assert(f1[3] == [1,2]);

    auto f2 = t[1..3];
    assert(f2[0] == 3.14);
    assert(f2[1] == "str");
}

/**********************************************/
// 6508

void test6508()
{
    int x, y;
    Seq!(x, y) = tup(10, 20);
    assert(x == 10);
    assert(y == 20);
}

/**********************************************/
// 2779

void func2779a(int n, string s)
{
    assert(n == 10);
    assert(s == "str");
}

int func2779b1(int n, string s){ return 1; }

int func2779b2(int n, string s){ return 1; }
int func2779b2(Tup!(int, string) t){ return 2; }

int func2779b3(string s, int n){ return 1; }

void tfunc2779(A, B)(A a, B b)
{
    assert(a == 10);
    assert(b == "str");
}

void test2779()
{
    auto t1 = Tup!(int, string)(10, "str");
    func2779a(t1);   // t -> t.field

    auto t2 = Tup!(int, string)(10, "str");
    assert(func2779b1(t2) == 1);
    assert(func2779b2(t2) == 2);
    static assert(!__traits(compiles, func2779b3(t2)));

    auto t3 = tup(10, "str");
    tfunc2779(t3);

    alias Tup!(Tup!(int, double), Tup!(string, int[])) Tup41;
    alias Tup!(int, double, string, int[]) Tup42;
    auto t41 = Tup41(tup(10, 3.14), tup("str", [1,2]));
    auto t42 = Tup42(t41);
    assert(t42[0] == 10);
    assert(t42[1] == 3.14);
    assert(t42[2] == "str");
    assert(t42[3] == [1,2]);
=======
// 6369

void test6369a()
{
    alias Seq!(int, string) Field;

    auto t1 = Tup!(int, string)(10, "str");
    Field field1 = t1;           // NG -> OK
    assert(field1[0] == 10);
    assert(field1[1] == "str");

    auto t2 = Tup!(int, string)(10, "str");
    Field field2 = t2.field;     // NG -> OK
    assert(field2[0] == 10);
    assert(field2[1] == "str");

    auto t3 = Tup!(int, string)(10, "str");
    Field field3;
    field3 = t3.field;
    assert(field3[0] == 10);
    assert(field3[1] == "str");
}

void test6369b()
{
    auto t = Tup!(Tup!(int, double), string)(tup(10, 3.14), "str");

    Seq!(int, double, string) fs1 = t;
    assert(fs1[0] == 10);
    assert(fs1[1] == 3.14);
    assert(fs1[2] == "str");

    Seq!(Tup!(int, double), string) fs2 = t;
    assert(fs2[0][0] == 10);
    assert(fs2[0][1] == 3.14);
    assert(fs2[0] == tup(10, 3.14));
    assert(fs2[1] == "str");

    Tup!(Tup!(int, double), string) fs3 = t;
    assert(fs3[0][0] == 10);
    assert(fs3[0][1] == 3.14);
    assert(fs3[0] == tup(10, 3.14));
    assert(fs3[1] == "str");
}

void test6369c()
{
    auto t = Tup!(Tup!(int, double), Tup!(string, int[]))(tup(10, 3.14), tup("str", [1,2]));

    Seq!(int, double, string, int[]) fs1 = t;
    assert(fs1[0] == 10);
    assert(fs1[1] == 3.14);
    assert(fs1[2] == "str");
    assert(fs1[3] == [1,2]);

    Seq!(int, double, Tup!(string, int[])) fs2 = t;
    assert(fs2[0] == 10);
    assert(fs2[1] == 3.14);
    assert(fs2[2] == tup("str", [1,2]));

    Seq!(Tup!(int, double), string, int[]) fs3 = t;
    assert(fs3[0] == tup(10, 3.14));
    assert(fs3[0][0] == 10);
    assert(fs3[0][1] == 3.14);
    assert(fs3[1] == "str");
    assert(fs3[2] == [1,2]);
}

void test6369d()
{
    int eval = 0;
    Seq!(int, string) t = tup((++eval, 10), "str");
    assert(eval == 1);
    assert(t[0] == 10);
    assert(t[1] == "str");
>>>>>>> 19b8cc39
}

/**********************************************/

int main()
{
    test1();
    test2();
    test3();
    test4();
    test5();
    test4773();
    test5188();
    test6();
<<<<<<< HEAD
    test2777a();
    test2777b();
    test6508();
    test2779();
=======
    test6369a();
    test6369b();
    test6369c();
    test6369d();
>>>>>>> 19b8cc39

    printf("Success\n");
    return 0;
}<|MERGE_RESOLUTION|>--- conflicted
+++ resolved
@@ -185,7 +185,6 @@
 }
 
 /**********************************************/
-<<<<<<< HEAD
 // 2777
 
 struct ArrayWrapper(T) {
@@ -276,7 +275,9 @@
     assert(t42[1] == 3.14);
     assert(t42[2] == "str");
     assert(t42[3] == [1,2]);
-=======
+}
+
+/**********************************************/
 // 6369
 
 void test6369a()
@@ -352,7 +353,6 @@
     assert(eval == 1);
     assert(t[0] == 10);
     assert(t[1] == "str");
->>>>>>> 19b8cc39
 }
 
 /**********************************************/
@@ -367,17 +367,14 @@
     test4773();
     test5188();
     test6();
-<<<<<<< HEAD
     test2777a();
     test2777b();
     test6508();
     test2779();
-=======
     test6369a();
     test6369b();
     test6369c();
     test6369d();
->>>>>>> 19b8cc39
 
     printf("Success\n");
     return 0;
