--- conflicted
+++ resolved
@@ -1454,7 +1454,6 @@
 
 ////////////////////////////////////////////////////////////////////////
 
-<<<<<<< HEAD
 real binPosPow2() { return 1.0L; }
 
 real binPow2()
@@ -1500,7 +1499,10 @@
 {
     double r = 20000;
     assert(r == sumKBN());
-=======
+}
+
+////////////////////////////////////////////////////////////////////////
+
 // https://issues.dlang.org/show_bug.cgi?id=16699
 
 ulong[1] parseDateRange()
@@ -1537,7 +1539,6 @@
 void test16102()
 {
     assert( f16102() == [1] );
->>>>>>> c3a32002
 }
 
 ////////////////////////////////////////////////////////////////////////
@@ -1592,13 +1593,10 @@
     test15272();
     test15861();
     test15629();
-<<<<<<< HEAD
     test4();
     test13474();
-=======
     test16699();
     test16102();
->>>>>>> c3a32002
     printf("Success\n");
     return 0;
 }