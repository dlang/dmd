/*
REQUIRED_ARGS: -dip1000
PERMUTE_ARGS:
TEST_OUTPUT:
---
fail_compilation/retscope.d(23): Error: scope variable p may not be returned
fail_compilation/retscope.d(33): Error: escaping reference to local variable j
fail_compilation/retscope.d(46): Error: scope variable p assigned to non-scope q
fail_compilation/retscope.d(48): Error: address of variable i assigned to q with longer lifetime
fail_compilation/retscope.d(49): Error: variadic variable a assigned to non-scope b
fail_compilation/retscope.d(50): Error: reference to stack allocated value returned by (*fp2)() assigned to non-scope q
---
*/




int* foo1(return scope int* p) { return p; } // ok

int* foo2()(scope int* p) { return p; }  // ok, 'return' is inferred
alias foo2a = foo2!();

int* foo3(scope int* p) { return p; }   // error

int* foo4(bool b)
{
    int i;
    int j;

    int* nested1(scope int* p) { return null; }
    int* nested2(return scope int* p) { return p; }

    return b ? nested1(&i) : nested2(&j);
}

/************************************************/

struct S2 { int a,b,c,d; }

@safe S2 function() fp2;

void test2(scope int* p, int[] a ...) @safe
{
    static int* q;
    static int[] b;
    q = p;
    int i;
    q = &i;
    b = a;
    q = &fp2().d;
}

/**************************************************/

/*
TEST_OUTPUT:
---
fail_compilation/retscope.d(76): Error: function retscope.HTTP.Impl.onReceive is @nogc yet allocates closures with the GC
fail_compilation/retscope.d(78):        retscope.HTTP.Impl.onReceive.__lambda1 closes over variable this at fail_compilation/retscope.d(76)
---
*/


struct Curl
{
    int delegate() dg;
}

struct HTTP
{
    struct Impl
    {
        Curl curl;
        int x;

        @nogc void onReceive()
        {
            auto dg = ( ) { return x; };
            curl.dg = dg;
        }
    }
}

/***********************************************/

/*
TEST_OUTPUT:
---
fail_compilation/retscope.d(97): Error: reference to local variable sa assigned to non-scope parameter a calling retscope.bar8
---
*/
// https://issues.dlang.org/show_bug.cgi?id=8838

int[] foo8() @safe
{
    int[5] sa;
    return bar8(sa);
}

int[] bar8(int[] a) @safe
{
    return a;
}


/*************************************************/

/*
TEST_OUTPUT:
---
fail_compilation/retscope.d(124): Error: escaping reference to local variable tmp
---
*/

char[] foo9(return char[] a) @safe pure nothrow @nogc
{
    return a;
}

char[] bar9() @safe
{
    char[20] tmp;
    foo9(tmp);          // ok
    return foo9(tmp);   // error
}

/*************************************************/

/*
//
//
//fail_compilation/retscope.d(143): To enforce @safe compiler allocates a closure unless the opApply() uses 'scope'
//
*/

struct S10
{
    static int opApply(int delegate(S10*) dg);
}

S10* test10()
{
    foreach (S10* m; S10)
        return m;
    return null;
}

/************************************************/

/*
TEST_OUTPUT:
---
fail_compilation/retscope.d(159): Error: scope variable this may not be returned
---
*/

class C11
{
    @safe C11 foo() scope { return this; }
}


/****************************************************/

/*
TEST_OUTPUT:
---
fail_compilation/retscope.d(178): Error: address of variable i assigned to p with longer lifetime
---
*/



void foo11() @safe
{
    int[] p;
    int[3] i;
    p = i[];
}

/************************************************/
/*
TEST_OUTPUT:
---
fail_compilation/retscope.d(198): Error: scope variable e may not be returned
---
*/

struct Escaper
{
    void* DG;
}

void* escapeDg1(scope void* d) @safe
{
    Escaper e;
    e.DG = d;
    return e.DG;
}

/*************************************************/
/*
TEST_OUTPUT:
---
fail_compilation/retscope.d(213): Error: scope variable p assigned to non-scope e
---
*/
struct Escaper3 { void* e; }

void* escape3 (scope void* p) @safe {
    Escaper3 e;
    scope dg = () { return e.e; };
    e.e = p;
    return dg();
}

/**************************************************/

/*
TEST_OUTPUT:
---
fail_compilation/retscope.d(230): Error: scope variable ptr may not be returned
---
*/

alias dg_t = void* delegate () return scope @safe;

void* funretscope(scope dg_t ptr) @safe
{
    return ptr();
}

/*****************************************************/

/*
TEST_OUTPUT:
---
fail_compilation/retscope.d(249): Error: cannot implicitly convert expression (__lambda1) of type void* delegate() pure nothrow @nogc return @safe to void* delegate() @safe
fail_compilation/retscope.d(249): Error: cannot implicitly convert expression (__lambda1) of type void* delegate() pure nothrow @nogc return @safe to void* delegate() @safe
fail_compilation/retscope.d(250): Error: cannot implicitly convert expression (__lambda2) of type void* delegate() pure nothrow @nogc return @safe to void* delegate() @safe
fail_compilation/retscope.d(250): Error: cannot implicitly convert expression (__lambda2) of type void* delegate() pure nothrow @nogc return @safe to void* delegate() @safe
---
*/

void escape4() @safe
{
    alias FunDG = void* delegate () @safe;
    int x = 42;
    scope FunDG f = () return { return &x; };
    scope FunDG g = ()        { return &x; };
}

/**************************************************/

/*
TEST_OUTPUT:
---
fail_compilation/retscope.d(267): Error: cannot take address of scope local p in @safe function escape5
---
*/

void escape5() @safe
{
    int* q;
    scope int* p;
    scope int** pp = &q; // ok
    pp = &p; // error
}

/***********************************************/

/*
TEST_OUTPUT:
---
fail_compilation/retscope.d(287): Error: escaping reference to local variable b
---
*/

@safe int* foo6()(int* arg)
{
    return arg;
}

int* escape6() @safe
{
    int b;
    return foo6(&b);
}

/***************************************************/

struct S7
{
    int[10] a;
    int[3] abc(int i) @safe
    {
        return a[0 .. 3]; // should not error
    }
}

/***************************************************/

int[3] escape8(scope int[] p) @safe { return p[0 .. 3]; } // should not error
char*[3] escape9(scope char*[] p) @safe { return p[0 .. 3]; }

/***************************************************/

/*
TEST_OUTPUT:
---
fail_compilation/retscope.d(320): Error: reference to local variable i assigned to non-scope f
---
*/

int* escape10() @safe
{
    int i;
    int* f;
    scope int** x = &f;
    f = &i;

    return bar10(x);
}

int* bar10( scope int** ptr ) @safe
{
    return *ptr;
}

/******************************************/

/*
TEST_OUTPUT:
---
fail_compilation/retscope.d(343): Error: cannot take address of scope local aa in @safe function escape11
---
*/

int* escape11() @safe
{
    int i;
    int*[3] aa = [ &i, null, null ];
    return bar11(&aa[0]);
}

int* bar11(scope int** x) @safe
{
    return foo11(*x);
}

int* foo11(int* x) @safe { return x; }

/******************************************/

void escape15() @safe
{
    int arg;
    const(void)*[1] argsAddresses;
    argsAddresses[0] = // MUST be an array assignment
        (ref arg)@trusted{ return cast(const void*) &arg; }(arg);
}

/******************************************/
/*
TEST_OUTPUT:
---
fail_compilation/retscope.d(1003): Error: escaping reference to local variable f
---
*/

#line 1000
int* escape12() @safe
{
    Foo12 f;
    return f.foo;
}

struct Foo12
{
    int* foo() return @safe;
}

/******************************************/
/*
TEST_OUTPUT:
---
fail_compilation/retscope.d(1103): Error: scope variable f may not be returned
---
*/

#line 1100
int* escape13() @safe
{
    scope Foo13 f;
    return f.foo;
}

class Foo13
{
    int* foo() return @safe;
}

/******************************************/
/*
TEST_OUTPUT:
---
fail_compilation/retscope.d(1205): Error: scope variable f14 assigned to non-scope parameter this calling retscope.Foo14.foo
---
*/

#line 1200
int* escape14() @safe
{
    int i;
    Foo14 f14;
    f14.v = &i;
    return f14.foo;
}

struct Foo14
{
    int* v;
    int* foo () @safe { return this.v; }
}

/******************************************/
/*
TEST_OUTPUT:
---
fail_compilation/retscope.d(1311): Error: scope variable u2 assigned to ek with longer lifetime
---
*/

#line 1300
@safe struct U13 {
  int* k;
  int* get() return scope { return k; }
  static int* sget(return scope ref U13 u) { return u.k; }
}

@safe void foo13() {
  int* ek;

  int i;
  auto u2 = U13(&i);
  ek = U13.sget(u2); // Error: scope variable u2 assigned to ek with longer lifetime

  auto u1 = U13(new int);
  ek = u1.get();   // ok
  ek = U13.sget(u1); // ok
}

/************************************************/

/*
TEST_OUTPUT:
---
fail_compilation/retscope.d(1405): Error: reference to local variable buf assigned to non-scope parameter unnamed calling retscope.myprintf
---
*/

#line 1400
@trusted extern(C) int myprintf(const(char)*, ...);

@safe void foo14()
{
    char[4] buf = [ 'h', 'i', '\n', 0 ];
    myprintf(&buf[0]);
}

/************************************************/

/*
TEST_OUTPUT:
---
fail_compilation/retscope.d(1509): Error: reference to stack allocated value returned by (*fp15)() assigned to non-scope parameter unnamed
---
*/

#line 1500

@safe void bar15(int*);

struct S15 { int a,b,c,d; }

@safe S15 function() fp15;

void test15() @safe
{
    bar15(&fp15().d);
}


/*************************************************/

void foo16() @nogc nothrow
{
    alias dg_t = string delegate(string) @nogc nothrow;

    dg_t dg = (string s) => s;
}

/*************************************************/

/*
TEST_OUTPUT:
---
fail_compilation/retscope.d(1701): Error: cannot implicitly convert expression (& func) of type int* function(int* p) to int* function(scope int* p)
fail_compilation/retscope.d(1702): Error: cannot implicitly convert expression (& func) of type int* function(int* p) to int* function(return scope int* p)
fail_compilation/retscope.d(1703): Error: cannot implicitly convert expression (& func) of type int* function(int* p) to int* function(return scope int* p)
fail_compilation/retscope.d(1711): Error: cannot implicitly convert expression (& funcr) of type int* function(return scope int* p) to int* function(scope int* p)
fail_compilation/retscope.d(1716): Error: cannot implicitly convert expression (& funcrs) of type int* function(return scope int* p) to int* function(scope int* p)
---
*/

int* func(int* p);
int* funcs(scope int* p);
int* funcr(return int* p);
int* funcrs(return scope int* p);

void foo17()
{
#line 1700
    typeof(func)   *fp1 = &func;
    typeof(funcs)  *fp2 = &func; // error
    typeof(funcr)  *fp3 = &func; // error
    typeof(funcrs) *fp4 = &func; // error

    typeof(func)   *fq1 = &funcs;
    typeof(funcs)  *fq2 = &funcs;
    typeof(funcr)  *fq3 = &funcs;
    typeof(funcrs) *fq4 = &funcs;

    typeof(func)   *fr1 = &funcr;
    typeof(funcs)  *fr2 = &funcr; // error
    typeof(funcr)  *fr3 = &funcr;
    typeof(funcrs) *fr4 = &funcr;

    typeof(func)   *fs1 = &funcrs;
    typeof(funcs)  *fs2 = &funcrs; // error
    typeof(funcr)  *fs3 = &funcrs;
    typeof(funcrs) *fs4 = &funcrs;
}

/*************************************************/

/*
TEST_OUTPUT:
---
fail_compilation/retscope.d(1801): Error: cannot implicitly convert expression (&c.func) of type int* delegate() to int* delegate() scope
fail_compilation/retscope.d(1802): Error: cannot implicitly convert expression (&c.func) of type int* delegate() to int* delegate() return scope
fail_compilation/retscope.d(1803): Error: cannot implicitly convert expression (&c.func) of type int* delegate() to int* delegate() return scope
fail_compilation/retscope.d(1811): Error: cannot implicitly convert expression (&c.funcr) of type int* delegate() return scope to int* delegate() scope
fail_compilation/retscope.d(1816): Error: cannot implicitly convert expression (&c.funcrs) of type int* delegate() return scope to int* delegate() scope
---
*/

class C18
{
    int* func();
    int* funcs() scope;
    int* funcr() return;
    int* funcrs() return scope;
}

void foo18()
{
    C18 c;

#line 1800
    typeof(&c.func)   fp1 = &c.func;
    typeof(&c.funcs)  fp2 = &c.func; // error
    typeof(&c.funcr)  fp3 = &c.func; // error
    typeof(&c.funcrs) fp4 = &c.func; // error

    typeof(&c.func)   fq1 = &c.funcs;
    typeof(&c.funcs)  fq2 = &c.funcs;
    typeof(&c.funcr)  fq3 = &c.funcs;
    typeof(&c.funcrs) fq4 = &c.funcs;

    typeof(&c.func)   fr1 = &c.funcr;
    typeof(&c.funcs)  fr2 = &c.funcr; // error
    typeof(&c.funcr)  fr3 = &c.funcr;
    typeof(&c.funcrs) fr4 = &c.funcr;

    typeof(&c.func)   fs1 = &c.funcrs;
    typeof(&c.funcs)  fs2 = &c.funcrs; // error
    typeof(&c.funcr)  fs3 = &c.funcrs;
    typeof(&c.funcrs) fs4 = &c.funcrs;
}

/*********************************************/

@safe void foo19(C)(ref C[] str)  // infer 'scope' for 'str'
{
    str = str;
    str = str[1 .. str.length];
}

@safe void test19()
{
    char[10] s;
    char[] t = s[];
    foo19(t);
}

/********************************************/


bool foo20(const string a) @safe pure nothrow @nogc
{
    return !a.length;
}

struct Result(R)
{
    R source;

    bool empty() // infer 'scope' for 'this'
    { return foo20(source); }
}

@safe void test20()
{
    scope n = Result!string("abc");
    n.empty();
}

<<<<<<< HEAD
/**********************************************/

@safe void foo22()(ref char[] s)
{
    char[] a = s;
}

@safe void test22(scope char[] s)
{
    foo22(s);
=======
/************************************************/

// https://issues.dlang.org/show_bug.cgi?id=17117

ref int foo21(return ref int s)
{
        return s;
}

int fail21()
{
        int s;
        return foo21(s); // Error: escaping reference to local variable s
}

int test21()
{
        int s;
        s = foo21(s);
        return s;
>>>>>>> 18d343ee
}
<|MERGE_RESOLUTION|>--- conflicted
+++ resolved
@@ -626,7 +626,6 @@
     n.empty();
 }
 
-<<<<<<< HEAD
 /**********************************************/
 
 @safe void foo22()(ref char[] s)
@@ -637,7 +636,8 @@
 @safe void test22(scope char[] s)
 {
     foo22(s);
-=======
+}
+
 /************************************************/
 
 // https://issues.dlang.org/show_bug.cgi?id=17117
@@ -658,5 +658,4 @@
         int s;
         s = foo21(s);
         return s;
->>>>>>> 18d343ee
-}
+}
