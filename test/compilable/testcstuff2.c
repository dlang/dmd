// check bugs in the expression parser

/***************************************************/
// https://issues.dlang.org/show_bug.cgi?id=21931

typedef long int T21931a;
typedef T21931a T21931b;

/***************************************************/
// https://issues.dlang.org/show_bug.cgi?id=21933

struct S21933 { void *opaque; };
int test21933(struct S21933 *);

/***************************************************/
// https://issues.dlang.org/show_bug.cgi?id=21934

typedef int T21934 asm("realtype");
int init21934 asm("realsym") = 1;
int var21934 asm("realvsym");
int fun21934() asm("realfun");

void test21934()
{
    typedef int asmreg;
    register asmreg r1 asm("r1");
    // asm ignored by C compiler, should be disallowed?
    asmreg r2 asm("r2");

    register asmreg r3 asm("r3") = 3;
    // asm ignored by C compiler, should be disallowed?
    asmreg r4 asm("r4") = 4;
}

/***************************************************/
// https://issues.dlang.org/show_bug.cgi?id=21937

__attribute__(()) int test21937a();
int test21937b() __attribute__(( , nothrow, hot, aligned(2), ));
int test21937c() __attribute__((nothrow , leaf)) __attribute__((noreturn));

__attribute__((noinline))
void test21937d()
{
    typedef int attr_var_t;
    attr_var_t attr_local __attribute__((unused));
}

__attribute__((aligned)) int test21937e;
int test21937f __attribute__((aligned));

struct __attribute__((packed)) S21937a
{
    __attribute__((deprecated("msg"))) char c;
    int i __attribute__((deprecated));
};

struct S21937b
{
    __attribute__((deprecated("msg"))) char c;
    int i __attribute__((deprecated));
} __attribute__((packed));

enum __attribute__((aligned)) E21937a
{
    E21937a_A,
};

enum E21937b
{
    E21937b_A,
} __attribute__((aligned));

typedef int T21937a __attribute__((unused));

/***************************************************/
// https://issues.dlang.org/show_bug.cgi?id=21945

typedef struct {
    long var;
} S21945;
S21945 test21945a;

typedef enum {
    E21945_member,
} E21945;
E21945 test21945b;

/***************************************************/
// https://issues.dlang.org/show_bug.cgi?id=21948

void test21948()
{
    typedef int myint;
    typedef struct { int f; } mystruct;

    myint var1;
    myint var2 = 12;
    mystruct var3;
    // Uncomment when bug fixed https://issues.dlang.org/show_bug.cgi?id=21979
    //mystruct var4 = { 34 };
}

/***************************************************/
// https://issues.dlang.org/show_bug.cgi?id=21963

union U21963
{
    int iv;
    float fv;
};

/***************************************************/
// https://issues.dlang.org/show_bug.cgi?id=21965

struct { int var; };
typedef struct { int var; };

/***************************************************/
// https://issues.dlang.org/show_bug.cgi?id=21967

const int test21967a(void);
const int *test21967b(void);

/***************************************************/
// https://issues.dlang.org/show_bug.cgi?id=21968

struct S21968
{
    struct inner *data[16];
};

/***************************************************/
// https://issues.dlang.org/show_bug.cgi?id=21970

extern int test21970a;
extern char *test21970b;

/***************************************************/
// https://issues.dlang.org/show_bug.cgi?id=21973

struct S21973
{
    int field;
    struct
    {
        int nested;
    };
};

/***************************************************/
// https://issues.dlang.org/show_bug.cgi?id=21977
int test21977a;
_Thread_local int test21977b;

/***************************************************/
// https://issues.dlang.org/show_bug.cgi?id=21982

struct S21982 { int field; };
struct S21982 test21982;

/***************************************************/
// https://issues.dlang.org/show_bug.cgi?id=21992

void test21992(int var)
{
    var = (var) & 1234;
    var = (var) * 1234;
    var = (var) + 1234;
    var = (var) - 1234;
}

/***************************************************/
// https://issues.dlang.org/show_bug.cgi?id=22028

struct S22028
{
    struct nested
    {
        int field;
    };
    const int cfield;
    _Static_assert(1 == 1, "ok");
};

/***************************************************/
// https://issues.dlang.org/show_bug.cgi?id=22060

struct S22060;
typedef struct S22060 T22060a;
struct S22060;
typedef struct S22060 T22060b;
struct S22060;
struct S22060
{
    int _flags;
};

/***************************************************/
// https://issues.dlang.org/show_bug.cgi?id=22061

union S22061
{
    int field;
};
typedef union S22061 S22061;

/***************************************************/
// https://issues.dlang.org/show_bug.cgi?id=22063

typedef struct S22063_t
{
    int field;
} S22063;

void test22063()
{
    // BUG: no definition of struct
    //struct S22063_t v1 = { 0 };
    // BUG: cannot implicitly cast from integer to pointer.
    struct S22063_t *v2 = (struct S22063_t *)0;
    S22063 v3 = { 0 };
    S22063 *v4 = (S22063 *)0;
}

/***************************************************/
// https://issues.dlang.org/show_bug.cgi?id=22066

void test22066()
{
    int var = 0;
    (var)++;
}

/***************************************************/
// https://issues.dlang.org/show_bug.cgi?id=22067

void test22067()
{
    union U {
        int value;
        char *ptr;
        char array[4];
    } var;
    union U *pvar = &var;
    var.value = 0xabcdef;
    var.array[0]++;
    (*var.ptr)--;
    ++(*pvar).value;
    --(*pvar).array[3];
}

/***************************************************/
// https://issues.dlang.org/show_bug.cgi?id=22073

struct S22073a { int field; };
struct S22073b { const char *field; };

_Static_assert((struct S22073a){6789}.field == 6789, "ok");
_Static_assert((struct S22073b){"zxcv"}.field[2] == 'c', "ok");

/***************************************************/
// https://issues.dlang.org/show_bug.cgi?id=22079

struct S22079
{
    int a, b, c;
};

_Static_assert(sizeof(struct S22079){1,2,3} == sizeof(int)*3, "ok");
_Static_assert(sizeof(struct S22079){1,2,3}.a == sizeof(int), "ok");

/***************************************************/
// https://issues.dlang.org/show_bug.cgi?id=22080

int F22080(const char *);

int test22080()
{
    int (*fun)(const char *) = &F22080;
}

/***************************************************/
// https://issues.dlang.org/show_bug.cgi?id=22086
typedef union U22086 U22086;

/***************************************************/
// https://issues.dlang.org/show_bug.cgi?id=22088

void test22088()
{
    int *p;
    int i;
    p = i;
    i = p;

    void *pv;
    p = pv;
    pv = p;

    long long ll;
    ll = i;
    i = ll;

    char c;
    c = i;
    i = c;

    float f;
    f = i;
    i = f;

    double d;
    d = i;
    i = d;

    long double ld;
    ld = i;
    i = ld;
    c = ld;
}

/***************************************************/
// https://issues.dlang.org/show_bug.cgi?id=22102

void fun22102(int var);
typedef int int22102;

void test22102()
{
    int22102(var);
    fun22102(var);
}

/***************************************************/
// https://issues.dlang.org/show_bug.cgi?id=22103

void test22103a(char *const argv[restrict]);
void test22103b(char *const argv[restrict 4]);

/***************************************************/
// https://issues.dlang.org/show_bug.cgi?id=22106

typedef struct S22106
{
    int field;
} S22106_t;

struct T22106
{
    struct S22106 f1;
    S22106_t f2;
};

void testS22106()
{
    struct S22106 v1;
    S22106_t v2;
}

int S22106; // not a redeclaration of 'struct S22106'

/***************************************************/
// https://issues.dlang.org/show_bug.cgi?id=22160

typedef struct testcstuff2 testcstuff2;

/***************************************************/
// https://issues.dlang.org/show_bug.cgi?id=22182

int test22182a(int x)
{
    return (int)(x);
}

typedef struct S22182 { int x; } S22182;

int test22182b(S22182* b)
{
    return ((S22182*)(b))->x;
}

/***************************************************/
// https://issues.dlang.org/show_bug.cgi?id=22196

__attribute__((static, unsigned, long, const, extern, register, typedef, short,
               inline, _Noreturn, volatile, signed, auto, restrict, _Complex,
               _Thread_local, int, char, float, double, void, _Bool, _Atomic))
int test22196();

/***************************************************/
// https://issues.dlang.org/show_bug.cgi?id=22245

struct S22245 { int i; };

int test22245()
{
    struct S22245 s;
    return sizeof(s.i);
}

/***************************************************/
// https://issues.dlang.org/show_bug.cgi?id=22262

void test22262(unsigned char *buf)
{
    if (buf == 0)
        return;
    if (0 == buf)
        return;
    if (buf == 1)
        return;
    if (2 == buf)
        return;
}

/***************************************************/
// https://issues.dlang.org/show_bug.cgi?id=22264

typedef int T22264;

unsigned long test22264(crc, buf, len)
    unsigned long crc;
    const T22264 *buf;
    T22264 len;
{
    return len;
}

/***************************************************/
// https://issues.dlang.org/show_bug.cgi?id=22274

void test22274(compr, comprLen, uncompr, uncomprLen)
    unsigned *compr, *uncompr;
    signed comprLen, uncomprLen;
{
}

/***************************************************/
// https://issues.dlang.org/show_bug.cgi?id=22375

typedef struct S22375S
{
    unsigned short a, b, c, d;
} S22375;

static const S22375 s22375[10] =
{
    {0, 0, 0, 0},
    {4, 4, 8, 4},
    {4, 5, 16, 8},
    {4, 6, 32, 32},
    {4, 4, 16, 16},
    {8, 16, 32, 32},
    {8, 16, 128, 128},
    {8, 32, 128, 256},
    {32, 128, 258, 1024},
    {32, 258, 258, 4096}
};

/***************************************************/
// https://issues.dlang.org/show_bug.cgi?id=22399

struct S22399a
{
    unsigned short f1;
};

struct S22399b
{
    const struct S22399a *f1;
};

const struct S22399a C22399[1] = { {12} };
const struct S22399b C22399b = {C22399};

/***************************************************/
// https://issues.dlang.org/show_bug.cgi?id=22400

typedef struct S22400
{
    unsigned short f1;
} S22400_t;

struct S22400b
{
    const S22400_t *f1;
};

const S22400_t C22400[1] = { {12} };
const struct S22400b C22400b = {C22400};

/***************************************************/
// https://issues.dlang.org/show_bug.cgi?id=22402

typedef struct {
    short c;
} S22402a;

typedef struct {
    S22402a *a;
    S22402a b[1];
} S22402b;

int test22402a(S22402a *a, S22402a b[1])
{
    return a - b;
}

int test22402b(S22402b *s)
{
    return s->a - s->b;
}

int test22402c(S22402a *a)
{
    S22402a b[1];
    return a - b;
}

/***************************************************/
// https://issues.dlang.org/show_bug.cgi?id=22403

extern unsigned test22403a(const char *p);

void test22403()
{
    test22403a(0);
}

/***************************************************/
// https://issues.dlang.org/show_bug.cgi?id=22404

typedef enum
{
    E22404_FLAG
} E22404;

int test22404a(E22404 e);

int test22404()
{
    test22404a(E22404_FLAG);
}

/***************************************************/
// https://issues.dlang.org/show_bug.cgi?id=22405

struct S22405
{
    int const * p;
    int *q;
};

void test22405(struct S22405 *s)
{
    s->p = (const int *)(s->q);
}

/***************************************************/
// https://issues.dlang.org/show_bug.cgi?id=22406

int test22406(int a)
{
    switch (a)
    {
        case 1: return -1;
        case 2: return -2;
        case 3: return -3;
    }
    return 0;
}

/***************************************************/
// https://issues.dlang.org/show_bug.cgi?id=22407

typedef int (*T22407) (int a);

int test22407(int a);

T22407 table22407[1] = { test22407 };

/***************************************************/
// https://issues.dlang.org/show_bug.cgi?id=22409

struct S22409;

typedef struct S22409
{
    int f1;
} S22409_t;

/***************************************************/
// https://issues.dlang.org/show_bug.cgi?id=22411

extern char * const var22411[10];

void test22411()
{
    char *cptr;
    int *iptr;
    float *fptr;
    struct { int f1; int f2; } *sptr;
    void (*fnptr)(void);

    cptr = var22411[0];
    iptr = var22411[1];
    fptr = var22411[2];
    sptr = var22411[3];
    fnptr = var22411[4];

    iptr = cptr;
    fptr = sptr;
    fnptr = iptr;
    cptr = fptr;
    sptr = fnptr;
}

/***************************************************/
// https://issues.dlang.org/show_bug.cgi?id=22413

int test22413(void)
{
    char msg[] = "ok";
    return msg[0] | msg[1];
}

/***************************************************/

int test(char *dest)
{
    int x;
    return dest == x;
}

/***************************************************/
// https://issues.dlang.org/show_bug.cgi?id=22512

extern char *tzname[];

/***************************************************/
// https://issues.dlang.org/show_bug.cgi?id=22584

long test22584(long, long);

long test22584(long a, long b)
{
    return a + b;
<<<<<<< HEAD
=======
}

/***************************************************/
// https://issues.dlang.org/show_bug.cgi?id=22602

void test22602()
{
    unsigned char *data;
    data = (void *)"\0\0\xff\xff";
>>>>>>> 821f82ef
}<|MERGE_RESOLUTION|>--- conflicted
+++ resolved
@@ -646,8 +646,6 @@
 long test22584(long a, long b)
 {
     return a + b;
-<<<<<<< HEAD
-=======
 }
 
 /***************************************************/
@@ -657,5 +655,4 @@
 {
     unsigned char *data;
     data = (void *)"\0\0\xff\xff";
->>>>>>> 821f82ef
 }