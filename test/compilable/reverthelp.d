--- conflicted
+++ resolved
@@ -6,11 +6,8 @@
 Revertable language changes listed by -revert=name:
   =all              Enables all available revertable language changes
   =dip25            revert DIP25 changes https://github.com/dlang/DIPs/blob/master/DIPs/archive/DIP25.md
-<<<<<<< HEAD
-  =aliasaggquals    drop qualifiers when passing an aggregate type as a template alias parameter
-=======
   =markdown         disable Markdown replacements in Ddoc
   =dtorfields       don't destruct fields of partially constructed objects
->>>>>>> 705c040f
+  =aliasaggquals    drop qualifiers when passing an aggregate type as a template alias parameter
 ----
 */