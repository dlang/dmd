/*
REQUIRED_ARGS: -verrors=simple -inline -wi
TEST_OUTPUT:
---
compilable/pragmainline2.d(14): Warning: cannot inline function `pragmainline2.foo`
compilable/pragmainline2.d(22): Warning: cannot inline function `pragmainline2.f1t`
compilable/pragmainline2.d(25): Warning: cannot inline function `pragmainline2.f2t`
---
*/

pragma(inline, true):
pragma(inline, false):
pragma(inline)
void foo()
{
    pragma(inline, false);
    pragma(inline);
    pragma(inline, true);   // this last one will affect to the 'foo'
    asm { nop; }
}

pragma(inline, true)   void f1t() { asm { nop; } }  // cannot inline
pragma(inline, false)  void f1f() { asm { nop; } }
pragma(inline)         void f1d() { asm { nop; } }
void f2t() { pragma(inline, true);  asm { nop; } }  // cannot inline
void f2f() { pragma(inline, false); asm { nop; } }
void f2d() { pragma(inline);        asm { nop; } }

void main()
{
    foo();

    f1t();
    f1f();
    f1d();
    f2t();
    f2f();
    f2d();
}

/*
TEST_OUTPUT:
---
compilable/pragmainline2.d(50): Warning: cannot inline function `pragmainline2.jazz`
compilable/pragmainline2.d(63): Warning: cannot inline function `pragmainline2.metal`
---
*/

pragma(inline, true)
auto jazz()
{
    static struct U
    {
        int a = 42;
        float b;
        ~this(){} // __dtor: inline not allowed
    }
    U u;
    return u.a;
}

pragma(inline, true)
auto metal()
{
    class U   // class : inline not allowed
    {
        int a = 42;
        float b;
    }
    return (new U).a;
}

void music()
{
    auto f = jazz();
    auto b = metal();
}

// test inlining in core.internal.convert for hash generation
bool test_toUByte()
{
    import core.internal.convert;

    const(ubyte)[] ubarr;
    int[] iarr = [1, 2, 3];
    ubarr = toUbyte(iarr);
    char[] carr = [1, 2, 3];
    ubarr = toUbyte(carr);
    long lng = 42;
    ubarr = toUbyte(lng);
    char ch = 42;
    ubarr = toUbyte(ch);
    static if(is(__vector(int[4])))
    {
        __vector(int[4]) vint = [1, 2, 3, 4];
        ubarr = toUbyte(vint);
    }
    enum E { E1, E2, E3 }
    E eval = E.E1;
    ubarr = toUbyte(eval);
    void delegate() dg;
    ubarr = toUbyte(dg);
    struct S { int x; }
    S sval;
    ubarr = toUbyte(sval);
    return true;
}
static assert(test_toUByte());

<<<<<<< HEAD
// https://github.com/dlang/dmd/issues/20246
void test_split()
{
    // bitop.Split64 only used for 32-bit process
    import core.bitop;
    ulong v = 1L << 42;
    int x = bsr(v);
    int y = bsf(v);
=======
void test_newaa()
{
    // inlining of newaa.pure_keyEqual, newaa.compat_key, newaa.pure_hashOf
    // must be disabled for nested structs
    struct UnsafeElement
    {
        int i;
        static bool b;
        ~this(){
            int[] arr;
            void* p = arr.ptr + 1; // unsafe
        }
    }
    UnsafeElement[int] aa1;
    int[UnsafeElement] aa2;
    aa1[1] = UnsafeElement();
    assert(0 !in aa1);
    assert(aa1 == aa1);
    assert(UnsafeElement() !in aa2);
    aa2[UnsafeElement()] = 1;

    // test inlining of hashOf(Interface)
    static interface Iface
    {
        void foo();
    }
    Iface[int] aa3;
    int[Iface] aa4;
>>>>>>> 88eba366
}<|MERGE_RESOLUTION|>--- conflicted
+++ resolved
@@ -107,7 +107,6 @@
 }
 static assert(test_toUByte());
 
-<<<<<<< HEAD
 // https://github.com/dlang/dmd/issues/20246
 void test_split()
 {
@@ -116,7 +115,8 @@
     ulong v = 1L << 42;
     int x = bsr(v);
     int y = bsf(v);
-=======
+}
+
 void test_newaa()
 {
     // inlining of newaa.pure_keyEqual, newaa.compat_key, newaa.pure_hashOf
@@ -145,5 +145,4 @@
     }
     Iface[int] aa3;
     int[Iface] aa4;
->>>>>>> 88eba366
 }