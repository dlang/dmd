/*
TEST_OUTPUT:
---
<<<<<<< HEAD
fail_compilation/issue16020.d(1): Error: user-defined attributes not allowed for `alias` declarations
fail_compilation/issue16020.d(2): Error: semicolon expected to close `alias` declaration, not `(`
fail_compilation/issue16020.d(2): Error: unexpected identifier `t` in declarator
fail_compilation/issue16020.d(2): Error: no identifier for declarator `T`
fail_compilation/issue16020.d(3): Deprecation: storage class `final` has no effect in type aliases
=======
fail_compilation/issue16020.d(14): Error: user-defined attributes not allowed for `alias` declarations
fail_compilation/issue16020.d(15): Error: semicolon expected to close `alias` declaration, not `(`
fail_compilation/issue16020.d(15): Error: semicolon needed to end declaration of `t` instead of `)`
fail_compilation/issue16020.d(15): Error: declaration expected, not `)`
fail_compilation/issue16020.d(16): Deprecation: storage class `final` has no effect in type aliases
>>>>>>> 3d06a911
---
*/
module issue16020;

struct UDA{}
#line 1
alias Fun = @UDA void();
alias FunTemplate = void(T)(T t);
alias F2 = final int();<|MERGE_RESOLUTION|>--- conflicted
+++ resolved
@@ -1,19 +1,11 @@
 /*
 TEST_OUTPUT:
 ---
-<<<<<<< HEAD
 fail_compilation/issue16020.d(1): Error: user-defined attributes not allowed for `alias` declarations
 fail_compilation/issue16020.d(2): Error: semicolon expected to close `alias` declaration, not `(`
-fail_compilation/issue16020.d(2): Error: unexpected identifier `t` in declarator
-fail_compilation/issue16020.d(2): Error: no identifier for declarator `T`
+fail_compilation/issue16020.d(2): Error: semicolon needed to end declaration of `t` instead of `)`
+fail_compilation/issue16020.d(2): Error: declaration expected, not `)`
 fail_compilation/issue16020.d(3): Deprecation: storage class `final` has no effect in type aliases
-=======
-fail_compilation/issue16020.d(14): Error: user-defined attributes not allowed for `alias` declarations
-fail_compilation/issue16020.d(15): Error: semicolon expected to close `alias` declaration, not `(`
-fail_compilation/issue16020.d(15): Error: semicolon needed to end declaration of `t` instead of `)`
-fail_compilation/issue16020.d(15): Error: declaration expected, not `)`
-fail_compilation/issue16020.d(16): Deprecation: storage class `final` has no effect in type aliases
->>>>>>> 3d06a911
 ---
 */
 module issue16020;
