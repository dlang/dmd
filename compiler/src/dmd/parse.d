--- conflicted
+++ resolved
@@ -3605,7 +3605,6 @@
      */
     AST.Type parseType(Identifier* pident = null, AST.TemplateParameters** ptpl = null, Loc* pdeclLoc = null)
     {
-<<<<<<< HEAD
         //printf("parseType()\n");
         immutable stc = parseTypeCtor();
 
@@ -3616,23 +3615,6 @@
 
             // Handle linkage for function pointer and delegate types
             LINK getLinkage()
-=======
-        /* Take care of the storage class prefixes that
-         * serve as type attributes:
-         *               const type
-         *           immutable type
-         *              shared type
-         *               inout type
-         *         inout const type
-         *        shared const type
-         *        shared inout type
-         *  shared inout const type
-         */
-        STC stc = STC.none;
-        while (1)
-        {
-            switch (token.value)
->>>>>>> 3d06a911
             {
                 if (token.value != TOK.extern_) return LINK.default_;
 
@@ -4052,7 +4034,7 @@
      * See_Also:
      *      https://dlang.org/spec/declaration.html#TypeSuffixes
      */
-    private AST.Type parseTypeSuffixes(AST.Type t, immutable StorageClass stc2 = 0, immutable CallableIntroducer intro = CallableIntroducer())
+    private AST.Type parseTypeSuffixes(AST.Type t, immutable STC stc2 = STC.none, immutable CallableIntroducer intro = CallableIntroducer())
     {
         //printf("parseTypeSuffixes()\n");
         immutable requireCallable = intro.isRef || intro.linkageSpecified;
@@ -4123,14 +4105,9 @@
 
                     auto parameterList = parseParameterList(null);
 
-<<<<<<< HEAD
-                    immutable StorageClass stc = parsePostfix(STC.undefined_, null);
+                    immutable STC stc = parsePostfix(STC.none, null);
                     ambiguous = requireCallable && tf !is null;
                     tf = new AST.TypeFunction(parameterList, t, linkage, stc);
-=======
-                    STC stc = parsePostfix(STC.none, null);
-                    auto tf = new AST.TypeFunction(parameterList, t, linkage, stc);
->>>>>>> 3d06a911
                     if (stc & (STC.const_ | STC.immutable_ | STC.shared_ | STC.wild | STC.return_))
                     {
                         if (callableKeyword == TOK.function_)
@@ -4314,13 +4291,8 @@
      * Reference: https://dlang.org/spec/declaration.html#Declarator
      */
     private AST.Type parseDeclarator(AST.Type t, ref int palt, Identifier* pident,
-<<<<<<< HEAD
-        AST.TemplateParameters** tpl = null, StorageClass storageClass = 0,
+        AST.TemplateParameters** tpl = null, STC storageClass = STC.none,
         bool* pdisable = null, AST.Expressions** pudas = null, CallableIntroducer intro = CallableIntroducer())
-=======
-        AST.TemplateParameters** tpl = null, STC storageClass = STC.none,
-        bool* pdisable = null, AST.Expressions** pudas = null)
->>>>>>> 3d06a911
     {
         //printf("parseDeclarator(tpl = %p)\n", tpl);
         t = parseTypeSuffixes(t, storageClass, intro);
@@ -5368,12 +5340,8 @@
         AST.TemplateParameters* tpl = null;
         AST.ParameterList parameterList;
         AST.Type tret = null;
-<<<<<<< HEAD
         LINK linkage = LINK.default_;
-        StorageClass stc = 0;
-=======
         STC stc = STC.none;
->>>>>>> 3d06a911
         TOK save = TOK.reserved;
 
         switch (token.value)
