/**
 * Takes a token stream from the lexer, and parses it into an abstract syntax tree.
 *
 * Specification: $(LINK2 https://dlang.org/spec/grammar.html, D Grammar)
 *
 * Copyright:   Copyright (C) 1999-2023 by The D Language Foundation, All Rights Reserved
 * Authors:     $(LINK2 https://www.digitalmars.com, Walter Bright)
 * License:     $(LINK2 https://www.boost.org/LICENSE_1_0.txt, Boost License 1.0)
 * Source:      $(LINK2 https://github.com/dlang/dmd/blob/master/src/dmd/parse.d, _parse.d)
 * Documentation:  https://dlang.org/phobos/dmd_parse.html
 * Coverage:    https://codecov.io/gh/dlang/dmd/src/master/src/dmd/parse.d
 */

module dmd.parse;

import core.stdc.stdio;
import core.stdc.string;

import dmd.astenums;
import dmd.errorsink;
import dmd.id;
import dmd.identifier;
import dmd.lexer;
import dmd.location;
import dmd.root.filename;
import dmd.common.outbuffer;
import dmd.root.rmem;
import dmd.rootobject;
import dmd.root.string;
import dmd.tokens;

alias CompileEnv = dmd.lexer.CompileEnv;

/***********************************************************
 */
class Parser(AST, Lexer = dmd.lexer.Lexer) : Lexer
{
    AST.ModuleDeclaration* md;

    protected
    {
        AST.Module mod;
        LINK linkage;
        Loc linkLoc;
        CPPMANGLE cppmangle;
        Loc endloc; // set to location of last right curly
        int inBrackets; // inside [] of array index or slice
        Loc lookingForElse; // location of lonely if looking for an else
        bool doUnittests; // parse unittest blocks
    }

    bool transitionIn = false; /// `-transition=in` is active, `in` parameters are listed

    /*********************
     * Use this constructor for string mixins.
     * Input:
     *      loc = location in source file of mixin
     */
    extern (D) this(const ref Loc loc, AST.Module _module, const(char)[] input, bool doDocComment,
        ErrorSink errorSink, const CompileEnv* compileEnv, const bool doUnittests) scope
    {
        //printf("Parser::Parser()1 %d\n", doUnittests);
        this(_module, input, doDocComment, errorSink, compileEnv, doUnittests);
        scanloc = loc;
    }

    /**************************************************
     * Main Parser constructor.
     */
    extern (D) this(AST.Module _module, const(char)[] input, bool doDocComment, ErrorSink errorSink,
        const CompileEnv* compileEnv, const bool doUnittests) scope
    {
        super(_module ? _module.srcfile.toChars() : null, input.ptr, 0, input.length, doDocComment, false,
              errorSink,
              compileEnv);

        //printf("Parser::Parser()2 %d\n", doUnittests);
        this.mod = _module;
        this.linkage = LINK.d;
        this.doUnittests = doUnittests;
    }

    /++
     + Parse a module, i.e. the optional `module x.y.z` declaration and all declarations
     + found in the current file.
     +
     + Returns: the list of declarations or an empty list in case of malformed declarations,
     +          the module declaration will be stored as `this.md` if found
     +/
    AST.Dsymbols* parseModule()
    {
        if (!parseModuleDeclaration())
            return errorReturn();

        return parseModuleContent();
    }

    /++
     + Parse the optional module declaration
     +
     + Returns: false if a malformed module declaration was found
     +/
    final bool parseModuleDeclaration()
    {
        const comment = token.blockComment;
        bool isdeprecated = false;
        AST.Expression msg = null;

        // Parse optional module attributes
        parseModuleAttributes(msg, isdeprecated);

        // ModuleDeclaration leads off
        if (token.value == TOK.module_)
        {
            const loc = token.loc;
            nextToken();

            /* parse ModuleFullyQualifiedName
             * https://dlang.org/spec/module.html#ModuleFullyQualifiedName
             */

            if (token.value != TOK.identifier)
            {
                error("identifier expected following `module`");
                return false;
            }

            Identifier[] a;
            Identifier id = token.ident;

            while (nextToken() == TOK.dot)
            {
                a ~= id;
                nextToken();
                if (token.value != TOK.identifier)
                {
                    error("identifier expected following `package`");
                    return false;
                }
                id = token.ident;
            }

            md = new AST.ModuleDeclaration(loc, a, id, msg, isdeprecated);

            if (token.value != TOK.semicolon)
                error("`;` expected following module declaration instead of `%s`", token.toChars());
            nextToken();
            addComment(mod, comment);
        }
        return true;
    }

    /++
     + Parse the content of a module, i.e. all declarations found until the end of file.
     +
     + Returns: the list of declarations or an empty list in case of malformed declarations
     +/
    final AST.Dsymbols* parseModuleContent()
    {
        AST.Dsymbol lastDecl = mod;
        AST.Dsymbols* decldefs = parseDeclDefs(0, &lastDecl);

        if (token.value == TOK.rightCurly)
        {
            error("unmatched closing brace");
            return errorReturn();
        }

        if (token.value != TOK.endOfFile)
        {
            error("unrecognized declaration");
            return errorReturn();
        }
        return decldefs;
    }

    /++
     + Skips to the end of the current declaration - denoted by either `;` or EOF
     +
     + Returns: An empty list of Dsymbols
     +/
    private AST.Dsymbols* errorReturn()
    {
        while (token.value != TOK.semicolon && token.value != TOK.endOfFile)
            nextToken();
        nextToken();
        return new AST.Dsymbols();
    }

    /**********************************
     * Parse the ModuleAttributes preceding a module declaration.
     * ModuleDeclaration:
     *    ModuleAttributes(opt) module ModuleFullyQualifiedName ;
     * https://dlang.org/spec/module.html#ModuleAttributes
     * Params:
     *  msg = set to the AssignExpression from DeprecatedAttribute https://dlang.org/spec/module.html#DeprecatedAttribute
     *  isdeprecated = set to true if a DeprecatedAttribute is seen
     */
    private
    void parseModuleAttributes(out AST.Expression msg, out bool isdeprecated)
    {
        Token* tk;
        if (!(skipAttributes(&token, &tk) && tk.value == TOK.module_))
            return;             // no module attributes

        AST.Expressions* udas = null;
        while (token.value != TOK.module_)
        {
            switch (token.value)
            {
            case TOK.deprecated_:
                {
                    // deprecated (...) module ...
                    if (isdeprecated)
                        error("there is only one deprecation attribute allowed for module declaration");
                    isdeprecated = true;
                    nextToken();
                    if (token.value == TOK.leftParenthesis)
                    {
                        check(TOK.leftParenthesis);
                        msg = parseAssignExp();
                        check(TOK.rightParenthesis);
                    }
                    break;
                }
            case TOK.at:
                {
                    AST.Expressions* exps = null;
                    const stc = parseAttribute(exps);
                    if (stc & atAttrGroup)
                    {
                        error("`@%s` attribute for module declaration is not supported", token.toChars());
                    }
                    else
                    {
                        udas = AST.UserAttributeDeclaration.concat(udas, exps);
                    }
                    if (stc)
                        nextToken();
                    break;
                }
            default:
                {
                    error("`module` expected instead of `%s`", token.toChars());
                    nextToken();
                    break;
                }
            }
        }

        if (udas)
        {
            auto a = new AST.Dsymbols();
            auto udad = new AST.UserAttributeDeclaration(udas, a);
            mod.userAttribDecl = udad;
        }
    }

  final:

    /**
     * Parses a `deprecated` declaration
     *
     * Params:
     *   msg = Deprecated message, if any.
     *         Used to support overriding a deprecated storage class with
     *         a deprecated declaration with a message, but to error
     *         if both declaration have a message.
     *
     * Returns:
     *   Whether the deprecated declaration has a message
     */
    private bool parseDeprecatedAttribute(ref AST.Expression msg)
    {
        if (peekNext() != TOK.leftParenthesis)
            return false;

        nextToken();
        check(TOK.leftParenthesis);
        AST.Expression e = parseAssignExp();
        check(TOK.rightParenthesis);
        if (msg)
        {
            error(token.loc, "conflicting storage class `deprecated(%s)` and `deprecated(%s)`", msg.toChars(), e.toChars());
        }
        msg = e;
        return true;
    }

    /************************************
     * Parse declarations and definitions
     * Params:
     *  once = !=0 means parse exactly one decl or def
     *  pLastDecl = set to last decl or def parsed
     *  pAttrs = keep track of attributes
     * Returns:
     *  array of declared symbols
     */
    AST.Dsymbols* parseDeclDefs(int once, AST.Dsymbol* pLastDecl = null, PrefixAttributes!AST* pAttrs = null)
    {
        AST.Dsymbol lastDecl = null; // used to link unittest to its previous declaration
        if (!pLastDecl)
            pLastDecl = &lastDecl;

        const linksave = linkage; // save global state

        //printf("Parser::parseDeclDefs()\n");
        auto decldefs = new AST.Dsymbols();
        do
        {
            // parse result
            AST.Dsymbol s = null;
            AST.Dsymbols* a = null;

            PrefixAttributes!AST attrs;
            if (!once || !pAttrs)
            {
                pAttrs = &attrs;
                pAttrs.comment = token.blockComment.ptr;
            }
            AST.Visibility.Kind prot;
            StorageClass stc;
            AST.Condition condition;

            linkage = linksave;

            Loc startloc;
            Loc scdLoc;

            switch (token.value)
            {
            case TOK.enum_:
                {
                    /* Determine if this is a manifest constant declaration,
                     * or a conventional enum.
                     */
                    const tv = peekNext();
                    if (tv == TOK.leftCurly || tv == TOK.colon)
                        s = parseEnum();
                    else if (tv != TOK.identifier)
                        goto Ldeclaration;
                    else
                    {
                        const nextv = peekNext2();
                        if (nextv == TOK.leftCurly || nextv == TOK.colon || nextv == TOK.semicolon)
                            s = parseEnum();
                        else
                            goto Ldeclaration;
                    }
                    break;
                }
            case TOK.import_:
                a = parseImport();
                // keep pLastDecl
                break;

            case TOK.template_:
                s = cast(AST.Dsymbol)parseTemplateDeclaration();
                break;

            case TOK.mixin_:
                {
                    const loc = token.loc;
                    switch (peekNext())
                    {
                    case TOK.leftParenthesis:
                        {
                            // MixinType
                            if (isDeclaration(&token, NeedDeclaratorId.mustIfDstyle, TOK.reserved, null))
                                goto Ldeclaration;
                            // mixin(string)
                            nextToken();
                            auto exps = parseArguments();
                            check(TOK.semicolon);
                            s = new AST.MixinDeclaration(loc, exps);
                            break;
                        }
                    case TOK.template_:
                        // mixin template
                        nextToken();
                        s = cast(AST.Dsymbol)parseTemplateDeclaration(true);
                        break;

                    default:
                        s = parseMixin();
                        break;
                    }
                    break;
                }
            case TOK.wchar_:
            case TOK.dchar_:
            case TOK.bool_:
            case TOK.char_:
            case TOK.int8:
            case TOK.uns8:
            case TOK.int16:
            case TOK.uns16:
            case TOK.int32:
            case TOK.uns32:
            case TOK.int64:
            case TOK.uns64:
            case TOK.int128:
            case TOK.uns128:
            case TOK.float32:
            case TOK.float64:
            case TOK.float80:
            case TOK.imaginary32:
            case TOK.imaginary64:
            case TOK.imaginary80:
            case TOK.complex32:
            case TOK.complex64:
            case TOK.complex80:
            case TOK.void_:
            case TOK.alias_:
            case TOK.identifier:
            case TOK.super_:
            case TOK.typeof_:
            case TOK.dot:
            case TOK.vector:
            case TOK.struct_:
            case TOK.union_:
            case TOK.class_:
            case TOK.interface_:
            case TOK.traits:
            case TOK.leftParenthesis:
            Ldeclaration:
                a = parseDeclarations(false, pAttrs, pAttrs.comment);
                if (a && a.length)
                    *pLastDecl = (*a)[a.length - 1];
                break;

            case TOK.this_:
                if (peekNext() == TOK.dot)
                    goto Ldeclaration;
                s = parseCtor(pAttrs);
                break;

            case TOK.tilde:
                s = parseDtor(pAttrs);
                break;

            case TOK.invariant_:
                const tv = peekNext();
                if (tv == TOK.leftParenthesis || tv == TOK.leftCurly)
                {
                    // invariant { statements... }
                    // invariant() { statements... }
                    // invariant (expression);
                    s = parseInvariant(pAttrs);
                    break;
                }
                error("invariant body expected, not `%s`", token.toChars());
                goto Lerror;

            case TOK.unittest_:
                /**
                 * Ignore unittests in non-root modules.
                 *
                 * This mainly means that unittests *inside templates* are only
                 * ever instantiated if the module lexically declaring the
                 * template is one of the root modules.
                 *
                 * E.g., compiling some project with `-unittest` does NOT
                 * compile and later run any unittests in instantiations of
                 * templates declared in other libraries.
                 *
                 * Declaring unittests *inside* templates is considered an anti-
                 * pattern. In almost all cases, the unittests don't depend on
                 * the template parameters, but instantiate the template with
                 * fixed arguments (e.g., Nullable!T unittests instantiating
                 * Nullable!int), so compiling and running identical tests for
                 * each template instantiation is hardly desirable.
                 * But adding a unittest right below some function being tested
                 * is arguably good for locality, so unittests end up inside
                 * templates.
                 * To make sure a template's unittests are run, it should be
                 * instantiated in the same module, e.g., some module-level
                 * unittest.
                 *
                 * Another reason for ignoring unittests in templates from non-
                 * root modules is for template codegen culling via
                 * TemplateInstance.needsCodegen(). If the compiler decides not
                 * to emit some Nullable!bool because there's an existing
                 * instantiation in some non-root module, it has no idea whether
                 * that module was compiled with -unittest too, and so whether
                 * Nullable!int (instantiated in some unittest inside the
                 * Nullable template) can be culled too. By ignoring unittests
                 * in non-root modules, the compiler won't consider any
                 * template instantiations in these unittests as candidates for
                 * further codegen culling.
                 */
                // The isRoot check is here because it can change after parsing begins (see dmodule.d)
                if (doUnittests && mod.isRoot())
                {
                    linkage = LINK.d; // unittests have D linkage
                    s = parseUnitTest(pAttrs);
                    if (*pLastDecl)
                        (*pLastDecl).ddocUnittest = cast(AST.UnitTestDeclaration)s;
                }
                else
                {
                    // Skip over unittest block by counting { }
                    Loc loc = token.loc;
                    int braces = 0;
                    while (1)
                    {
                        nextToken();
                        switch (token.value)
                        {
                        case TOK.leftCurly:
                            ++braces;
                            continue;

                        case TOK.rightCurly:
                            if (--braces)
                                continue;
                            nextToken();
                            break;

                        case TOK.endOfFile:
                            /* { */
                            error(loc, "closing `}` of unittest not found before end of file");
                            goto Lerror;

                        default:
                            continue;
                        }
                        break;
                    }
                    // Workaround 14894. Add an empty unittest declaration to keep
                    // the number of symbols in this scope independent of -unittest.
                    s = new AST.UnitTestDeclaration(loc, token.loc, STC.undefined_, null);
                }
                break;

            case TOK.new_:
                s = parseNew(pAttrs);
                break;

            case TOK.colon:
            case TOK.leftCurly:
                error("declaration expected, not `%s`", token.toChars());
                goto Lerror;

            case TOK.rightCurly:
            case TOK.endOfFile:
                if (once)
                    error("declaration expected, not `%s`", token.toChars());
                return decldefs;

            case TOK.static_:
                {
                    const next = peekNext();
                    if (next == TOK.this_)
                        s = parseStaticCtor(pAttrs);
                    else if (next == TOK.tilde)
                        s = parseStaticDtor(pAttrs);
                    else if (next == TOK.assert_)
                        s = parseStaticAssert();
                    else if (next == TOK.if_)
                    {
                        const Loc loc = token.loc;
                        condition = parseStaticIfCondition();
                        AST.Dsymbols* athen;
                        if (token.value == TOK.colon)
                            athen = parseBlock(pLastDecl);
                        else
                        {
                            const lookingForElseSave = lookingForElse;
                            lookingForElse = token.loc;
                            athen = parseBlock(pLastDecl);
                            lookingForElse = lookingForElseSave;
                        }
                        AST.Dsymbols* aelse = null;
                        if (token.value == TOK.else_)
                        {
                            const elseloc = token.loc;
                            nextToken();
                            aelse = parseBlock(pLastDecl);
                            checkDanglingElse(elseloc);
                        }
                        s = new AST.StaticIfDeclaration(loc, condition, athen, aelse);
                    }
                    else if (next == TOK.import_)
                    {
                        a = parseImport();
                        // keep pLastDecl
                    }
                    else if (next == TOK.foreach_ || next == TOK.foreach_reverse_)
                    {
                        s = parseForeach!(AST.StaticForeachDeclaration)(token.loc, pLastDecl);
                    }
                    else
                    {
                        stc = STC.static_;
                        goto Lstc;
                    }
                    break;
                }
            case TOK.const_:
                if (peekNext() == TOK.leftParenthesis)
                    goto Ldeclaration;
                stc = STC.const_;
                goto Lstc;

            case TOK.immutable_:
                if (peekNext() == TOK.leftParenthesis)
                    goto Ldeclaration;
                stc = STC.immutable_;
                goto Lstc;

            case TOK.shared_:
                {
                    const next = peekNext();
                    if (next == TOK.leftParenthesis)
                        goto Ldeclaration;
                    if (next == TOK.static_)
                    {
                        TOK next2 = peekNext2();
                        if (next2 == TOK.this_)
                        {
                            s = parseSharedStaticCtor(pAttrs);
                            break;
                        }
                        if (next2 == TOK.tilde)
                        {
                            s = parseSharedStaticDtor(pAttrs);
                            break;
                        }
                    }
                    stc = STC.shared_;
                    goto Lstc;
                }
            case TOK.inout_:
                if (peekNext() == TOK.leftParenthesis)
                    goto Ldeclaration;
                stc = STC.wild;
                goto Lstc;

            case TOK.final_:
                stc = STC.final_;
                goto Lstc;

            case TOK.auto_:
                stc = STC.auto_;
                goto Lstc;

            case TOK.scope_:
                stc = STC.scope_;
                goto Lstc;

            case TOK.override_:
                stc = STC.override_;
                goto Lstc;

            case TOK.abstract_:
                stc = STC.abstract_;
                goto Lstc;

            case TOK.synchronized_:
                stc = STC.synchronized_;
                goto Lstc;

            case TOK.nothrow_:
                stc = STC.nothrow_;
                goto Lstc;

            case TOK.pure_:
                stc = STC.pure_;
                goto Lstc;

            case TOK.ref_:
                stc = STC.ref_;
                goto Lstc;

            case TOK.gshared:
                stc = STC.gshared;
                goto Lstc;

            case TOK.at:
                {
                    AST.Expressions* exps = null;
                    stc = parseAttribute(exps);
                    if (stc)
                        goto Lstc; // it's a predefined attribute
                    // no redundant/conflicting check for UDAs
                    pAttrs.udas = AST.UserAttributeDeclaration.concat(pAttrs.udas, exps);
                    goto Lautodecl;
                }
            Lstc:
                pAttrs.storageClass = appendStorageClass(pAttrs.storageClass, stc);
                scdLoc = token.loc;
                nextToken();

            Lautodecl:

                /* Look for auto initializers:
                 *      storage_class identifier = initializer;
                 *      storage_class identifier(...) = initializer;
                 */
                if (token.value == TOK.identifier && hasOptionalParensThen(peek(&token), TOK.assign))
                {
                    a = parseAutoDeclarations(getStorageClass!AST(pAttrs), pAttrs.comment);
                    if (a && a.length)
                        *pLastDecl = (*a)[a.length - 1];
                    if (pAttrs.udas)
                    {
                        s = new AST.UserAttributeDeclaration(pAttrs.udas, a);
                        pAttrs.udas = null;
                    }
                    break;
                }

                /* Look for return type inference for template functions.
                 */
                Token* tk;
                if (token.value == TOK.identifier && skipParens(peek(&token), &tk) && skipAttributes(tk, &tk) &&
                    (tk.value == TOK.leftParenthesis || tk.value == TOK.leftCurly || tk.value == TOK.in_ ||
                     tk.value == TOK.out_ || tk.value == TOK.do_ || tk.value == TOK.goesTo ||
                     tk.value == TOK.identifier && tk.ident == Id._body))
                {
                    if (tk.value == TOK.identifier && tk.ident == Id._body)
                        usageOfBodyKeyword();

                    a = parseDeclarations(true, pAttrs, pAttrs.comment);
                    if (a && a.length)
                        *pLastDecl = (*a)[a.length - 1];
                    if (pAttrs.udas)
                    {
                        s = new AST.UserAttributeDeclaration(pAttrs.udas, a);
                        pAttrs.udas = null;
                    }
                    break;
                }

                a = parseBlock(pLastDecl, pAttrs);
                auto stc2 = getStorageClass!AST(pAttrs);
                if (stc2 != STC.undefined_)
                {
                    s = new AST.StorageClassDeclaration(scdLoc, stc2, a);
                }
                if (pAttrs.udas)
                {
                    if (s)
                    {
                        a = new AST.Dsymbols();
                        a.push(s);
                    }
                    s = new AST.UserAttributeDeclaration(pAttrs.udas, a);
                    pAttrs.udas = null;
                }
                break;

            case TOK.deprecated_:
                {
                    stc |= STC.deprecated_;
                    if (!parseDeprecatedAttribute(pAttrs.depmsg))
                        goto Lstc;

                    a = parseBlock(pLastDecl, pAttrs);
                    s = new AST.DeprecatedDeclaration(pAttrs.depmsg, a);
                    pAttrs.depmsg = null;
                    break;
                }
            case TOK.leftBracket:
                {
                    if (peekNext() == TOK.rightBracket)
                        error("empty attribute list is not allowed");
                    error("use `@(attributes)` instead of `[attributes]`");
                    AST.Expressions* exps = parseArguments();
                    // no redundant/conflicting check for UDAs

                    pAttrs.udas = AST.UserAttributeDeclaration.concat(pAttrs.udas, exps);
                    a = parseBlock(pLastDecl, pAttrs);
                    if (pAttrs.udas)
                    {
                        s = new AST.UserAttributeDeclaration(pAttrs.udas, a);
                        pAttrs.udas = null;
                    }
                    break;
                }
            case TOK.extern_:
                {
                    if (peekNext() != TOK.leftParenthesis)
                    {
                        stc = STC.extern_;
                        goto Lstc;
                    }

                    const linkLoc = token.loc;
                    auto res = parseLinkage();
                    if (pAttrs.link != LINK.default_)
                    {
                        if (pAttrs.link != res.link)
                        {
                            error(token.loc, "conflicting linkage `extern (%s)` and `extern (%s)`", AST.linkageToChars(pAttrs.link), AST.linkageToChars(res.link));
                        }
                        else if (res.idents || res.identExps || res.cppmangle != CPPMANGLE.def)
                        {
                            // Allow:
                            //      extern(C++, foo) extern(C++, bar) void foo();
                            // to be equivalent with:
                            //      extern(C++, foo.bar) void foo();
                            // Allow also:
                            //      extern(C++, "ns") extern(C++, class) struct test {}
                            //      extern(C++, class) extern(C++, "ns") struct test {}
                        }
                        else
                            error("redundant linkage `extern (%s)`", AST.linkageToChars(pAttrs.link));
                    }
                    pAttrs.link = res.link;
                    this.linkage = res.link;
                    this.linkLoc = linkLoc;
                    a = parseBlock(pLastDecl, pAttrs);
                    if (res.idents)
                    {
                        assert(res.link == LINK.cpp);
                        assert(res.idents.length);
                        for (size_t i = res.idents.length; i;)
                        {
                            Identifier id = (*res.idents)[--i];
                            if (s)
                            {
                                a = new AST.Dsymbols();
                                a.push(s);
                            }
                            s = new AST.Nspace(linkLoc, id, null, a);
                        }
                        pAttrs.link = LINK.default_;
                    }
                    else if (res.identExps)
                    {
                        assert(res.link == LINK.cpp);
                        assert(res.identExps.length);
                        for (size_t i = res.identExps.length; i;)
                        {
                            AST.Expression exp = (*res.identExps)[--i];
                            if (s)
                            {
                                a = new AST.Dsymbols();
                                a.push(s);
                            }
                            s = new AST.CPPNamespaceDeclaration(linkLoc, exp, a);
                        }
                        pAttrs.link = LINK.default_;
                    }
                    else if (res.cppmangle != CPPMANGLE.def)
                    {
                        assert(res.link == LINK.cpp);
                        s = new AST.CPPMangleDeclaration(linkLoc, res.cppmangle, a);
                    }
                    else if (pAttrs.link != LINK.default_)
                    {
                        s = new AST.LinkDeclaration(linkLoc, pAttrs.link, a);
                        pAttrs.link = LINK.default_;
                    }
                    break;
                }

            case TOK.private_:
                prot = AST.Visibility.Kind.private_;
                goto Lprot;

            case TOK.package_:
                prot = AST.Visibility.Kind.package_;
                goto Lprot;

            case TOK.protected_:
                prot = AST.Visibility.Kind.protected_;
                goto Lprot;

            case TOK.public_:
                prot = AST.Visibility.Kind.public_;
                goto Lprot;

            case TOK.export_:
                prot = AST.Visibility.Kind.export_;
                goto Lprot;
            Lprot:
                {
                    if (pAttrs.visibility.kind != AST.Visibility.Kind.undefined)
                    {
                        if (pAttrs.visibility.kind != prot)
                            error(token.loc, "conflicting visibility attribute `%s` and `%s`", AST.visibilityToChars(pAttrs.visibility.kind), AST.visibilityToChars(prot));
                        else
                            error("redundant visibility attribute `%s`", AST.visibilityToChars(prot));
                    }
                    pAttrs.visibility.kind = prot;
                    const attrloc = token.loc;

                    nextToken();

                    // optional qualified package identifier to bind
                    // visibility to
                    Identifier[] pkg_prot_idents;
                    if (pAttrs.visibility.kind == AST.Visibility.Kind.package_ && token.value == TOK.leftParenthesis)
                    {
                        pkg_prot_idents = parseQualifiedIdentifier("protection package");
                        if (pkg_prot_idents)
                            check(TOK.rightParenthesis);
                        else
                        {
                            while (token.value != TOK.semicolon && token.value != TOK.endOfFile)
                                nextToken();
                            nextToken();
                            break;
                        }
                    }

                    a = parseBlock(pLastDecl, pAttrs);
                    if (pAttrs.visibility.kind != AST.Visibility.Kind.undefined)
                    {
                        if (pAttrs.visibility.kind == AST.Visibility.Kind.package_ && pkg_prot_idents)
                            s = new AST.VisibilityDeclaration(attrloc, pkg_prot_idents, a);
                        else
                            s = new AST.VisibilityDeclaration(attrloc, pAttrs.visibility, a);

                        pAttrs.visibility = AST.Visibility(AST.Visibility.Kind.undefined);
                    }
                    break;
                }
            case TOK.align_:
                {
                    const attrLoc = token.loc;

                    nextToken();

                    AST.Expression e = null; // default
                    if (token.value == TOK.leftParenthesis)
                    {
                        nextToken();
                        e = parseAssignExp();
                        check(TOK.rightParenthesis);
                    }

                    if (pAttrs.setAlignment)
                    {
                        if (e)
                            error("redundant alignment attribute `align(%s)`", e.toChars());
                        else
                            error("redundant alignment attribute `align`");
                    }

                    pAttrs.setAlignment = true;
                    pAttrs.ealign = e;
                    a = parseBlock(pLastDecl, pAttrs);
                    if (pAttrs.setAlignment)
                    {
                        s = new AST.AlignDeclaration(attrLoc, pAttrs.ealign, a);
                        pAttrs.setAlignment = false;
                        pAttrs.ealign = null;
                    }
                    break;
                }
            case TOK.pragma_:
                {
                    AST.Expressions* args = null;
                    const loc = token.loc;

                    nextToken();
                    check(TOK.leftParenthesis);
                    if (token.value != TOK.identifier)
                    {
                        error("`pragma(identifier)` expected");
                        goto Lerror;
                    }
                    Identifier ident = token.ident;
                    nextToken();
                    if (token.value == TOK.comma && peekNext() != TOK.rightParenthesis)
                        args = parseArguments(); // pragma(identifier, args...)
                    else
                        check(TOK.rightParenthesis); // pragma(identifier)

                    AST.Dsymbols* a2 = null;
                    if (token.value == TOK.semicolon)
                    {
                        /* https://issues.dlang.org/show_bug.cgi?id=2354
                         * Accept single semicolon as an empty
                         * DeclarationBlock following attribute.
                         *
                         * Attribute DeclarationBlock
                         * Pragma    DeclDef
                         *           ;
                         */
                        nextToken();
                    }
                    else
                        a2 = parseBlock(pLastDecl);
                    s = new AST.PragmaDeclaration(loc, ident, args, a2);
                    break;
                }
            case TOK.debug_:
                startloc = token.loc;
                nextToken();
                if (token.value == TOK.assign)
                {
                    s = parseDebugSpecification();
                    break;
                }
                condition = parseDebugCondition();
                goto Lcondition;

            case TOK.version_:
                startloc = token.loc;
                nextToken();
                if (token.value == TOK.assign)
                {
                    s = parseVersionSpecification();
                    break;
                }
                condition = parseVersionCondition();
                goto Lcondition;

            Lcondition:
                {
                    AST.Dsymbols* athen;
                    if (token.value == TOK.colon)
                        athen = parseBlock(pLastDecl);
                    else
                    {
                        const lookingForElseSave = lookingForElse;
                        lookingForElse = token.loc;
                        athen = parseBlock(pLastDecl);
                        lookingForElse = lookingForElseSave;
                    }
                    AST.Dsymbols* aelse = null;
                    if (token.value == TOK.else_)
                    {
                        const elseloc = token.loc;
                        nextToken();
                        aelse = parseBlock(pLastDecl);
                        checkDanglingElse(elseloc);
                    }
                    s = new AST.ConditionalDeclaration(startloc, condition, athen, aelse);
                    break;
                }
            case TOK.semicolon:
                // empty declaration
                //error("empty declaration");
                nextToken();
                continue;

            default:
                error("declaration expected, not `%s`", token.toChars());
            Lerror:
                while (token.value != TOK.semicolon && token.value != TOK.endOfFile)
                    nextToken();
                nextToken();
                s = null;
                continue;
            }

            if (s)
            {
                if (!s.isAttribDeclaration())
                    *pLastDecl = s;
                decldefs.push(s);
                addComment(s, pAttrs.comment);
            }
            else if (a && a.length)
            {
                decldefs.append(a);
            }
        }
        while (!once);

        linkage = linksave;

        return decldefs;
    }

    /*****************************************
     * Parse auto declarations of the form:
     *   storageClass ident = init, ident = init, ... ;
     * and return the array of them.
     * Starts with token on the first ident.
     * Ends with scanner past closing ';'
     */
    private AST.Dsymbols* parseAutoDeclarations(StorageClass storageClass, const(char)* comment)
    {
        //printf("parseAutoDeclarations\n");
        auto a = new AST.Dsymbols();

        while (1)
        {
            const loc = token.loc;
            Identifier ident = token.ident;
            nextToken(); // skip over ident

            AST.TemplateParameters* tpl = null;
            if (token.value == TOK.leftParenthesis)
                tpl = parseTemplateParameterList();

            check(TOK.assign);   // skip over '='
            AST.Initializer _init = parseInitializer();
            auto v = new AST.VarDeclaration(loc, null, ident, _init, storageClass);

            AST.Dsymbol s = v;
            if (tpl)
            {
                auto a2 = new AST.Dsymbols();
                a2.push(v);
                auto tempdecl = new AST.TemplateDeclaration(loc, ident, tpl, null, a2, 0);
                s = tempdecl;
            }
            a.push(s);
            switch (token.value)
            {
            case TOK.semicolon:
                nextToken();
                addComment(s, comment);
                break;

            case TOK.comma:
                nextToken();
                if (!(token.value == TOK.identifier && hasOptionalParensThen(peek(&token), TOK.assign)))
                {
                    error("identifier expected following comma");
                    break;
                }
                addComment(s, comment);
                continue;

            default:
                error("semicolon expected following auto declaration, not `%s`", token.toChars());
                break;
            }
            break;
        }
        return a;
    }

    /********************************************
     * Parse declarations after an align, visibility, or extern decl.
     */
    private AST.Dsymbols* parseBlock(AST.Dsymbol* pLastDecl, PrefixAttributes!AST* pAttrs = null)
    {
        AST.Dsymbols* a = null;

        //printf("parseBlock()\n");
        switch (token.value)
        {
        case TOK.semicolon:
            error("declaration expected following attribute, not `;`");
            nextToken();
            break;

        case TOK.endOfFile:
            error("declaration expected following attribute, not end of file");
            break;

        case TOK.leftCurly:
            {
                const lcLoc = token.loc;
                const lookingForElseSave = lookingForElse;
                lookingForElse = Loc();

                nextToken();
                a = parseDeclDefs(0, pLastDecl);
                if (token.value != TOK.rightCurly)
                {
                    /* left curly brace */
                    error("matching `}` expected, not `%s`", token.toChars());
                    eSink.errorSupplemental(lcLoc, "unmatched `{`");
                }
                else
                    nextToken();
                lookingForElse = lookingForElseSave;
                break;
            }
        case TOK.colon:
            nextToken();
            a = parseDeclDefs(0, pLastDecl); // grab declarations up to closing curly bracket
            break;

        default:
            a = parseDeclDefs(1, pLastDecl, pAttrs);
            break;
        }
        return a;
    }

    /**
     * Provide an error message if `added` contains storage classes which are
     * redundant with those in `orig`; otherwise, return the combination.
     *
     * Params:
     *   orig = The already applied storage class.
     *   added = The new storage class to add to `orig`.
     *
     * Returns:
     *   The combination of both storage classes (`orig | added`).
     */
    private StorageClass appendStorageClass(StorageClass orig, StorageClass added)
    {
        void checkConflictSTCGroup(bool at = false)(StorageClass group)
        {
            if (added & group && orig & group & ((orig & group) - 1))
                error(
                    at ? "conflicting attribute `@%s`"
                       : "conflicting attribute `%s`",
                    token.toChars());
        }

        if (orig & added)
        {
            OutBuffer buf;
            AST.stcToBuffer(buf, added);
            error("redundant attribute `%s`", buf.peekChars());
            return orig | added;
        }

        const Redundant = (STC.const_ | STC.scope_ | STC.ref_);
        orig |= added;

        if ((orig & STC.in_) && (added & Redundant))
        {
            if (added & STC.const_)
                error("attribute `const` is redundant with previously-applied `in`");
            else if (compileEnv.previewIn)
            {
                error("attribute `%s` is redundant with previously-applied `in`",
                      (orig & STC.scope_) ? "scope".ptr : "ref".ptr);
            }
            else if (added & STC.ref_)
            {
                // accept for legacy compatibility
                //deprecation("using `in ref` is deprecated, use `-preview=in` and `in` instead");
            }
            else
                error("attribute `scope` cannot be applied with `in`, use `-preview=in` instead");
            return orig;
        }

        if ((added & STC.in_) && (orig & Redundant))
        {
            if (orig & STC.const_)
                error("attribute `in` cannot be added after `const`: remove `const`");
            else if (compileEnv.previewIn)
            {
                // Windows `printf` does not support `%1$s`
                const(char*) stc_str = (orig & STC.scope_) ? "scope".ptr : "ref".ptr;
                error(token.loc, "attribute `in` cannot be added after `%s`: remove `%s`",
                      stc_str, stc_str);
            }
            else if (orig & STC.ref_)
            {
                // accept for legacy compatibility
                //deprecation("using `in ref` is deprecated, use `-preview=in` and `in` instead");
            }
            else
                error("attribute `in` cannot be added after `scope`: remove `scope` and use `-preview=in`");
            return orig;
        }

        checkConflictSTCGroup(STC.const_ | STC.immutable_ | STC.manifest);
        checkConflictSTCGroup(STC.gshared | STC.shared_);
        checkConflictSTCGroup!true(STC.safeGroup);

        return orig;
    }

    /***********************************************
     * Parse attribute(s), lexer is on '@'.
     *
     * Attributes can be builtin (e.g. `@safe`, `@nogc`, etc...),
     * or be user-defined (UDAs). In the former case, we return the storage
     * class via the return value, while in thelater case we return `0`
     * and set `pudas`.
     *
     * Params:
     *   pudas = An array of UDAs to append to
     *
     * Returns:
     *   If the attribute is builtin, the return value will be non-zero.
     *   Otherwise, 0 is returned, and `pudas` will be appended to.
     */
    private StorageClass parseAttribute(ref AST.Expressions* udas)
    {
        nextToken();
        if (token.value == TOK.identifier)
        {
            // If we find a builtin attribute, we're done, return immediately.
            if (StorageClass stc = isBuiltinAtAttribute(token.ident))
                return stc;

            // Allow identifier, template instantiation, or function call
            // for `@Argument` (single UDA) form.
            AST.Expression exp = parsePrimaryExp();
            if (token.value == TOK.leftParenthesis)
            {
                const loc = token.loc;
                AST.Expressions* args = new AST.Expressions();
                AST.Identifiers* names = new AST.Identifiers();
                parseNamedArguments(args, names);
                exp = new AST.CallExp(loc, exp, args, names);
            }

            if (udas is null)
                udas = new AST.Expressions();
            udas.push(exp);
            return 0;
        }

        AST.Expression templateArgToExp(RootObject o, const ref Loc loc)
        {
            switch (o.dyncast)
            {
                case DYNCAST.expression:
                    return cast(AST.Expression) o;
                case DYNCAST.type:
                    return new AST.TypeExp(loc, cast(AST.Type)o);
                default:
                    assert(0);
            }
        }

        if (token.value == TOK.leftParenthesis)
        {
            // Multi-UDAs ( `@( ArgumentList )`) form, concatenate with existing
            if (peekNext() == TOK.rightParenthesis)
                error("empty attribute list is not allowed");

            if (udas is null)
                udas = new AST.Expressions();
            auto args = parseTemplateArgumentList();
            foreach (arg; *args)
                udas.push(templateArgToExp(arg, token.loc));
            return 0;
        }

        if (auto o = parseTemplateSingleArgument())
        {
            if (udas is null)
                udas = new AST.Expressions();
            udas.push(templateArgToExp(o, token.loc));
            return 0;
        }

        if (token.isKeyword())
            error("`%s` is a keyword, not an `@` attribute", token.toChars());
        else
            error("`@identifier` or `@(ArgumentList)` expected, not `@%s`", token.toChars());

        return 0;
    }

    /***********************************************
     * Parse const/immutable/shared/inout/nothrow/pure postfix
     */
    private StorageClass parsePostfix(StorageClass storageClass, AST.Expressions** pudas)
    {
        while (1)
        {
            StorageClass stc;
            switch (token.value)
            {
            case TOK.const_:
                stc = STC.const_;
                break;

            case TOK.immutable_:
                stc = STC.immutable_;
                break;

            case TOK.shared_:
                stc = STC.shared_;
                break;

            case TOK.inout_:
                stc = STC.wild;
                break;

            case TOK.nothrow_:
                stc = STC.nothrow_;
                break;

            case TOK.pure_:
                stc = STC.pure_;
                break;

            case TOK.return_:
                stc = STC.return_;
                if (peekNext() == TOK.scope_)
                    stc |= STC.returnScope;     // recognize `return scope`
                break;

            case TOK.scope_:
                stc = STC.scope_;
                break;

            case TOK.at:
                {
                    AST.Expressions* udas = null;
                    stc = parseAttribute(udas);
                    if (udas)
                    {
                        if (pudas)
                            *pudas = AST.UserAttributeDeclaration.concat(*pudas, udas);
                        else
                        {
                            // Disallow:
                            //      void function() @uda fp;
                            //      () @uda { return 1; }
                            error("user-defined attributes cannot appear as postfixes");
                        }
                        continue;
                    }
                    break;
                }
            default:
                Token* tk;
                if (skipAttributes(&token, &tk) && tk.ptr != token.ptr ||
                    token.value == TOK.static_ || token.value == TOK.extern_)
                {
                    error("`%s` token is not allowed in postfix position",
                        Token.toChars(token.value));
                    nextToken();
                    continue;
                }
                return storageClass;
            }
            storageClass = appendStorageClass(storageClass, stc);
            nextToken();
        }
    }

    private StorageClass parseTypeCtor()
    {
        StorageClass storageClass = STC.undefined_;

        while (1)
        {
            if (peekNext() == TOK.leftParenthesis)
                return storageClass;

            StorageClass stc;
            switch (token.value)
            {
            case TOK.const_:
                stc = STC.const_;
                break;

            case TOK.immutable_:
                stc = STC.immutable_;
                break;

            case TOK.shared_:
                stc = STC.shared_;
                break;

            case TOK.inout_:
                stc = STC.wild;
                break;

            default:
                return storageClass;
            }
            storageClass = appendStorageClass(storageClass, stc);
            nextToken();
        }
    }

    /**************************************
     * Parse constraint.
     * Constraint is of the form:
     *      if ( ConstraintExpression )
     */
    private AST.Expression parseConstraint()
    {
        AST.Expression e = null;
        if (token.value == TOK.if_)
        {
            nextToken(); // skip over 'if'
            check(TOK.leftParenthesis);
            e = parseExpression();
            check(TOK.rightParenthesis);
        }
        return e;
    }

    /**************************************
     * Parse a TemplateDeclaration.
     */
    private AST.TemplateDeclaration parseTemplateDeclaration(bool ismixin = false)
    {
        AST.TemplateDeclaration tempdecl;
        Identifier id;
        AST.TemplateParameters* tpl;
        AST.Dsymbols* decldefs;
        AST.Expression constraint = null;
        const loc = token.loc;

        nextToken();
        if (token.value != TOK.identifier)
        {
            error("identifier expected following `template`");
            goto Lerr;
        }
        id = token.ident;
        nextToken();
        tpl = parseTemplateParameterList();
        if (!tpl)
            goto Lerr;

        constraint = parseConstraint();

        if (token.value != TOK.leftCurly)
        {
            error("`{` expected after template parameter list, not `%s`", token.toChars()); /* } */
            goto Lerr;
        }
        decldefs = parseBlock(null);

        tempdecl = new AST.TemplateDeclaration(loc, id, tpl, constraint, decldefs, ismixin);
        return tempdecl;

    Lerr:
        return null;
    }

    /******************************************
     * Parse template parameter list.
     * Input:
     *      flag    0: parsing "( list )"
     *              1: parsing non-empty "list $(RPAREN)"
     */
    private AST.TemplateParameters* parseTemplateParameterList(int flag = 0)
    {
        auto tpl = new AST.TemplateParameters();

        if (!flag && token.value != TOK.leftParenthesis)
        {
            error("parenthesized template parameter list expected following template identifier");
            goto Lerr;
        }
        nextToken();

        // Get array of TemplateParameters
        if (flag || token.value != TOK.rightParenthesis)
        {
            while (token.value != TOK.rightParenthesis)
            {
                AST.TemplateParameter tp;
                Loc loc;
                Identifier tp_ident = null;
                AST.Type tp_spectype = null;
                AST.Type tp_valtype = null;
                AST.Type tp_defaulttype = null;
                AST.Expression tp_specvalue = null;
                AST.Expression tp_defaultvalue = null;

                // Get TemplateParameter

                // First, look ahead to see if it is a TypeParameter or a ValueParameter
                const tv = peekNext();
                if (token.value == TOK.alias_)
                {
                    // AliasParameter
                    nextToken();
                    loc = token.loc; // todo
                    AST.Type spectype = null;
                    if (isDeclaration(&token, NeedDeclaratorId.must, TOK.reserved, null))
                    {
                        spectype = parseType(&tp_ident);
                    }
                    else
                    {
                        if (token.value != TOK.identifier)
                        {
                            error("identifier expected for template `alias` parameter");
                            goto Lerr;
                        }
                        tp_ident = token.ident;
                        nextToken();
                    }
                    RootObject spec = null;
                    if (token.value == TOK.colon) // : Type
                    {
                        nextToken();
                        if (isDeclaration(&token, NeedDeclaratorId.no, TOK.reserved, null))
                            spec = parseType();
                        else
                            spec = parseCondExp();
                    }
                    RootObject def = null;
                    if (token.value == TOK.assign) // = Type
                    {
                        nextToken();
                        if (isDeclaration(&token, NeedDeclaratorId.no, TOK.reserved, null))
                            def = parseType();
                        else
                            def = parseCondExp();
                    }
                    tp = new AST.TemplateAliasParameter(loc, tp_ident, spectype, spec, def);
                }
                else if (tv == TOK.colon || tv == TOK.assign || tv == TOK.comma || tv == TOK.rightParenthesis)
                {
                    // TypeParameter
                    if (token.value != TOK.identifier)
                    {
                        error("identifier expected for template type parameter");
                        goto Lerr;
                    }
                    loc = token.loc;
                    tp_ident = token.ident;
                    nextToken();
                    if (token.value == TOK.colon) // : Type
                    {
                        nextToken();
                        tp_spectype = parseType();
                    }
                    if (token.value == TOK.assign) // = Type
                    {
                        nextToken();
                        tp_defaulttype = parseType();
                    }
                    tp = new AST.TemplateTypeParameter(loc, tp_ident, tp_spectype, tp_defaulttype);
                }
                else if (token.value == TOK.identifier && tv == TOK.dotDotDot)
                {
                    // ident...
                    loc = token.loc;
                    tp_ident = token.ident;
                    nextToken();
                    nextToken();
                    tp = new AST.TemplateTupleParameter(loc, tp_ident);
                }
                else if (token.value == TOK.this_)
                {
                    // ThisParameter
                    nextToken();
                    if (token.value != TOK.identifier)
                    {
                        error("identifier expected for template `this` parameter");
                        goto Lerr;
                    }
                    loc = token.loc;
                    tp_ident = token.ident;
                    nextToken();
                    if (token.value == TOK.colon) // : Type
                    {
                        nextToken();
                        tp_spectype = parseType();
                    }
                    if (token.value == TOK.assign) // = Type
                    {
                        nextToken();
                        tp_defaulttype = parseType();
                    }
                    tp = new AST.TemplateThisParameter(loc, tp_ident, tp_spectype, tp_defaulttype);
                }
                else
                {
                    // ValueParameter
                    loc = token.loc; // todo
                    tp_valtype = parseType(&tp_ident);
                    if (!tp_ident)
                    {
                        error("identifier expected for template value parameter");
                        tp_ident = Identifier.idPool("error");
                    }
                    if (token.value == TOK.colon) // : CondExpression
                    {
                        nextToken();
                        tp_specvalue = parseCondExp();
                    }
                    if (token.value == TOK.assign) // = CondExpression
                    {
                        nextToken();
                        tp_defaultvalue = parseDefaultInitExp();
                    }
                    tp = new AST.TemplateValueParameter(loc, tp_ident, tp_valtype, tp_specvalue, tp_defaultvalue);
                }
                tpl.push(tp);
                if (token.value != TOK.comma)
                    break;
                nextToken();
            }
        }
        check(TOK.rightParenthesis);

    Lerr:
        return tpl;
    }

    /******************************************
     * Parse template mixin.
     *      mixin Foo;
     *      mixin Foo!(args);
     *      mixin a.b.c!(args).Foo!(args);
     *      mixin Foo!(args) identifier;
     *      mixin typeof(expr).identifier!(args);
     */
    private AST.Dsymbol parseMixin()
    {
        AST.TemplateMixin tm;
        Identifier id;
        AST.Objects* tiargs;

        //printf("parseMixin()\n");
        const locMixin = token.loc;
        nextToken(); // skip 'mixin'

        auto loc = token.loc;
        AST.TypeQualified tqual = null;
        if (token.value == TOK.dot)
        {
            id = Id.empty;
        }
        else
        {
            if (token.value == TOK.typeof_)
            {
                tqual = parseTypeof();
                check(TOK.dot);
            }
            if (token.value != TOK.identifier)
            {
                error("identifier expected, not `%s`", token.toChars());
                id = Id.empty;
            }
            else
                id = token.ident;
            nextToken();
        }

        while (1)
        {
            tiargs = null;
            if (token.value == TOK.not)
            {
                tiargs = parseTemplateArguments();
            }

            if (tiargs && token.value == TOK.dot)
            {
                auto tempinst = new AST.TemplateInstance(loc, id, tiargs);
                if (!tqual)
                    tqual = new AST.TypeInstance(loc, tempinst);
                else
                    tqual.addInst(tempinst);
                tiargs = null;
            }
            else
            {
                if (!tqual)
                    tqual = new AST.TypeIdentifier(loc, id);
                else
                    tqual.addIdent(id);
            }

            if (token.value != TOK.dot)
                break;

            nextToken();
            if (token.value != TOK.identifier)
            {
                error("identifier expected following `.` instead of `%s`", token.toChars());
                break;
            }
            loc = token.loc;
            id = token.ident;
            nextToken();
        }

        id = null;
        if (token.value == TOK.identifier)
        {
            id = token.ident;
            nextToken();
        }

        tm = new AST.TemplateMixin(locMixin, id, tqual, tiargs);
        if (token.value != TOK.semicolon)
            error("`;` expected after `mixin`");
        nextToken();

        return tm;
    }

    /******************************************
     * Parse template arguments.
     * Input:
     *      current token is opening '!'
     * Output:
     *      current token is one after closing '$(RPAREN)'
     */
    private AST.Objects* parseTemplateArguments()
    {
        AST.Objects* tiargs;

        nextToken();
        if (token.value == TOK.leftParenthesis)
        {
            // ident!(template_arguments)
            tiargs = parseTemplateArgumentList();
        }
        else
        {
            // ident!template_argument
            RootObject o = parseTemplateSingleArgument();
            if (!o)
            {
                error("template argument expected following `!`");
            }
            else
            {
                tiargs = new AST.Objects();
                tiargs.push(o);
            }
        }
        if (token.value == TOK.not)
        {
            TOK tok = peekNext();
            if (tok != TOK.is_ && tok != TOK.in_)
            {
                error("multiple ! arguments are not allowed");
            Lagain:
                nextToken();
                if (token.value == TOK.leftParenthesis)
                    parseTemplateArgumentList();
                else
                    parseTemplateSingleArgument();
                if (token.value == TOK.not && (tok = peekNext()) != TOK.is_ && tok != TOK.in_)
                    goto Lagain;
            }
        }
        return tiargs;
    }

    /******************************************
     * Parse template argument list.
     * Input:
     *      current token is opening '$(LPAREN)',
     *          or ',' for __traits
     * Output:
     *      current token is one after closing '$(RPAREN)'
     */
    private AST.Objects* parseTemplateArgumentList()
    {
        //printf("Parser::parseTemplateArgumentList()\n");
        auto tiargs = new AST.Objects();
        TOK endtok = TOK.rightParenthesis;
        assert(token.value == TOK.leftParenthesis || token.value == TOK.comma);
        nextToken();

        // Get TemplateArgumentList
        while (token.value != endtok)
        {
            tiargs.push(parseTypeOrAssignExp());
            if (token.value != TOK.comma)
                break;
            nextToken();
        }
        check(endtok, "template argument list");
        return tiargs;
    }

    /***************************************
     * Parse a Type or an Expression
     * Returns:
     *  RootObject representing the AST
     */
    RootObject parseTypeOrAssignExp(TOK endtoken = TOK.reserved)
    {
        return isDeclaration(&token, NeedDeclaratorId.no, endtoken, null)
            ? parseType()           // argument is a type
            : parseAssignExp();     // argument is an expression
    }

    /*****************************
     * Parse single template argument, to support the syntax:
     *      foo!arg
     * Input:
     *      current token is the arg
     * Returns: An AST.Type, AST.Expression, or `null` on error
     */
    private RootObject parseTemplateSingleArgument()
    {
        //printf("parseTemplateSingleArgument()\n");
        AST.Type ta;
        switch (token.value)
        {
        case TOK.identifier:
            ta = new AST.TypeIdentifier(token.loc, token.ident);
            goto LabelX;

        case TOK.vector:
            ta = parseVector();
            goto LabelX;

        case TOK.void_:
            ta = AST.Type.tvoid;
            goto LabelX;

        case TOK.int8:
            ta = AST.Type.tint8;
            goto LabelX;

        case TOK.uns8:
            ta = AST.Type.tuns8;
            goto LabelX;

        case TOK.int16:
            ta = AST.Type.tint16;
            goto LabelX;

        case TOK.uns16:
            ta = AST.Type.tuns16;
            goto LabelX;

        case TOK.int32:
            ta = AST.Type.tint32;
            goto LabelX;

        case TOK.uns32:
            ta = AST.Type.tuns32;
            goto LabelX;

        case TOK.int64:
            ta = AST.Type.tint64;
            goto LabelX;

        case TOK.uns64:
            ta = AST.Type.tuns64;
            goto LabelX;

        case TOK.int128:
            ta = AST.Type.tint128;
            goto LabelX;

        case TOK.uns128:
            ta = AST.Type.tuns128;
            goto LabelX;

        case TOK.float32:
            ta = AST.Type.tfloat32;
            goto LabelX;

        case TOK.float64:
            ta = AST.Type.tfloat64;
            goto LabelX;

        case TOK.float80:
            ta = AST.Type.tfloat80;
            goto LabelX;

        case TOK.imaginary32:
            ta = AST.Type.timaginary32;
            goto LabelX;

        case TOK.imaginary64:
            ta = AST.Type.timaginary64;
            goto LabelX;

        case TOK.imaginary80:
            ta = AST.Type.timaginary80;
            goto LabelX;

        case TOK.complex32:
            ta = AST.Type.tcomplex32;
            goto LabelX;

        case TOK.complex64:
            ta = AST.Type.tcomplex64;
            goto LabelX;

        case TOK.complex80:
            ta = AST.Type.tcomplex80;
            goto LabelX;

        case TOK.bool_:
            ta = AST.Type.tbool;
            goto LabelX;

        case TOK.char_:
            ta = AST.Type.tchar;
            goto LabelX;

        case TOK.wchar_:
            ta = AST.Type.twchar;
            goto LabelX;

        case TOK.dchar_:
            ta = AST.Type.tdchar;
            goto LabelX;
        LabelX:
            nextToken();
            return ta;

        case TOK.int32Literal:
        case TOK.uns32Literal:
        case TOK.int64Literal:
        case TOK.uns64Literal:
        case TOK.int128Literal:
        case TOK.uns128Literal:
        case TOK.float32Literal:
        case TOK.float64Literal:
        case TOK.float80Literal:
        case TOK.imaginary32Literal:
        case TOK.imaginary64Literal:
        case TOK.imaginary80Literal:
        case TOK.null_:
        case TOK.true_:
        case TOK.false_:
        case TOK.charLiteral:
        case TOK.wcharLiteral:
        case TOK.dcharLiteral:
        case TOK.string_:
        case TOK.hexadecimalString:
        case TOK.file:
        case TOK.fileFullPath:
        case TOK.line:
        case TOK.moduleString:
        case TOK.functionString:
        case TOK.prettyFunction:
        case TOK.this_:
            {
                // Template argument is an expression
                return parsePrimaryExp();
            }
        default:
            return null;
        }
    }

    /**********************************
     * Parse a static assertion.
     * Current token is 'static'.
     */
    private AST.StaticAssert parseStaticAssert()
    {
        const loc = token.loc;
        AST.Expression exp;
        AST.Expressions* msg = null;

        //printf("parseStaticAssert()\n");
        nextToken();
        nextToken();
        check(TOK.leftParenthesis);
        exp = parseAssignExp();
        if (token.value == TOK.comma)
        {
            if (peekNext() == TOK.rightParenthesis)
            {
                nextToken(); // consume `,`
                nextToken(); // consume `)`
            }
            else
                msg = parseArguments();
        }
        else
            check(TOK.rightParenthesis);
        check(TOK.semicolon, "static assert");
        return new AST.StaticAssert(loc, exp, msg);
    }

    /***********************************
     * Parse typeof(expression).
     * Current token is on the 'typeof'.
     */
    private AST.TypeQualified parseTypeof()
    {
        AST.TypeQualified t;
        const loc = token.loc;

        nextToken();
        check(TOK.leftParenthesis);
        if (token.value == TOK.return_) // typeof(return)
        {
            nextToken();
            t = new AST.TypeReturn(loc);
        }
        else
        {
            AST.Expression exp = parseExpression(); // typeof(expression)
            t = new AST.TypeTypeof(loc, exp);
        }
        check(TOK.rightParenthesis);
        return t;
    }

    /***********************************
     * Parse __vector(type).
     * Current token is on the '__vector'.
     */
    private AST.Type parseVector()
    {
        nextToken();
        check(TOK.leftParenthesis);
        AST.Type tb = parseType();
        check(TOK.rightParenthesis);
        return new AST.TypeVector(tb);
    }

    /***********************************
     * Parse:
     *      extern (linkage)
     *      extern (C++, namespaces)
     *      extern (C++, "namespace", "namespaces", ...)
     *      extern (C++, (StringExp))
     * The parser is on the 'extern' token.
     */
    private ParsedLinkage!(AST) parseLinkage()
    {
        ParsedLinkage!(AST) result;
        nextToken();
        assert(token.value == TOK.leftParenthesis);
        nextToken();
        ParsedLinkage!(AST) returnLinkage(LINK link)
        {
            check(TOK.rightParenthesis);
            result.link = link;
            return result;
        }
        ParsedLinkage!(AST) invalidLinkage()
        {
            error("valid linkage identifiers are `D`, `C`, `C++`, `Objective-C`, `Windows`, `System`");
            return returnLinkage(LINK.d);
        }

        if (token.value != TOK.identifier)
            return returnLinkage(LINK.d);

        Identifier id = token.ident;
        nextToken();
        if (id == Id.Windows)
            return returnLinkage(LINK.windows);
        else if (id == Id.D)
            return returnLinkage(LINK.d);
        else if (id == Id.System)
            return returnLinkage(LINK.system);
        else if (id == Id.Objective) // Looking for tokens "Objective-C"
        {
            if (token.value != TOK.min)
                return invalidLinkage();

            nextToken();
            if (token.ident != Id.C)
                return invalidLinkage();

            nextToken();
            return returnLinkage(LINK.objc);
        }
        else if (id != Id.C)
            return invalidLinkage();

        if (token.value != TOK.plusPlus)
            return returnLinkage(LINK.c);

        nextToken();
        if (token.value != TOK.comma) // , namespaces or class or struct
            return returnLinkage(LINK.cpp);

        nextToken();

        if (token.value == TOK.rightParenthesis)
            return returnLinkage(LINK.cpp); // extern(C++,)

        if (token.value == TOK.class_ || token.value == TOK.struct_)
        {
            result.cppmangle = token.value == TOK.class_ ? CPPMANGLE.asClass : CPPMANGLE.asStruct;
            nextToken();
        }
        else if (token.value == TOK.identifier) // named scope namespace
        {
            result.idents = new AST.Identifiers();
            while (1)
            {
                Identifier idn = token.ident;
                result.idents.push(idn);
                nextToken();
                if (token.value == TOK.dot)
                {
                    nextToken();
                    if (token.value == TOK.identifier)
                        continue;
                    error("identifier expected for C++ namespace");
                    result.idents = null;  // error occurred, invalidate list of elements.
                }
                break;
            }
        }
        else // non-scoped StringExp namespace
        {
            result.identExps = new AST.Expressions();
            while (1)
            {
                result.identExps.push(parseCondExp());
                if (token.value != TOK.comma)
                    break;
                nextToken();
                // Allow trailing commas as done for argument lists, arrays, ...
                if (token.value == TOK.rightParenthesis)
                    break;
            }
        }
        return returnLinkage(LINK.cpp);
    }

    /***********************************
     * Parse ident1.ident2.ident3
     *
     * Params:
     *  entity = what qualified identifier is expected to resolve into.
     *     Used only for better error message
     *
     * Returns:
     *     array of identifiers with actual qualified one stored last
     */
    private Identifier[] parseQualifiedIdentifier(const(char)* entity)
    {
        Identifier[] qualified;

        do
        {
            nextToken();
            if (token.value != TOK.identifier)
            {
                error(token.loc, "`%s` expected as dot-separated identifiers, got `%s`", entity, token.toChars());
                return qualified;
            }

            Identifier id = token.ident;
            qualified ~= id;

            nextToken();
        }
        while (token.value == TOK.dot);

        return qualified;
    }

    private AST.DebugSymbol parseDebugSpecification()
    {
        AST.DebugSymbol s;
        nextToken();
        if (token.value == TOK.identifier)
            s = new AST.DebugSymbol(token.loc, token.ident);
        else if (token.value == TOK.int32Literal || token.value == TOK.int64Literal)
        {
            // @@@DEPRECATED_2.111@@@
            // Deprecated in 2.101, remove in 2.111
            deprecation("`debug = <integer>` is deprecated, use debug identifiers instead");

            s = new AST.DebugSymbol(token.loc, cast(uint)token.unsvalue);
        }
        else
        {
            error("identifier or integer expected, not `%s`", token.toChars());
            s = null;
        }
        nextToken();
        if (token.value != TOK.semicolon)
            error("semicolon expected");
        nextToken();
        return s;
    }

    /**************************************
     * Parse a debug conditional
     */
    private AST.Condition parseDebugCondition()
    {
        uint level = 1;
        Identifier id = null;
        Loc loc = token.loc;

        if (token.value == TOK.leftParenthesis)
        {
            nextToken();

            if (token.value == TOK.identifier)
                id = token.ident;
            else if (token.value == TOK.int32Literal || token.value == TOK.int64Literal)
            {
                // @@@DEPRECATED_2.111@@@
                // Deprecated in 2.101, remove in 2.111
                deprecation("`debug( <integer> )` is deprecated, use debug identifiers instead");

                level = cast(uint)token.unsvalue;
            }
            else
                error("identifier or integer expected inside `debug(...)`, not `%s`", token.toChars());
            loc = token.loc;
            nextToken();
            check(TOK.rightParenthesis);
        }
        return new AST.DebugCondition(loc, mod, level, id);
    }

    /**************************************
     * Parse a version specification
     */
    private AST.VersionSymbol parseVersionSpecification()
    {
        AST.VersionSymbol s;
        nextToken();
        if (token.value == TOK.identifier)
            s = new AST.VersionSymbol(token.loc, token.ident);
        else if (token.value == TOK.int32Literal || token.value == TOK.int64Literal)
        {
            // @@@DEPRECATED_2.111@@@
            // Deprecated in 2.101, remove in 2.111
            deprecation("`version = <integer>` is deprecated, use version identifiers instead");
            s = new AST.VersionSymbol(token.loc, cast(uint)token.unsvalue);
        }
        else
        {
            error("identifier or integer expected, not `%s`", token.toChars());
            s = null;
        }
        nextToken();
        if (token.value != TOK.semicolon)
            error("semicolon expected");
        nextToken();
        return s;
    }

    /**************************************
     * Parse a version conditional
     */
    private AST.Condition parseVersionCondition()
    {
        uint level = 1;
        Identifier id = null;
        Loc loc;

        if (token.value == TOK.leftParenthesis)
        {
            nextToken();
            /* Allow:
             *    version (unittest)
             *    version (assert)
             * even though they are keywords
             */
            loc = token.loc;
            if (token.value == TOK.identifier)
                id = token.ident;
            else if (token.value == TOK.int32Literal || token.value == TOK.int64Literal)
            {
                // @@@DEPRECATED_2.111@@@
                // Deprecated in 2.101, remove in 2.111
                deprecation("`version( <integer> )` is deprecated, use version identifiers instead");

                level = cast(uint)token.unsvalue;
            }
            else if (token.value == TOK.unittest_)
                id = Identifier.idPool(Token.toString(TOK.unittest_));
            else if (token.value == TOK.assert_)
                id = Identifier.idPool(Token.toString(TOK.assert_));
            else
                error("identifier or integer expected inside `version(...)`, not `%s`", token.toChars());
            nextToken();
            check(TOK.rightParenthesis);
        }
        else
            error("(condition) expected following `version`");
        return new AST.VersionCondition(loc, mod, level, id);
    }

    /***********************************************
     *      static if (expression)
     *          body
     *      else
     *          body
     * Current token is 'static'.
     */
    private AST.Condition parseStaticIfCondition()
    {
        AST.Expression exp;
        AST.Condition condition;
        const loc = token.loc;

        nextToken();
        nextToken();
        if (token.value == TOK.leftParenthesis)
        {
            nextToken();
            exp = parseAssignExp();
            check(TOK.rightParenthesis);
        }
        else
        {
            error("(expression) expected following `static if`");
            exp = null;
        }
        condition = new AST.StaticIfCondition(loc, exp);
        return condition;
    }

    /*****************************************
     * Parse a constructor definition:
     *      this(parameters) { body }
     * or postblit:
     *      this(this) { body }
     * or constructor template:
     *      this(templateparameters)(parameters) { body }
     * Current token is 'this'.
     */
    private AST.Dsymbol parseCtor(PrefixAttributes!AST* pAttrs)
    {
        AST.Expressions* udas = null;
        const loc = token.loc;
        StorageClass stc = getStorageClass!AST(pAttrs);

        nextToken();
        if (token.value == TOK.leftParenthesis && peekNext() == TOK.this_ && peekNext2() == TOK.rightParenthesis)
        {
            // this(this) { ... }
            nextToken();
            nextToken();
            check(TOK.rightParenthesis);

            stc = parsePostfix(stc, &udas);
            if (stc & STC.immutable_)
                deprecation("`immutable` postblit is deprecated. Please use an unqualified postblit.");
            if (stc & STC.shared_)
                deprecation("`shared` postblit is deprecated. Please use an unqualified postblit.");
            if (stc & STC.const_)
                deprecation("`const` postblit is deprecated. Please use an unqualified postblit.");
            if (stc & STC.static_)
                error(loc, "postblit cannot be `static`");

            auto f = new AST.PostBlitDeclaration(loc, Loc.initial, stc, Id.postblit);
            AST.Dsymbol s = parseContracts(f);
            if (udas)
            {
                auto a = new AST.Dsymbols();
                a.push(f);
                s = new AST.UserAttributeDeclaration(udas, a);
            }
            return s;
        }

        /* Look ahead to see if:
         *   this(...)(...)
         * which is a constructor template
         */
        AST.TemplateParameters* tpl = null;
        if (token.value == TOK.leftParenthesis && peekPastParen(&token).value == TOK.leftParenthesis)
        {
            tpl = parseTemplateParameterList();
        }

        /* Just a regular constructor
         */
        auto parameterList = parseParameterList(null);
        stc = parsePostfix(stc, &udas);

        if (parameterList.varargs != VarArg.none || AST.Parameter.dim(parameterList.parameters) != 0)
        {
            if (stc & STC.static_)
                error(loc, "constructor cannot be static");
        }
        else if (StorageClass ss = stc & (STC.shared_ | STC.static_)) // this()
        {
            if (ss == STC.static_)
                error(loc, "use `static this()` to declare a static constructor");
            else if (ss == (STC.shared_ | STC.static_))
                error(loc, "use `shared static this()` to declare a shared static constructor");
        }

        AST.Expression constraint = tpl ? parseConstraint() : null;

        AST.Type tf = new AST.TypeFunction(parameterList, null, linkage, stc); // RetrunType -> auto
        tf = tf.addSTC(stc);

        auto f = new AST.CtorDeclaration(loc, Loc.initial, stc, tf);
        AST.Dsymbol s = parseContracts(f, !!tpl);
        if (udas)
        {
            auto a = new AST.Dsymbols();
            a.push(f);
            s = new AST.UserAttributeDeclaration(udas, a);
        }

        if (tpl)
        {
            // Wrap a template around it
            auto decldefs = new AST.Dsymbols();
            decldefs.push(s);
            s = new AST.TemplateDeclaration(loc, f.ident, tpl, constraint, decldefs);
        }

        return s;
    }

    /*****************************************
     * Parse a destructor definition:
     *      ~this() { body }
     * Current token is '~'.
     */
    private AST.Dsymbol parseDtor(PrefixAttributes!AST* pAttrs)
    {
        AST.Expressions* udas = null;
        const loc = token.loc;
        StorageClass stc = getStorageClass!AST(pAttrs);

        nextToken();
        check(TOK.this_);
        check(TOK.leftParenthesis);
        check(TOK.rightParenthesis);

        stc = parsePostfix(stc, &udas);
        if (StorageClass ss = stc & (STC.shared_ | STC.static_))
        {
            if (ss == STC.static_)
                error(loc, "use `static ~this()` to declare a static destructor");
            else if (ss == (STC.shared_ | STC.static_))
                error(loc, "use `shared static ~this()` to declare a shared static destructor");
        }

        auto f = new AST.DtorDeclaration(loc, Loc.initial, stc, Id.dtor);
        AST.Dsymbol s = parseContracts(f);
        if (udas)
        {
            auto a = new AST.Dsymbols();
            a.push(f);
            s = new AST.UserAttributeDeclaration(udas, a);
        }
        return s;
    }

    /*****************************************
     * Parse a static constructor definition:
     *      static this() { body }
     * Current token is 'static'.
     */
    private AST.Dsymbol parseStaticCtor(PrefixAttributes!AST* pAttrs)
    {
        //Expressions *udas = NULL;
        const loc = token.loc;
        StorageClass stc = getStorageClass!AST(pAttrs);

        nextToken();
        nextToken();
        check(TOK.leftParenthesis);
        check(TOK.rightParenthesis);

        stc = parsePostfix(stc & ~STC.TYPECTOR, null) | stc;
        if (stc & STC.shared_)
            error(loc, "use `shared static this()` to declare a shared static constructor");
        else if (stc & STC.static_)
            appendStorageClass(stc, STC.static_); // complaint for the redundancy
        else if (StorageClass modStc = stc & STC.TYPECTOR)
        {
            OutBuffer buf;
            AST.stcToBuffer(buf, modStc);
            error(loc, "static constructor cannot be `%s`", buf.peekChars());
        }
        stc &= ~(STC.static_ | STC.TYPECTOR);

        auto f = new AST.StaticCtorDeclaration(loc, Loc.initial, stc);
        AST.Dsymbol s = parseContracts(f);
        return s;
    }

    /*****************************************
     * Parse a static destructor definition:
     *      static ~this() { body }
     * Current token is 'static'.
     */
    private AST.Dsymbol parseStaticDtor(PrefixAttributes!AST* pAttrs)
    {
        AST.Expressions* udas = null;
        const loc = token.loc;
        StorageClass stc = getStorageClass!AST(pAttrs);

        nextToken();
        nextToken();
        check(TOK.this_);
        check(TOK.leftParenthesis);
        check(TOK.rightParenthesis);

        stc = parsePostfix(stc & ~STC.TYPECTOR, &udas) | stc;
        if (stc & STC.shared_)
            error(loc, "use `shared static ~this()` to declare a shared static destructor");
        else if (stc & STC.static_)
            appendStorageClass(stc, STC.static_); // complaint for the redundancy
        else if (StorageClass modStc = stc & STC.TYPECTOR)
        {
            OutBuffer buf;
            AST.stcToBuffer(buf, modStc);
            error(loc, "static destructor cannot be `%s`", buf.peekChars());
        }
        stc &= ~(STC.static_ | STC.TYPECTOR);

        auto f = new AST.StaticDtorDeclaration(loc, Loc.initial, stc);
        AST.Dsymbol s = parseContracts(f);
        if (udas)
        {
            auto a = new AST.Dsymbols();
            a.push(f);
            s = new AST.UserAttributeDeclaration(udas, a);
        }
        return s;
    }

    /*****************************************
     * Parse a shared static constructor definition:
     *      shared static this() { body }
     * Current token is 'shared'.
     */
    private AST.Dsymbol parseSharedStaticCtor(PrefixAttributes!AST* pAttrs)
    {
        //Expressions *udas = NULL;
        const loc = token.loc;
        StorageClass stc = getStorageClass!AST(pAttrs);

        nextToken();
        nextToken();
        nextToken();
        check(TOK.leftParenthesis);
        check(TOK.rightParenthesis);

        stc = parsePostfix(stc & ~STC.TYPECTOR, null) | stc;
        if (StorageClass ss = stc & (STC.shared_ | STC.static_))
            appendStorageClass(stc, ss); // complaint for the redundancy
        else if (StorageClass modStc = stc & STC.TYPECTOR)
        {
            OutBuffer buf;
            AST.stcToBuffer(buf, modStc);
            error(loc, "shared static constructor cannot be `%s`", buf.peekChars());
        }
        stc &= ~(STC.static_ | STC.TYPECTOR);

        auto f = new AST.SharedStaticCtorDeclaration(loc, Loc.initial, stc);
        AST.Dsymbol s = parseContracts(f);
        return s;
    }

    /*****************************************
     * Parse a shared static destructor definition:
     *      shared static ~this() { body }
     * Current token is 'shared'.
     */
    private AST.Dsymbol parseSharedStaticDtor(PrefixAttributes!AST* pAttrs)
    {
        AST.Expressions* udas = null;
        const loc = token.loc;
        StorageClass stc = getStorageClass!AST(pAttrs);

        nextToken();
        nextToken();
        nextToken();
        check(TOK.this_);
        check(TOK.leftParenthesis);
        check(TOK.rightParenthesis);

        stc = parsePostfix(stc & ~STC.TYPECTOR, &udas) | stc;
        if (StorageClass ss = stc & (STC.shared_ | STC.static_))
            appendStorageClass(stc, ss); // complaint for the redundancy
        else if (StorageClass modStc = stc & STC.TYPECTOR)
        {
            OutBuffer buf;
            AST.stcToBuffer(buf, modStc);
            error(loc, "shared static destructor cannot be `%s`", buf.peekChars());
        }
        stc &= ~(STC.static_ | STC.TYPECTOR);

        auto f = new AST.SharedStaticDtorDeclaration(loc, Loc.initial, stc);
        AST.Dsymbol s = parseContracts(f);
        if (udas)
        {
            auto a = new AST.Dsymbols();
            a.push(f);
            s = new AST.UserAttributeDeclaration(udas, a);
        }
        return s;
    }

    /*****************************************
     * Parse an invariant definition:
     *      invariant { statements... }
     *      invariant() { statements... }
     *      invariant (expression);
     * Current token is 'invariant'.
     */
    private AST.Dsymbol parseInvariant(PrefixAttributes!AST* pAttrs)
    {
        const loc = token.loc;
        StorageClass stc = getStorageClass!AST(pAttrs);

        nextToken();
        if (token.value == TOK.leftParenthesis) // optional () or invariant (expression);
        {
            nextToken();
            if (token.value != TOK.rightParenthesis) // invariant (expression);
            {
                AST.Expression e = parseAssignExp(), msg = null;
                if (token.value == TOK.comma)
                {
                    nextToken();
                    if (token.value != TOK.rightParenthesis)
                    {
                        msg = parseAssignExp();
                        if (token.value == TOK.comma)
                            nextToken();
                    }
                }
                check(TOK.rightParenthesis);
                check(TOK.semicolon, "invariant");
                e = new AST.AssertExp(loc, e, msg);
                auto fbody = new AST.ExpStatement(loc, e);
                auto f = new AST.InvariantDeclaration(loc, token.loc, stc, null, fbody);
                return f;
            }
            nextToken();
        }

        auto fbody = parseStatement(ParseStatementFlags.curly);
        auto f = new AST.InvariantDeclaration(loc, token.loc, stc, null, fbody);
        return f;
    }

    /*****************************************
     * Parse a unittest definition:
     *      unittest { body }
     * Current token is 'unittest'.
     */
    private AST.Dsymbol parseUnitTest(PrefixAttributes!AST* pAttrs)
    {
        const loc = token.loc;
        StorageClass stc = getStorageClass!AST(pAttrs);

        nextToken();

        const(char)* begPtr = token.ptr + 1; // skip left curly brace
        const(char)* endPtr = null;
        AST.Statement sbody = parseStatement(ParseStatementFlags.curly, &endPtr);

        /** Extract unittest body as a string. Must be done eagerly since memory
         will be released by the lexer before doc gen. */
        char* docline = null;
        if (compileEnv.ddocOutput && endPtr > begPtr)
        {
            /* Remove trailing whitespaces */
            for (const(char)* p = endPtr - 1; begPtr <= p && (*p == ' ' || *p == '\r' || *p == '\n' || *p == '\t'); --p)
            {
                endPtr = p;
            }

            size_t len = endPtr - begPtr;
            if (len > 0)
            {
                docline = cast(char*)mem.xmalloc_noscan(len + 2);
                memcpy(docline, begPtr, len);
                docline[len] = '\n'; // Terminate all lines by LF
                docline[len + 1] = '\0';
            }
        }

        auto f = new AST.UnitTestDeclaration(loc, token.loc, stc, docline);
        f.fbody = sbody;
        return f;
    }

    /*****************************************
     * Parse a new definition:
     *      @disable new();
     * Current token is 'new'.
     */
    private AST.Dsymbol parseNew(PrefixAttributes!AST* pAttrs)
    {
        const loc = token.loc;
        StorageClass stc = getStorageClass!AST(pAttrs);
        if (!(stc & STC.disable))
        {
            error("`new` allocator must be annotated with `@disabled`");
        }
        nextToken();

        /* @@@DEPRECATED_2.108@@@
         * After deprecation period (2.108), remove all code in the version(all) block.
         */
        version (all)
        {
            auto parameterList = parseParameterList(null);  // parameterList ignored
            if (parameterList.parameters.length > 0 || parameterList.varargs != VarArg.none)
                deprecation("`new` allocator with non-empty parameter list is deprecated");
            auto f = new AST.NewDeclaration(loc, stc);
            if (token.value != TOK.semicolon)
            {
                deprecation("`new` allocator with function definition is deprecated");
                parseContracts(f);  // body ignored
                f.fbody = null;
                f.fensures = null;
                f.frequires = null;
            }
            else
                nextToken();
            return f;
        }
        else
        {
            check(TOK.leftParenthesis);
            check(TOK.rightParenthesis);
            check(TOK.semicolon);
            return new AST.NewDeclaration(loc, stc);
        }
    }

    /**********************************************
     * Parse parameter list.
     */
    private AST.ParameterList parseParameterList(AST.TemplateParameters** tpl)
    {
        auto parameters = new AST.Parameters();
        VarArg varargs = VarArg.none;
        StorageClass varargsStc;

        // Attributes allowed for ...
        enum VarArgsStc = STC.const_ | STC.immutable_ | STC.shared_ | STC.scope_ | STC.return_ | STC.returnScope;

        check(TOK.leftParenthesis);
        while (1)
        {
            Identifier ai = null;
            AST.Type at;
            StorageClass storageClass = 0;
            StorageClass stc;
            AST.Expression ae;
            AST.Expressions* udas = null;
            for (; 1; nextToken())
            {
            L3:
                switch (token.value)
                {
                case TOK.rightParenthesis:
                    if (storageClass != 0 || udas !is null)
                        error("basic type expected, not `)`");
                    break;

                case TOK.dotDotDot:
                    varargs = VarArg.variadic;
                    varargsStc = storageClass;
                    if (varargsStc & ~VarArgsStc)
                    {
                        OutBuffer buf;
                        AST.stcToBuffer(buf, varargsStc & ~VarArgsStc);
                        error("variadic parameter cannot have attributes `%s`", buf.peekChars());
                        varargsStc &= VarArgsStc;
                    }
                    nextToken();
                    break;

                case TOK.const_:
                    if (peekNext() == TOK.leftParenthesis)
                        goto default;
                    stc = STC.const_;
                    goto L2;

                case TOK.immutable_:
                    if (peekNext() == TOK.leftParenthesis)
                        goto default;
                    stc = STC.immutable_;
                    goto L2;

                case TOK.shared_:
                    if (peekNext() == TOK.leftParenthesis)
                        goto default;
                    stc = STC.shared_;
                    goto L2;

                case TOK.inout_:
                    if (peekNext() == TOK.leftParenthesis)
                        goto default;
                    stc = STC.wild;
                    goto L2;
                case TOK.at:
                    {
                        AST.Expressions* exps = null;
                        StorageClass stc2 = parseAttribute(exps);
                        if (stc2 & atAttrGroup)
                        {
                            error("`@%s` attribute for function parameter is not supported", token.toChars());
                        }
                        else
                        {
                            udas = AST.UserAttributeDeclaration.concat(udas, exps);
                        }
                        if (token.value == TOK.dotDotDot)
                            error("variadic parameter cannot have user-defined attributes");
                        if (stc2)
                            nextToken();
                        goto L3;
                        // Don't call nextToken again.
                    }
                case TOK.in_:
                    if (transitionIn)
                        eSink.message(scanloc, "Usage of 'in' on parameter");
                    stc = STC.in_;
                    goto L2;

                case TOK.out_:
                    stc = STC.out_;
                    goto L2;

                case TOK.ref_:
                    stc = STC.ref_;
                    goto L2;

                case TOK.lazy_:
                    stc = STC.lazy_;
                    goto L2;

                case TOK.scope_:
                    stc = STC.scope_;
                    goto L2;

                case TOK.final_:
                    stc = STC.final_;
                    goto L2;

                case TOK.auto_:
                    stc = STC.auto_;
                    goto L2;

                case TOK.return_:
                    stc = STC.return_;
                    if (peekNext() == TOK.scope_)
                        stc |= STC.returnScope;
                    goto L2;
                L2:
                    storageClass = appendStorageClass(storageClass, stc);
                    continue;

                default:
                    {
                        stc = storageClass & (STC.IOR | STC.lazy_);
                        // if stc is not a power of 2
                        if (stc & (stc - 1) && !(stc == (STC.in_ | STC.ref_)))
                            error("incompatible parameter storage classes");
                        //if ((storageClass & STC.scope_) && (storageClass & (STC.ref_ | STC.out_)))
                            //error("scope cannot be ref or out");

                        const tv = peekNext();
                        Loc loc;
                        if (tpl && token.value == TOK.identifier &&
                            (tv == TOK.comma || tv == TOK.rightParenthesis || tv == TOK.dotDotDot))
                        {
                            Identifier id = Identifier.generateId("__T");
                            loc = token.loc;
                            at = new AST.TypeIdentifier(loc, id);
                            if (!*tpl)
                                *tpl = new AST.TemplateParameters();
                            AST.TemplateParameter tp = new AST.TemplateTypeParameter(loc, id, null, null);
                            (*tpl).push(tp);

                            ai = token.ident;
                            nextToken();
                        }
                        else
                        {
                            at = parseType(&ai, null, &loc);
                        }
                        ae = null;
                        if (token.value == TOK.assign) // = defaultArg
                        {
                            nextToken();
                            ae = parseDefaultInitExp();
                        }
                        auto param = new AST.Parameter(loc, storageClass | STC.parameter, at, ai, ae, null);
                        if (udas)
                        {
                            auto a = new AST.Dsymbols();
                            auto udad = new AST.UserAttributeDeclaration(udas, a);
                            param.userAttribDecl = udad;
                        }
                        if (token.value == TOK.at)
                        {
                            AST.Expressions* exps = null;
                            StorageClass stc2 = parseAttribute(exps);
                            if (stc2 & atAttrGroup)
                            {
                                error("`@%s` attribute for function parameter is not supported", token.toChars());
                            }
                            else
                            {
                                error("user-defined attributes cannot appear as postfixes", token.toChars());
                            }
                            if (stc2)
                                nextToken();
                        }
                        if (token.value == TOK.dotDotDot)
                        {
                            /* This is:
                             *      at ai ...
                             */
                            if (storageClass & (STC.out_ | STC.ref_))
                                error("variadic argument cannot be `out` or `ref`");
                            varargs = VarArg.typesafe;
                            parameters.push(param);
                            nextToken();
                            break;
                        }
                        parameters.push(param);
                        if (token.value == TOK.comma)
                        {
                            nextToken();
                            goto L1;
                        }
                        break;
                    }
                }
                break;
            }
            break;

        L1:
        }
        check(TOK.rightParenthesis);
        return AST.ParameterList(parameters, varargs, varargsStc);
    }

    /*************************************
     */
    private AST.EnumDeclaration parseEnum()
    {
        AST.EnumDeclaration e;
        Identifier id;
        AST.Type memtype;
        auto loc = token.loc;

        // printf("Parser::parseEnum()\n");
        nextToken();
        id = null;
        if (token.value == TOK.identifier)
        {
            id = token.ident;
            nextToken();
        }

        memtype = null;
        if (token.value == TOK.colon)
        {
            nextToken();
            int alt = 0;
            const typeLoc = token.loc;
            memtype = parseBasicType();
            memtype = parseDeclarator(memtype, alt, null);
            checkCstyleTypeSyntax(typeLoc, memtype, alt, null);
        }

        e = new AST.EnumDeclaration(loc, id, memtype);
        // opaque type
        if (token.value == TOK.semicolon && id)
            nextToken();
        else if (token.value == TOK.leftCurly)
        {
            bool isAnonymousEnum = !id;

            //printf("enum definition\n");
            e.members = new AST.Dsymbols();
            nextToken();
            const(char)[] comment = token.blockComment;
            while (token.value != TOK.rightCurly)
            {
                /* Can take the following forms...
                 *  1. ident
                 *  2. ident = value
                 *  3. type ident = value
                 *  ... prefixed by valid attributes
                 */
                loc = token.loc;

                AST.Type type = null;
                Identifier ident = null;

                AST.Expressions* udas;
                StorageClass stc;
                AST.Expression deprecationMessage;
                enum attributeErrorMessage = "`%s` is not a valid attribute for enum members";
            Lattrs:
                while (1)
                {
                    switch (token.value)
                    {
                        case TOK.at:
                            if (StorageClass _stc = parseAttribute(udas))
                            {
                                if (_stc == STC.disable)
                                    stc |= _stc;
                                else
                                {
                                    OutBuffer buf;
                                    AST.stcToBuffer(buf, _stc);
                                    error(attributeErrorMessage, buf.peekChars());
                                }
                                nextToken();
                            }
                            break;
                        case TOK.deprecated_:
                            stc |= STC.deprecated_;
                            if (!parseDeprecatedAttribute(deprecationMessage))
                            {
                                nextToken();
                            }
                            break;
                        default:
                            break Lattrs;
                    }
                }
                if (token.value == TOK.identifier)
                {
                    const tv = peekNext();
                    if (tv == TOK.assign || tv == TOK.comma || tv == TOK.rightCurly)
                    {
                        ident = token.ident;
                        type = null;
                        nextToken();
                    }
                    else
                    {
                        if (isAnonymousEnum)
                            goto Ltype;

                        nextToken();
                        error("expected `,` or `=` after identifier, not `%s`", token.toChars());
                    }
                }
                else
                {
                    if (isAnonymousEnum)
                    {
                    Ltype:
                        // Type identifier
                        type = parseType(&ident, null);
                        if (type == AST.Type.terror)
                        {
                            type = null;
                            nextToken();
                        }
                        else if (!ident)
                        {
                            error("no identifier for declarator `%s`", type.toChars());
                            type = null;
                        }
                        else
                        {
                            const tv = token.value;
                            if (tv != TOK.assign && tv != TOK.comma && tv != TOK.rightCurly)
                            {
                                error("expected `,` or `=` after identifier, not `%s`", token.toChars());
                                nextToken();
                            }
                        }
                    }
                    else
                    {
                        Token* t = &token;
                        if (isBasicType(&t))
                        {
                            error("named enum cannot declare member with type", (*t).toChars());
                            nextToken();
                        }
                        else
                            check(TOK.identifier);

                        // avoid extra error messages
                        const tv = token.value;
                        if (tv != TOK.assign && tv != TOK.comma && tv != TOK.rightCurly && tv != TOK.endOfFile)
                            continue;
                    }
                }

                AST.Expression value;
                if (token.value == TOK.assign)
                {
                    nextToken();
                    value = parseAssignExp();
                }
                else
                {
                    value = null;
                    if (type && isAnonymousEnum)
                        error("initializer required after `%s` when type is specified", ident.toChars());
                }

                AST.DeprecatedDeclaration dd;
                if (deprecationMessage)
                {
                    dd = new AST.DeprecatedDeclaration(deprecationMessage, null);
                    stc |= STC.deprecated_;
                }

                auto em = new AST.EnumMember(loc, ident, value, type, stc, null, dd);
                e.members.push(em);

                if (udas)
                {
                    auto uad = new AST.UserAttributeDeclaration(udas, new AST.Dsymbols());
                    em.userAttribDecl = uad;
                }

                if (token.value != TOK.rightCurly)
                {
                    addComment(em, comment);
                    comment = null;
                    check(TOK.comma);
                }
                addComment(em, comment);
                comment = token.blockComment;

                if (token.value == TOK.endOfFile)
                {
                    error("premature end of file");
                    break;
                }
            }
            nextToken();
        }
        else
        {
            nextToken();
            error("expected `{`, not `%s` for enum declaration", token.toChars());
        }
        //printf("-parseEnum() %s\n", e.toChars());
        return e;
    }

    /********************************
     * Parse struct, union, interface, class.
     */
    private AST.Dsymbol parseAggregate()
    {
        AST.TemplateParameters* tpl = null;
        AST.Expression constraint;
        const loc = token.loc;
        TOK tok = token.value;

        //printf("Parser::parseAggregate()\n");
        nextToken();
        Identifier id;
        if (token.value != TOK.identifier)
        {
            id = null;
        }
        else
        {
            id = token.ident;
            nextToken();

            if (token.value == TOK.leftParenthesis)
            {
                // struct/class template declaration.
                tpl = parseTemplateParameterList();
                constraint = parseConstraint();
            }
        }

        // Collect base class(es)
        AST.BaseClasses* baseclasses = null;
        if (token.value == TOK.colon)
        {
            if (tok != TOK.interface_ && tok != TOK.class_)
                error("base classes are not allowed for `%s`, did you mean `;`?", Token.toChars(tok));
            nextToken();
            baseclasses = parseBaseClasses();
        }

        if (token.value == TOK.if_)
        {
            if (constraint)
                error("template constraints appear both before and after BaseClassList, put them before");
            constraint = parseConstraint();
        }
        if (constraint)
        {
            if (!id)
                error("template constraints not allowed for anonymous `%s`", Token.toChars(tok));
            if (!tpl)
                error("template constraints only allowed for templates");
        }

        AST.Dsymbols* members = null;
        if (token.value == TOK.leftCurly)
        {
            //printf("aggregate definition\n");
            const lookingForElseSave = lookingForElse;
            lookingForElse = Loc();
            nextToken();
            members = parseDeclDefs(0);
            lookingForElse = lookingForElseSave;
            if (token.value != TOK.rightCurly)
            {
                /* { */
                error(token.loc, "`}` expected following members in `%s` declaration",
                    Token.toChars(tok));
                if (id)
                    eSink.errorSupplemental(loc, "%s `%s` starts here",
                        Token.toChars(tok), id.toChars());
                else
                    eSink.errorSupplemental(loc, "%s starts here",
                        Token.toChars(tok));
            }
            nextToken();
        }
        else if (token.value == TOK.semicolon && id)
        {
            if (baseclasses || constraint)
                error("members expected");
            nextToken();
        }
        else
        {
            error(token.loc, "{ } expected following `%s` declaration", Token.toChars(tok));
        }

        AST.AggregateDeclaration a;
        switch (tok)
        {
        case TOK.interface_:
            if (!id)
                error(loc, "anonymous interfaces not allowed");
            a = new AST.InterfaceDeclaration(loc, id, baseclasses);
            a.members = members;
            break;

        case TOK.class_:
            if (!id)
                error(loc, "anonymous classes not allowed");
            bool inObject = md && !md.packages && md.id == Id.object;
            a = new AST.ClassDeclaration(loc, id, baseclasses, members, inObject);
            break;

        case TOK.struct_:
            if (id)
            {
                bool inObject = md && !md.packages && md.id == Id.object;
                a = new AST.StructDeclaration(loc, id, inObject);
                a.members = members;
            }
            else
            {
                /* Anonymous structs/unions are more like attributes.
                 */
                assert(!tpl);
                return new AST.AnonDeclaration(loc, false, members);
            }
            break;

        case TOK.union_:
            if (id)
            {
                a = new AST.UnionDeclaration(loc, id);
                a.members = members;
            }
            else
            {
                /* Anonymous structs/unions are more like attributes.
                 */
                assert(!tpl);
                return new AST.AnonDeclaration(loc, true, members);
            }
            break;

        default:
            assert(0);
        }

        if (tpl)
        {
            // Wrap a template around the aggregate declaration
            auto decldefs = new AST.Dsymbols();
            decldefs.push(a);
            auto tempdecl = new AST.TemplateDeclaration(loc, id, tpl, constraint, decldefs);
            return tempdecl;
        }
        return a;
    }

    /*******************************************
     */
    private AST.BaseClasses* parseBaseClasses()
    {
        auto baseclasses = new AST.BaseClasses();

        for (; 1; nextToken())
        {
            auto b = new AST.BaseClass(parseBasicType());
            baseclasses.push(b);
            if (token.value != TOK.comma)
                break;
        }
        return baseclasses;
    }

    AST.Dsymbols* parseImport()
    {
        auto decldefs = new AST.Dsymbols();
        Identifier aliasid = null;

        int isstatic = token.value == TOK.static_;
        if (isstatic)
            nextToken();

        //printf("Parser::parseImport()\n");
        do
        {
        L1:
            nextToken();
            if (token.value != TOK.identifier)
            {
                error("identifier expected following `import`");
                break;
            }

            const loc = token.loc;
            Identifier id = token.ident;
            Identifier[] a;
            nextToken();
            if (!aliasid && token.value == TOK.assign)
            {
                aliasid = id;
                goto L1;
            }
            while (token.value == TOK.dot)
            {
                a ~= id;
                nextToken();
                if (token.value != TOK.identifier)
                {
                    error("identifier expected following `package`");
                    break;
                }
                id = token.ident;
                nextToken();
            }

            auto s = new AST.Import(loc, a, id, aliasid, isstatic);
            decldefs.push(s);

            /* Look for
             *      : alias=name, alias=name;
             * syntax.
             */
            if (token.value == TOK.colon)
            {
                do
                {
                    nextToken();
                    if (token.value != TOK.identifier)
                    {
                        error("identifier expected following `:`");
                        break;
                    }
                    Identifier _alias = token.ident;
                    Identifier name;
                    nextToken();
                    if (token.value == TOK.assign)
                    {
                        nextToken();
                        if (token.value != TOK.identifier)
                        {
                            error("identifier expected following `%s=`", _alias.toChars());
                            break;
                        }
                        name = token.ident;
                        nextToken();
                    }
                    else
                    {
                        name = _alias;
                        _alias = null;
                    }
                    s.addAlias(name, _alias);
                }
                while (token.value == TOK.comma);
                break; // no comma-separated imports of this form
            }
            aliasid = null;
        }
        while (token.value == TOK.comma);

        if (token.value == TOK.semicolon)
            nextToken();
        else
        {
            error("`;` expected");
            nextToken();
        }

        return decldefs;
    }

    /* Parse a type and optional identifier
     * Params:
     *  pident       = set to Identifier if there is one, null if not
     *  ptpl         = if !null, then set to TemplateParameterList
     *  pdeclLoc     = if !null, then set to location of the declarator
     */
    AST.Type parseType(Identifier* pident = null, AST.TemplateParameters** ptpl = null, Loc* pdeclLoc = null)
    {
        // Handle `ref` TypeCtors(opt) BasicType CallableSuffix TypeSuffixes(opt)
        const bool isRef = token.value == TOK.ref_;
        if (isRef) nextToken();

        /* Take care of the storage class prefixes that
         * serve as type attributes:
         *               const type
         *           immutable type
         *              shared type
         *               inout type
         *         inout const type
         *        shared const type
         *        shared inout type
         *  shared inout const type
         */
        StorageClass stc = 0;
        while (1)
        {
            switch (token.value)
            {
            case TOK.const_:
                if (peekNext() == TOK.leftParenthesis)
                    break; // const as type constructor
                stc |= STC.const_; // const as storage class
                nextToken();
                continue;

            case TOK.immutable_:
                if (peekNext() == TOK.leftParenthesis)
                    break;
                stc |= STC.immutable_;
                nextToken();
                continue;

            case TOK.shared_:
                if (peekNext() == TOK.leftParenthesis)
                    break;
                stc |= STC.shared_;
                nextToken();
                continue;

            case TOK.inout_:
                if (peekNext() == TOK.leftParenthesis)
                    break;
                stc |= STC.wild;
                nextToken();
                continue;

            default:
                break;
            }
            break;
        }

        const typeLoc = token.loc;

        AST.Type t;
        t = parseBasicType();
        if (isRef)
        {
            t = t.addSTC(stc);
            stc = STC.undefined_;
        }

        if (pdeclLoc)
            *pdeclLoc = token.loc;
        int alt = 0;
        t = parseDeclarator(t, alt, pident, ptpl, 0, null, null, isRef);
        checkCstyleTypeSyntax(typeLoc, t, alt, pident ? *pident : null);

        t = t.addSTC(stc);
        return t;
    }

    private AST.Type parseBasicType(bool dontLookDotIdents = false)
    {
        AST.Type t;
        Loc loc;
        Identifier id;
        //printf("parseBasicType()\n");
        switch (token.value)
        {
        case TOK.void_:
            t = AST.Type.tvoid;
            goto LabelX;

        case TOK.int8:
            t = AST.Type.tint8;
            goto LabelX;

        case TOK.uns8:
            t = AST.Type.tuns8;
            goto LabelX;

        case TOK.int16:
            t = AST.Type.tint16;
            goto LabelX;

        case TOK.uns16:
            t = AST.Type.tuns16;
            goto LabelX;

        case TOK.int32:
            t = AST.Type.tint32;
            goto LabelX;

        case TOK.uns32:
            t = AST.Type.tuns32;
            goto LabelX;

        case TOK.int64:
            t = AST.Type.tint64;
            nextToken();
            if (token.value == TOK.int64)   // if `long long`
            {
                error("use `long` for a 64 bit integer instead of `long long`");
                nextToken();
            }
            else if (token.value == TOK.float64)   // if `long double`
            {
                error("use `real` instead of `long double`");
                t = AST.Type.tfloat80;
                nextToken();
            }
            break;

        case TOK.uns64:
            t = AST.Type.tuns64;
            goto LabelX;

        case TOK.int128:
            t = AST.Type.tint128;
            goto LabelX;

        case TOK.uns128:
            t = AST.Type.tuns128;
            goto LabelX;

        case TOK.float32:
            t = AST.Type.tfloat32;
            goto LabelX;

        case TOK.float64:
            t = AST.Type.tfloat64;
            goto LabelX;

        case TOK.float80:
            t = AST.Type.tfloat80;
            goto LabelX;

        case TOK.imaginary32:
            t = AST.Type.timaginary32;
            goto LabelX;

        case TOK.imaginary64:
            t = AST.Type.timaginary64;
            goto LabelX;

        case TOK.imaginary80:
            t = AST.Type.timaginary80;
            goto LabelX;

        case TOK.complex32:
            t = AST.Type.tcomplex32;
            goto LabelX;

        case TOK.complex64:
            t = AST.Type.tcomplex64;
            goto LabelX;

        case TOK.complex80:
            t = AST.Type.tcomplex80;
            goto LabelX;

        case TOK.bool_:
            t = AST.Type.tbool;
            goto LabelX;

        case TOK.char_:
            t = AST.Type.tchar;
            goto LabelX;

        case TOK.wchar_:
            t = AST.Type.twchar;
            goto LabelX;

        case TOK.dchar_:
            t = AST.Type.tdchar;
            goto LabelX;
        LabelX:
            nextToken();
            break;

        case TOK.this_:
        case TOK.super_:
        case TOK.identifier:
            loc = token.loc;
            id = token.ident;
            nextToken();
            if (token.value == TOK.not)
            {
                // ident!(template_arguments)
                auto tempinst = new AST.TemplateInstance(loc, id, parseTemplateArguments());
                t = parseBasicTypeStartingAt(new AST.TypeInstance(loc, tempinst), dontLookDotIdents);
            }
            else
            {
                t = parseBasicTypeStartingAt(new AST.TypeIdentifier(loc, id), dontLookDotIdents);
            }
            break;

        case TOK.mixin_:
            // https://dlang.org/spec/expression.html#mixin_types
            loc = token.loc;
            nextToken();
            if (token.value != TOK.leftParenthesis)
                error(token.loc, "found `%s` when expecting `%s` following `mixin`", token.toChars(), Token.toChars(TOK.leftParenthesis));
            auto exps = parseArguments();
            t = new AST.TypeMixin(loc, exps);
            break;

        case TOK.dot:
            // Leading . as in .foo
            t = parseBasicTypeStartingAt(new AST.TypeIdentifier(token.loc, Id.empty), dontLookDotIdents);
            break;

        case TOK.typeof_:
            // typeof(expression)
            t = parseBasicTypeStartingAt(parseTypeof(), dontLookDotIdents);
            break;

        case TOK.vector:
            t = parseVector();
            break;

        case TOK.traits:
            if (AST.TraitsExp te = cast(AST.TraitsExp) parsePrimaryExp())
                if (te.ident)
                {
                    t = new AST.TypeTraits(token.loc, te);
                    break;
                }
            t = new AST.TypeError;
            break;

        case TOK.const_:
            // const(type)
            nextToken();
            check(TOK.leftParenthesis);
            t = parseType().addSTC(STC.const_);
            check(TOK.rightParenthesis);
            break;

        case TOK.immutable_:
            // immutable(type)
            nextToken();
            check(TOK.leftParenthesis);
            t = parseType().addSTC(STC.immutable_);
            check(TOK.rightParenthesis);
            break;

        case TOK.shared_:
            // shared(type)
            nextToken();
            check(TOK.leftParenthesis);
            t = parseType().addSTC(STC.shared_);
            check(TOK.rightParenthesis);
            break;

        case TOK.inout_:
            // wild(type)
            nextToken();
            check(TOK.leftParenthesis);
            t = parseType().addSTC(STC.wild);
            check(TOK.rightParenthesis);
            break;

        case TOK.leftParenthesis:
            // (type)
            nextToken();
            t = parseType();
            check(TOK.rightParenthesis);
            break;

        default:
            error("basic type expected, not `%s`", token.toChars());
            if (token.value == TOK.else_)
                eSink.errorSupplemental(token.loc, "There's no `static else`, use `else` instead.");
            t = AST.Type.terror;
            break;
        }
        return t;
    }

    private AST.Type parseBasicTypeStartingAt(AST.TypeQualified tid, bool dontLookDotIdents)
    {
        AST.Type maybeArray = null;
        // See https://issues.dlang.org/show_bug.cgi?id=1215
        // A basic type can look like MyType (typical case), but also:
        //  MyType.T -> A type
        //  MyType[expr] -> Either a static array of MyType or a type (iif MyType is a Ttuple)
        //  MyType[expr].T -> A type.
        //  MyType[expr].T[expr] ->  Either a static array of MyType[expr].T or a type
        //                           (iif MyType[expr].T is a Ttuple)
        while (1)
        {
            switch (token.value)
            {
            case TOK.dot:
                {
                    nextToken();
                    if (token.value != TOK.identifier)
                    {
                        error("identifier expected following `.` instead of `%s`", token.toChars());
                        break;
                    }
                    if (maybeArray)
                    {
                        // This is actually a TypeTuple index, not an {a/s}array.
                        // We need to have a while loop to unwind all index taking:
                        // T[e1][e2].U   ->  T, addIndex(e1), addIndex(e2)
                        AST.Objects dimStack;
                        AST.Type t = maybeArray;
                        while (true)
                        {
                            if (t.ty == Tsarray)
                            {
                                // The index expression is an Expression.
                                AST.TypeSArray a = cast(AST.TypeSArray)t;
                                dimStack.push(a.dim.syntaxCopy());
                                t = a.next.syntaxCopy();
                            }
                            else if (t.ty == Taarray)
                            {
                                // The index expression is a Type. It will be interpreted as an expression at semantic time.
                                AST.TypeAArray a = cast(AST.TypeAArray)t;
                                dimStack.push(a.index.syntaxCopy());
                                t = a.next.syntaxCopy();
                            }
                            else
                            {
                                break;
                            }
                        }
                        assert(dimStack.length > 0);
                        // We're good. Replay indices in the reverse order.
                        tid = cast(AST.TypeQualified)t;
                        while (dimStack.length)
                        {
                            tid.addIndex(dimStack.pop());
                        }
                        maybeArray = null;
                    }
                    const loc = token.loc;
                    Identifier id = token.ident;
                    nextToken();
                    if (token.value == TOK.not)
                    {
                        auto tempinst = new AST.TemplateInstance(loc, id, parseTemplateArguments());
                        tid.addInst(tempinst);
                    }
                    else
                        tid.addIdent(id);
                    continue;
                }
            case TOK.leftBracket:
                {
                    if (dontLookDotIdents) // workaround for https://issues.dlang.org/show_bug.cgi?id=14911
                        goto Lend;

                    nextToken();
                    AST.Type t = maybeArray ? maybeArray : cast(AST.Type)tid;
                    if (token.value == TOK.rightBracket)
                    {
                        // It's a dynamic array, and we're done:
                        // T[].U does not make sense.
                        t = new AST.TypeDArray(t);
                        nextToken();
                        return t;
                    }
                    else if (isDeclaration(&token, NeedDeclaratorId.no, TOK.rightBracket, null))
                    {
                        // This can be one of two things:
                        //  1 - an associative array declaration, T[type]
                        //  2 - an associative array declaration, T[expr]
                        // These  can only be disambiguated later.
                        AST.Type index = parseType(); // [ type ]
                        maybeArray = new AST.TypeAArray(t, index);
                        check(TOK.rightBracket);
                    }
                    else
                    {
                        // This can be one of three things:
                        //  1 - an static array declaration, T[expr]
                        //  2 - a slice, T[expr .. expr]
                        //  3 - a template parameter pack index expression, T[expr].U
                        // 1 and 3 can only be disambiguated later.
                        //printf("it's type[expression]\n");
                        inBrackets++;
                        AST.Expression e = parseAssignExp(); // [ expression ]
                        if (token.value == TOK.slice)
                        {
                            // It's a slice, and we're done.
                            nextToken();
                            AST.Expression e2 = parseAssignExp(); // [ exp .. exp ]
                            t = new AST.TypeSlice(t, e, e2);
                            inBrackets--;
                            check(TOK.rightBracket);
                            return t;
                        }
                        else
                        {
                            maybeArray = new AST.TypeSArray(t, e);
                            inBrackets--;
                            check(TOK.rightBracket);
                            continue;
                        }
                    }
                    break;
                }
            default:
                goto Lend;
            }
        }
    Lend:
        return maybeArray ? maybeArray : cast(AST.Type)tid;
    }

    /******************************************
     * Parse suffixes to type t.
     *      *
     *      []
     *      [AssignExpression]
     *      [AssignExpression .. AssignExpression]
     *      [Type]
     *      delegate Parameters MemberFunctionAttributes(opt)
     *      function Parameters FunctionAttributes(opt)
     * Params:
     *      t = the already parsed type
     * Returns:
     *      t with the suffixes added
     * See_Also:
     *      https://dlang.org/spec/declaration.html#TypeSuffixes
     */
    private AST.Type parseTypeSuffixes(AST.Type t, bool isRefCallable = false)
    {
        // ref TypeCtors(opt) BasicType CallableSuffix TypeSuffixes(opt)
        if (isRefCallable && token.value != TOK.delegate_ && token.value != TOK.function_)
            error("`ref` is only valid for `function` and `delegate` types");

        //printf("parseTypeSuffixes()\n");
        while (1)
        {
            switch (token.value)
            {
            case TOK.mul:
                t = new AST.TypePointer(t);
                nextToken();
                continue;

            case TOK.leftBracket:
                // Handle []. Make sure things like
                //     int[3][1] a;
                // is (array[1] of array[3] of int)
                nextToken();
                if (token.value == TOK.rightBracket)
                {
                    t = new AST.TypeDArray(t); // []
                    nextToken();
                }
                else if (isDeclaration(&token, NeedDeclaratorId.no, TOK.rightBracket, null))
                {
                    // It's an associative array declaration
                    //printf("it's an associative array\n");
                    AST.Type index = parseType(); // [ type ]
                    t = new AST.TypeAArray(t, index);
                    check(TOK.rightBracket);
                }
                else
                {
                    //printf("it's type[expression]\n");
                    inBrackets++;
                    AST.Expression e = parseAssignExp(); // [ expression ]
                    if (!e)
                    {
                        inBrackets--;
                        check(TOK.rightBracket);
                        continue;
                    }
                    if (token.value == TOK.slice)
                    {
                        nextToken();
                        AST.Expression e2 = parseAssignExp(); // [ exp .. exp ]
                        t = new AST.TypeSlice(t, e, e2);
                    }
                    else
                    {
                        t = new AST.TypeSArray(t, e);
                    }
                    inBrackets--;
                    check(TOK.rightBracket);
                }
                continue;

            case TOK.delegate_:
            case TOK.function_:
                {
                    // Handle delegate declaration:
                    //      ref(opt) type delegate(parameter list) nothrow pure
                    //      ref(opt) type function(parameter list) nothrow pure
                    const save = token.value;
                    nextToken();

                    auto parameterList = parseParameterList(null);

                    StorageClass stc;
                    if (isRefCallable)
                    {
                        stc = parsePostfix(STC.ref_, null);
                        isRefCallable = false; // ref applies to the innermost
                    }
                    else
                    {
                        stc = parsePostfix(STC.undefined_, null);
                    }
                    auto tf = new AST.TypeFunction(parameterList, t, linkage, stc);
                    if (stc & (STC.const_ | STC.immutable_ | STC.shared_ | STC.wild | STC.return_))
                    {
                        if (save == TOK.function_)
                            error("`const`/`immutable`/`shared`/`inout`/`return` attributes are only valid for non-static member functions");
                        else
                            tf = cast(AST.TypeFunction)tf.addSTC(stc);
                    }
                    t = save == TOK.delegate_ ? new AST.TypeDelegate(tf) : new AST.TypePointer(tf); // pointer to function
                    continue;
                }
            default:
                return t;
            }
            assert(0);
        }
        assert(0);
    }

    /**********************
     * Parse Declarator
     * Params:
     *  t            = base type to start with
     *  palt         = OR in 1 for C-style function pointer declaration syntax,
     *                 2 for C-style array declaration syntax, otherwise don't modify
     *  pident       = set to Identifier if there is one, null if not
     *  tpl          = if !null, then set to TemplateParameterList
     *  storageClass = any storage classes seen so far
     *  pdisable     = set to true if @disable seen
     *  pudas        = any user defined attributes seen so far. Merged with any more found
     * Returns:
     *  type declared
     * Reference: https://dlang.org/spec/declaration.html#Declarator
     */
    private AST.Type parseDeclarator(AST.Type t, ref int palt, Identifier* pident,
        AST.TemplateParameters** tpl = null, StorageClass storageClass = 0,
        bool* pdisable = null, AST.Expressions** pudas = null, bool isRefCallable = false)
    {
        //printf("parseDeclarator(tpl = %p)\n", tpl);
        t = parseTypeSuffixes(t, isRefCallable);
        AST.Type ts;
        switch (token.value)
        {
        case TOK.identifier:
            if (pident)
                *pident = token.ident;
            else
                error("unexpected identifier `%s` in declarator", token.ident.toChars());
            ts = t;
            nextToken();
            break;

        case TOK.leftParenthesis:
            {
                // like: T (*fp)();
                // like: T ((*fp))();
                if (peekNext() == TOK.mul || peekNext() == TOK.leftParenthesis)
                {
                    /* Parse things with parentheses around the identifier, like:
                     *  int (*ident[3])[]
                     * although the D style would be:
                     *  int[]*[3] ident
                     */
                    palt |= 1;
                    nextToken();
                    ts = parseDeclarator(t, palt, pident);
                    check(TOK.rightParenthesis);
                    break;
                }
                ts = t;

                Token* peekt = &token;
                /* Completely disallow C-style things like:
                 *   T (a);
                 * Improve error messages for the common bug of a missing return type
                 * by looking to see if (a) looks like a parameter list.
                 */
                if (isParameters(&peekt))
                {
                    error("function declaration without return type. (Note that constructors are always named `this`)");
                }
                else
                    error("unexpected `(` in declarator");
                break;
            }
        default:
            ts = t;
            break;
        }

        // parse DeclaratorSuffixes
        while (1)
        {
            switch (token.value)
            {
                static if (CARRAYDECL)
                {
                    /* Support C style array syntax:
                     *   int ident[]
                     * as opposed to D-style:
                     *   int[] ident
                     */
                case TOK.leftBracket:
                    {
                        // This is the old C-style post [] syntax.
                        AST.TypeNext ta;
                        nextToken();
                        if (token.value == TOK.rightBracket)
                        {
                            // It's a dynamic array
                            ta = new AST.TypeDArray(t); // []
                            nextToken();
                            palt |= 2;
                        }
                        else if (isDeclaration(&token, NeedDeclaratorId.no, TOK.rightBracket, null))
                        {
                            // It's an associative array
                            //printf("it's an associative array\n");
                            AST.Type index = parseType(); // [ type ]
                            check(TOK.rightBracket);
                            ta = new AST.TypeAArray(t, index);
                            palt |= 2;
                        }
                        else
                        {
                            //printf("It's a static array\n");
                            AST.Expression e = parseAssignExp(); // [ expression ]
                            ta = new AST.TypeSArray(t, e);
                            check(TOK.rightBracket);
                            palt |= 2;
                        }

                        /* Insert ta into
                         *   ts -> ... -> t
                         * so that
                         *   ts -> ... -> ta -> t
                         */
                        AST.Type* pt;
                        for (pt = &ts; *pt != t; pt = &(cast(AST.TypeNext)*pt).next)
                        {
                        }
                        *pt = ta;
                        continue;
                    }
                }
            case TOK.leftParenthesis:
                {
                    if (tpl)
                    {
                        Token* tk = peekPastParen(&token);
                        if (tk.value == TOK.leftParenthesis)
                        {
                            /* Look ahead to see if this is (...)(...),
                             * i.e. a function template declaration
                             */
                            //printf("function template declaration\n");

                            // Gather template parameter list
                            *tpl = parseTemplateParameterList();
                        }
                        else if (tk.value == TOK.assign)
                        {
                            /* or (...) =,
                             * i.e. a variable template declaration
                             */
                            //printf("variable template declaration\n");
                            *tpl = parseTemplateParameterList();
                            break;
                        }
                    }

                    auto parameterList = parseParameterList(null);

                    /* Parse const/immutable/shared/inout/nothrow/pure/return postfix
                     */
                    // merge prefix storage classes
                    StorageClass stc = parsePostfix(storageClass, pudas);

                    AST.Type tf = new AST.TypeFunction(parameterList, t, linkage, stc);
                    tf = tf.addSTC(stc);
                    if (pdisable)
                        *pdisable = stc & STC.disable ? true : false;

                    /* Insert tf into
                     *   ts -> ... -> t
                     * so that
                     *   ts -> ... -> tf -> t
                     */
                    AST.Type* pt;
                    for (pt = &ts; *pt != t; pt = &(cast(AST.TypeNext)*pt).next)
                    {
                    }
                    *pt = tf;
                    break;
                }
            default:
                break;
            }
            break;
        }
        return ts;
    }

    private void parseStorageClasses(ref StorageClass storage_class, ref LINK link,
        ref bool setAlignment, ref AST.Expression ealign, ref AST.Expressions* udas,
        out Loc linkloc)
    {
        StorageClass stc;
        bool sawLinkage = false; // seen a linkage declaration

        linkloc = Loc.initial;

        while (1)
        {
            switch (token.value)
            {
            case TOK.const_:
                if (peekNext() == TOK.leftParenthesis)
                    break; // const as type constructor
                stc = STC.const_; // const as storage class
                goto L1;

            case TOK.immutable_:
                if (peekNext() == TOK.leftParenthesis)
                    break;
                stc = STC.immutable_;
                goto L1;

            case TOK.shared_:
                if (peekNext() == TOK.leftParenthesis)
                    break;
                stc = STC.shared_;
                goto L1;

            case TOK.inout_:
                if (peekNext() == TOK.leftParenthesis)
                    break;
                stc = STC.wild;
                goto L1;

            case TOK.static_:
                stc = STC.static_;
                goto L1;

            case TOK.final_:
                stc = STC.final_;
                goto L1;

            case TOK.auto_:
                stc = STC.auto_;
                goto L1;

            case TOK.scope_:
                stc = STC.scope_;
                goto L1;

            case TOK.override_:
                stc = STC.override_;
                goto L1;

            case TOK.abstract_:
                stc = STC.abstract_;
                goto L1;

            case TOK.synchronized_:
                stc = STC.synchronized_;
                goto L1;

            case TOK.deprecated_:
                stc = STC.deprecated_;
                goto L1;

            case TOK.nothrow_:
                stc = STC.nothrow_;
                goto L1;

            case TOK.pure_:
                stc = STC.pure_;
                goto L1;

            case TOK.ref_:
                stc = STC.ref_;
                goto L1;

            case TOK.gshared:
                stc = STC.gshared;
                goto L1;

            case TOK.enum_:
                {
                    const tv = peekNext();
                    if (tv == TOK.leftCurly || tv == TOK.colon)
                        break;
                    if (tv == TOK.identifier)
                    {
                        const nextv = peekNext2();
                        if (nextv == TOK.leftCurly || nextv == TOK.colon || nextv == TOK.semicolon)
                            break;
                    }
                    stc = STC.manifest;
                    goto L1;
                }

            case TOK.at:
                {
                    stc = parseAttribute(udas);
                    if (stc)
                        goto L1;
                    continue;
                }
            L1:
                storage_class = appendStorageClass(storage_class, stc);
                nextToken();
                continue;

            case TOK.extern_:
                {
                    if (peekNext() != TOK.leftParenthesis)
                    {
                        stc = STC.extern_;
                        goto L1;
                    }

                    if (sawLinkage)
                        error("redundant linkage declaration");
                    sawLinkage = true;
                    linkloc = token.loc;
                    auto res = parseLinkage();
                    link = res.link;
                    if (res.idents || res.identExps)
                    {
                        error("C++ name spaces not allowed here");
                    }
                    if (res.cppmangle != CPPMANGLE.def)
                    {
                        error("C++ mangle declaration not allowed here");
                    }
                    continue;
                }
            case TOK.align_:
                {
                    nextToken();
                    setAlignment = true;
                    if (token.value == TOK.leftParenthesis)
                    {
                        nextToken();
                        ealign = parseExpression();
                        check(TOK.rightParenthesis);
                    }
                    continue;
                }
            default:
                break;
            }
            break;
        }
    }

    /**********************************
     * Parse Declarations.
     * These can be:
     *      1. declarations at global/class level
     *      2. declarations at statement level
     * Returns:
     *  array of Declarations.
     */
    private AST.Dsymbols* parseDeclarations(bool autodecl, PrefixAttributes!AST* pAttrs, const(char)* comment)
    {
        StorageClass storage_class = STC.undefined_;
        LINK link = linkage;
        Loc linkloc = this.linkLoc;
        bool setAlignment = false;
        AST.Expression ealign;
        AST.Expressions* udas = null;

        //printf("parseDeclarations() %s\n", token.toChars());
        if (!comment)
            comment = token.blockComment.ptr;

        /* Look for AliasReassignment
         */
        if (token.value == TOK.identifier && peekNext() == TOK.assign)
            return parseAliasReassignment(comment);

        /* Declarations that start with `alias`
         */
        bool isAliasDeclaration = false;
        auto aliasLoc = token.loc;
        if (token.value == TOK.alias_)
        {
            if (auto a = parseAliasDeclarations(comment))
                return a;
            /* Handle these later:
             *   alias StorageClasses type ident;
             */
            isAliasDeclaration = true;
        }

        AST.Type ts;

        if (!autodecl)
        {
            parseStorageClasses(storage_class, link, setAlignment, ealign, udas, linkloc);

            if (token.value == TOK.enum_)
            {
                AST.Dsymbol d = parseEnum();
                auto a = new AST.Dsymbols();
                a.push(d);

                if (udas)
                {
                    d = new AST.UserAttributeDeclaration(udas, a);
                    a = new AST.Dsymbols();
                    a.push(d);
                }

                addComment(d, comment);
                return a;
            }
            if (token.value == TOK.struct_ ||
                     token.value == TOK.union_ ||
                     token.value == TOK.class_ ||
                     token.value == TOK.interface_)
            {
                AST.Dsymbol s = parseAggregate();
                auto a = new AST.Dsymbols();
                a.push(s);

                if (storage_class)
                {
                    s = new AST.StorageClassDeclaration(storage_class, a);
                    a = new AST.Dsymbols();
                    a.push(s);
                }
                if (setAlignment)
                {
                    s = new AST.AlignDeclaration(s.loc, ealign, a);
                    a = new AST.Dsymbols();
                    a.push(s);
                }
                if (link != linkage)
                {
                    s = new AST.LinkDeclaration(linkloc, link, a);
                    a = new AST.Dsymbols();
                    a.push(s);
                }
                if (udas)
                {
                    s = new AST.UserAttributeDeclaration(udas, a);
                    a = new AST.Dsymbols();
                    a.push(s);
                }

                addComment(s, comment);
                return a;
            }

            /* Look for auto initializers:
             *  storage_class identifier = initializer;
             *  storage_class identifier(...) = initializer;
             */
            if ((storage_class || udas) && token.value == TOK.identifier && hasOptionalParensThen(peek(&token), TOK.assign))
            {
                AST.Dsymbols* a = parseAutoDeclarations(storage_class, comment);
                if (udas)
                {
                    AST.Dsymbol s = new AST.UserAttributeDeclaration(udas, a);
                    a = new AST.Dsymbols();
                    a.push(s);
                }
                return a;
            }

            /* Look for return type inference for template functions.
             */
            {
                Token* tk;
                if ((storage_class || udas) && token.value == TOK.identifier && skipParens(peek(&token), &tk) &&
                    skipAttributes(tk, &tk) &&
                    (tk.value == TOK.leftParenthesis || tk.value == TOK.leftCurly || tk.value == TOK.in_ || tk.value == TOK.out_ || tk.value == TOK.goesTo ||
                     tk.value == TOK.do_ || tk.value == TOK.identifier && tk.ident == Id._body))
                {
                    if (tk.value == TOK.identifier && tk.ident == Id._body)
                        usageOfBodyKeyword();

                    ts = null;
                }
                else
                {
                    ts = parseBasicType();
                    ts = parseTypeSuffixes(ts);
                }
            }
        }

        if (pAttrs)
        {
            storage_class |= pAttrs.storageClass;
            //pAttrs.storageClass = STC.undefined_;
        }

        AST.Type tfirst = null;
        auto a = new AST.Dsymbols();

        while (1)
        {
            AST.TemplateParameters* tpl = null;
            bool disable;
            int alt = 0;

            const loc = token.loc;
            Identifier ident;
            auto t = parseDeclarator(ts, alt, &ident, &tpl, storage_class, &disable, &udas);
            assert(t);
            if (!tfirst)
                tfirst = t;
            else if (t != tfirst)
                error(token.loc, "multiple declarations must have the same type, not `%s` and `%s`", tfirst.toChars(), t.toChars());

            if (token.value == TOK.colon && !ident && t.ty != Tfunction)
            {
                // Unnamed bit field
                ident = Identifier.generateAnonymousId("BitField");
            }

            bool isThis = (t.ty == Tident && (cast(AST.TypeIdentifier)t).ident == Id.This && token.value == TOK.assign);
            if (ident)
                checkCstyleTypeSyntax(loc, t, alt, ident);
            else if (!isThis && (t != AST.Type.terror))
                noIdentifierForDeclarator(t);

            if (isAliasDeclaration)
            {
                AST.Declaration v;
                AST.Initializer _init = null;

                /* Aliases can no longer have multiple declarators, storage classes,
                 * linkages, or auto declarations.
                 * These never made any sense, anyway.
                 * The code below needs to be fixed to reject them.
                 * The grammar has already been fixed to preclude them.
                 */

                if (udas)
                    error("user-defined attributes not allowed for `alias` declarations");

                if (token.value == TOK.assign)
                {
                    nextToken();
                    _init = parseInitializer();
                }
                if (_init)
                {
                    error("alias cannot have initializer");
                }
                v = new AST.AliasDeclaration(aliasLoc, ident, t);

                v.storage_class = storage_class;
                if (pAttrs)
                {
                    /* AliasDeclaration distinguish @safe, @system, @trusted attributes
                     * on prefix and postfix.
                     *   @safe alias void function() FP1;
                     *   alias @safe void function() FP2;    // FP2 is not @safe
                     *   alias void function() @safe FP3;
                     */
                    pAttrs.storageClass &= STC.safeGroup;
                }
                AST.Dsymbol s = v;

                if (link != linkage)
                {
                    auto ax = new AST.Dsymbols();
                    ax.push(v);
                    s = new AST.LinkDeclaration(linkloc, link, ax);
                }
                a.push(s);
                switch (token.value)
                {
                case TOK.semicolon:
                    nextToken();
                    addComment(s, comment);
                    break;

                case TOK.comma:
                    nextToken();
                    addComment(s, comment);
                    continue;

                default:
                    error("semicolon expected to close `alias` declaration, not `%s`", token.toChars());
                    break;
                }
            }
            else if (t.ty == Tfunction)
            {
                /* @@@DEPRECATED_2.115@@@
                 * change to error, deprecated in 2.105.1 */
                if (storage_class & STC.manifest)
                    deprecation("function cannot have enum storage class");

                AST.Expression constraint = null;
                //printf("%s funcdecl t = %s, storage_class = x%lx\n", loc.toChars(), t.toChars(), storage_class);
                auto f = new AST.FuncDeclaration(loc, Loc.initial, ident, storage_class | (disable ? STC.disable : 0), t);
                if (pAttrs)
                    pAttrs.storageClass = STC.undefined_;
                if (tpl)
                    constraint = parseConstraint();
                AST.Dsymbol s = parseContracts(f, !!tpl);
                auto tplIdent = s.ident;

                if (link != linkage)
                {
                    auto ax = new AST.Dsymbols();
                    ax.push(s);
                    s = new AST.LinkDeclaration(linkloc, link, ax);
                }
                if (udas)
                {
                    auto ax = new AST.Dsymbols();
                    ax.push(s);
                    s = new AST.UserAttributeDeclaration(udas, ax);
                }

                /* A template parameter list means it's a function template
                 */
                if (tpl)
                {
                    // @@@DEPRECATED_2.114@@@
                    // Both deprecated in 2.104, change to error
                    if (storage_class & STC.override_)
                        deprecation(loc, "a function template is not virtual so cannot be marked `override`");
                    else if (storage_class & STC.abstract_)
                        deprecation(loc, "a function template is not virtual so cannot be marked `abstract`");

                    // Wrap a template around the function declaration
                    auto decldefs = new AST.Dsymbols();
                    decldefs.push(s);
                    auto tempdecl = new AST.TemplateDeclaration(loc, tplIdent, tpl, constraint, decldefs);
                    s = tempdecl;

                    StorageClass stc2 = STC.undefined_;
                    if (storage_class & STC.static_)
                    {
                        assert(f.storage_class & STC.static_);
                        f.storage_class &= ~STC.static_;
                        stc2 |= STC.static_;
                    }
                    if (storage_class & STC.deprecated_)
                    {
                        assert(f.storage_class & STC.deprecated_);
                        f.storage_class &= ~STC.deprecated_;
                        stc2 |= STC.deprecated_;
                    }
                    if (stc2 != STC.undefined_)
                    {
                        auto ax = new AST.Dsymbols();
                        ax.push(s);
                        s = new AST.StorageClassDeclaration(stc2, ax);
                    }
                }
                a.push(s);
                addComment(s, comment);
            }
            else if (ident)
            {
                AST.Expression width;
                if (token.value == TOK.colon)
                {
                    nextToken();
                    width = parseCondExp();
                }

                AST.Initializer _init = null;
                if (token.value == TOK.assign)
                {
                    nextToken();
                    _init = parseInitializer();
                }

                AST.Dsymbol s;
                if (width)
                {
                    if (_init)
                        error("initializer not allowed for bit-field declaration");
                    if (storage_class)
                        error("storage class not allowed for bit-field declaration");
                    s = new AST.BitFieldDeclaration(width.loc, t, ident, width);
                }
                else
                {
                    auto v = new AST.VarDeclaration(loc, t, ident, _init);
                    v.storage_class = storage_class;
                    if (pAttrs)
                        pAttrs.storageClass = STC.undefined_;
                    s = v;
                }

                if (tpl && _init)
                {
                    auto a2 = new AST.Dsymbols();
                    a2.push(s);
                    auto tempdecl = new AST.TemplateDeclaration(loc, ident, tpl, null, a2, 0);
                    s = tempdecl;
                }
                if (setAlignment)
                {
                    auto ax = new AST.Dsymbols();
                    ax.push(s);
                    s = new AST.AlignDeclaration(s.loc, ealign, ax);
                }
                if (link != linkage)
                {
                    auto ax = new AST.Dsymbols();
                    ax.push(s);
                    s = new AST.LinkDeclaration(linkloc, link, ax);
                }
                if (udas)
                {
                    auto ax = new AST.Dsymbols();
                    ax.push(s);
                    s = new AST.UserAttributeDeclaration(udas, ax);
                }
                a.push(s);
                switch (token.value)
                {
                case TOK.semicolon:
                    nextToken();
                    addComment(s, comment);
                    break;

                case TOK.comma:
                    nextToken();
                    addComment(s, comment);
                    continue;

                default:
                    if (loc.linnum != token.loc.linnum)
                    {
                        error(token.loc, "semicolon needed to end declaration of `%s`, instead of `%s`", s.toChars(), token.toChars());
                        eSink.errorSupplemental(loc, "`%s` declared here", s.toChars());
                    }
                    else
                    {
                        error(token.loc, "semicolon needed to end declaration of `%s` instead of `%s`", s.toChars(), token.toChars());
                    }
                    break;
                }
            }
            break;
        }
        return a;
    }

    /// Report an error that a declaration of type `t` is missing an identifier
    /// The parser is expected to sit on the next token after the type.
    private void noIdentifierForDeclarator(AST.Type t)
    {
        error("no identifier for declarator `%s`", t.toChars());
        // A common mistake is to use a reserved keyword as an identifier, e.g. `in` or `out`
        if (token.isKeyword)
        {
            eSink.errorSupplemental(token.loc, "`%s` is a keyword, perhaps append `_` to make it an identifier", token.toChars());
            nextToken();
        }
    }

    /********************************
     * Parse AliasReassignment:
     *   identifier = type;
     * Parser is sitting on the identifier.
     * https://dlang.org/spec/declaration.html#alias-reassignment
     * Params:
     *  comment = if not null, comment to attach to symbol
     * Returns:
     *  array of symbols
     */
    private AST.Dsymbols* parseAliasReassignment(const(char)* comment)
    {
        const loc = token.loc;
        auto ident = token.ident;
        nextToken();
        nextToken();        // advance past =
        auto t = parseType();
        AST.Dsymbol s = new AST.AliasAssign(loc, ident, t, null);
        check(TOK.semicolon, "alias reassignment");
        addComment(s, comment);
        auto a = new AST.Dsymbols();
        a.push(s);
        return a;
    }

    /********************************
     * Parse declarations that start with `alias`
     * Parser is sitting on the `alias`.
     * https://dlang.org/spec/declaration.html#alias
     * Params:
     *  comment = if not null, comment to attach to symbol
     * Returns:
     *  array of symbols
     */
    private AST.Dsymbols* parseAliasDeclarations(const(char)* comment)
    {
        const loc = token.loc;
        nextToken();
        Loc linkloc = this.linkLoc;
        AST.Expressions* udas;
        LINK link = linkage;
        StorageClass storage_class = STC.undefined_;
        AST.Expression ealign;
        bool setAlignment = false;

        /* Look for:
         *   alias Identifier this;
         * https://dlang.org/spec/class.html#alias-this
         */
        if (token.value == TOK.identifier && peekNext() == TOK.this_)
        {
            auto s = new AST.AliasThis(loc, token.ident);
            nextToken();
            check(TOK.this_);
            check(TOK.semicolon, "`alias Identifier this`");
            auto a = new AST.Dsymbols();
            a.push(s);
            addComment(s, comment);
            return a;
        }
        /* Look for:
         *  alias this = identifier;
         */
        if (token.value == TOK.this_ && peekNext() == TOK.assign && peekNext2() == TOK.identifier)
        {
            check(TOK.this_);
            check(TOK.assign);
            auto s = new AST.AliasThis(loc, token.ident);
            nextToken();
            check(TOK.semicolon, "`alias this = Identifier`");
            auto a = new AST.Dsymbols();
            a.push(s);
            addComment(s, comment);
            return a;
        }
        /* Look for:
         *  alias identifier = type;
         *  alias identifier(...) = type;
         * https://dlang.org/spec/declaration.html#alias
         */
        if (token.value == TOK.identifier && hasOptionalParensThen(peek(&token), TOK.assign))
        {
            auto a = new AST.Dsymbols();
            while (1)
            {
                auto ident = token.ident;
                nextToken();
                AST.TemplateParameters* tpl = null;
                if (token.value == TOK.leftParenthesis)
                    tpl = parseTemplateParameterList();
                check(TOK.assign);

                bool hasParsedAttributes;
                void parseAttributes()
                {
                    if (hasParsedAttributes) // only parse once
                        return;
                    hasParsedAttributes = true;
                    udas = null;
                    storage_class = STC.undefined_;
                    link = linkage;
                    linkloc = this.linkLoc;
                    setAlignment = false;
                    ealign = null;
                    parseStorageClasses(storage_class, link, setAlignment, ealign, udas, linkloc);
                }

                if (token.value == TOK.at)
                    parseAttributes;

                AST.Declaration v;
                AST.Dsymbol s;

                // try to parse function type:
                // TypeCtors? BasicType ( Parameters ) MemberFunctionAttributes
                bool attributesAppended;
                const StorageClass funcStc = parseTypeCtor();
                Token* tlu = &token;
                Token* tk;
                if (token.value != TOK.function_ &&
                    token.value != TOK.delegate_ &&
                    isBasicType(&tlu) && tlu &&
                    tlu.value == TOK.leftParenthesis)
                {
                    AST.Type tret = parseBasicType();
                    auto parameterList = parseParameterList(null);

                    parseAttributes();
                    if (udas)
                        error("user-defined attributes not allowed for `alias` declarations");

                    attributesAppended = true;
                    storage_class = appendStorageClass(storage_class, funcStc);
                    AST.Type tf = new AST.TypeFunction(parameterList, tret, link, storage_class);
                    v = new AST.AliasDeclaration(loc, ident, tf);
                }
                else if (token.value == TOK.function_ ||
                    token.value == TOK.delegate_ ||
                    token.value == TOK.leftParenthesis &&
                        skipAttributes(peekPastParen(&token), &tk) &&
                        (tk.value == TOK.goesTo || tk.value == TOK.leftCurly) ||
                    token.value == TOK.leftCurly ||
                    token.value == TOK.identifier && peekNext() == TOK.goesTo ||
                    token.value == TOK.ref_ && peekNext() == TOK.leftParenthesis &&
                        skipAttributes(peekPastParen(peek(&token)), &tk) &&
                        (tk.value == TOK.goesTo || tk.value == TOK.leftCurly) ||
                    token.value == TOK.auto_ && peekNext() == TOK.ref_ &&
                        peekNext2() == TOK.leftParenthesis &&
                        skipAttributes(peekPastParen(peek(peek(&token))), &tk) &&
                        (tk.value == TOK.goesTo || tk.value == TOK.leftCurly)
                   )
                {
                    // function (parameters) { statements... }
                    // delegate (parameters) { statements... }
                    // (parameters) { statements... }
                    // (parameters) => expression
                    // { statements... }
                    // identifier => expression
                    // ref (parameters) { statements... }
                    // ref (parameters) => expression
                    // auto ref (parameters) { statements... }
                    // auto ref (parameters) => expression

                    s = parseFunctionLiteral();

                    if (udas !is null)
                    {
                        if (storage_class != 0)
                            error("cannot put a storage-class in an `alias` declaration.");
                        // parseAttributes shouldn't have set these variables
                        assert(link == linkage && !setAlignment && ealign is null);
                        auto tpl_ = cast(AST.TemplateDeclaration) s;
                        if (tpl_ is null || tpl_.members.length != 1)
                        {
                            error("user-defined attributes are not allowed on `alias` declarations");
                        }
                        else
                        {
                            auto fd = cast(AST.FuncLiteralDeclaration) (*tpl_.members)[0];
                            auto tf = cast(AST.TypeFunction) fd.type;
                            assert(tf.parameterList.parameters.length > 0);
                            auto as = new AST.Dsymbols();
                            (*tf.parameterList.parameters)[0].userAttribDecl = new AST.UserAttributeDeclaration(udas, as);
                        }
                    }

                    v = new AST.AliasDeclaration(loc, ident, s);
                }
                else
                {
                    parseAttributes();
                    // type
                    if (udas)
                        error("user-defined attributes not allowed for `alias` declarations");

                    auto t = parseType();

                    // Disallow meaningless storage classes on type aliases
                    if (storage_class)
                    {
                        // Don't raise errors for STC that are part of a function/delegate type, e.g.
                        // `alias F = ref pure nothrow @nogc @safe int function();`
                        auto tp = t.isTypePointer;
                        const isFuncType = (tp && tp.next.isTypeFunction) || t.isTypeDelegate;
                        const remStc = isFuncType ? (storage_class & ~STC.FUNCATTR) : storage_class;

                        if (remStc)
                        {
                            OutBuffer buf;
                            AST.stcToBuffer(buf, remStc);
                            // @@@DEPRECATED_2.103@@@
                            // Deprecated in 2020-07, can be made an error in 2.103
                            eSink.deprecation(token.loc, "storage class `%s` has no effect in type aliases", buf.peekChars());
                        }
                    }

                    v = new AST.AliasDeclaration(loc, ident, t);
                }
                if (!attributesAppended)
                    storage_class = appendStorageClass(storage_class, funcStc);
                v.storage_class = storage_class;

                s = v;
                if (tpl)
                {
                    auto a2 = new AST.Dsymbols();
                    a2.push(s);
                    auto tempdecl = new AST.TemplateDeclaration(loc, ident, tpl, null, a2);
                    s = tempdecl;
                }
                if (link != linkage)
                {
                    auto a2 = new AST.Dsymbols();
                    a2.push(s);
                    s = new AST.LinkDeclaration(linkloc, link, a2);
                }
                a.push(s);

                switch (token.value)
                {
                case TOK.semicolon:
                    nextToken();
                    addComment(s, comment);
                    break;

                case TOK.comma:
                    nextToken();
                    addComment(s, comment);
                    if (token.value != TOK.identifier)
                    {
                        error("identifier expected following comma, not `%s`", token.toChars());
                        break;
                    }
                    if (peekNext() != TOK.assign && peekNext() != TOK.leftParenthesis)
                    {
                        error("`=` expected following identifier");
                        nextToken();
                        break;
                    }
                    continue;

                default:
                    error("semicolon expected to close `alias` declaration, not `%s`", token.toChars());
                    break;
                }
                break;
            }
            return a;
        }

        // alias StorageClasses type ident;
        return null;
    }

    private AST.Dsymbol parseFunctionLiteral()
    {
        const loc = token.loc;
        AST.TemplateParameters* tpl = null;
        AST.ParameterList parameterList;
        AST.Type tret = null;
        StorageClass stc = 0;
        TOK save = TOK.reserved;

        switch (token.value)
        {
        case TOK.function_:
        case TOK.delegate_:
            save = token.value;
            nextToken();
            if (token.value == TOK.auto_)
            {
                nextToken();
                if (token.value == TOK.ref_)
                {
                    // function auto ref (parameters) { statements... }
                    // delegate auto ref (parameters) { statements... }
                    stc = STC.auto_ | STC.ref_;
                    nextToken();
                }
                else
                    error("`auto` can only be used as part of `auto ref` for function literal return values");
            }
            else if (token.value == TOK.ref_)
            {
                // function ref (parameters) { statements... }
                // delegate ref (parameters) { statements... }
                stc = STC.ref_;
                nextToken();
            }
            if (token.value != TOK.leftParenthesis && token.value != TOK.leftCurly &&
                token.value != TOK.goesTo)
            {
                // function type (parameters) { statements... }
                // delegate type (parameters) { statements... }
                tret = parseBasicType();
                tret = parseTypeSuffixes(tret); // function return type
            }

            if (token.value == TOK.leftParenthesis)
            {
                // function (parameters) { statements... }
                // delegate (parameters) { statements... }
            }
            else
            {
                // function { statements... }
                // delegate { statements... }
                break;
            }
            goto case TOK.leftParenthesis;

        case TOK.auto_:
            {
                nextToken();
                if (token.value == TOK.ref_)
                {
                    // auto ref (parameters) => expression
                    // auto ref (parameters) { statements... }
                    stc = STC.auto_ | STC.ref_;
                    nextToken();
                }
                else
                    error("`auto` can only be used as part of `auto ref` for function literal return values");
                goto case TOK.leftParenthesis;
            }
        case TOK.ref_:
            {
                // ref (parameters) => expression
                // ref (parameters) { statements... }
                stc = STC.ref_;
                nextToken();
                goto case TOK.leftParenthesis;
            }
        case TOK.leftParenthesis:
            {
                // (parameters) => expression
                // (parameters) { statements... }
                parameterList = parseParameterList(&tpl);
                stc = parsePostfix(stc, null);
                if (StorageClass modStc = stc & STC.TYPECTOR)
                {
                    if (save == TOK.function_)
                    {
                        OutBuffer buf;
                        AST.stcToBuffer(buf, modStc);
                        error("function literal cannot be `%s`", buf.peekChars());
                    }
                    else
                        save = TOK.delegate_;
                }
                break;
            }
        case TOK.leftCurly:
            // { statements... }
            break;

        case TOK.identifier:
            {
                // identifier => expression
                parameterList.parameters = new AST.Parameters();
                Identifier id = Identifier.generateId("__T");
                AST.Type t = new AST.TypeIdentifier(loc, id);
                parameterList.parameters.push(new AST.Parameter(loc, STC.parameter, t, token.ident, null, null));

                tpl = new AST.TemplateParameters();
                AST.TemplateParameter tp = new AST.TemplateTypeParameter(loc, id, null, null);
                tpl.push(tp);

                nextToken();
                break;
            }
        default:
            assert(0);
        }

        auto tf = new AST.TypeFunction(parameterList, tret, linkage, stc);
        tf = cast(AST.TypeFunction)tf.addSTC(stc);
        auto fd = new AST.FuncLiteralDeclaration(loc, Loc.initial, tf, save, null, null, stc & STC.auto_);

        if (token.value == TOK.goesTo)
        {
            check(TOK.goesTo);
            if (token.value == TOK.leftCurly)
            {
                deprecation("using `(args) => { ... }` to create a delegate that returns a delegate is error-prone.");
                deprecationSupplemental("Use `(args) { ... }` for a multi-statement function literal or use `(args) => () { }` if you intended for the lambda to return a delegate.");
            }
            const returnloc = token.loc;
            AST.Expression ae = parseAssignExp();
            fd.fbody = new AST.ReturnStatement(returnloc, ae);
            fd.endloc = token.loc;
        }
        else
        {
            parseContracts(fd);
        }

        if (tpl)
        {
            // Wrap a template around function fd
            auto decldefs = new AST.Dsymbols();
            decldefs.push(fd);
            return new AST.TemplateDeclaration(fd.loc, fd.ident, tpl, null, decldefs, false, true);
        }
        return fd;
    }

    /*****************************************
     * Parse contracts following function declaration.
     */
    private AST.FuncDeclaration parseContracts(AST.FuncDeclaration f, bool isTemplateFunction = false)
    {
        LINK linksave = linkage;

        bool literal = f.isFuncLiteralDeclaration() !is null;

        // The following is irrelevant, as it is overridden by sc.linkage in
        // TypeFunction::semantic
        linkage = LINK.d; // nested functions have D linkage
        bool requireDo = false;
    L1:
        switch (token.value)
        {
        case TOK.goesTo:
            if (requireDo)
                error("missing `do { ... }` after `in` or `out`");
            if (!compileEnv.shortenedMethods)
                error("=> shortened method not enabled, compile with compiler switch `-preview=shortenedMethods`");
            const returnloc = token.loc;
            nextToken();
            f.fbody = new AST.ReturnStatement(returnloc, parseExpression());
            f.endloc = token.loc;
            check(TOK.semicolon);
            break;

        case TOK.leftCurly:
            if (requireDo)
                error("missing `do { ... }` after `in` or `out`");
            f.fbody = parseStatement(0);
            f.endloc = endloc;
            break;

        case TOK.identifier:
            if (token.ident == Id._body)
            {
                usageOfBodyKeyword();
                goto case TOK.do_;
            }
            goto default;

        case TOK.do_:
            nextToken();
            f.fbody = parseStatement(ParseStatementFlags.curly);
            f.endloc = endloc;
            break;

            version (none)
            {
                // Do we want this for function declarations, so we can do:
                // int x, y, foo(), z;
            case TOK.comma:
                nextToken();
                continue;
            }

        case TOK.in_:
            // in { statements... }
            // in (expression)
            auto loc = token.loc;
            nextToken();
            if (!f.frequires)
            {
                f.frequires = new AST.Statements;
            }
            if (token.value == TOK.leftParenthesis)
            {
                nextToken();
                AST.Expression e = parseAssignExp(), msg = null;
                if (token.value == TOK.comma)
                {
                    nextToken();
                    if (token.value != TOK.rightParenthesis)
                    {
                        msg = parseAssignExp();
                        if (token.value == TOK.comma)
                            nextToken();
                    }
                }
                check(TOK.rightParenthesis);
                e = new AST.AssertExp(loc, e, msg);
                f.frequires.push(new AST.ExpStatement(loc, e));
                requireDo = false;
            }
            else
            {
                auto ret = parseStatement(ParseStatementFlags.curly | ParseStatementFlags.scope_);
                assert(ret);
                f.frequires.push(ret);
                requireDo = true;
            }
            goto L1;

        case TOK.out_:
            // out { statements... }
            // out (; expression)
            // out (identifier) { statements... }
            // out (identifier; expression)
            auto loc = token.loc;
            nextToken();
            if (!f.fensures)
            {
                f.fensures = new AST.Ensures;
            }
            Identifier id = null;
            if (token.value != TOK.leftCurly)
            {
                check(TOK.leftParenthesis);
                if (token.value != TOK.identifier && token.value != TOK.semicolon)
                    error("`(identifier) { ... }` or `(identifier; expression)` following `out` expected, not `%s`", token.toChars());
                if (token.value != TOK.semicolon)
                {
                    id = token.ident;
                    nextToken();
                }
                if (token.value == TOK.semicolon)
                {
                    nextToken();
                    AST.Expression e = parseAssignExp(), msg = null;
                    if (token.value == TOK.comma)
                    {
                        nextToken();
                        if (token.value != TOK.rightParenthesis)
                        {
                            msg = parseAssignExp();
                            if (token.value == TOK.comma)
                                nextToken();
                        }
                    }
                    check(TOK.rightParenthesis);
                    e = new AST.AssertExp(loc, e, msg);
                    f.fensures.push(AST.Ensure(id, new AST.ExpStatement(loc, e)));
                    requireDo = false;
                    goto L1;
                }
                check(TOK.rightParenthesis);
            }
            f.fensures.push(AST.Ensure(id, parseStatement(ParseStatementFlags.curly | ParseStatementFlags.scope_)));
            requireDo = true;
            goto L1;

        case TOK.semicolon:
            if (!literal)
            {
                // https://issues.dlang.org/show_bug.cgi?id=15799
                // Semicolon becomes a part of function declaration
                // only when 'do' is not required
                if (!requireDo)
                    nextToken();
                break;
            }
            goto default;

        default:
            if (literal)
            {
                const(char)* sbody = requireDo ? "do " : "";
                error("missing `%s{ ... }` for function literal", sbody);
            }
            else if (!requireDo) // allow contracts even with no body
            {
                TOK t = token.value;
                if (t == TOK.const_ || t == TOK.immutable_ || t == TOK.inout_ || t == TOK.return_ ||
                        t == TOK.shared_ || t == TOK.nothrow_ || t == TOK.pure_)
                    error("'%s' cannot be placed after a template constraint", token.toChars);
                else if (t == TOK.at)
                    error("attributes cannot be placed after a template constraint");
                else if (t == TOK.if_)
                {
                    if (isTemplateFunction)
                        error("template constraint must follow parameter lists and attributes");
                    else
                        error("cannot use function constraints for non-template functions. Use `static if` instead");
                }
                else
                    error("semicolon expected following function declaration, not `%s`", token.toChars());
            }
            break;
        }
        if (literal && !f.fbody)
        {
            // Set empty function body for error recovery
            f.fbody = new AST.CompoundStatement(Loc.initial, cast(AST.Statement)null);
        }

        linkage = linksave;

        return f;
    }

    /*****************************************
     */
    private void checkDanglingElse(Loc elseloc)
    {
        if (token.value != TOK.else_ && token.value != TOK.catch_ && token.value != TOK.finally_ && lookingForElse.linnum != 0)
        {
            eSink.warning(elseloc, "else is dangling, add { } after condition at %s", lookingForElse.toChars());
        }
    }

    /* *************************
     * Issue errors if C-style syntax
     * Params:
     *  alt = !=0 for C-style syntax
     */
    private void checkCstyleTypeSyntax(Loc loc, AST.Type t, int alt, Identifier ident)
    {
        if (!alt)
            return;

        const(char)* sp = !ident ? "" : " ";
        const(char)* s = !ident ? "" : ident.toChars();
        error(loc, "instead of C-style syntax, use D-style `%s%s%s`", t.toChars(), sp, s);
    }

    /*****************************
     * Ad-hoc error message for missing or extra parens that close a condition.
     * Params:
     *  start = "if", "while", etc. Must be 0 terminated.
     *  param = if the condition is a declaration, this will be non-null
     *  condition = if param is null, then this is the conditional Expression. If condition is null,
     *      then an error in the condition was already reported.
     */
    private void closeCondition(string start, AST.Parameter param, AST.Expression condition)
    {
        string format;
        if (token.value != TOK.rightParenthesis && condition)
        {
            format = "missing closing `)` after `%s (%s`";
        }
        else
            check(TOK.rightParenthesis);
        if (token.value == TOK.rightParenthesis)
        {
            if (condition) // if not an error in condition
                format = "extra `)` after `%s (%s)`";
            nextToken();
        }
        if (format)
            error(token.loc, format.ptr, start.ptr, param ? "declaration".ptr : condition.toChars());
    }

    /*****************************************
     * Parses `foreach` statements, `static foreach` statements and
     * `static foreach` declarations.
     * Params:
     *  Foreach = one of Statement, StaticForeachStatement, StaticForeachDeclaration
     *  loc = location of foreach
     *  pLastDecl = non-null for StaticForeachDeclaration
     * Returns:
     *  the Foreach generated
     */
    private Foreach parseForeach(alias Foreach)(Loc loc, AST.Dsymbol* pLastDecl)
    {
        static if (is(Foreach == AST.StaticForeachStatement) || is(Foreach == AST.StaticForeachDeclaration))
        {
            nextToken();
        }

        TOK op = token.value;

        nextToken();
        check(TOK.leftParenthesis);

        auto parameters = new AST.Parameters();
        Identifier lastai;
        while (1)
        {
            Identifier ai = null;
            AST.Type at;
            Loc aloc;

            StorageClass storageClass = 0;
            StorageClass stc = 0;
        Lagain:
            if (stc)
            {
                storageClass = appendStorageClass(storageClass, stc);
                nextToken();
            }
            switch (token.value)
            {
                case TOK.ref_:
                    stc = STC.ref_;
                    goto Lagain;

                case TOK.scope_:
                    stc = STC.scope_;
                    goto Lagain;

                case TOK.out_:
                    error("cannot declare `out` loop variable, use `ref` instead");
                    stc = STC.out_;
                    goto Lagain;

                case TOK.auto_:
                    error("cannot declare `auto` loop variable, omit `auto` to still get type inference");
                    stc = STC.auto_;
                    goto Lagain;

                case TOK.enum_:
                    stc = STC.manifest;
                    goto Lagain;

                case TOK.alias_:
                    storageClass = appendStorageClass(storageClass, STC.alias_);
                    nextToken();
                    break;

                case TOK.const_:
                    if (peekNext() != TOK.leftParenthesis)
                    {
                        stc = STC.const_;
                        goto Lagain;
                    }
                    break;

                case TOK.immutable_:
                    if (peekNext() != TOK.leftParenthesis)
                    {
                        stc = STC.immutable_;
                        goto Lagain;
                    }
                    break;

                case TOK.shared_:
                    if (peekNext() != TOK.leftParenthesis)
                    {
                        stc = STC.shared_;
                        goto Lagain;
                    }
                    break;

                case TOK.inout_:
                    if (peekNext() != TOK.leftParenthesis)
                    {
                        stc = STC.wild;
                        goto Lagain;
                    }
                    break;

                default:
                    break;
            }
            if (token.value == TOK.identifier)
            {
                const tv = peekNext();
                if (tv == TOK.comma || tv == TOK.semicolon || tv == TOK.rightParenthesis)
                {
                    lastai = token.ident;
                    ai = token.ident;
                    at = null; // infer argument type
                    aloc = token.loc;
                    nextToken();
                    goto Larg;
                }
            }
            at = parseType(&ai);
            if (!ai)
                noIdentifierForDeclarator(at);
        Larg:
            auto p = new AST.Parameter(aloc, storageClass, at, ai, null, null);
            parameters.push(p);
            if (token.value == TOK.comma)
            {
                nextToken();
                continue;
            }
            break;
        }
        if (token.value != TOK.semicolon)
        {
            error("missing `; expression` before `)` of `foreach`");
            nextToken();
            if (lastai && parameters.length >= 2)
            {
                eSink.errorSupplemental(loc, "perhaps the `;` goes before `%s`", lastai.toChars());
            }
            return null;
        }
        nextToken();

        AST.Expression aggr = parseExpression();
        if (token.value == TOK.slice && parameters.length == 1)
        {
            AST.Parameter p = (*parameters)[0];
            nextToken();
            AST.Expression upr = parseExpression();
            check(TOK.rightParenthesis);
            Loc endloc;
            static if (is(Foreach == AST.Statement) || is(Foreach == AST.StaticForeachStatement))
            {
                AST.Statement _body = parseStatement(0, null, &endloc);
            }
            else
            {
                AST.Statement _body = null;
            }
            auto rangefe = new AST.ForeachRangeStatement(loc, op, p, aggr, upr, _body, endloc);
            static if (is(Foreach == AST.Statement))
            {
                return rangefe;
            }
            else static if(is(Foreach == AST.StaticForeachDeclaration))
            {
                return new AST.StaticForeachDeclaration(new AST.StaticForeach(loc, null, rangefe), parseBlock(pLastDecl));
            }
            else static if (is(Foreach == AST.StaticForeachStatement))
            {
                return new AST.StaticForeachStatement(loc, new AST.StaticForeach(loc, null, rangefe));
            }
        }
        else
        {
            check(TOK.rightParenthesis);
            Loc endloc;
            static if (is(Foreach == AST.Statement) || is(Foreach == AST.StaticForeachStatement))
            {
                AST.Statement _body = parseStatement(0, null, &endloc);
            }
            else
            {
                AST.Statement _body = null;
            }
            auto aggrfe = new AST.ForeachStatement(loc, op, parameters, aggr, _body, endloc);
            static if (is(Foreach == AST.Statement))
            {
                return aggrfe;
            }
            else static if(is(Foreach == AST.StaticForeachDeclaration))
            {
                return new AST.StaticForeachDeclaration(new AST.StaticForeach(loc, aggrfe, null), parseBlock(pLastDecl));
            }
            else static if (is(Foreach == AST.StaticForeachStatement))
            {
                return new AST.StaticForeachStatement(loc, new AST.StaticForeach(loc, aggrfe, null));
            }
        }

    }

    /***
     * Parse an assignment condition for if or while statements.
     *
     * Returns:
     *      The variable that is declared inside the condition
     */
    AST.Parameter parseAssignCondition()
    {
        AST.Parameter param = null;
        StorageClass storageClass = 0;
        StorageClass stc = 0;
    Lwhile:
        while (1)
        {
            switch (token.value)
            {
            // parse ref for better error
            case TOK.ref_:
                stc = STC.ref_;
                break;

            case TOK.scope_:
                stc = STC.scope_;
                break;

            case TOK.auto_:
                stc = STC.auto_;
                break;

            case TOK.const_:
                if (peekNext() != TOK.leftParenthesis)
                {
                    stc = STC.const_;
                    break;
                }
                goto default;

            case TOK.immutable_:
                if (peekNext() != TOK.leftParenthesis)
                {
                    stc = STC.immutable_;
                    break;
                }
                goto default;

            case TOK.shared_:
                if (peekNext() != TOK.leftParenthesis)
                {
                    stc = STC.shared_;
                    break;
                }
                goto default;

            case TOK.inout_:
                if (peekNext() != TOK.leftParenthesis)
                {
                    stc = STC.wild;
                    break;
                }
                goto default;

            default:
                break Lwhile;
            }
            storageClass = appendStorageClass(storageClass, stc);
            nextToken();
        }
        auto n = peek(&token);
        if (storageClass != 0 && token.value == TOK.identifier && n.value == TOK.assign)
        {
            Identifier ai = token.ident;
            AST.Type at = null; // infer parameter type
            const aloc = token.loc;
            nextToken();
            check(TOK.assign);
            param = new AST.Parameter(aloc, storageClass, at, ai, null, null);
        }
        else if (isDeclaration(&token, NeedDeclaratorId.must, TOK.assign, null))
        {
            Identifier ai;
            const aloc = token.loc;
            AST.Type at = parseType(&ai);
            check(TOK.assign);
            param = new AST.Parameter(aloc, storageClass, at, ai, null, null);
        }
        else if (storageClass != 0)
            error("found `%s` while expecting `=` or identifier", n.toChars());

        return param;
    }

    /*****************************************
     * Input:
     *      flags   PSxxxx
     * Output:
     *      pEndloc if { ... statements ... }, store location of closing brace, otherwise loc of last token of statement
     */
    AST.Statement parseStatement(int flags, const(char)** endPtr = null, Loc* pEndloc = null)
    {
        AST.Statement s;
        AST.Condition cond;
        AST.Statement ifbody;
        AST.Statement elsebody;
        bool isfinal;
        const loc = token.loc;

        //printf("parseStatement()\n");
        if (flags & ParseStatementFlags.curly && token.value != TOK.leftCurly)
            error("statement expected to be `{ }`, not `%s`", token.toChars());

        switch (token.value)
        {
        case TOK.identifier:
            {
                /* A leading identifier can be a declaration, label, or expression.
                 * The easiest case to check first is label:
                 */
                if (peekNext() == TOK.colonColon)
                {
                    // skip ident::
                    nextToken();
                    nextToken();
                    error("use `.` for member lookup, not `::`");
                    break;
                }

                if (peekNext() == TOK.colon)
                {
                    // It's a label
                    Identifier ident = token.ident;
                    nextToken();
                    nextToken();
                    if (token.value == TOK.rightCurly)
                        s = null;
                    else if (token.value == TOK.leftCurly)
                        s = parseStatement(ParseStatementFlags.curly | ParseStatementFlags.scope_);
                    else if (flags & ParseStatementFlags.curlyScope)
                        s = parseStatement(ParseStatementFlags.semiOk | ParseStatementFlags.curlyScope);
                    else
                        s = parseStatement(ParseStatementFlags.semiOk);
                    s = new AST.LabelStatement(loc, ident, s);
                    break;
                }
                goto case TOK.dot;
            }
        case TOK.dot:
        case TOK.typeof_:
        case TOK.vector:
        case TOK.traits:
            /* https://issues.dlang.org/show_bug.cgi?id=15163
             * If tokens can be handled as
             * old C-style declaration or D expression, prefer the latter.
             */
            if (isDeclaration(&token, NeedDeclaratorId.mustIfDstyle, TOK.reserved, null))
                goto Ldeclaration;
            goto Lexp;

        case TOK.assert_:
        case TOK.this_:
        case TOK.super_:
        case TOK.int32Literal:
        case TOK.uns32Literal:
        case TOK.int64Literal:
        case TOK.uns64Literal:
        case TOK.int128Literal:
        case TOK.uns128Literal:
        case TOK.float32Literal:
        case TOK.float64Literal:
        case TOK.float80Literal:
        case TOK.imaginary32Literal:
        case TOK.imaginary64Literal:
        case TOK.imaginary80Literal:
        case TOK.charLiteral:
        case TOK.wcharLiteral:
        case TOK.dcharLiteral:
        case TOK.null_:
        case TOK.true_:
        case TOK.false_:
        case TOK.string_:
<<<<<<< HEAD
=======
        case TOK.hexadecimalString:
        case TOK.leftParenthesis:
>>>>>>> 7ee75bfb
        case TOK.cast_:
        case TOK.mul:
        case TOK.min:
        case TOK.add:
        case TOK.tilde:
        case TOK.not:
        case TOK.plusPlus:
        case TOK.minusMinus:
        case TOK.new_:
        case TOK.delete_:
        case TOK.delegate_:
        case TOK.function_:
        case TOK.typeid_:
        case TOK.is_:
        case TOK.leftBracket:
        case TOK.file:
        case TOK.fileFullPath:
        case TOK.line:
        case TOK.moduleString:
        case TOK.functionString:
        case TOK.prettyFunction:
        Lexp:
            {
                AST.Expression exp = parseExpression();
                /* https://issues.dlang.org/show_bug.cgi?id=15103
                 * Improve declaration / initialization syntax error message
                 * Error: found 'foo' when expecting ';' following expression
                 * becomes Error: found `(` when expecting `;` or `=`, did you mean `Foo foo = 42`?
                 */
                if (token.value == TOK.identifier && exp.op == EXP.identifier)
                {
                    error(token.loc, "found `%s` when expecting `;` or `=`, did you mean `%s %s = %s`?", peek(&token).toChars(), exp.toChars(), token.toChars(), peek(peek(&token)).toChars());
                    nextToken();
                }
                else
                {
                    /*
                     * https://issues.dlang.org/show_bug.cgi?id=22529
                     * Avoid empty declaration error in case of missing semicolon
                     * followed by another token and another semicolon. E.g.:
                     *
                     *  foo()
                     *  return;
                     *
                     * When the missing `;` error is emitted, token is sitting on return.
                     * If we simply use `check` to emit the error, the token is advanced
                     * to `;` and the empty statement error would follow. To avoid that,
                     * we check if the next token is a semicolon and simply output the error,
                     * otherwise we fall back on the old path (advancing the token).
                     */
                    if (token.value != TOK.semicolon && peek(&token).value == TOK.semicolon)
                        error("found `%s` when expecting `;` following expression", token.toChars());
                    else
                    {
                        if (token.value != TOK.semicolon)
                        {
                            error("found `%s` when expecting `;` following expression", token.toChars());
                            eSink.errorSupplemental(exp.loc, "expression: `%s`", exp.toChars());
                        }
                        nextToken();
                    }
                }
                s = new AST.ExpStatement(loc, exp);
                break;
            }
        case TOK.static_:
            {
                // Look ahead to see if it's static assert() or static if()
                const tv = peekNext();
                if (tv == TOK.assert_)
                {
                    s = new AST.StaticAssertStatement(parseStaticAssert());
                    break;
                }
                if (tv == TOK.if_)
                {
                    cond = parseStaticIfCondition();
                    goto Lcondition;
                }
                if (tv == TOK.foreach_ || tv == TOK.foreach_reverse_)
                {
                    s = parseForeach!(AST.StaticForeachStatement)(loc, null);
                    if (flags & ParseStatementFlags.scope_)
                        s = new AST.ScopeStatement(loc, s, token.loc);
                    break;
                }
                if (tv == TOK.import_)
                {
                    AST.Dsymbols* imports = parseImport();
                    s = new AST.ImportStatement(loc, imports);
                    if (flags & ParseStatementFlags.scope_)
                        s = new AST.ScopeStatement(loc, s, token.loc);
                    break;
                }
                goto Ldeclaration;
            }
        case TOK.final_:
            if (peekNext() == TOK.switch_)
            {
                nextToken();
                isfinal = true;
                goto Lswitch;
            }
            goto Ldeclaration;

        case TOK.wchar_:
        case TOK.dchar_:
        case TOK.bool_:
        case TOK.char_:
        case TOK.int8:
        case TOK.uns8:
        case TOK.int16:
        case TOK.uns16:
        case TOK.int32:
        case TOK.uns32:
        case TOK.int64:
        case TOK.uns64:
        case TOK.int128:
        case TOK.uns128:
        case TOK.float32:
        case TOK.float64:
        case TOK.float80:
        case TOK.imaginary32:
        case TOK.imaginary64:
        case TOK.imaginary80:
        case TOK.complex32:
        case TOK.complex64:
        case TOK.complex80:
        case TOK.void_:
            // bug 7773: int.max is always a part of expression
            if (peekNext() == TOK.dot)
                goto Lexp;
            if (peekNext() == TOK.leftParenthesis)
                goto Lexp;
            goto case;

        case TOK.alias_:
        case TOK.const_:
        case TOK.auto_:
        case TOK.abstract_:
        case TOK.extern_:
        case TOK.align_:
        case TOK.immutable_:
        case TOK.shared_:
        case TOK.inout_:
        case TOK.deprecated_:
        case TOK.nothrow_:
        case TOK.pure_:
        case TOK.ref_:
        case TOK.gshared:
        case TOK.at:
        case TOK.struct_:
        case TOK.union_:
        case TOK.class_:
        case TOK.interface_:
        Ldeclaration:
            {
                AST.Dsymbols* a = parseDeclarations(false, null, null);
                if (a.length > 1)
                {
                    auto as = new AST.Statements();
                    as.reserve(a.length);
                    foreach (i; 0 .. a.length)
                    {
                        AST.Dsymbol d = (*a)[i];
                        s = new AST.ExpStatement(loc, d);
                        as.push(s);
                    }
                    s = new AST.CompoundDeclarationStatement(loc, as);
                }
                else if (a.length == 1)
                {
                    AST.Dsymbol d = (*a)[0];
                    s = new AST.ExpStatement(loc, d);
                }
                else
                    s = new AST.ExpStatement(loc, cast(AST.Expression)null);
                if (flags & ParseStatementFlags.scope_)
                    s = new AST.ScopeStatement(loc, s, token.loc);
                break;
            }
        case TOK.enum_:
            {
                /* Determine if this is a manifest constant declaration,
                 * or a conventional enum.
                 */
                AST.Dsymbol d;
                const tv = peekNext();
                if (tv == TOK.leftCurly || tv == TOK.colon)
                    d = parseEnum();
                else if (tv != TOK.identifier)
                    goto Ldeclaration;
                else
                {
                    const nextv = peekNext2();
                    if (nextv == TOK.leftCurly || nextv == TOK.colon || nextv == TOK.semicolon)
                        d = parseEnum();
                    else
                        goto Ldeclaration;
                }
                s = new AST.ExpStatement(loc, d);
                if (flags & ParseStatementFlags.scope_)
                    s = new AST.ScopeStatement(loc, s, token.loc);
                break;
            }
        case TOK.leftParenthesis:
            {
                if (isDeclaration(&token, NeedDeclaratorId.mustIfDstyle, TOK.reserved, null))
                    goto Ldeclaration;
                goto Lexp;
            }
        case TOK.mixin_:
            {
                if (isDeclaration(&token, NeedDeclaratorId.mustIfDstyle, TOK.reserved, null))
                    goto Ldeclaration;
                const tv = peekNext();
                if (tv == TOK.leftParenthesis)
                {
                    // mixin(string)
                    AST.Expression e = parseAssignExp();
                    check(TOK.semicolon, "mixin");
                    if (e.op == EXP.mixin_)
                    {
                        AST.MixinExp cpe = cast(AST.MixinExp)e;
                        s = new AST.MixinStatement(loc, cpe.exps);
                    }
                    else
                    {
                        s = new AST.ExpStatement(loc, e);
                    }
                    break;
                }
                else if (tv == TOK.template_)
                {
                    // mixin template
                    nextToken();
                    AST.Dsymbol d = parseTemplateDeclaration(true);
                    s = new AST.ExpStatement(loc, d);
                    break;
                }
                AST.Dsymbol d = parseMixin();
                s = new AST.ExpStatement(loc, d);
                if (flags & ParseStatementFlags.scope_)
                    s = new AST.ScopeStatement(loc, s, token.loc);
                break;
            }
        case TOK.leftCurly:
            {
                const lcLoc = token.loc;
                const lookingForElseSave = lookingForElse;
                lookingForElse = Loc.initial;

                nextToken();
                //if (token.value == TOK.semicolon)
                //    error("use `{ }` for an empty statement, not `;`");
                auto statements = new AST.Statements();
                while (token.value != TOK.rightCurly && token.value != TOK.endOfFile)
                {
                    statements.push(parseStatement(ParseStatementFlags.curlyScope | ParseStatementFlags.semiOk));
                }
                if (endPtr)
                    *endPtr = token.ptr;
                endloc = token.loc;
                if (pEndloc)
                {
                    *pEndloc = token.loc;
                    pEndloc = null; // don't set it again
                }
                s = new AST.CompoundStatement(loc, statements);
                if (flags & (ParseStatementFlags.scope_ | ParseStatementFlags.curlyScope))
                    s = new AST.ScopeStatement(loc, s, token.loc);
                if (token.value != TOK.rightCurly)
                {
                    error(token.loc, "matching `}` expected following compound statement, not `%s`",
                        token.toChars());
                    eSink.errorSupplemental(lcLoc, "unmatched `{`");
                }
                else
                    nextToken();
                lookingForElse = lookingForElseSave;
                break;
            }
        case TOK.while_:
            {
                nextToken();
                check(TOK.leftParenthesis);
                auto param = parseAssignCondition();
                auto condition = parseExpression();
                closeCondition("while", param, condition);

                Loc endloc;
                AST.Statement _body = parseStatement(ParseStatementFlags.scope_, null, &endloc);
                s = new AST.WhileStatement(loc, condition, _body, endloc, param);
                break;
            }
        case TOK.semicolon:
            if (!(flags & ParseStatementFlags.semiOk))
            {
                error("use `{ }` for an empty statement, not `;`");
            }
            nextToken();
            s = new AST.ExpStatement(loc, cast(AST.Expression)null);
            break;

        case TOK.do_:
            {
                AST.Statement _body;

                nextToken();
                const lookingForElseSave = lookingForElse;
                lookingForElse = Loc.initial;
                _body = parseStatement(ParseStatementFlags.scope_);
                lookingForElse = lookingForElseSave;
                check(TOK.while_);
                check(TOK.leftParenthesis);
                auto condition = parseExpression();
                closeCondition("do .. while", null, condition);
                if (token.value == TOK.semicolon)
                    nextToken();
                else
                    error("terminating `;` required after do-while statement");
                s = new AST.DoStatement(loc, _body, condition, token.loc);
                break;
            }
        case TOK.for_:
            {
                AST.Statement _init;
                AST.Expression condition;
                AST.Expression increment;

                nextToken();
                check(TOK.leftParenthesis);
                if (token.value == TOK.semicolon)
                {
                    _init = null;
                    nextToken();
                }
                else
                {
                    const lookingForElseSave = lookingForElse;
                    lookingForElse = Loc.initial;
                    _init = parseStatement(0);
                    lookingForElse = lookingForElseSave;
                }
                if (token.value == TOK.semicolon)
                {
                    condition = null;
                    nextToken();
                }
                else
                {
                    condition = parseExpression();
                    check(TOK.semicolon, "`for` condition");
                }
                if (token.value == TOK.rightParenthesis)
                {
                    increment = null;
                    nextToken();
                }
                else
                {
                    increment = parseExpression();
                    check(TOK.rightParenthesis);
                }
                Loc endloc;
                AST.Statement _body = parseStatement(ParseStatementFlags.scope_, null, &endloc);
                s = new AST.ForStatement(loc, _init, condition, increment, _body, endloc);
                break;
            }
        case TOK.foreach_:
        case TOK.foreach_reverse_:
            {
                s = parseForeach!(AST.Statement)(loc, null);
                break;
            }
        case TOK.if_:
            {
                nextToken();
                check(TOK.leftParenthesis);
                auto param = parseAssignCondition();
                auto condition = parseExpression();
                closeCondition("if", param, condition);

                {
                    const lookingForElseSave = lookingForElse;
                    lookingForElse = loc;
                    ifbody = parseStatement(ParseStatementFlags.scope_);
                    lookingForElse = lookingForElseSave;
                }
                if (token.value == TOK.else_)
                {
                    const elseloc = token.loc;
                    nextToken();
                    elsebody = parseStatement(ParseStatementFlags.scope_);
                    checkDanglingElse(elseloc);
                }
                else
                    elsebody = null;
                if (condition && ifbody)
                    s = new AST.IfStatement(loc, param, condition, ifbody, elsebody, token.loc);
                else
                    s = null; // don't propagate parsing errors
                break;
            }

        case TOK.else_:
            error("found `else` without a corresponding `if`, `version` or `debug` statement");
            goto Lerror;

        case TOK.scope_:
            if (peekNext() != TOK.leftParenthesis)
                goto Ldeclaration; // scope used as storage class
            nextToken();
            check(TOK.leftParenthesis);
            if (token.value != TOK.identifier)
            {
                error("scope identifier expected");
                goto Lerror;
            }
            else
            {
                TOK t = TOK.onScopeExit;
                Identifier id = token.ident;
                if (id == Id.exit)
                    t = TOK.onScopeExit;
                else if (id == Id.failure)
                    t = TOK.onScopeFailure;
                else if (id == Id.success)
                    t = TOK.onScopeSuccess;
                else
                    error("valid scope identifiers are `exit`, `failure`, or `success`, not `%s`", id.toChars());
                nextToken();
                check(TOK.rightParenthesis);
                AST.Statement st = parseStatement(ParseStatementFlags.scope_);
                s = new AST.ScopeGuardStatement(loc, t, st);
                break;
            }

        case TOK.debug_:
            nextToken();
            if (token.value == TOK.assign)
            {
                if (auto ds = parseDebugSpecification())
                {
                    if (ds.ident)
                        eSink.error(ds.loc, "%s `%s` declaration must be at module level", ds.kind, ds.toPrettyChars);
                    else
                        eSink.error(ds.loc, "%s `%s` level declaration must be at module level", ds.kind, ds.toPrettyChars);
                }
                break;
            }
            cond = parseDebugCondition();
            goto Lcondition;

        case TOK.version_:
            nextToken();
            if (token.value == TOK.assign)
            {
                if (auto vs = parseVersionSpecification())
                {
                    if (vs.ident)
                        eSink.error(vs.loc, "%s `%s` declaration must be at module level", vs.kind, vs.toPrettyChars);
                    else
                        eSink.error(vs.loc, "%s `%s` level declaration must be at module level", vs.kind, vs.toPrettyChars);
                }
                break;
            }
            cond = parseVersionCondition();
            goto Lcondition;

        Lcondition:
            {
                const lookingForElseSave = lookingForElse;
                lookingForElse = loc;
                ifbody = parseStatement(0);
                lookingForElse = lookingForElseSave;
            }
            elsebody = null;
            if (token.value == TOK.else_)
            {
                const elseloc = token.loc;
                nextToken();
                elsebody = parseStatement(0);
                checkDanglingElse(elseloc);
            }
            s = new AST.ConditionalStatement(loc, cond, ifbody, elsebody);
            if (flags & ParseStatementFlags.scope_)
                s = new AST.ScopeStatement(loc, s, token.loc);
            break;

        case TOK.pragma_:
            {
                Identifier ident;
                AST.Expressions* args = null;
                AST.Statement _body;

                nextToken();
                check(TOK.leftParenthesis);
                if (token.value != TOK.identifier)
                {
                    error("`pragma(identifier)` expected");
                    goto Lerror;
                }
                ident = token.ident;
                nextToken();
                if (token.value == TOK.comma && peekNext() != TOK.rightParenthesis)
                    args = parseArguments(); // pragma(identifier, args...);
                else
                    check(TOK.rightParenthesis); // pragma(identifier);
                if (token.value == TOK.semicolon)
                {
                    nextToken();
                    _body = null;
                }
                else
                    _body = parseStatement(0);
                s = new AST.PragmaStatement(loc, ident, args, _body);
                break;
            }
        case TOK.switch_:
            isfinal = false;
            goto Lswitch;

        Lswitch:
            {
                nextToken();
                check(TOK.leftParenthesis);
                auto param = parseAssignCondition();
                AST.Expression condition = parseExpression();
                closeCondition("switch", null, condition);
                AST.Statement _body = parseStatement(ParseStatementFlags.scope_);
                s = new AST.SwitchStatement(loc, param, condition, _body, isfinal, token.loc);
                break;
            }
        case TOK.case_:
            {
                AST.Expression exp;
                AST.Expressions cases; // array of Expression's
                AST.Expression last = null;

                nextToken();
                do
                {
                    exp = parseAssignExp();
                    cases.push(exp);
                    if (token.value != TOK.comma)
                        break;
                    nextToken(); //comma
                }
                while (token.value != TOK.colon && token.value != TOK.endOfFile);
                check(TOK.colon);

                /* case exp: .. case last:
                 */
                if (token.value == TOK.slice)
                {
                    if (cases.length > 1)
                        error("only one `case` allowed for start of case range");
                    nextToken();
                    check(TOK.case_);
                    last = parseAssignExp();
                    check(TOK.colon);
                }

                if (flags & ParseStatementFlags.curlyScope)
                {
                    auto statements = new AST.Statements();
                    while (token.value != TOK.case_ && token.value != TOK.default_ && token.value != TOK.endOfFile && token.value != TOK.rightCurly)
                    {
                        auto cur = parseStatement(ParseStatementFlags.curlyScope);
                        statements.push(cur);

                        // https://issues.dlang.org/show_bug.cgi?id=21739
                        // Stop at the last break s.t. the following non-case statements are
                        // not merged into the current case. This can happen for
                        // case 1: ... break;
                        // debug { case 2: ... }
                        if (cur && cur.isBreakStatement())
                            break;
                    }
                    s = new AST.CompoundStatement(loc, statements);
                }
                else
                {
                    s = parseStatement(0);
                }
                s = new AST.ScopeStatement(loc, s, token.loc);

                if (last)
                {
                    s = new AST.CaseRangeStatement(loc, exp, last, s);
                }
                else
                {
                    // Keep cases in order by building the case statements backwards
                    for (size_t i = cases.length; i; i--)
                    {
                        exp = cases[i - 1];
                        s = new AST.CaseStatement(loc, exp, s);
                    }
                }
                break;
            }
        case TOK.default_:
            {
                nextToken();
                check(TOK.colon);

                if (flags & ParseStatementFlags.curlyScope)
                {
                    auto statements = new AST.Statements();
                    while (token.value != TOK.case_ && token.value != TOK.default_ && token.value != TOK.endOfFile && token.value != TOK.rightCurly)
                    {
                        statements.push(parseStatement(ParseStatementFlags.curlyScope));
                    }
                    s = new AST.CompoundStatement(loc, statements);
                }
                else
                    s = parseStatement(0);
                s = new AST.ScopeStatement(loc, s, token.loc);
                s = new AST.DefaultStatement(loc, s);
                break;
            }
        case TOK.return_:
            {
                AST.Expression exp;
                nextToken();
                exp = token.value == TOK.semicolon ? null : parseExpression();
                check(TOK.semicolon, "`return` statement");
                s = new AST.ReturnStatement(loc, exp);
                break;
            }
        case TOK.break_:
            {
                Identifier ident;
                nextToken();
                ident = null;
                if (token.value == TOK.identifier)
                {
                    ident = token.ident;
                    nextToken();
                }
                check(TOK.semicolon, "`break` statement");
                s = new AST.BreakStatement(loc, ident);
                break;
            }
        case TOK.continue_:
            {
                Identifier ident;
                nextToken();
                ident = null;
                if (token.value == TOK.identifier)
                {
                    ident = token.ident;
                    nextToken();
                }
                check(TOK.semicolon, "`continue` statement");
                s = new AST.ContinueStatement(loc, ident);
                break;
            }
        case TOK.goto_:
            {
                Identifier ident;
                nextToken();
                if (token.value == TOK.default_)
                {
                    nextToken();
                    s = new AST.GotoDefaultStatement(loc);
                }
                else if (token.value == TOK.case_)
                {
                    AST.Expression exp = null;
                    nextToken();
                    if (token.value != TOK.semicolon)
                        exp = parseExpression();
                    s = new AST.GotoCaseStatement(loc, exp);
                }
                else
                {
                    if (token.value != TOK.identifier)
                    {
                        error("identifier expected following `goto`");
                        ident = null;
                    }
                    else
                    {
                        ident = token.ident;
                        nextToken();
                    }
                    s = new AST.GotoStatement(loc, ident);
                }
                check(TOK.semicolon, "`goto` statement");
                break;
            }
        case TOK.synchronized_:
            {
                AST.Expression exp;
                AST.Statement _body;

                Token* t = peek(&token);
                if (skipAttributes(t, &t) && t.value == TOK.class_)
                    goto Ldeclaration;

                nextToken();
                if (token.value == TOK.leftParenthesis)
                {
                    nextToken();
                    exp = parseExpression();
                    closeCondition("synchronized", null, exp);
                }
                else
                    exp = null;
                _body = parseStatement(ParseStatementFlags.scope_);
                s = new AST.SynchronizedStatement(loc, exp, _body);
                break;
            }
        case TOK.with_:
            {
                AST.Expression exp;
                AST.Statement _body;
                Loc endloc = loc;

                nextToken();
                check(TOK.leftParenthesis);
                exp = parseExpression();
                closeCondition("with", null, exp);
                _body = parseStatement(ParseStatementFlags.scope_, null, &endloc);
                s = new AST.WithStatement(loc, exp, _body, endloc);
                break;
            }
        case TOK.try_:
            {
                AST.Statement _body;
                AST.Catches* catches = null;
                AST.Statement finalbody = null;

                nextToken();
                const lookingForElseSave = lookingForElse;
                lookingForElse = Loc.initial;
                _body = parseStatement(ParseStatementFlags.scope_);
                lookingForElse = lookingForElseSave;
                while (token.value == TOK.catch_)
                {
                    AST.Statement handler;
                    AST.Catch c;
                    AST.Type t;
                    Identifier id;
                    const catchloc = token.loc;

                    nextToken();
                    if (token.value != TOK.leftParenthesis)
                    {
                        deprecation("`catch` statement without an exception specification is deprecated");
                        deprecationSupplemental("use `catch(Throwable)` for old behavior");
                        t = null;
                        id = null;
                    }
                    else
                    {
                        check(TOK.leftParenthesis);
                        id = null;
                        t = parseType(&id);
                        check(TOK.rightParenthesis);
                    }
                    handler = parseStatement(0);
                    c = new AST.Catch(catchloc, t, id, handler);
                    if (!catches)
                        catches = new AST.Catches();
                    catches.push(c);
                }

                if (token.value == TOK.finally_)
                {
                    nextToken();
                    finalbody = parseStatement(ParseStatementFlags.scope_);
                }

                s = _body;
                if (!catches && !finalbody)
                    error("`catch` or `finally` expected following `try`");
                else
                {
                    if (catches)
                        s = new AST.TryCatchStatement(loc, _body, catches);
                    if (finalbody)
                        s = new AST.TryFinallyStatement(loc, s, finalbody);
                }
                break;
            }
        case TOK.throw_:
            {
                AST.Expression exp;
                nextToken();
                exp = parseExpression();
                check(TOK.semicolon, "`throw` statement");
                s = new AST.ThrowStatement(loc, exp);
                break;
            }

        case TOK.asm_:
            s = parseAsm(false);
            break;

        case TOK.import_:
            {
                /* https://issues.dlang.org/show_bug.cgi?id=16088
                 *
                 * At this point it can either be an
                 * https://dlang.org/spec/grammar.html#ImportExpression
                 * or an
                 * https://dlang.org/spec/grammar.html#ImportDeclaration.
                 * See if the next token after `import` is a `(`; if so,
                 * then it is an import expression.
                 */
                if (peekNext() == TOK.leftParenthesis)
                {
                    AST.Expression e = parseExpression();
                    check(TOK.semicolon, "`import` Expression");
                    s = new AST.ExpStatement(loc, e);
                }
                else
                {
                    AST.Dsymbols* imports = parseImport();
                    s = new AST.ImportStatement(loc, imports);
                    if (flags & ParseStatementFlags.scope_)
                        s = new AST.ScopeStatement(loc, s, token.loc);
                }
                break;
            }
        case TOK.template_:
            {
                AST.Dsymbol d = parseTemplateDeclaration();
                s = new AST.ExpStatement(loc, d);
                break;
            }
        default:
            error("found `%s` instead of statement", token.toChars());
            goto Lerror;

        Lerror:
            while (token.value != TOK.rightCurly && token.value != TOK.semicolon && token.value != TOK.endOfFile)
                nextToken();
            if (token.value == TOK.semicolon)
                nextToken();
            s = new AST.ErrorStatement;
            break;
        }
        if (pEndloc)
            *pEndloc = prevloc;
        return s;
    }


    private  AST.ExpInitializer parseExpInitializer(Loc loc)
    {
        auto ae = parseAssignExp();
        return new AST.ExpInitializer(loc, ae);
    }

    private AST.Initializer parseStructInitializer(Loc loc)
    {
        /* Scan ahead to discern between a struct initializer and
         * parameterless function literal.
         *
         * We'll scan the topmost curly bracket level for statement-related
         * tokens, thereby ruling out a struct initializer.  (A struct
         * initializer which itself contains function literals may have
         * statements at nested curly bracket levels.)
         *
         * It's important that this function literal check not be
         * pendantic, otherwise a function having the slightest syntax
         * error would emit confusing errors when we proceed to parse it
         * as a struct initializer.
         *
         * The following two ambiguous cases will be treated as a struct
         * initializer (best we can do without type info):
         *     {}
         *     {{statements...}}  - i.e. it could be struct initializer
         *        with one function literal, or function literal having an
         *        extra level of curly brackets
         * If a function literal is intended in these cases (unlikely),
         * source can use a more explicit function literal syntax
         * (e.g. prefix with "()" for empty parameter list).
         */
        int braces = 1;
        int parens = 0;
        for (auto t = peek(&token); 1; t = peek(t))
        {
            switch (t.value)
            {
                case TOK.leftParenthesis:
                    parens++;
                    continue;
                case TOK.rightParenthesis:
                    parens--;
                    continue;
                // https://issues.dlang.org/show_bug.cgi?id=21163
                // lambda params can have the `scope` storage class, e.g
                // `S s = { (scope Type Id){} }`
                case TOK.scope_:
                    if (!parens) goto case;
                    continue;
                /* Look for a semicolon or keyword of statements which don't
                 * require a semicolon (typically containing BlockStatement).
                 * Tokens like "else", "catch", etc. are omitted where the
                 * leading token of the statement is sufficient.
                 */
                case TOK.asm_:
                case TOK.class_:
                case TOK.debug_:
                case TOK.enum_:
                case TOK.if_:
                case TOK.interface_:
                case TOK.pragma_:
                case TOK.semicolon:
                case TOK.struct_:
                case TOK.switch_:
                case TOK.synchronized_:
                case TOK.try_:
                case TOK.union_:
                case TOK.version_:
                case TOK.while_:
                case TOK.with_:
                    if (braces == 1)
                        return parseExpInitializer(loc);
                    continue;

                case TOK.leftCurly:
                    braces++;
                    continue;

                case TOK.rightCurly:
                    if (--braces == 0)
                        break;
                    continue;

                case TOK.endOfFile:
                    break;

                default:
                    continue;
            }
            break;
        }

        auto _is = new AST.StructInitializer(loc);
        bool commaExpected = false;
        nextToken();
        while (1)
        {
            switch (token.value)
            {
                case TOK.identifier:
                {

                    if (commaExpected)
                        error("comma expected separating field initializers");
                    const t = peek(&token);
                    Identifier id;
                    if (t.value == TOK.colon)
                    {
                        id = token.ident;
                        nextToken();
                        nextToken(); // skip over ':'
                    }
                    auto value = parseInitializer();
                    _is.addInit(id, value);
                    commaExpected = true;
                    continue;
                }
                case TOK.comma:
                    if (!commaExpected)
                        error("expression expected, not `,`");
                    nextToken();
                    commaExpected = false;
                    continue;

                case TOK.rightCurly: // allow trailing comma's
                    nextToken();
                    break;

                case TOK.endOfFile:
                    error("found end of file instead of initializer");
                    break;

                default:
                    if (commaExpected)
                        error("comma expected separating field initializers");
                    auto value = parseInitializer();
                    _is.addInit(null, value);
                    commaExpected = true;
                    continue;
            }
            break;
        }
        return _is;

    }

    /*****************************************
     * Parse initializer for variable declaration.
     */
    private AST.Initializer parseInitializer()
    {
        const loc = token.loc;

        switch (token.value)
        {
        case TOK.leftCurly:
            return parseStructInitializer(loc);

        case TOK.leftBracket:
            /* Scan ahead to see if it is an array initializer or
             * an expression.
             * If it ends with a ';' ',' or ']', it is an array initializer.
             */
            int brackets = 1;
            for (auto t = peek(&token); 1; t = peek(t))
            {
                switch (t.value)
                {
                case TOK.leftBracket:
                    brackets++;
                    continue;

                case TOK.rightBracket:
                    if (--brackets == 0)
                    {
                        t = peek(t);
                        if (t.value != TOK.semicolon && t.value != TOK.comma && t.value != TOK.rightBracket && t.value != TOK.rightCurly)
                            return parseExpInitializer(loc);
                        break;
                    }
                    continue;

                case TOK.endOfFile:
                    break;

                default:
                    continue;
                }
                break;
            }

            auto ia = new AST.ArrayInitializer(loc);
            bool commaExpected = false;

            nextToken();
            while (1)
            {
                switch (token.value)
                {
                default:
                    if (commaExpected)
                    {
                        error("comma expected separating array initializers, not `%s`", token.toChars());
                        nextToken();
                        break;
                    }
                    auto e = parseAssignExp();
                    if (!e)
                        break;

                    AST.Initializer value;
                    if (token.value == TOK.colon)
                    {
                        nextToken();
                        value = parseInitializer();
                    }
                    else
                    {
                        value = new AST.ExpInitializer(e.loc, e);
                        e = null;
                    }
                    ia.addInit(e, value);
                    commaExpected = true;
                    continue;

                case TOK.leftCurly:
                case TOK.leftBracket:
                    if (commaExpected)
                        error("comma expected separating array initializers, not `%s`", token.toChars());
                    auto value = parseInitializer();
                    AST.Expression e;

                    if (token.value == TOK.colon)
                    {
                        nextToken();
                        if (auto ei = value.isExpInitializer())
                        {
                            e = ei.exp;
                            value = parseInitializer();
                        }
                        else
                            error("initializer expression expected following colon, not `%s`", token.toChars());
                    }
                    ia.addInit(e, value);
                    commaExpected = true;
                    continue;

                case TOK.comma:
                    if (!commaExpected)
                        error("expression expected, not `,`");
                    nextToken();
                    commaExpected = false;
                    continue;

                case TOK.rightBracket: // allow trailing comma's
                    nextToken();
                    break;

                case TOK.endOfFile:
                    error("found `%s` instead of array initializer", token.toChars());
                    break;
                }
                break;
            }
            return ia;

        case TOK.void_:
            const tv = peekNext();
            if (tv == TOK.semicolon || tv == TOK.comma)
            {
                nextToken();
                return new AST.VoidInitializer(loc);
            }
            return parseExpInitializer(loc);

        default:
            return parseExpInitializer(loc);
        }
    }

    /*****************************************
     * Parses default argument initializer expression that is an assign expression,
     * with special handling for __FILE__, __FILE_DIR__, __LINE__, __MODULE__, __FUNCTION__, and __PRETTY_FUNCTION__.
     */
    private AST.Expression parseDefaultInitExp()
    {
        AST.Expression e = null;
        const tv = peekNext();
        if (tv == TOK.comma || tv == TOK.rightParenthesis)
        {
            switch (token.value)
            {
            case TOK.file:           e = new AST.FileInitExp(token.loc, EXP.file); break;
            case TOK.fileFullPath:   e = new AST.FileInitExp(token.loc, EXP.fileFullPath); break;
            case TOK.line:           e = new AST.LineInitExp(token.loc); break;
            case TOK.moduleString:   e = new AST.ModuleInitExp(token.loc); break;
            case TOK.functionString: e = new AST.FuncInitExp(token.loc); break;
            case TOK.prettyFunction: e = new AST.PrettyFuncInitExp(token.loc); break;
            default: goto LExp;
            }
            nextToken();
            return e;
        }
        LExp:
        return parseAssignExp();
    }

    /********************
     * Parse inline assembler block.
     * Enters with token on the `asm`.
     * https://dlang.org/spec/iasm.html
     *
     * AsmStatement:
     *   asm FunctionAttributes(opt) { AsmInstructionListopt }
     * AsmInstructionList:
     *   AsmInstruction ;
     *   AsmInstruction ; AsmInstruction
     *
     * Params:
     *   endOfLine = true if EOL means end of asm statement
     * Returns:
     *   inline assembler block as a Statement
     */
    AST.Statement parseAsm(bool endOfLine)
    {
        // Parse the asm block into a sequence of AsmStatements,
        // each AsmStatement is one instruction.
        // Separate out labels.
        // Defer parsing of AsmStatements until semantic processing.

        const loc = token.loc;
        Loc labelloc;

        nextToken();
        StorageClass stc = parsePostfix(STC.undefined_, null);  // optional FunctionAttributes
        if (stc & (STC.const_ | STC.immutable_ | STC.shared_ | STC.wild))
            error("`const`/`immutable`/`shared`/`inout` attributes are not allowed on `asm` blocks");

        check(TOK.leftCurly);
        Token* toklist = null;
        Token** ptoklist = &toklist;
        Identifier label = null;
        auto statements = new AST.Statements();
        size_t nestlevel = 0;
        while (1)
        {
            if (endOfLine)
                nextDefineLine();
            switch (token.value)
            {
            case TOK.identifier:
                if (!toklist)
                {
                    // Look ahead to see if it is a label
                    if (peekNext() == TOK.colon)
                    {
                        // It's a label
                        label = token.ident;
                        labelloc = token.loc;
                        nextToken();
                        nextToken();
                        continue;
                    }
                }
                goto default;

            case TOK.leftCurly:
                ++nestlevel;
                goto default;

            case TOK.rightCurly:
                if (nestlevel > 0)
                {
                    --nestlevel;
                    goto default;
                }
                if (toklist || label)
                {
                    error("`asm` statements must end in `;`");
                }
                break;

            case TOK.endOfLine:
                nextDefineLine();
                goto case;

            case TOK.semicolon:
                if (nestlevel != 0)
                    error("mismatched number of curly brackets");

                if (toklist || label)
                {
                    // Create AsmStatement from list of tokens we've saved
                    AST.AsmStatement as = new AST.AsmStatement(token.loc, toklist);
                    as.caseSensitive = !endOfLine;
                    AST.Statement s = as;
                    toklist = null;
                    ptoklist = &toklist;
                    if (label)
                    {
                        s = new AST.LabelStatement(labelloc, label, s);
                        label = null;
                    }
                    statements.push(s);
                }
                nextToken();
                continue;

            case TOK.endOfFile:
                /* { */
                error("matching `}` expected, not end of file");
                break;

            case TOK.colonColon:  // treat as two separate : tokens for iasmgcc
                *ptoklist = allocateToken();
                memcpy(*ptoklist, &token, Token.sizeof);
                (*ptoklist).value = TOK.colon;
                ptoklist = &(*ptoklist).next;

                *ptoklist = allocateToken();
                memcpy(*ptoklist, &token, Token.sizeof);
                (*ptoklist).value = TOK.colon;
                ptoklist = &(*ptoklist).next;

                *ptoklist = null;
                nextToken();
                continue;

            default:
                *ptoklist = allocateToken();
                memcpy(*ptoklist, &token, Token.sizeof);
                ptoklist = &(*ptoklist).next;
                *ptoklist = null;
                nextToken();
                continue;
            }
            break;
        }
        nextToken();
        if (token.value == TOK.endOfLine)
            nextToken();
        auto s = new AST.CompoundAsmStatement(loc, statements, stc);
        return s;
    }

    /**********************************
     * Issue error if the current token is not `value`,
     * advance to next token.
     * Params:
     *  loc = location for error message
     *  value = token value to compare with
     */
    void check(Loc loc, TOK value)
    {
        if (token.value != value)
            error(loc, "found `%s` when expecting `%s`", token.toChars(), Token.toChars(value));
        nextToken();
    }

    /**********************************
     * Issue error if the current token is not `value`,
     * advance to next token.
     * Params:
     *  value = token value to compare with
     */
    void check(TOK value)
    {
        check(token.loc, value);
    }

    /**********************************
     * Issue error if the current token is not `value`,
     * advance to next token.
     * Params:
     *  value = token value to compare with
     *  string = for error message
     */
    void check(TOK value, const(char)* string)
    {
        if (token.value != value)
            error(token.loc, "found `%s` when expecting `%s` following %s", token.toChars(), Token.toChars(value), string);
        nextToken();
    }

    private void checkParens(TOK value, AST.Expression e)
    {
        if (precedence[e.op] == PREC.rel)
            error(e.loc, "`%s` must be surrounded by parentheses when next to operator `%s`", e.toChars(), Token.toChars(value));
    }

    ///
    enum NeedDeclaratorId
    {
        no,             // Declarator part must have no identifier
        opt,            // Declarator part identifier is optional
        must,           // Declarator part must have identifier
        mustIfDstyle,   // Declarator part must have identifier, but don't recognize old C-style syntax
    }

    /************************************
     * Determine if the scanner is sitting on the start of a declaration.
     * Params:
     *      t       = current token of the scanner
     *      needId  = flag with additional requirements for a declaration
     *      endtok  = ending token
     *      pt      = will be set ending token (if not null)
     * Output:
     *      true if the token `t` is a declaration, false otherwise
     */
    private bool isDeclaration(Token* t, NeedDeclaratorId needId, TOK endtok, Token** pt)
    {
        //printf("isDeclaration(needId = %d)\n", needId);
        int haveId = 0;
        int haveTpl = 0;

        while (1)
        {
            if ((t.value == TOK.const_ || t.value == TOK.immutable_ || t.value == TOK.inout_ || t.value == TOK.shared_) && peek(t).value != TOK.leftParenthesis)
            {
                /* const type
                 * immutable type
                 * shared type
                 * wild type
                 */
                t = peek(t);
                continue;
            }
            break;
        }

        if (!isBasicType(&t))
        {
            goto Lisnot;
        }
        if (!isDeclarator(&t, &haveId, &haveTpl, endtok, needId != NeedDeclaratorId.mustIfDstyle))
            goto Lisnot;
        if ((needId == NeedDeclaratorId.no && !haveId) ||
            (needId == NeedDeclaratorId.opt) ||
            (needId == NeedDeclaratorId.must && haveId) ||
            (needId == NeedDeclaratorId.mustIfDstyle && haveId))
        {
            if (pt)
                *pt = t;
            goto Lis;
        }
        goto Lisnot;

    Lis:
        //printf("\tis declaration, t = %s\n", t.toChars());
        return true;

    Lisnot:
        //printf("\tis not declaration\n");
        return false;
    }

    private bool isBasicType(Token** pt)
    {
        // This code parallels parseBasicType()
        Token* t = *pt;
        switch (t.value)
        {
        case TOK.wchar_:
        case TOK.dchar_:
        case TOK.bool_:
        case TOK.char_:
        case TOK.int8:
        case TOK.uns8:
        case TOK.int16:
        case TOK.uns16:
        case TOK.int32:
        case TOK.uns32:
        case TOK.int64:
        case TOK.uns64:
        case TOK.int128:
        case TOK.uns128:
        case TOK.float32:
        case TOK.float64:
        case TOK.float80:
        case TOK.imaginary32:
        case TOK.imaginary64:
        case TOK.imaginary80:
        case TOK.complex32:
        case TOK.complex64:
        case TOK.complex80:
        case TOK.void_:
            t = peek(t);
            break;

        case TOK.identifier:
        L5:
            t = peek(t);
            if (t.value == TOK.not)
            {
                goto L4;
            }
            goto L3;
            while (1)
            {
            L2:
                t = peek(t);
            L3:
                if (t.value == TOK.dot)
                {
                Ldot:
                    t = peek(t);
                    if (t.value != TOK.identifier)
                        goto Lfalse;
                    t = peek(t);
                    if (t.value != TOK.not)
                        goto L3;
                L4:
                    /* Seen a !
                     * Look for:
                     * !( args ), !identifier, etc.
                     */
                    t = peek(t);
                    switch (t.value)
                    {
                    case TOK.identifier:
                        goto L5;

                    case TOK.leftParenthesis:
                        if (!skipParens(t, &t))
                            goto Lfalse;
                        goto L3;

                    case TOK.wchar_:
                    case TOK.dchar_:
                    case TOK.bool_:
                    case TOK.char_:
                    case TOK.int8:
                    case TOK.uns8:
                    case TOK.int16:
                    case TOK.uns16:
                    case TOK.int32:
                    case TOK.uns32:
                    case TOK.int64:
                    case TOK.uns64:
                    case TOK.int128:
                    case TOK.uns128:
                    case TOK.float32:
                    case TOK.float64:
                    case TOK.float80:
                    case TOK.imaginary32:
                    case TOK.imaginary64:
                    case TOK.imaginary80:
                    case TOK.complex32:
                    case TOK.complex64:
                    case TOK.complex80:
                    case TOK.void_:
                    case TOK.int32Literal:
                    case TOK.uns32Literal:
                    case TOK.int64Literal:
                    case TOK.uns64Literal:
                    case TOK.int128Literal:
                    case TOK.uns128Literal:
                    case TOK.float32Literal:
                    case TOK.float64Literal:
                    case TOK.float80Literal:
                    case TOK.imaginary32Literal:
                    case TOK.imaginary64Literal:
                    case TOK.imaginary80Literal:
                    case TOK.null_:
                    case TOK.true_:
                    case TOK.false_:
                    case TOK.charLiteral:
                    case TOK.wcharLiteral:
                    case TOK.dcharLiteral:
                    case TOK.string_:
                    case TOK.hexadecimalString:
                    case TOK.file:
                    case TOK.fileFullPath:
                    case TOK.line:
                    case TOK.moduleString:
                    case TOK.functionString:
                    case TOK.prettyFunction:
                        goto L2;

                    default:
                        goto Lfalse;
                    }
                }
                break;
            }
            break;

        case TOK.dot:
            goto Ldot;

        case TOK.typeof_:
        case TOK.vector:
        case TOK.mixin_:
            /* typeof(exp).identifier...
             */
            t = peek(t);
            if (!skipParens(t, &t))
                goto Lfalse;
            goto L3;

        case TOK.traits:
            // __traits(getMember
            t = peek(t);
            if (t.value != TOK.leftParenthesis)
                goto Lfalse;
            auto lp = t;
            t = peek(t);
            if (t.value != TOK.identifier || t.ident != Id.getMember)
                goto Lfalse;
            if (!skipParens(lp, &lp))
                goto Lfalse;
            // we are in a lookup for decl VS statement
            // so we expect a declarator following __trait if it's a type.
            // other usages wont be ambiguous (alias, template instance, type qual, etc.)
            if (lp.value != TOK.identifier)
                goto Lfalse;

            break;

        case TOK.const_:
        case TOK.immutable_:
        case TOK.shared_:
        case TOK.inout_:
            // const(type)  or  immutable(type)  or  shared(type)  or  wild(type)
            t = peek(t);
            if (t.value != TOK.leftParenthesis)
                goto Lfalse;
            goto case;

        case TOK.leftParenthesis:
            // (type)
            t = peek(t);
            const bool isRef = t.value == TOK.ref_;
            if (isRef) t = peek(t);
            while (t.value == TOK.const_ || t.value == TOK.immutable_ || t.value == TOK.inout_ || t.value == TOK.shared_)
                t = peek(t);
            if (!isBasicType(&t))
                goto Lfalse;
            if (isRef && t.value != TOK.function_ && t.value != TOK.delegate_)
                goto Lfalse;
            int haveId = 1;
            int haveTpl = 0;
            if (!isDeclarator(&t, &haveId, &haveTpl, TOK.rightParenthesis))
                goto Lfalse;
            if (t.value != TOK.rightParenthesis)
                goto Lfalse;
            t = peek(t);

            // `(x) { }` in a template argument list is a problem; `(x)` is not a type, but read as if.
            if (t.value == TOK.leftCurly)
                goto Lfalse;

            break;

        default:
            goto Lfalse;
        }
        *pt = t;
        //printf("is\n");
        return true;

    Lfalse:
        //printf("is not\n");
        return false;
    }

    private bool isDeclarator(Token** pt, int* haveId, int* haveTpl, TOK endtok, bool allowAltSyntax = true)
    {
        // This code parallels parseDeclarator()
        Token* t = *pt;
        bool parens;

        //printf("Parser::isDeclarator() %s\n", t.toChars());
        if (t.value == TOK.assign)
            return false;

        while (1)
        {
            parens = false;
            switch (t.value)
            {
            case TOK.mul:
            //case TOK.and:
                t = peek(t);
                continue;

            case TOK.leftBracket:
                t = peek(t);
                if (t.value == TOK.rightBracket)
                {
                    t = peek(t);
                }
                else if (isDeclaration(t, NeedDeclaratorId.no, TOK.rightBracket, &t))
                {
                    // It's an associative array declaration
                    t = peek(t);

                    // ...[type].ident
                    if (t.value == TOK.dot && peek(t).value == TOK.identifier)
                    {
                        t = peek(t);
                        t = peek(t);
                    }
                }
                else
                {
                    // [ expression ]
                    // [ expression .. expression ]
                    if (!isExpression(&t))
                        return false;
                    if (t.value == TOK.slice)
                    {
                        t = peek(t);
                        if (!isExpression(&t))
                            return false;
                        if (t.value != TOK.rightBracket)
                            return false;
                        t = peek(t);
                    }
                    else
                    {
                        if (t.value != TOK.rightBracket)
                            return false;
                        t = peek(t);
                        // ...[index].ident
                        if (t.value == TOK.dot && peek(t).value == TOK.identifier)
                        {
                            t = peek(t);
                            t = peek(t);
                        }
                    }
                }
                continue;

            case TOK.identifier:
                if (*haveId)
                    return false;
                *haveId = true;
                t = peek(t);
                break;

            case TOK.leftParenthesis:
                if (!allowAltSyntax)
                    return false;   // Do not recognize C-style declarations.

                t = peek(t);
                if (t.value == TOK.rightParenthesis)
                    return false; // () is not a declarator

                /* Regard ( identifier ) as not a declarator
                 * BUG: what about ( *identifier ) in
                 *      f(*p)(x);
                 * where f is a class instance with overloaded () ?
                 * Should we just disallow C-style function pointer declarations?
                 */
                if (t.value == TOK.identifier)
                {
                    Token* t2 = peek(t);
                    if (t2.value == TOK.rightParenthesis)
                        return false;
                }

                if (!isDeclarator(&t, haveId, null, TOK.rightParenthesis))
                    return false;
                t = peek(t);
                parens = true;
                break;

            case TOK.delegate_:
            case TOK.function_:
                t = peek(t);
                if (!isParameters(&t))
                    return false;
                skipAttributes(t, &t);
                continue;

            default:
                break;
            }
            break;
        }

        while (1)
        {
            switch (t.value)
            {
                static if (CARRAYDECL)
                {
                case TOK.leftBracket:
                    parens = false;
                    t = peek(t);
                    if (t.value == TOK.rightBracket)
                    {
                        t = peek(t);
                    }
                    else if (isDeclaration(t, NeedDeclaratorId.no, TOK.rightBracket, &t))
                    {
                        // It's an associative array declaration
                        t = peek(t);
                    }
                    else
                    {
                        // [ expression ]
                        if (!isExpression(&t))
                            return false;
                        if (t.value != TOK.rightBracket)
                            return false;
                        t = peek(t);
                    }
                    continue;
                }

            case TOK.leftParenthesis:
                parens = false;
                if (Token* tk = peekPastParen(t))
                {
                    if (tk.value == TOK.leftParenthesis)
                    {
                        if (!haveTpl)
                            return false;
                        *haveTpl = 1;
                        t = tk;
                    }
                    else if (tk.value == TOK.assign)
                    {
                        if (!haveTpl)
                            return false;
                        *haveTpl = 1;
                        *pt = tk;
                        return true;
                    }
                }
                if (!isParameters(&t))
                    return false;
                while (1)
                {
                    switch (t.value)
                    {
                    case TOK.const_:
                    case TOK.immutable_:
                    case TOK.shared_:
                    case TOK.inout_:
                    case TOK.pure_:
                    case TOK.nothrow_:
                    case TOK.return_:
                    case TOK.scope_:
                        t = peek(t);
                        continue;

                    case TOK.at:
                        t = peek(t); // skip '@'
                        t = peek(t); // skip identifier
                        continue;

                    default:
                        break;
                    }
                    break;
                }
                continue;

            // Valid tokens that follow the start of a declaration
            case TOK.rightParenthesis:
            case TOK.rightBracket:
            case TOK.assign:
            case TOK.comma:
            case TOK.dotDotDot:
            case TOK.semicolon:
            case TOK.leftCurly:
            case TOK.in_:
            case TOK.out_:
            case TOK.do_:
                // The !parens is to disallow unnecessary parentheses
                if (!parens && (endtok == TOK.reserved || endtok == t.value))
                {
                    *pt = t;
                    return true;
                }
                return false;

            // To recognize the shortened function declaration syntax
            case TOK.goesTo:
                /*
                    1. https://issues.dlang.org/show_bug.cgi?id=24088

                    2. We need to make sure the would-be
                       declarator has an identifier otherwise function literals
                       are handled incorrectly. Some special treatment is required
                       here, it turns out that a lot of code in the compiler relies
                       on this mess (in the parser), i.e. having isDeclarator be more
                       precise the parsing of other things go kaboom, so we do it in a
                       separate case.
                */
                if (*haveId)
                    goto case TOK.do_;
                goto default;

            case TOK.identifier:
                if (t.ident == Id._body)
                {
                    usageOfBodyKeyword();
                    goto case TOK.do_;
                }
                goto default;

            case TOK.if_:
                return haveTpl ? true : false;

            // Used for mixin type parsing
            case TOK.endOfFile:
                if (endtok == TOK.endOfFile)
                    goto case TOK.do_;
                return false;

            default:
                return false;
            }
        }
        assert(0);
    }

    private bool isParameters(Token** pt)
    {
        // This code parallels parseParameterList()
        Token* t = *pt;

        //printf("isParameters()\n");
        if (t.value != TOK.leftParenthesis)
            return false;

        t = peek(t);
        for (; 1; t = peek(t))
        {
        L1:
            switch (t.value)
            {
            case TOK.rightParenthesis:
                break;

            case TOK.at:
                Token* pastAttr;
                if (skipAttributes(t, &pastAttr))
                {
                    t = pastAttr;
                    goto default;
                }
                break;

            case TOK.dotDotDot:
                t = peek(t);
                break;

            case TOK.in_:
            case TOK.out_:
            case TOK.ref_:
            case TOK.lazy_:
            case TOK.scope_:
            case TOK.final_:
            case TOK.auto_:
            case TOK.return_:
                continue;

            case TOK.const_:
            case TOK.immutable_:
            case TOK.shared_:
            case TOK.inout_:
                t = peek(t);
                if (t.value == TOK.leftParenthesis)
                {
                    t = peek(t);
                    if (!isDeclaration(t, NeedDeclaratorId.no, TOK.rightParenthesis, &t))
                        return false;
                    t = peek(t); // skip past closing ')'
                    goto L2;
                }
                goto L1;

            default:
                {
                    if (!isBasicType(&t))
                        return false;
                L2:
                    int tmp = false;
                    if (t.value != TOK.dotDotDot && !isDeclarator(&t, &tmp, null, TOK.reserved))
                        return false;
                    if (t.value == TOK.assign)
                    {
                        t = peek(t);
                        if (!isExpression(&t))
                            return false;
                    }
                    if (t.value == TOK.dotDotDot)
                    {
                        t = peek(t);
                        break;
                    }
                }
                if (t.value == TOK.comma)
                {
                    continue;
                }
                break;
            }
            break;
        }
        if (t.value != TOK.rightParenthesis)
            return false;
        t = peek(t);
        *pt = t;
        return true;
    }

    private bool isExpression(Token** pt)
    {
        // This is supposed to determine if something is an expression.
        // What it actually does is scan until a closing right bracket
        // is found.

        Token* t = *pt;
        int brnest = 0;
        int panest = 0;
        int curlynest = 0;

        for (;; t = peek(t))
        {
            switch (t.value)
            {
            case TOK.leftBracket:
                brnest++;
                continue;

            case TOK.rightBracket:
                if (--brnest >= 0)
                    continue;
                break;

            case TOK.leftParenthesis:
                panest++;
                continue;

            case TOK.comma:
                if (brnest || panest)
                    continue;
                break;

            case TOK.rightParenthesis:
                if (--panest >= 0)
                    continue;
                break;

            case TOK.leftCurly:
                curlynest++;
                continue;

            case TOK.rightCurly:
                if (--curlynest >= 0)
                    continue;
                return false;

            case TOK.slice:
                if (brnest)
                    continue;
                break;

            case TOK.semicolon:
                if (curlynest)
                    continue;
                return false;

            case TOK.endOfFile:
                return false;

            default:
                continue;
            }
            break;
        }

        *pt = t;
        return true;
    }

    /*******************************************
     * Skip parentheses.
     * Params:
     *      t = on opening $(LPAREN)
     *      pt = *pt is set to token past '$(RPAREN)' on true
     * Returns:
     *      true    successful
     *      false   some parsing error
     */
    bool skipParens(Token* t, Token** pt)
    {
        if (t.value != TOK.leftParenthesis)
            return false;

        int parens = 0;

        while (1)
        {
            switch (t.value)
            {
            case TOK.leftParenthesis:
                parens++;
                break;

            case TOK.rightParenthesis:
                parens--;
                if (parens < 0)
                    goto Lfalse;
                if (parens == 0)
                    goto Ldone;
                break;

            case TOK.endOfFile:
                goto Lfalse;

            default:
                break;
            }
            t = peek(t);
        }
    Ldone:
        if (pt)
            *pt = peek(t); // skip found rparen
        return true;

    Lfalse:
        return false;
    }

    private bool skipParensIf(Token* t, Token** pt)
    {
        if (t.value != TOK.leftParenthesis)
        {
            if (pt)
                *pt = t;
            return true;
        }
        return skipParens(t, pt);
    }

    //returns true if the next value (after optional matching parens) is expected
    private bool hasOptionalParensThen(Token* t, TOK expected)
    {
        Token* tk;
        if (!skipParensIf(t, &tk))
            return false;
        return tk.value == expected;
    }

    /*******************************************
     * Skip attributes.
     * Input:
     *      t is on a candidate attribute
     * Output:
     *      *pt is set to first non-attribute token on success
     * Returns:
     *      true    successful
     *      false   some parsing error
     */
    private bool skipAttributes(Token* t, Token** pt)
    {
        while (1)
        {
            switch (t.value)
            {
            case TOK.const_:
            case TOK.immutable_:
            case TOK.shared_:
            case TOK.inout_:
            case TOK.final_:
            case TOK.auto_:
            case TOK.scope_:
            case TOK.override_:
            case TOK.abstract_:
            case TOK.synchronized_:
                break;

            case TOK.deprecated_:
                if (peek(t).value == TOK.leftParenthesis)
                {
                    t = peek(t);
                    if (!skipParens(t, &t))
                        goto Lerror;
                    // t is on the next of closing parenthesis
                    continue;
                }
                break;

            case TOK.nothrow_:
            case TOK.pure_:
            case TOK.ref_:
            case TOK.gshared:
            case TOK.return_:
                break;

            case TOK.at:
                t = peek(t);
                if (t.value == TOK.identifier)
                {
                    /* @identifier
                     * @identifier!arg
                     * @identifier!(arglist)
                     * any of the above followed by (arglist)
                     * @predefined_attribute
                     */
                    if (isBuiltinAtAttribute(t.ident))
                        break;
                    t = peek(t);
                    if (t.value == TOK.not)
                    {
                        t = peek(t);
                        if (t.value == TOK.leftParenthesis)
                        {
                            // @identifier!(arglist)
                            if (!skipParens(t, &t))
                                goto Lerror;
                            // t is on the next of closing parenthesis
                        }
                        else
                        {
                            // @identifier!arg
                            // Do low rent skipTemplateArgument
                            if (t.value == TOK.vector)
                            {
                                // identifier!__vector(type)
                                t = peek(t);
                                if (!skipParens(t, &t))
                                    goto Lerror;
                            }
                            else
                                t = peek(t);
                        }
                    }
                    if (t.value == TOK.leftParenthesis)
                    {
                        if (!skipParens(t, &t))
                            goto Lerror;
                        // t is on the next of closing parenthesis
                        continue;
                    }
                    continue;
                }
                if (t.value == TOK.leftParenthesis)
                {
                    // @( ArgumentList )
                    if (!skipParens(t, &t))
                        goto Lerror;
                    // t is on the next of closing parenthesis
                    continue;
                }
                goto Lerror;

            default:
                goto Ldone;
            }
            t = peek(t);
        }
    Ldone:
        if (pt)
            *pt = t;
        return true;

    Lerror:
        return false;
    }

    AST.Expression parseExpression()
    {
        auto loc = token.loc;

        //printf("Parser::parseExpression() loc = %d\n", loc.linnum);
        auto e = parseAssignExp();
        while (token.value == TOK.comma)
        {
            nextToken();
            auto e2 = parseAssignExp();
            e = new AST.CommaExp(loc, e, e2, false);
            loc = token.loc;
        }
        return e;
    }

    /********************************* Expression Parser ***************************/

    AST.Expression parsePrimaryExp()
    {
        AST.Expression e;
        AST.Type t;
        Identifier id;
        const loc = token.loc;

        //printf("parsePrimaryExp(): loc = %d\n", loc.linnum);
        switch (token.value)
        {
        case TOK.identifier:
            {
                if (peekNext() == TOK.arrow)
                {
                    // skip `identifier ->`
                    nextToken();
                    nextToken();
                    error("use `.` for member lookup, not `->`");
                    goto Lerr;
                }

                if (peekNext() == TOK.goesTo)
                    goto case_delegate;

                id = token.ident;
                nextToken();
                TOK save;
                if (token.value == TOK.not && (save = peekNext()) != TOK.is_ && save != TOK.in_)
                {
                    // identifier!(template-argument-list)
                    auto tempinst = new AST.TemplateInstance(loc, id, parseTemplateArguments());
                    e = new AST.ScopeExp(loc, tempinst);
                }
                else
                    e = new AST.IdentifierExp(loc, id);
                break;
            }
        case TOK.dollar:
            if (!inBrackets)
                error("`$` is valid only inside [] of index or slice");
            e = new AST.DollarExp(loc);
            nextToken();
            break;

        case TOK.dot:
            // Signal global scope '.' operator with "" identifier
            e = new AST.IdentifierExp(loc, Id.empty);
            break;

        case TOK.this_:
            e = new AST.ThisExp(loc);
            nextToken();
            break;

        case TOK.super_:
            e = new AST.SuperExp(loc);
            nextToken();
            break;

        case TOK.int32Literal:
            e = new AST.IntegerExp(loc, token.intvalue, AST.Type.tint32);
            nextToken();
            break;

        case TOK.uns32Literal:
            e = new AST.IntegerExp(loc, token.unsvalue, AST.Type.tuns32);
            nextToken();
            break;

        case TOK.int64Literal:
            e = new AST.IntegerExp(loc, token.intvalue, AST.Type.tint64);
            nextToken();
            break;

        case TOK.uns64Literal:
            e = new AST.IntegerExp(loc, token.unsvalue, AST.Type.tuns64);
            nextToken();
            break;

        case TOK.float32Literal:
            e = new AST.RealExp(loc, token.floatvalue, AST.Type.tfloat32);
            nextToken();
            break;

        case TOK.float64Literal:
            e = new AST.RealExp(loc, token.floatvalue, AST.Type.tfloat64);
            nextToken();
            break;

        case TOK.float80Literal:
            e = new AST.RealExp(loc, token.floatvalue, AST.Type.tfloat80);
            nextToken();
            break;

        case TOK.imaginary32Literal:
            e = new AST.RealExp(loc, token.floatvalue, AST.Type.timaginary32);
            nextToken();
            break;

        case TOK.imaginary64Literal:
            e = new AST.RealExp(loc, token.floatvalue, AST.Type.timaginary64);
            nextToken();
            break;

        case TOK.imaginary80Literal:
            e = new AST.RealExp(loc, token.floatvalue, AST.Type.timaginary80);
            nextToken();
            break;

        case TOK.null_:
            e = new AST.NullExp(loc);
            nextToken();
            break;

        case TOK.file:
            {
                const(char)* s = loc.filename ? loc.filename : mod.ident.toChars();
                e = new AST.StringExp(loc, s.toDString());
                nextToken();
                break;
            }
        case TOK.fileFullPath:
            {
                assert(loc.isValid(), "__FILE_FULL_PATH__ does not work with an invalid location");
                const s = FileName.toAbsolute(loc.filename);
                e = new AST.StringExp(loc, s.toDString());
                nextToken();
                break;
            }

        case TOK.line:
            e = new AST.IntegerExp(loc, loc.linnum, AST.Type.tint32);
            nextToken();
            break;

        case TOK.moduleString:
            {
                const(char)* s = md ? md.toChars() : mod.toChars();
                e = new AST.StringExp(loc, s.toDString());
                nextToken();
                break;
            }
        case TOK.functionString:
            e = new AST.FuncInitExp(loc);
            nextToken();
            break;

        case TOK.prettyFunction:
            e = new AST.PrettyFuncInitExp(loc);
            nextToken();
            break;

        case TOK.true_:
            e = new AST.IntegerExp(loc, 1, AST.Type.tbool);
            nextToken();
            break;

        case TOK.false_:
            e = new AST.IntegerExp(loc, 0, AST.Type.tbool);
            nextToken();
            break;

        case TOK.charLiteral:
            e = new AST.IntegerExp(loc, token.unsvalue, AST.Type.tchar);
            nextToken();
            break;

        case TOK.wcharLiteral:
            e = new AST.IntegerExp(loc, token.unsvalue, AST.Type.twchar);
            nextToken();
            break;

        case TOK.dcharLiteral:
            e = new AST.IntegerExp(loc, token.unsvalue, AST.Type.tdchar);
            nextToken();
            break;

        case TOK.string_:
        case TOK.hexadecimalString:
            const bool hexString = token.value == TOK.hexadecimalString;
            {
                // cat adjacent strings
                auto s = token.ustring;
                auto len = token.len;
                auto postfix = token.postfix;
                while (1)
                {
                    const prev = token;
                    nextToken();
                    if (token.value == TOK.string_ || token.value == TOK.hexadecimalString)
                    {
                        if (token.postfix)
                        {
                            if (token.postfix != postfix)
                                error(token.loc, "mismatched string literal postfixes `'%c'` and `'%c'`", postfix, token.postfix);
                            postfix = token.postfix;
                        }

                        error("implicit string concatenation is error-prone and disallowed in D");
                        eSink.errorSupplemental(token.loc, "Use the explicit syntax instead " ~
                             "(concatenating literals is `@nogc`): %s ~ %s",
                             prev.toChars(), token.toChars());

                        const len1 = len;
                        const len2 = token.len;
                        len = len1 + len2;
                        auto s2 = cast(char*)mem.xmalloc_noscan(len * char.sizeof);
                        memcpy(s2, s, len1 * char.sizeof);
                        memcpy(s2 + len1, token.ustring, len2 * char.sizeof);
                        s = s2;
                    }
                    else
                        break;
                }
                e = new AST.StringExp(loc, s[0 .. len], len, 1, postfix);
                e.isStringExp().hexString = hexString;
                break;
            }
        case TOK.void_:
            t = AST.Type.tvoid;
            goto LabelX;

        case TOK.int8:
            t = AST.Type.tint8;
            goto LabelX;

        case TOK.uns8:
            t = AST.Type.tuns8;
            goto LabelX;

        case TOK.int16:
            t = AST.Type.tint16;
            goto LabelX;

        case TOK.uns16:
            t = AST.Type.tuns16;
            goto LabelX;

        case TOK.int32:
            t = AST.Type.tint32;
            goto LabelX;

        case TOK.uns32:
            t = AST.Type.tuns32;
            goto LabelX;

        case TOK.int64:
            t = AST.Type.tint64;
            goto LabelX;

        case TOK.uns64:
            t = AST.Type.tuns64;
            goto LabelX;

        case TOK.int128:
            t = AST.Type.tint128;
            goto LabelX;

        case TOK.uns128:
            t = AST.Type.tuns128;
            goto LabelX;

        case TOK.float32:
            t = AST.Type.tfloat32;
            goto LabelX;

        case TOK.float64:
            t = AST.Type.tfloat64;
            goto LabelX;

        case TOK.float80:
            t = AST.Type.tfloat80;
            goto LabelX;

        case TOK.imaginary32:
            t = AST.Type.timaginary32;
            goto LabelX;

        case TOK.imaginary64:
            t = AST.Type.timaginary64;
            goto LabelX;

        case TOK.imaginary80:
            t = AST.Type.timaginary80;
            goto LabelX;

        case TOK.complex32:
            t = AST.Type.tcomplex32;
            goto LabelX;

        case TOK.complex64:
            t = AST.Type.tcomplex64;
            goto LabelX;

        case TOK.complex80:
            t = AST.Type.tcomplex80;
            goto LabelX;

        case TOK.bool_:
            t = AST.Type.tbool;
            goto LabelX;

        case TOK.char_:
            t = AST.Type.tchar;
            goto LabelX;

        case TOK.wchar_:
            t = AST.Type.twchar;
            goto LabelX;

        case TOK.dchar_:
            t = AST.Type.tdchar;
            goto LabelX;
        LabelX:
            const next = peekNext();
            if (next != TOK.leftParenthesis && next != TOK.dot)
            {
                // defer error for better diagnostics
                e = new AST.TypeExp(loc, parseType);
                break;
            }
            nextToken();
            if (token.value == TOK.leftParenthesis)
            {
                e = new AST.TypeExp(loc, t);
                e = new AST.CallExp(loc, e, parseArguments());
                break;
            }
            check(TOK.dot);
            if (token.value != TOK.identifier)
            {
                error(token.loc, "found `%s` when expecting identifier following `%s`.", token.toChars(), t.toChars());
                goto Lerr;
            }
            e = new AST.DotIdExp(loc, new AST.TypeExp(loc, t), token.ident);
            nextToken();
            break;

        case TOK.typeof_:
            {
                t = parseTypeof();
                e = new AST.TypeExp(loc, t);
                break;
            }
        case TOK.vector:
            {
                t = parseVector();
                e = new AST.TypeExp(loc, t);
                break;
            }
        case TOK.typeid_:
            {
                nextToken();
                check(TOK.leftParenthesis, "`typeid`");
                RootObject o = parseTypeOrAssignExp();
                check(TOK.rightParenthesis);
                e = new AST.TypeidExp(loc, o);
                break;
            }
        case TOK.traits:
            {
                /* __traits(identifier, args...)
                 */
                Identifier ident;
                AST.Objects* args = null;

                nextToken();
                check(TOK.leftParenthesis);
                if (token.value != TOK.identifier)
                {
                    error("`__traits(identifier, args...)` expected");
                    goto Lerr;
                }
                ident = token.ident;
                nextToken();
                if (token.value == TOK.comma)
                    args = parseTemplateArgumentList(); // __traits(identifier, args...)
                else
                    check(TOK.rightParenthesis); // __traits(identifier)

                e = new AST.TraitsExp(loc, ident, args);
                break;
            }
        case TOK.is_:
            {
                AST.Type targ;
                Identifier ident = null;
                AST.Type tspec = null;
                TOK tok = TOK.reserved;
                TOK tok2 = TOK.reserved;
                AST.TemplateParameters* tpl = null;

                nextToken();
                if (token.value == TOK.leftParenthesis)
                {
                    nextToken();
                    if (token.value == TOK.identifier && peekNext() == TOK.leftParenthesis)
                    {
                        error(loc, "unexpected `(` after `%s`, inside `is` expression. Try enclosing the contents of `is` with a `typeof` expression", token.toChars());
                        nextToken();
                        Token* tempTok = peekPastParen(&token);
                        memcpy(&token, tempTok, Token.sizeof);
                        goto Lerr;
                    }
                    targ = parseType(&ident);
                    if (token.value == TOK.colon || token.value == TOK.equal)
                    {
                        tok = token.value;
                        nextToken();
                        if (tok == TOK.equal && (token.value == TOK.struct_ || token.value == TOK.union_
                            || token.value == TOK.class_ || token.value == TOK.super_ || token.value == TOK.enum_
                            || token.value == TOK.interface_ || token.value == TOK.package_ || token.value == TOK.module_
                            || token.value == TOK.argumentTypes || token.value == TOK.parameters
                            || token.value == TOK.const_ && peekNext() == TOK.rightParenthesis
                            || token.value == TOK.immutable_ && peekNext() == TOK.rightParenthesis
                            || token.value == TOK.shared_ && peekNext() == TOK.rightParenthesis
                            || token.value == TOK.inout_ && peekNext() == TOK.rightParenthesis || token.value == TOK.function_
                            || token.value == TOK.delegate_ || token.value == TOK.return_
                            || (token.value == TOK.vector && peekNext() == TOK.rightParenthesis)))
                        {
                            tok2 = token.value;
                            nextToken();
                        }
                        else
                        {
                            tspec = parseType();
                        }
                    }
                    if (tspec)
                    {
                        if (token.value == TOK.comma)
                            tpl = parseTemplateParameterList(1);
                        else
                        {
                            tpl = new AST.TemplateParameters();
                            check(TOK.rightParenthesis);
                        }
                    }
                    else
                        check(TOK.rightParenthesis);
                }
                else
                {
                    error("`type identifier : specialization` expected following `is`");
                    goto Lerr;
                }
                e = new AST.IsExp(loc, targ, ident, tok, tspec, tok2, tpl);
                break;
            }
        case TOK.assert_:
            {
                // https://dlang.org/spec/expression.html#assert_expressions
                AST.Expression msg = null;

                nextToken();
                check(TOK.leftParenthesis, "`assert`");
                e = parseAssignExp();
                if (token.value == TOK.comma)
                {
                    nextToken();
                    if (token.value != TOK.rightParenthesis)
                    {
                        msg = parseAssignExp();
                        if (token.value == TOK.comma)
                            nextToken();
                    }
                }
                check(TOK.rightParenthesis);
                e = new AST.AssertExp(loc, e, msg);
                break;
            }
        case TOK.mixin_:
            {
                // https://dlang.org/spec/expression.html#mixin_expressions
                nextToken();
                if (token.value != TOK.leftParenthesis)
                    error(token.loc, "found `%s` when expecting `%s` following `mixin`", token.toChars(), Token.toChars(TOK.leftParenthesis));
                auto exps = parseArguments();
                e = new AST.MixinExp(loc, exps);
                break;
            }
        case TOK.import_:
            {
                nextToken();
                check(TOK.leftParenthesis, "`import`");
                e = parseAssignExp();
                check(TOK.rightParenthesis);
                e = new AST.ImportExp(loc, e);
                break;
            }
        case TOK.new_:
            e = parseNewExp(null);
            break;

        case TOK.auto_:
            {
                if (peekNext() == TOK.ref_ && peekNext2() == TOK.leftParenthesis)
                {
                    Token* tk = peekPastParen(peek(peek(&token)));
                    if (skipAttributes(tk, &tk) && (tk.value == TOK.goesTo || tk.value == TOK.leftCurly))
                    {
                        // auto ref (arguments) => expression
                        // auto ref (arguments) { statements... }
                        goto case_delegate;
                    }
                }
                nextToken();
                error("found `%s` when expecting `ref` and function literal following `auto`", token.toChars());
                goto Lerr;
            }
        case TOK.ref_:
            {
                if (peekNext() == TOK.leftParenthesis)
                {
                    Token* tk = peekPastParen(peek(&token));
                    if (skipAttributes(tk, &tk) && (tk.value == TOK.goesTo || tk.value == TOK.leftCurly))
                    {
                        // ref (arguments) => expression
                        // ref (arguments) { statements... }
                        goto case_delegate;
                    }
                }
                t = parseType();
                e = new AST.TypeExp(loc, t);
                break;
            }
        case TOK.leftParenthesis:
            {
                Token* tk = peekPastParen(&token);
                if (skipAttributes(tk, &tk) && (tk.value == TOK.goesTo || tk.value == TOK.leftCurly))
                {
                    // (arguments) => expression
                    // (arguments) { statements... }
                    goto case_delegate;
                }

                // ( expression )
                nextToken();
                e = parseExpression();
                check(loc, TOK.rightParenthesis);
                break;
            }
        case TOK.leftBracket:
            {
                /* Parse array literals and associative array literals:
                 *  [ value, value, value ... ]
                 *  [ key:value, key:value, key:value ... ]
                 */
                auto values = new AST.Expressions();
                AST.Expressions* keys = null;

                nextToken();
                while (token.value != TOK.rightBracket && token.value != TOK.endOfFile)
                {
                    e = parseAssignExp();
                    if (token.value == TOK.colon && (keys || values.length == 0))
                    {
                        nextToken();
                        if (!keys)
                            keys = new AST.Expressions();
                        keys.push(e);
                        e = parseAssignExp();
                    }
                    else if (keys)
                    {
                        error("`key:value` expected for associative array literal");
                        keys = null;
                    }
                    values.push(e);
                    if (token.value == TOK.rightBracket)
                        break;
                    check(TOK.comma);
                }
                check(loc, TOK.rightBracket);

                if (keys)
                    e = new AST.AssocArrayLiteralExp(loc, keys, values);
                else
                    e = new AST.ArrayLiteralExp(loc, null, values);
                break;
            }
        case TOK.leftCurly:
        case TOK.function_:
        case TOK.delegate_:
        case_delegate:
            {
                AST.Dsymbol s = parseFunctionLiteral();
                e = new AST.FuncExp(loc, s);
                break;
            }

        default:
            error("expression expected, not `%s`", token.toChars());
        Lerr:
            // Anything for e, as long as it's not NULL
            e = new AST.IntegerExp(loc, 0, AST.Type.tint32);
            nextToken();
            break;
        }
        return e;
    }

    private AST.Expression parseUnaryExp()
    {
        AST.Expression e;
        const loc = token.loc;

        switch (token.value)
        {
        case TOK.and:
            nextToken();
            e = parseUnaryExp();
            e = new AST.AddrExp(loc, e);
            break;

        case TOK.plusPlus:
            nextToken();
            e = parseUnaryExp();
            //e = new AddAssignExp(loc, e, new IntegerExp(loc, 1, Type::tint32));
            e = new AST.PreExp(EXP.prePlusPlus, loc, e);
            break;

        case TOK.minusMinus:
            nextToken();
            e = parseUnaryExp();
            //e = new MinAssignExp(loc, e, new IntegerExp(loc, 1, Type::tint32));
            e = new AST.PreExp(EXP.preMinusMinus, loc, e);
            break;

        case TOK.mul:
            nextToken();
            e = parseUnaryExp();
            e = new AST.PtrExp(loc, e);
            break;

        case TOK.min:
            nextToken();
            e = parseUnaryExp();
            e = new AST.NegExp(loc, e);
            break;

        case TOK.add:
            nextToken();
            e = parseUnaryExp();
            e = new AST.UAddExp(loc, e);
            break;

        case TOK.not:
            nextToken();
            e = parseUnaryExp();
            e = new AST.NotExp(loc, e);
            break;

        case TOK.tilde:
            nextToken();
            e = parseUnaryExp();
            e = new AST.ComExp(loc, e);
            break;

        case TOK.delete_:
            // @@@DEPRECATED_2.109@@@
            // Use of `delete` keyword has been an error since 2.099.
            // Remove from the parser after 2.109.
            nextToken();
            e = parseUnaryExp();
            e = new AST.DeleteExp(loc, e, false);
            break;

        case TOK.cast_: // cast(type) expression
            {
                nextToken();
                check(TOK.leftParenthesis);
                /* Look for cast(), cast(const), cast(immutable),
                 * cast(shared), cast(shared const), cast(wild), cast(shared wild)
                 */
                ubyte m = 0;
                while (1)
                {
                    switch (token.value)
                    {
                    case TOK.const_:
                        if (peekNext() == TOK.leftParenthesis)
                            break; // const as type constructor
                        m |= MODFlags.const_; // const as storage class
                        nextToken();
                        continue;

                    case TOK.immutable_:
                        if (peekNext() == TOK.leftParenthesis)
                            break;
                        m |= MODFlags.immutable_;
                        nextToken();
                        continue;

                    case TOK.shared_:
                        if (peekNext() == TOK.leftParenthesis)
                            break;
                        m |= MODFlags.shared_;
                        nextToken();
                        continue;

                    case TOK.inout_:
                        if (peekNext() == TOK.leftParenthesis)
                            break;
                        m |= MODFlags.wild;
                        nextToken();
                        continue;

                    default:
                        break;
                    }
                    break;
                }
                if (token.value == TOK.rightParenthesis)
                {
                    nextToken();
                    e = parseUnaryExp();
                    e = new AST.CastExp(loc, e, m);
                }
                else
                {
                    AST.Type t = parseType(); // cast( type )
                    t = t.addMod(m); // cast( const type )
                    check(TOK.rightParenthesis);
                    e = parseUnaryExp();
                    e = new AST.CastExp(loc, e, t);
                }
                break;
            }
        case TOK.inout_:
        case TOK.shared_:
        case TOK.const_:
        case TOK.immutable_: // immutable(type)(arguments) / immutable(type).init
            {
                StorageClass stc = parseTypeCtor();

                AST.Type t = parseBasicType();
                t = t.addSTC(stc);

                if (stc == 0 && token.value == TOK.dot)
                {
                    nextToken();
                    if (token.value != TOK.identifier)
                    {
                        error("identifier expected following `%s.`, not `%s`",
                            t.toChars(), token.toChars());
                        return AST.ErrorExp.get();
                    }
                    e = new AST.DotIdExp(loc, new AST.TypeExp(loc, t), token.ident);
                    nextToken();
                    e = parsePostExp(e);
                }
                else
                {
                    e = new AST.TypeExp(loc, t);
                    if (token.value != TOK.leftParenthesis)
                    {
                        error("`(arguments)` expected following `%s`, not `%s`",
                            t.toChars(), token.toChars());
                        return e;
                    }
                    e = new AST.CallExp(loc, e, parseArguments());
                }
                break;
            }
        case TOK.leftParenthesis:
            {
                auto tk = peek(&token);
                static if (CCASTSYNTAX)
                {
                    // If cast
                    if (isDeclaration(tk, NeedDeclaratorId.no, TOK.rightParenthesis, &tk))
                    {
                        tk = peek(tk); // skip over right parenthesis
                        switch (tk.value)
                        {
                        case TOK.not:
                            tk = peek(tk);
                            if (tk.value == TOK.is_ || tk.value == TOK.in_) // !is or !in
                                break;
                            goto case;

                        case TOK.dot:
                        case TOK.plusPlus:
                        case TOK.minusMinus:
                        case TOK.delete_:
                        case TOK.new_:
                        case TOK.leftParenthesis:
                        case TOK.identifier:
                        case TOK.this_:
                        case TOK.super_:
                        case TOK.int32Literal:
                        case TOK.uns32Literal:
                        case TOK.int64Literal:
                        case TOK.uns64Literal:
                        case TOK.int128Literal:
                        case TOK.uns128Literal:
                        case TOK.float32Literal:
                        case TOK.float64Literal:
                        case TOK.float80Literal:
                        case TOK.imaginary32Literal:
                        case TOK.imaginary64Literal:
                        case TOK.imaginary80Literal:
                        case TOK.null_:
                        case TOK.true_:
                        case TOK.false_:
                        case TOK.charLiteral:
                        case TOK.wcharLiteral:
                        case TOK.dcharLiteral:
                        case TOK.string_:
                        case TOK.function_:
                        case TOK.delegate_:
                        case TOK.typeof_:
                        case TOK.traits:
                        case TOK.vector:
                        case TOK.file:
                        case TOK.fileFullPath:
                        case TOK.line:
                        case TOK.moduleString:
                        case TOK.functionString:
                        case TOK.prettyFunction:
                        case TOK.wchar_:
                        case TOK.dchar_:
                        case TOK.bool_:
                        case TOK.char_:
                        case TOK.int8:
                        case TOK.uns8:
                        case TOK.int16:
                        case TOK.uns16:
                        case TOK.int32:
                        case TOK.uns32:
                        case TOK.int64:
                        case TOK.uns64:
                        case TOK.int128:
                        case TOK.uns128:
                        case TOK.float32:
                        case TOK.float64:
                        case TOK.float80:
                        case TOK.imaginary32:
                        case TOK.imaginary64:
                        case TOK.imaginary80:
                        case TOK.complex32:
                        case TOK.complex64:
                        case TOK.complex80:
                        case TOK.void_:
                            {
                                // (type) una_exp
                                nextToken();
                                // Note: `t` may be an expression that looks like a type
                                auto t = parseType();
                                check(TOK.rightParenthesis);

                                // if .identifier
                                // or .identifier!( ... )
                                if (token.value == TOK.dot)
                                {
                                    if (peekNext() != TOK.identifier && peekNext() != TOK.new_)
                                    {
                                        error("identifier or new keyword expected following `(...)`.");
                                        nextToken();
                                        return AST.ErrorExp.get();
                                    }
                                    auto te = new AST.TypeExp(loc, t);
                                    te.parens = true;
                                    e = parsePostExp(te);
                                }
                                else if (token.value == TOK.leftParenthesis ||
                                    token.value == TOK.plusPlus || token.value == TOK.minusMinus)
                                {
                                    // (type)(expr)
                                    // (callable)(args)
                                    // (expr)++
                                    auto te = new AST.TypeExp(loc, t);
                                    te.parens = true;
                                    e = parsePostExp(te);
                                }
                                else
                                {
                                    e = parseUnaryExp();
                                    e = new AST.CastExp(loc, e, t);
                                    error(loc, "C style cast illegal, use `%s`", e.toChars());
                                }
                                return e;
                            }
                        default:
                            break;
                        }
                    }
                }
                e = parsePrimaryExp();
                e = parsePostExp(e);
                break;
            }
        case TOK.throw_:
            {
                nextToken();
                // Deviation from the DIP:
                // Parse AssignExpression instead of Expression to avoid conflicts for comma
                // separated lists, e.g. function arguments
                AST.Expression exp = parseAssignExp();
                e = new AST.ThrowExp(loc, exp);
                break;
            }

        default:
            e = parsePrimaryExp();
            e = parsePostExp(e);
            break;
        }
        assert(e);

        // ^^ is right associative and has higher precedence than the unary operators
        while (token.value == TOK.pow)
        {
            nextToken();
            AST.Expression e2 = parseUnaryExp();
            e = new AST.PowExp(loc, e, e2);
        }

        return e;
    }

    private AST.Expression parsePostExp(AST.Expression e)
    {
        while (1)
        {
            const loc = token.loc;
            switch (token.value)
            {
            case TOK.dot:
                nextToken();
                if (token.value == TOK.identifier)
                {
                    Identifier id = token.ident;

                    nextToken();
                    if (token.value == TOK.not && peekNext() != TOK.is_ && peekNext() != TOK.in_)
                    {
                        AST.Objects* tiargs = parseTemplateArguments();
                        e = new AST.DotTemplateInstanceExp(loc, e, id, tiargs);
                    }
                    else
                        e = new AST.DotIdExp(loc, e, id);
                    continue;
                }
                if (token.value == TOK.new_)
                {
                    e = parseNewExp(e);
                    continue;
                }
                error("identifier or `new` expected following `.`, not `%s`", token.toChars());
                break;

            case TOK.plusPlus:
                e = new AST.PostExp(EXP.plusPlus, loc, e);
                break;

            case TOK.minusMinus:
                e = new AST.PostExp(EXP.minusMinus, loc, e);
                break;

            case TOK.leftParenthesis:
                AST.Expressions* args = new AST.Expressions();
                AST.Identifiers* names = new AST.Identifiers();
                parseNamedArguments(args, names);
                e = new AST.CallExp(loc, e, args, names);
                continue;

            case TOK.leftBracket:
                {
                    // array dereferences:
                    //      array[index]
                    //      array[]
                    //      array[lwr .. upr]
                    AST.Expression index;
                    AST.Expression upr;
                    auto arguments = new AST.Expressions();

                    inBrackets++;
                    nextToken();
                    while (token.value != TOK.rightBracket && token.value != TOK.endOfFile)
                    {
                        index = parseAssignExp();
                        if (token.value == TOK.slice)
                        {
                            // array[..., lwr..upr, ...]
                            nextToken();
                            upr = parseAssignExp();
                            arguments.push(new AST.IntervalExp(loc, index, upr));
                        }
                        else
                            arguments.push(index);
                        if (token.value == TOK.rightBracket)
                            break;
                        check(TOK.comma);
                    }
                    check(TOK.rightBracket);
                    inBrackets--;
                    e = new AST.ArrayExp(loc, e, arguments);
                    continue;
                }
            default:
                return e;
            }
            nextToken();
        }
    }

    private AST.Expression parseMulExp()
    {
        const loc = token.loc;
        auto e = parseUnaryExp();

        while (1)
        {
            switch (token.value)
            {
            case TOK.mul:
                nextToken();
                auto e2 = parseUnaryExp();
                e = new AST.MulExp(loc, e, e2);
                continue;

            case TOK.div:
                nextToken();
                auto e2 = parseUnaryExp();
                e = new AST.DivExp(loc, e, e2);
                continue;

            case TOK.mod:
                nextToken();
                auto e2 = parseUnaryExp();
                e = new AST.ModExp(loc, e, e2);
                continue;

            default:
                break;
            }
            break;
        }
        return e;
    }

    private AST.Expression parseAddExp()
    {
        const loc = token.loc;
        auto e = parseMulExp();

        while (1)
        {
            switch (token.value)
            {
            case TOK.add:
                nextToken();
                auto e2 = parseMulExp();
                e = new AST.AddExp(loc, e, e2);
                continue;

            case TOK.min:
                nextToken();
                auto e2 = parseMulExp();
                e = new AST.MinExp(loc, e, e2);
                continue;

            case TOK.tilde:
                nextToken();
                auto e2 = parseMulExp();
                e = new AST.CatExp(loc, e, e2);
                continue;

            default:
                break;
            }
            break;
        }
        return e;
    }

    private AST.Expression parseShiftExp()
    {
        const loc = token.loc;
        auto e = parseAddExp();

        while (1)
        {
            switch (token.value)
            {
            case TOK.leftShift:
                nextToken();
                auto e2 = parseAddExp();
                e = new AST.ShlExp(loc, e, e2);
                continue;

            case TOK.rightShift:
                nextToken();
                auto e2 = parseAddExp();
                e = new AST.ShrExp(loc, e, e2);
                continue;

            case TOK.unsignedRightShift:
                nextToken();
                auto e2 = parseAddExp();
                e = new AST.UshrExp(loc, e, e2);
                continue;

            default:
                break;
            }
            break;
        }
        return e;
    }

    private AST.Expression parseCmpExp()
    {
        const loc = token.loc;

        auto e = parseShiftExp();
        EXP op = EXP.reserved;

        switch (token.value)
        {
        case TOK.equal:         op = EXP.equal; goto Lequal;
        case TOK.notEqual:      op = EXP.notEqual; goto Lequal;
        Lequal:
            nextToken();
            auto e2 = parseShiftExp();
            e = new AST.EqualExp(op, loc, e, e2);
            break;

        case TOK.not:
        {
            // Attempt to identify '!is'
            const tv = peekNext();
            if (tv == TOK.in_)
            {
                nextToken();
                nextToken();
                auto e2 = parseShiftExp();
                e = new AST.InExp(loc, e, e2);
                e = new AST.NotExp(loc, e);
                break;
            }
            if (tv != TOK.is_)
                break;
            nextToken();
            op = EXP.notIdentity;
            goto Lidentity;
        }
        case TOK.is_:           op = EXP.identity; goto Lidentity;
        Lidentity:
            nextToken();
            auto e2 = parseShiftExp();
            e = new AST.IdentityExp(op, loc, e, e2);
            break;

        case TOK.lessThan:       op = EXP.lessThan;       goto Lcmp;
        case TOK.lessOrEqual:    op = EXP.lessOrEqual;    goto Lcmp;
        case TOK.greaterThan:    op = EXP.greaterThan;    goto Lcmp;
        case TOK.greaterOrEqual: op = EXP.greaterOrEqual; goto Lcmp;
        Lcmp:
            nextToken();
            auto e2 = parseShiftExp();
            e = new AST.CmpExp(op, loc, e, e2);
            break;

        case TOK.in_:
            nextToken();
            auto e2 = parseShiftExp();
            e = new AST.InExp(loc, e, e2);
            break;

        default:
            break;
        }
        return e;
    }

    private AST.Expression parseAndExp()
    {
        Loc loc = token.loc;
        bool parens = token.value == TOK.leftParenthesis;
        auto e = parseCmpExp();
        while (token.value == TOK.and)
        {
            if (!parens)
                checkParens(TOK.and, e);
            parens = nextToken() == TOK.leftParenthesis;
            auto e2 = parseCmpExp();
            if (!parens)
                checkParens(TOK.and, e2);
            e = new AST.AndExp(loc, e, e2);
            parens = true;              // don't call checkParens() for And
            loc = token.loc;
        }
        return e;
    }

    private AST.Expression parseXorExp()
    {
        Loc loc = token.loc;

        bool parens = token.value == TOK.leftParenthesis;
        auto e = parseAndExp();
        while (token.value == TOK.xor)
        {
            if (!parens)
                checkParens(TOK.xor, e);
            parens = nextToken() == TOK.leftParenthesis;
            auto e2 = parseAndExp();
            if (!parens)
                checkParens(TOK.xor, e2);
            e = new AST.XorExp(loc, e, e2);
            parens = true;
            loc = token.loc;
        }
        return e;
    }

    private AST.Expression parseOrExp()
    {
        Loc loc = token.loc;

        bool parens = token.value == TOK.leftParenthesis;
        auto e = parseXorExp();
        while (token.value == TOK.or)
        {
            if (!parens)
                checkParens(TOK.or, e);
            parens = nextToken() == TOK.leftParenthesis;
            auto e2 = parseXorExp();
            if (!parens)
                checkParens(TOK.or, e2);
            e = new AST.OrExp(loc, e, e2);
            parens = true;
            loc = token.loc;
        }
        return e;
    }

    private AST.Expression parseAndAndExp()
    {
        const loc = token.loc;

        auto e = parseOrExp();
        while (token.value == TOK.andAnd)
        {
            nextToken();
            auto e2 = parseOrExp();
            e = new AST.LogicalExp(loc, EXP.andAnd, e, e2);
        }
        return e;
    }

    private AST.Expression parseOrOrExp()
    {
        const loc = token.loc;

        auto e = parseAndAndExp();
        while (token.value == TOK.orOr)
        {
            nextToken();
            auto e2 = parseAndAndExp();
            e = new AST.LogicalExp(loc, EXP.orOr, e, e2);
        }
        return e;
    }

    private AST.Expression parseCondExp()
    {
        const loc = token.loc;

        auto e = parseOrOrExp();
        if (token.value == TOK.question)
        {
            nextToken();
            auto e1 = parseExpression();
            check(TOK.colon);
            auto e2 = parseCondExp();
            e = new AST.CondExp(loc, e, e1, e2);
        }
        return e;
    }

    AST.Expression parseAssignExp()
    {
        bool parens = token.value == TOK.leftParenthesis;
        AST.Expression e;
        e = parseCondExp();
        if (e is null)
            return e;

        // require parens for e.g. `t ? a = 1 : b = 2`
        void checkRequiredParens()
        {
            if (e.op == EXP.question && !parens)
                eSink.error(e.loc, "`%s` must be surrounded by parentheses when next to operator `%s`",
                    e.toChars(), Token.toChars(token.value));
        }

        const loc = token.loc;
        switch (token.value)
        {
        case TOK.assign:
            checkRequiredParens();
            nextToken();
            auto e2 = parseAssignExp();
            e = new AST.AssignExp(loc, e, e2);
            break;

        case TOK.addAssign:
            checkRequiredParens();
            nextToken();
            auto e2 = parseAssignExp();
            e = new AST.AddAssignExp(loc, e, e2);
            break;

        case TOK.minAssign:
            checkRequiredParens();
            nextToken();
            auto e2 = parseAssignExp();
            e = new AST.MinAssignExp(loc, e, e2);
            break;

        case TOK.mulAssign:
            checkRequiredParens();
            nextToken();
            auto e2 = parseAssignExp();
            e = new AST.MulAssignExp(loc, e, e2);
            break;

        case TOK.divAssign:
            checkRequiredParens();
            nextToken();
            auto e2 = parseAssignExp();
            e = new AST.DivAssignExp(loc, e, e2);
            break;

        case TOK.modAssign:
            checkRequiredParens();
            nextToken();
            auto e2 = parseAssignExp();
            e = new AST.ModAssignExp(loc, e, e2);
            break;

        case TOK.powAssign:
            checkRequiredParens();
            nextToken();
            auto e2 = parseAssignExp();
            e = new AST.PowAssignExp(loc, e, e2);
            break;

        case TOK.andAssign:
            checkRequiredParens();
            nextToken();
            auto e2 = parseAssignExp();
            e = new AST.AndAssignExp(loc, e, e2);
            break;

        case TOK.orAssign:
            checkRequiredParens();
            nextToken();
            auto e2 = parseAssignExp();
            e = new AST.OrAssignExp(loc, e, e2);
            break;

        case TOK.xorAssign:
            checkRequiredParens();
            nextToken();
            auto e2 = parseAssignExp();
            e = new AST.XorAssignExp(loc, e, e2);
            break;

        case TOK.leftShiftAssign:
            checkRequiredParens();
            nextToken();
            auto e2 = parseAssignExp();
            e = new AST.ShlAssignExp(loc, e, e2);
            break;

        case TOK.rightShiftAssign:
            checkRequiredParens();
            nextToken();
            auto e2 = parseAssignExp();
            e = new AST.ShrAssignExp(loc, e, e2);
            break;

        case TOK.unsignedRightShiftAssign:
            checkRequiredParens();
            nextToken();
            auto e2 = parseAssignExp();
            e = new AST.UshrAssignExp(loc, e, e2);
            break;

        case TOK.concatenateAssign:
            checkRequiredParens();
            nextToken();
            auto e2 = parseAssignExp();
            e = new AST.CatAssignExp(loc, e, e2);
            break;

        default:
            break;
        }

        return e;
    }

    /*************************
     * Collect argument list.
     * Assume current token is ',', '$(LPAREN)' or '['.
     */
    private AST.Expressions* parseArguments()
    {
        // function call
        AST.Expressions* arguments = new AST.Expressions();
        parseNamedArguments(arguments, null);
        return arguments;
    }

    /*************************
     * Collect argument list.
     * Assume current token is ',', '$(LPAREN)' or '['.
     */
    private void parseNamedArguments(AST.Expressions* arguments, AST.Identifiers* names)
    {
        assert(arguments);

        const endtok = token.value == TOK.leftBracket ? TOK.rightBracket : TOK.rightParenthesis;

        nextToken();

        while (token.value != endtok && token.value != TOK.endOfFile)
        {
            if (peekNext() == TOK.colon)
            {
                // Named argument `name: exp`
                auto loc = token.loc;
                auto ident = token.ident;
                check(TOK.identifier);
                check(TOK.colon);
                if (names)
                    names.push(ident);
                else
                    error(loc, "named arguments not allowed here");
            }
            else
            {
                if (names)
                    names.push(null);
            }

            auto arg = parseAssignExp();
            arguments.push(arg);

            if (token.value != TOK.comma)
                break;

            nextToken(); //comma
        }
        check(endtok);
    }

    /*******************************************
     */
    private AST.Expression parseNewExp(AST.Expression thisexp)
    {
        const loc = token.loc;

        nextToken();
        AST.Expressions* arguments = null;
        AST.Identifiers* names = null;

        // An anonymous nested class starts with "class"
        if (token.value == TOK.class_)
        {
            nextToken();
            if (token.value == TOK.leftParenthesis)
            {
                arguments = new AST.Expressions();
                names = new AST.Identifiers();
                parseNamedArguments(arguments, names);
            }

            AST.BaseClasses* baseclasses = null;
            if (token.value != TOK.leftCurly)
                baseclasses = parseBaseClasses();

            Identifier id = null;
            AST.Dsymbols* members = null;

            if (token.value != TOK.leftCurly)
            {
                error("`{ members }` expected for anonymous class");
            }
            else
            {
                nextToken();
                members = parseDeclDefs(0);
                if (token.value != TOK.rightCurly)
                    error("class member expected");
                nextToken();
            }

            auto cd = new AST.ClassDeclaration(loc, id, baseclasses, members, false);
            auto e = new AST.NewAnonClassExp(loc, thisexp, cd, arguments);
            return e;
        }

        const stc = parseTypeCtor();
        auto t = parseBasicType(true);
        t = parseTypeSuffixes(t);
        t = t.addSTC(stc);
        if (t.ty == Taarray)
        {
            AST.TypeAArray taa = cast(AST.TypeAArray)t;
            AST.Type index = taa.index;
            // `new Type[expr]` is a static array
            auto edim = AST.typeToExpression(index);
            if (edim)
                t = new AST.TypeSArray(taa.next, edim);
        }
        else if (token.value == TOK.leftParenthesis && t.ty != Tsarray)
        {
            arguments = new AST.Expressions();
            names = new AST.Identifiers();
            parseNamedArguments(arguments, names);
        }

        auto e = new AST.NewExp(loc, thisexp, t, arguments, names);
        return e;
    }

    /**********************************************
     */
    private void addComment(AST.Dsymbol s, const(char)* blockComment)
    {
        if (s !is null)
            this.addComment(s, blockComment.toDString());
    }

    private void addComment(AST.Dsymbol s, const(char)[] blockComment)
    {
        if (s !is null)
        {
            s.addComment(combineComments(blockComment, token.lineComment, true));
            token.lineComment = null;
        }
    }

    /**********************************************
     * Recognize builtin @ attributes
     * Params:
     *  ident = identifier
     * Returns:
     *  storage class for attribute, 0 if not
     */
    static StorageClass isBuiltinAtAttribute(Identifier ident)
    {
        return (ident == Id.property) ? STC.property :
               (ident == Id.nogc)     ? STC.nogc     :
               (ident == Id.safe)     ? STC.safe     :
               (ident == Id.trusted)  ? STC.trusted  :
               (ident == Id.system)   ? STC.system   :
               (ident == Id.live)     ? STC.live     :
               (ident == Id.future)   ? STC.future   :
               (ident == Id.disable)  ? STC.disable  :
               0;
    }

    enum StorageClass atAttrGroup =
                STC.property |
                STC.nogc     |
                STC.safe     |
                STC.trusted  |
                STC.system   |
                STC.live     |
                /*STC.future   |*/ // probably should be included
                STC.disable;

    void usageOfBodyKeyword()
    {
        version (none)  // disable obsolete warning
        {
            eSink.warning(token.loc, "usage of identifer `body` as a keyword is obsolete. Use `do` instead.");
        }
    }
}

enum PREC : int
{
    zero,
    expr,
    assign,
    cond,
    oror,
    andand,
    or,
    xor,
    and,
    equal,
    rel,
    shift,
    add,
    mul,
    pow,
    unary,
    primary,
}

/**********************************
 * Set operator precedence for each operator.
 *
 * Used by hdrgen
 */
immutable PREC[EXP.max + 1] precedence =
[
    EXP.type : PREC.expr,
    EXP.error : PREC.expr,
    EXP.objcClassReference : PREC.expr, // Objective-C class reference, same as EXP.type

    EXP.mixin_ : PREC.primary,

    EXP.import_ : PREC.primary,
    EXP.dotVariable : PREC.primary,
    EXP.scope_ : PREC.primary,
    EXP.identifier : PREC.primary,
    EXP.this_ : PREC.primary,
    EXP.super_ : PREC.primary,
    EXP.int64 : PREC.primary,
    EXP.float64 : PREC.primary,
    EXP.complex80 : PREC.primary,
    EXP.null_ : PREC.primary,
    EXP.string_ : PREC.primary,
    EXP.arrayLiteral : PREC.primary,
    EXP.assocArrayLiteral : PREC.primary,
    EXP.classReference : PREC.primary,
    EXP.file : PREC.primary,
    EXP.fileFullPath : PREC.primary,
    EXP.line : PREC.primary,
    EXP.moduleString : PREC.primary,
    EXP.functionString : PREC.primary,
    EXP.prettyFunction : PREC.primary,
    EXP.typeid_ : PREC.primary,
    EXP.is_ : PREC.primary,
    EXP.assert_ : PREC.primary,
    EXP.halt : PREC.primary,
    EXP.template_ : PREC.primary,
    EXP.dSymbol : PREC.primary,
    EXP.function_ : PREC.primary,
    EXP.variable : PREC.primary,
    EXP.symbolOffset : PREC.primary,
    EXP.structLiteral : PREC.primary,
    EXP.compoundLiteral : PREC.primary,
    EXP.arrayLength : PREC.primary,
    EXP.delegatePointer : PREC.primary,
    EXP.delegateFunctionPointer : PREC.primary,
    EXP.remove : PREC.primary,
    EXP.tuple : PREC.primary,
    EXP.traits : PREC.primary,
    EXP.overloadSet : PREC.primary,
    EXP.void_ : PREC.primary,
    EXP.vectorArray : PREC.primary,
    EXP._Generic : PREC.primary,

    // post
    EXP.dotTemplateInstance : PREC.primary,
    EXP.dotIdentifier : PREC.primary,
    EXP.dotTemplateDeclaration : PREC.primary,
    EXP.dot : PREC.primary,
    EXP.dotType : PREC.primary,
    EXP.plusPlus : PREC.primary,
    EXP.minusMinus : PREC.primary,
    EXP.prePlusPlus : PREC.primary,
    EXP.preMinusMinus : PREC.primary,
    EXP.call : PREC.primary,
    EXP.slice : PREC.primary,
    EXP.array : PREC.primary,
    EXP.index : PREC.primary,

    EXP.delegate_ : PREC.unary,
    EXP.address : PREC.unary,
    EXP.star : PREC.unary,
    EXP.negate : PREC.unary,
    EXP.uadd : PREC.unary,
    EXP.not : PREC.unary,
    EXP.tilde : PREC.unary,
    EXP.delete_ : PREC.unary,
    EXP.new_ : PREC.unary,
    EXP.newAnonymousClass : PREC.unary,
    EXP.cast_ : PREC.unary,
    EXP.throw_ : PREC.unary,

    EXP.vector : PREC.unary,
    EXP.pow : PREC.pow,

    EXP.mul : PREC.mul,
    EXP.div : PREC.mul,
    EXP.mod : PREC.mul,

    EXP.add : PREC.add,
    EXP.min : PREC.add,
    EXP.concatenate : PREC.add,

    EXP.leftShift : PREC.shift,
    EXP.rightShift : PREC.shift,
    EXP.unsignedRightShift : PREC.shift,

    EXP.lessThan : PREC.rel,
    EXP.lessOrEqual : PREC.rel,
    EXP.greaterThan : PREC.rel,
    EXP.greaterOrEqual : PREC.rel,
    EXP.in_ : PREC.rel,

    /* Note that we changed precedence, so that < and != have the same
     * precedence. This change is in the parser, too.
     */
    EXP.equal : PREC.rel,
    EXP.notEqual : PREC.rel,
    EXP.identity : PREC.rel,
    EXP.notIdentity : PREC.rel,

    EXP.and : PREC.and,
    EXP.xor : PREC.xor,
    EXP.or : PREC.or,

    EXP.andAnd : PREC.andand,
    EXP.orOr : PREC.oror,

    EXP.question : PREC.cond,

    EXP.assign : PREC.assign,
    EXP.construct : PREC.assign,
    EXP.blit : PREC.assign,
    EXP.addAssign : PREC.assign,
    EXP.minAssign : PREC.assign,
    EXP.concatenateAssign : PREC.assign,
    EXP.concatenateElemAssign : PREC.assign,
    EXP.concatenateDcharAssign : PREC.assign,
    EXP.mulAssign : PREC.assign,
    EXP.divAssign : PREC.assign,
    EXP.modAssign : PREC.assign,
    EXP.powAssign : PREC.assign,
    EXP.leftShiftAssign : PREC.assign,
    EXP.rightShiftAssign : PREC.assign,
    EXP.unsignedRightShiftAssign : PREC.assign,
    EXP.andAssign : PREC.assign,
    EXP.orAssign : PREC.assign,
    EXP.xorAssign : PREC.assign,

    EXP.comma : PREC.expr,
    EXP.declaration : PREC.expr,

    EXP.interval : PREC.assign,
];

enum ParseStatementFlags : int
{
    scope_        = 2,        // start a new scope
    curly         = 4,        // { } statement is required
    curlyScope    = 8,        // { } starts a new scope
    semiOk        = 0x10,     // empty ';' are really ok
}

struct PrefixAttributes(AST)
{
    StorageClass storageClass;
    AST.Expression depmsg;
    LINK link;
    AST.Visibility visibility;
    bool setAlignment;
    AST.Expression ealign;
    AST.Expressions* udas;
    const(char)* comment;
}

/// The result of the `ParseLinkage` function
struct ParsedLinkage(AST)
{
    /// What linkage was specified
    LINK link;
    /// If `extern(C++, class|struct)`, contains the `class|struct`
    CPPMANGLE cppmangle;
    /// If `extern(C++, some.identifier)`, will be the identifiers
    AST.Identifiers* idents;
    /// If `extern(C++, (some_tuple_expression)|"string"), will be the expressions
    AST.Expressions* identExps;
}


/*********************************** Private *************************************/

/***********************
 * How multiple declarations are parsed.
 * If 1, treat as C.
 * If 0, treat:
 *      int *p, i;
 * as:
 *      int* p;
 *      int* i;
 */
private enum CDECLSYNTAX = 0;

/*****
 * Support C cast syntax:
 *      (type)(expression)
 */
private enum CCASTSYNTAX = 1;

/*****
 * Support postfix C array declarations, such as
 *      int a[3][4];
 */
private enum CARRAYDECL = 1;

/*****************************
 * Destructively extract storage class from pAttrs.
 */
private StorageClass getStorageClass(AST)(PrefixAttributes!(AST)* pAttrs)
{
    StorageClass stc = STC.undefined_;
    if (pAttrs)
    {
        stc = pAttrs.storageClass;
        pAttrs.storageClass = STC.undefined_;
    }
    return stc;
}<|MERGE_RESOLUTION|>--- conflicted
+++ resolved
@@ -5836,11 +5836,7 @@
         case TOK.true_:
         case TOK.false_:
         case TOK.string_:
-<<<<<<< HEAD
-=======
         case TOK.hexadecimalString:
-        case TOK.leftParenthesis:
->>>>>>> 7ee75bfb
         case TOK.cast_:
         case TOK.mul:
         case TOK.min:
