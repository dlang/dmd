/**
 * Evaluate compile-time conditionals, such as `static if` `version` and `debug`.
 *
 * Specification: $(LINK2 https://dlang.org/spec/version.html, Conditional Compilation)
 *
 * Copyright:   Copyright (C) 1999-2024 by The D Language Foundation, All Rights Reserved
 * Authors:     $(LINK2 https://www.digitalmars.com, Walter Bright)
 * License:     $(LINK2 https://www.boost.org/LICENSE_1_0.txt, Boost License 1.0)
 * Source:      $(LINK2 https://github.com/dlang/dmd/blob/master/src/dmd/cond.d, _cond.d)
 * Documentation:  https://dlang.org/phobos/dmd_cond.html
 * Coverage:    https://codecov.io/gh/dlang/dmd/src/master/src/dmd/cond.d
 */

module dmd.cond;

import core.stdc.string;
import dmd.arraytypes;
import dmd.astenums;
import dmd.ast_node;
import dmd.dcast;
import dmd.dinterpret;
import dmd.dmodule;
import dmd.dscope;
import dmd.dsymbol;
import dmd.errors;
import dmd.expression;
import dmd.globals;
import dmd.identifier;
import dmd.location;
import dmd.mtype;
import dmd.optimize;
import dmd.typesem;
import dmd.common.outbuffer;
import dmd.rootobject;
import dmd.root.string;
import dmd.tokens;
import dmd.utils;
import dmd.visitor;
import dmd.id;
import dmd.statement;
import dmd.declaration;
import dmd.dstruct;
import dmd.func;

/***********************************************************
 */

enum Include : ubyte
{
    notComputed,        /// not computed yet
    yes,                /// include the conditional code
    no,                 /// do not include the conditional code
}

extern (C++) abstract class Condition : ASTNode
{
    Loc loc;

    Include inc;

    override final DYNCAST dyncast() const
    {
        return DYNCAST.condition;
    }

    extern (D) this(const ref Loc loc) @safe
    {
        this.loc = loc;
    }

    abstract Condition syntaxCopy();

    abstract int include(Scope* sc);

    inout(DebugCondition) isDebugCondition() inout
    {
        return null;
    }

    inout(VersionCondition) isVersionCondition() inout
    {
        return null;
    }

    inout(StaticIfCondition) isStaticIfCondition() inout
    {
        return null;
    }

    override void accept(Visitor v)
    {
        v.visit(this);
    }
}

/***********************************************************
 * Implements common functionality for StaticForeachDeclaration and
 * StaticForeachStatement This performs the necessary lowerings before
 * dmd.statementsem.makeTupleForeach can be used to expand the
 * corresponding `static foreach` declaration or statement.
 */

extern (C++) final class StaticForeach : RootObject
{
    extern(D) static immutable tupleFieldName = "tuple"; // used in lowering

    Loc loc;

    /***************
     * Not `null` iff the `static foreach` is over an aggregate. In
     * this case, it contains the corresponding ForeachStatement. For
     * StaticForeachDeclaration, the body is `null`.
    */
    ForeachStatement aggrfe;
    /***************
     * Not `null` iff the `static foreach` is over a range. Exactly
     * one of the `aggrefe` and `rangefe` fields is not null. See
     * `aggrfe` field for more details.
     */
    ForeachRangeStatement rangefe;

    /***************
     * true if it is necessary to expand a tuple into multiple
     * variables (see lowerNonArrayAggregate).
     */
    bool needExpansion = false;

    extern (D) this(const ref Loc loc, ForeachStatement aggrfe, ForeachRangeStatement rangefe) @safe
    {
        assert(!!aggrfe ^ !!rangefe);

        this.loc = loc;
        this.aggrfe = aggrfe;
        this.rangefe = rangefe;
    }

    extern (D) StaticForeach syntaxCopy()
    {
        return new StaticForeach(
            loc,
            aggrfe ? aggrfe.syntaxCopy() : null,
            rangefe ? rangefe.syntaxCopy() : null
        );
    }

    /*****************************************
     * Wrap a statement into a function literal and call it.
     *
     * Params:
     *     loc = The source location.
     *     s  = The statement.
     * Returns:
     *     AST of the expression `(){ s; }()` with location loc.
     */
    extern(D) Expression wrapAndCall(const ref Loc loc, Statement s)
    {
        auto tf = new TypeFunction(ParameterList(), null, LINK.default_, 0);
        auto fd = new FuncLiteralDeclaration(loc, loc, tf, TOK.reserved, null);
        fd.fbody = s;
        auto fe = new FuncExp(loc, fd);
        auto ce = new CallExp(loc, fe, new Expressions());
        return ce;
    }

    /*****************************************
     * Create a `foreach` statement from `aggrefe/rangefe` with given
     * `foreach` variables and body `s`.
     *
     * Params:
     *     loc = The source location.
     *     parameters = The foreach variables.
     *     s = The `foreach` body.
     * Returns:
     *     `foreach (parameters; aggregate) s;` or
     *     `foreach (parameters; lower .. upper) s;`
     *     Where aggregate/lower, upper are as for the current StaticForeach.
     */
    extern(D) Statement createForeach(const ref Loc loc, Parameters* parameters, Statement s)
    {
        if (aggrfe)
        {
            return new ForeachStatement(loc, aggrfe.op, parameters, aggrfe.aggr, s, loc);
        }
        else
        {
            assert(rangefe && parameters.length == 1);
            return new ForeachRangeStatement(loc, rangefe.op, (*parameters)[0], rangefe.lwr, rangefe.upr, s, loc);
        }
    }

    /*****************************************
     * For a `static foreach` with multiple loop variables, the
     * aggregate is lowered to an array of tuples. As D does not have
     * built-in tuples, we need a suitable tuple type. This generates
     * a `struct` that serves as the tuple type. This type is only
     * used during CTFE and hence its typeinfo will not go to the
     * object file.
     *
     * Params:
     *     loc = The source location.
     *     e = The expressions we wish to store in the tuple.
     *     sc  = The current scope.
     * Returns:
     *     A struct type of the form
     *         struct Tuple
     *         {
     *             typeof(AliasSeq!(e)) tuple;
     *         }
     */

    extern(D) TypeStruct createTupleType(const ref Loc loc, Expressions* e, Scope* sc)
    {   // TODO: move to druntime?
        auto sid = Identifier.generateId("Tuple");
        auto sdecl = new StructDeclaration(loc, sid, false);
        sdecl.storage_class |= STC.static_;
        sdecl.members = new Dsymbols();
        auto fid = Identifier.idPool(tupleFieldName);
        auto ty = new TypeTypeof(loc, new TupleExp(loc, e));
        sdecl.members.push(new VarDeclaration(loc, ty, fid, null, 0));
        auto r = cast(TypeStruct)sdecl.type;
        if (global.params.useTypeInfo && Type.dtypeinfo)
            r.vtinfo = TypeInfoStructDeclaration.create(r); // prevent typeinfo from going to object file
        return r;
    }

    /*****************************************
     * Create the AST for an instantiation of a suitable tuple type.
     *
     * Params:
     *     loc = The source location.
     *     type = A Tuple type, created with createTupleType.
     *     e = The expressions we wish to store in the tuple.
     * Returns:
     *     An AST for the expression `Tuple(e)`.
     */

    extern(D) Expression createTuple(const ref Loc loc, TypeStruct type, Expressions* e) @safe
    {   // TODO: move to druntime?
        return new CallExp(loc, new TypeExp(loc, type), e);
    }

<<<<<<< HEAD
=======

    /*****************************************
     * Lower any aggregate that is not an array to an array using a
     * regular foreach loop within CTFE.  If there are multiple
     * `static foreach` loop variables, an array of tuples is
     * generated. In thise case, the field `needExpansion` is set to
     * true to indicate that the static foreach loop expansion will
     * need to expand the tuples into multiple variables.
     *
     * For example, `static foreach (x; range) { ... }` is lowered to:
     *
     *     static foreach (x; {
     *         typeof({
     *             foreach (x; range) return x;
     *         }())[] __res;
     *         foreach (x; range) __res ~= x;
     *         return __res;
     *     }()) { ... }
     *
     * Finally, call `lowerArrayAggregate` to turn the produced
     * array into an expression tuple.
     *
     * Params:
     *     sc = The current scope.
     */

    private void lowerNonArrayAggregate(Scope* sc)
    {
        auto nvars = aggrfe ? aggrfe.parameters.length : 1;
        auto aloc = aggrfe ? aggrfe.aggr.loc : rangefe.lwr.loc;
        // We need three sets of foreach loop variables because the
        // lowering contains three foreach loops.
        Parameters*[3] pparams = [new Parameters(), new Parameters(), new Parameters()];
        foreach (i; 0 .. nvars)
        {
            foreach (params; pparams)
            {
                auto p = aggrfe ? (*aggrfe.parameters)[i] : rangefe.prm;
                params.push(new Parameter(aloc, p.storageClass, p.type, p.ident, null, null));
            }
        }
        Expression[2] res;
        TypeStruct tplty = null;
        if (nvars == 1) // only one `static foreach` variable, generate identifiers.
        {
            foreach (i; 0 .. 2)
            {
                res[i] = new IdentifierExp(aloc, (*pparams[i])[0].ident);
            }
        }
        else // multiple `static foreach` variables, generate tuples.
        {
            foreach (i; 0 .. 2)
            {
                auto e = new Expressions(pparams[0].length);
                foreach (j, ref elem; *e)
                {
                    auto p = (*pparams[i])[j];
                    elem = new IdentifierExp(aloc, p.ident);
                }
                if (!tplty)
                {
                    tplty = createTupleType(aloc, e, sc);
                }
                res[i] = createTuple(aloc, tplty, e);
            }
            needExpansion = true; // need to expand the tuples later
        }
        // generate remaining code for the new aggregate which is an
        // array (see documentation comment).
        if (rangefe)
        {
            sc = sc.startCTFE();
            rangefe.lwr = rangefe.lwr.expressionSemantic(sc);
            rangefe.lwr = resolveProperties(sc, rangefe.lwr);
            rangefe.upr = rangefe.upr.expressionSemantic(sc);
            rangefe.upr = resolveProperties(sc, rangefe.upr);
            sc = sc.endCTFE();
            rangefe.lwr = rangefe.lwr.optimize(WANTvalue);
            rangefe.lwr = rangefe.lwr.ctfeInterpret();
            rangefe.upr = rangefe.upr.optimize(WANTvalue);
            rangefe.upr = rangefe.upr.ctfeInterpret();
        }
        auto s1 = new Statements();
        auto sfe = new Statements();
        if (tplty) sfe.push(new ExpStatement(loc, tplty.sym));
        sfe.push(new ReturnStatement(aloc, res[0]));
        s1.push(createForeach(aloc, pparams[0], new CompoundStatement(aloc, sfe)));
        s1.push(new ExpStatement(aloc, new AssertExp(aloc, IntegerExp.literal!0)));
        Type ety = new TypeTypeof(aloc, wrapAndCall(aloc, new CompoundStatement(aloc, s1)));
        auto aty = ety.arrayOf();
        auto idres = Identifier.generateId("__res");
        auto vard = new VarDeclaration(aloc, aty, idres, null, STC.temp);
        auto s2 = new Statements();

        // Run 'typeof' gagged to avoid duplicate errors and if it fails just create
        // an empty foreach to expose them.
        const olderrors = global.startGagging();
        ety = ety.typeSemantic(aloc, sc);
        if (global.endGagging(olderrors))
            s2.push(createForeach(aloc, pparams[1], null));
        else
        {
            s2.push(new ExpStatement(aloc, vard));
            auto catass = new CatAssignExp(aloc, new IdentifierExp(aloc, idres), res[1]);
            s2.push(createForeach(aloc, pparams[1], new ExpStatement(aloc, catass)));
            s2.push(new ReturnStatement(aloc, new IdentifierExp(aloc, idres)));
        }

        Expression aggr = void;
        Type indexty = void;

        if (rangefe && (indexty = ety).isIntegral())
        {
            rangefe.lwr.type = indexty;
            rangefe.upr.type = indexty;
            auto lwrRange = getIntRange(rangefe.lwr);
            auto uprRange = getIntRange(rangefe.upr);

            const lwr = rangefe.lwr.toInteger();
            auto  upr = rangefe.upr.toInteger();
            size_t length = 0;

            if (lwrRange.imin <= uprRange.imax)
                    length = cast(size_t) (upr - lwr);

            auto exps = new Expressions(length);

            if (rangefe.op == TOK.foreach_)
            {
                foreach (i; 0 .. length)
                    (*exps)[i] = new IntegerExp(aloc, lwr + i, indexty);
            }
            else
            {
                --upr;
                foreach (i; 0 .. length)
                    (*exps)[i] = new IntegerExp(aloc, upr - i, indexty);
            }
            aggr = new ArrayLiteralExp(aloc, indexty.arrayOf(), exps);
        }
        else
        {
            aggr = wrapAndCall(aloc, new CompoundStatement(aloc, s2));
            sc = sc.startCTFE();
            aggr = aggr.expressionSemantic(sc);
            aggr = resolveProperties(sc, aggr);
            sc = sc.endCTFE();
            aggr = aggr.optimize(WANTvalue);
            aggr = aggr.ctfeInterpret();
        }

        assert(!!aggrfe ^ !!rangefe);
        aggrfe = new ForeachStatement(loc, TOK.foreach_, pparams[2], aggr,
                                      aggrfe ? aggrfe._body : rangefe._body,
                                      aggrfe ? aggrfe.endloc : rangefe.endloc);
        rangefe = null;
        lowerArrayAggregate(sc); // finally, turn generated array into expression tuple
    }

    /*****************************************
     * Perform `static foreach` lowerings that are necessary in order
     * to finally expand the `static foreach` using
     * `dmd.statementsem.makeTupleForeach`.
     */
    extern(D) void prepare(Scope* sc)
    {
        assert(sc);

        if (aggrfe)
        {
            sc = sc.startCTFE();
            aggrfe.aggr = aggrfe.aggr.expressionSemantic(sc);
            sc = sc.endCTFE();
        }

        if (aggrfe && aggrfe.aggr.type.toBasetype().ty == Terror)
        {
            return;
        }

        if (!ready())
        {
            if (aggrfe && aggrfe.aggr.type.toBasetype().ty == Tarray)
            {
                lowerArrayAggregate(sc);
            }
            else
            {
                lowerNonArrayAggregate(sc);
            }
        }
    }

>>>>>>> 23b71f1a
    /*****************************************
     * Returns:
     *     `true` iff ready to call `dmd.statementsem.makeTupleForeach`.
     */
    extern(D) bool ready()
    {
        return aggrfe && aggrfe.aggr && aggrfe.aggr.type && aggrfe.aggr.type.toBasetype().ty == Ttuple;
    }
}

/***********************************************************
 */
extern (C++) class DVCondition : Condition
{
    uint level;
    Identifier ident;
    Module mod;

    extern (D) this(const ref Loc loc, Module mod, uint level, Identifier ident) @safe
    {
        super(loc);
        this.mod = mod;
        this.level = level;
        this.ident = ident;
    }

    override final DVCondition syntaxCopy()
    {
        return this; // don't need to copy
    }

    override void accept(Visitor v)
    {
        v.visit(this);
    }
}

/***********************************************************
 */
extern (C++) final class DebugCondition : DVCondition
{
    /**
     * Add an user-supplied identifier to the list of global debug identifiers
     *
     * Can be called from either the driver or a `debug = Ident;` statement.
     * Unlike version identifier, there isn't any reserved debug identifier
     * so no validation takes place.
     *
     * Params:
     *   ident = identifier to add
     */
    deprecated("Kept for C++ compat - Use the string overload instead")
    static void addGlobalIdent(const(char)* ident)
    {
        addGlobalIdent(ident[0 .. ident.strlen]);
    }

    /// Ditto
    extern(D) static void addGlobalIdent(string ident)
    {
        // Overload necessary for string literals
        addGlobalIdent(cast(const(char)[])ident);
    }


    /// Ditto
    extern(D) static void addGlobalIdent(const(char)[] ident)
    {
        global.debugids.push(Identifier.idPool(ident));
    }


    /**
     * Instantiate a new `DebugCondition`
     *
     * Params:
     *   mod = Module this node belongs to
     *   level = Minimum global level this condition needs to pass.
     *           Only used if `ident` is `null`.
     *   ident = Identifier required for this condition to pass.
     *           If `null`, this conditiion will use an integer level.
     *  loc = Location in the source file
     */
    extern (D) this(const ref Loc loc, Module mod, uint level, Identifier ident) @safe
    {
        super(loc, mod, level, ident);
    }

    override int include(Scope* sc)
    {
        //printf("DebugCondition::include() level = %d, debuglevel = %d\n", level, global.params.debuglevel);
        if (inc != Include.notComputed)
        {
            return inc == Include.yes;
        }
        inc = Include.no;
        bool definedInModule = false;
        if (ident)
        {
            if (mod.debugids && findCondition(*mod.debugids, ident))
            {
                inc = Include.yes;
                definedInModule = true;
            }
            else if (findCondition(global.debugids, ident))
                inc = Include.yes;
            else
            {
                if (!mod.debugidsNot)
                    mod.debugidsNot = new Identifiers();
                mod.debugidsNot.push(ident);
            }
        }
        else if (level <= global.params.debuglevel || level <= mod.debuglevel)
            inc = Include.yes;
        if (!definedInModule)
            printDepsConditional(sc, this, "depsDebug ");
        return (inc == Include.yes);
    }

    override inout(DebugCondition) isDebugCondition() inout
    {
        return this;
    }

    override void accept(Visitor v)
    {
        v.visit(this);
    }

    override const(char)* toChars() const
    {
        return ident ? ident.toChars() : "debug".ptr;
    }
}

/**
 * Node to represent a version condition
 *
 * A version condition is of the form:
 * ---
 * version (Identifier)
 * ---
 * In user code.
 * This class also provides means to add version identifier
 * to the list of global (cross module) identifiers.
 */
extern (C++) final class VersionCondition : DVCondition
{
    /**
     * Check if a given version identifier is reserved.
     *
     * Params:
     *   ident = identifier being checked
     *
     * Returns:
     *   `true` if it is reserved, `false` otherwise
     */
    extern(D) private static bool isReserved(const(char)[] ident) @safe
    {
        // This list doesn't include "D_*" versions, see the last return
        switch (ident)
        {
            case "AArch64":
            case "AIX":
            case "all":
            case "Alpha":
            case "Alpha_HardFloat":
            case "Alpha_SoftFloat":
            case "Android":
            case "ARM":
            case "ARM_HardFloat":
            case "ARM_SoftFloat":
            case "ARM_SoftFP":
            case "ARM_Thumb":
            case "AsmJS":
            case "assert":
            case "AVR":
            case "BigEndian":
            case "BSD":
            case "CppRuntime_LLVM":
            case "CppRuntime_DigitalMars":
            case "CppRuntime_GNU":
            case "CppRuntime_Microsoft":
            case "CppRuntime_Sun":
            case "CRuntime_Bionic":
            case "CRuntime_DigitalMars":
            case "CRuntime_Glibc":
            case "CRuntime_Microsoft":
            case "CRuntime_Musl":
            case "CRuntime_Newlib":
            case "CRuntime_UClibc":
            case "CRuntime_WASI":
            case "Cygwin":
            case "DigitalMars":
            case "DragonFlyBSD":
            case "Emscripten":
            case "ELFv1":
            case "ELFv2":
            case "Epiphany":
            case "FreeBSD":
            case "FreeStanding":
            case "GNU":
            case "Haiku":
            case "HPPA":
            case "HPPA64":
            case "Hurd":
            case "IA64":
            case "iOS":
            case "LDC":
            case "linux":
            case "LittleEndian":
            case "LoongArch32":
            case "LoongArch64":
            case "LoongArch_HardFloat":
            case "LoongArch_SoftFloat":
            case "MinGW":
            case "MIPS32":
            case "MIPS64":
            case "MIPS_EABI":
            case "MIPS_HardFloat":
            case "MIPS_N32":
            case "MIPS_N64":
            case "MIPS_O32":
            case "MIPS_O64":
            case "MIPS_SoftFloat":
            case "MSP430":
            case "NetBSD":
            case "none":
            case "NVPTX":
            case "NVPTX64":
            case "OpenBSD":
            case "OSX":
            case "PlayStation":
            case "PlayStation4":
            case "Posix":
            case "PPC":
            case "PPC64":
            case "PPC_HardFloat":
            case "PPC_SoftFloat":
            case "RISCV32":
            case "RISCV64":
            case "S390":
            case "S390X":
            case "SDC":
            case "SH":
            case "SkyOS":
            case "Solaris":
            case "SPARC":
            case "SPARC64":
            case "SPARC_HardFloat":
            case "SPARC_SoftFloat":
            case "SPARC_V8Plus":
            case "SystemZ":
            case "SysV3":
            case "SysV4":
            case "TVOS":
            case "unittest":
            case "VisionOS":
            case "WASI":
            case "WatchOS":
            case "WebAssembly":
            case "Win32":
            case "Win64":
            case "Windows":
            case "Xtensa":
            case "X86":
            case "X86_64":
                return true;

            default:
                // Anything that starts with "D_" is reserved
                return (ident.length >= 2 && ident[0 .. 2] == "D_");
        }
    }

    /**
     * Raises an error if a version identifier is reserved.
     *
     * Called when setting a version identifier, e.g. `-version=identifier`
     * parameter to the compiler or `version = Foo` in user code.
     *
     * Params:
     *   loc = Where the identifier is set
     *   ident = identifier being checked (ident[$] must be '\0')
     */
    extern(D) static void checkReserved(const ref Loc loc, const(char)[] ident)
    {
        if (isReserved(ident))
            error(loc, "version identifier `%s` is reserved and cannot be set",
                  ident.ptr);
    }

    /**
     * Add an user-supplied global identifier to the list
     *
     * Only called from the driver for `-version=Ident` parameters.
     * Will raise an error if the identifier is reserved.
     *
     * Params:
     *   ident = identifier to add
     */
    deprecated("Kept for C++ compat - Use the string overload instead")
    static void addGlobalIdent(const(char)* ident)
    {
        addGlobalIdent(ident[0 .. ident.strlen]);
    }

    /// Ditto
    extern(D) static void addGlobalIdent(string ident)
    {
        // Overload necessary for string literals
        addGlobalIdent(cast(const(char)[])ident);
    }


    /// Ditto
    extern(D) static void addGlobalIdent(const(char)[] ident)
    {
        checkReserved(Loc.initial, ident);
        addPredefinedGlobalIdent(ident);
    }

    /**
     * Add any global identifier to the list, without checking
     * if it's predefined
     *
     * Only called from the driver after platform detection,
     * and internally.
     *
     * Params:
     *   ident = identifier to add (ident[$] must be '\0')
     */
    deprecated("Kept for C++ compat - Use the string overload instead")
    static void addPredefinedGlobalIdent(const(char)* ident)
    {
        addPredefinedGlobalIdent(ident.toDString());
    }

    /// Ditto
    extern(D) static void addPredefinedGlobalIdent(string ident)
    {
        // Forward: Overload necessary for string literal
        addPredefinedGlobalIdent(cast(const(char)[])ident);
    }


    /// Ditto
    extern(D) static void addPredefinedGlobalIdent(const(char)[] ident)
    {
        global.versionids.push(Identifier.idPool(ident));
    }

    /**
     * Instantiate a new `VersionCondition`
     *
     * Params:
     *   mod = Module this node belongs to
     *   level = Minimum global level this condition needs to pass.
     *           Only used if `ident` is `null`.
     *   ident = Identifier required for this condition to pass.
     *           If `null`, this conditiion will use an integer level.
     *  loc = Location in the source file
     */
    extern (D) this(const ref Loc loc, Module mod, uint level, Identifier ident) @safe
    {
        super(loc, mod, level, ident);
    }

    override int include(Scope* sc)
    {
        //printf("VersionCondition::include() level = %d, versionlevel = %d\n", level, global.params.versionlevel);
        //if (ident) printf("\tident = '%s'\n", ident.toChars());
        if (inc != Include.notComputed)
        {
            return inc == Include.yes;
        }

        inc = Include.no;
        bool definedInModule = false;
        if (ident)
        {
            if (mod.versionids && findCondition(*mod.versionids, ident))
            {
                inc = Include.yes;
                definedInModule = true;
            }
            else if (findCondition(global.versionids, ident))
                inc = Include.yes;
            else
            {
                if (!mod.versionidsNot)
                    mod.versionidsNot = new Identifiers();
                mod.versionidsNot.push(ident);
            }
        }
        else if (level <= global.params.versionlevel || level <= mod.versionlevel)
            inc = Include.yes;
        if (!definedInModule &&
            (!ident || (!isReserved(ident.toString()) && ident != Id._unittest && ident != Id._assert)))
        {
            printDepsConditional(sc, this, "depsVersion ");
        }
        return (inc == Include.yes);
    }

    override inout(VersionCondition) isVersionCondition() inout
    {
        return this;
    }

    override void accept(Visitor v)
    {
        v.visit(this);
    }

    override const(char)* toChars() const
    {
        return ident ? ident.toChars() : "version".ptr;
    }
}

/***********************************************************
 */
extern (C++) final class StaticIfCondition : Condition
{
    Expression exp;

    extern (D) this(const ref Loc loc, Expression exp) @safe
    {
        super(loc);
        this.exp = exp;
    }

    override StaticIfCondition syntaxCopy()
    {
        return new StaticIfCondition(loc, exp.syntaxCopy());
    }

    override int include(Scope* sc)
    {
        // printf("StaticIfCondition::include(sc = %p) this=%p inc = %d\n", sc, this, inc);

        int errorReturn()
        {
            if (!global.gag)
                inc = Include.no; // so we don't see the error message again
            return 0;
        }

        if (inc != Include.notComputed)
        {
            return inc == Include.yes;
        }

        if (!sc)
        {
            error(loc, "`static if` conditional cannot be at global scope");
            inc = Include.no;
            return 0;
        }

        import dmd.staticcond;
        bool errors;

        import dmd.expressionsem;
        bool result = evalStaticCondition(sc, exp, exp, errors);

        // Prevent repeated condition evaluation.
        // See: fail_compilation/fail7815.d
        if (inc != Include.notComputed)
            return (inc == Include.yes);
        if (errors)
            return errorReturn();
        if (result)
            inc = Include.yes;
        else
            inc = Include.no;
        return (inc == Include.yes);
    }

    override void accept(Visitor v)
    {
        v.visit(this);
    }

    override inout(StaticIfCondition) isStaticIfCondition() inout
    {
        return this;
    }

    override const(char)* toChars() const
    {
        return exp ? exp.toChars() : "static if".ptr;
    }
}


/****************************************
 * Find `ident` in an array of identifiers.
 * Params:
 *      ids = array of identifiers
 *      ident = identifier to search for
 * Returns:
 *      true if found
 */
bool findCondition(ref Identifiers ids, Identifier ident) @safe nothrow pure
{
    foreach (id; ids)
    {
        if (id == ident)
            return true;
    }
    return false;
}

// Helper for printing dependency information
private void printDepsConditional(Scope* sc, DVCondition condition, const(char)[] depType)
{
    if (!global.params.moduleDeps.buffer || global.params.moduleDeps.name)
        return;
    OutBuffer* ob = global.params.moduleDeps.buffer;
    Module imod = sc ? sc._module : condition.mod;
    if (!imod)
        return;
    ob.writestring(depType);
    ob.writestring(imod.toPrettyChars());
    ob.writestring(" (");
    escapePath(ob, imod.srcfile.toChars());
    ob.writestring(") : ");
    if (condition.ident)
        ob.writestring(condition.ident.toString());
    else
        ob.print(condition.level);
    ob.writeByte('\n');
}<|MERGE_RESOLUTION|>--- conflicted
+++ resolved
@@ -239,8 +239,6 @@
         return new CallExp(loc, new TypeExp(loc, type), e);
     }
 
-<<<<<<< HEAD
-=======
 
     /*****************************************
      * Lower any aggregate that is not an array to an array using a
@@ -435,7 +433,6 @@
         }
     }
 
->>>>>>> 23b71f1a
     /*****************************************
      * Returns:
      *     `true` iff ready to call `dmd.statementsem.makeTupleForeach`.
