--- conflicted
+++ resolved
@@ -77,7 +77,6 @@
     }
 }
 
-<<<<<<< HEAD
 bool isImaginary(Type _this)
 {
     if (auto te = _this.isTypeEnum())
@@ -92,7 +91,8 @@
     else if (auto te = _this.isTypeEnum())
         return te.memType().isComplex();
     return false;
-=======
+}
+
 bool isString(Type _this)
 {
     if (auto tsa = _this.isTypeSArray())
@@ -124,7 +124,6 @@
         case Tnoreturn: return true;
         default: return _this.isScalar();
     }
->>>>>>> fa4081b2
 }
 
 bool isReal(Type _this)
