/**
 * Semantic analysis for D types.
 *
 * Copyright:   Copyright (C) 1999-2025 by The D Language Foundation, All Rights Reserved
 * Authors:     $(LINK2 https://www.digitalmars.com, Walter Bright)
 * License:     $(LINK2 https://www.boost.org/LICENSE_1_0.txt, Boost License 1.0)
 * Source:      $(LINK2 https://github.com/dlang/dmd/blob/master/compiler/src/dmd/typesem.d, _typesem.d)
 * Documentation:  https://dlang.org/phobos/dmd_typesem.html
 * Coverage:    https://codecov.io/gh/dlang/dmd/src/master/compiler/src/dmd/typesem.d
 */

module dmd.typesem;

import core.checkedint;
import core.stdc.string;
import core.stdc.stdio;

import dmd.access;
import dmd.aggregate;
import dmd.aliasthis;
import dmd.arrayop;
import dmd.arraytypes;
import dmd.astcodegen;
import dmd.astenums;
import dmd.dcast;
import dmd.dclass;
import dmd.declaration;
import dmd.denum;
import dmd.dimport;
import dmd.dinterpret;
import dmd.dmodule;
import dmd.dscope;
import dmd.dstruct;
import dmd.dsymbol;
import dmd.dsymbolsem;
import dmd.templatesem : computeOneMember;
import dmd.dtemplate;
import dmd.enumsem;
import dmd.errors;
import dmd.errorsink;
import dmd.expression;
import dmd.expressionsem;
import dmd.func;
import dmd.funcsem;
import dmd.globals;
import dmd.hdrgen;
import dmd.id;
import dmd.identifier;
import dmd.imphint;
import dmd.importc;
import dmd.init;
import dmd.initsem;
import dmd.location;
import dmd.visitor;
import dmd.mtype;
import dmd.mangle;
import dmd.nogc;
import dmd.objc;
import dmd.opover;
import dmd.optimize;
import dmd.parse;
import dmd.root.complex;
import dmd.root.ctfloat;
import dmd.root.rmem;
import dmd.common.outbuffer;
import dmd.rootobject;
import dmd.root.string;
import dmd.root.stringtable;
import dmd.safe;
import dmd.semantic3;
import dmd.sideeffect;
import dmd.target;
import dmd.tokens;

<<<<<<< HEAD
void typeInit()
{
    Type.stringtable._init(14_000);

    // Set basic types
    __gshared TY* basetab =
    [
        Tvoid,
        Tint8,
        Tuns8,
        Tint16,
        Tuns16,
        Tint32,
        Tuns32,
        Tint64,
        Tuns64,
        Tint128,
        Tuns128,
        Tfloat32,
        Tfloat64,
        Tfloat80,
        Timaginary32,
        Timaginary64,
        Timaginary80,
        Tcomplex32,
        Tcomplex64,
        Tcomplex80,
        Tbool,
        Tchar,
        Twchar,
        Tdchar,
        Terror
    ];

    static Type merge(Type t)
    {
        import dmd.mangle.basic : tyToDecoBuffer;

        OutBuffer buf;
        buf.reserve(3);

        if (t.ty == Tnoreturn)
            buf.writestring("Nn");
        else
            tyToDecoBuffer(buf, t.ty);

        auto sv = t.stringtable.update(buf[]);
        if (sv.value)
            return sv.value;
        t.deco = cast(char*)sv.toDchars();
        sv.value = t;
        return t;
    }

    for (size_t i = 0; basetab[i] != Terror; i++)
    {
        Type t = new TypeBasic(basetab[i]);
        t = merge(t);
        Type.basic[basetab[i]] = t;
    }
    Type.basic[Terror] = new TypeError();

    Type.tnoreturn = new TypeNoreturn();
    Type.tnoreturn.deco = merge(Type.tnoreturn).deco;
    Type.basic[Tnoreturn] = Type.tnoreturn;

    Type.tvoid = Type.basic[Tvoid];
    Type.tint8 = Type.basic[Tint8];
    Type.tuns8 = Type.basic[Tuns8];
    Type.tint16 = Type.basic[Tint16];
    Type.tuns16 = Type.basic[Tuns16];
    Type.tint32 = Type.basic[Tint32];
    Type.tuns32 = Type.basic[Tuns32];
    Type.tint64 = Type.basic[Tint64];
    Type.tuns64 = Type.basic[Tuns64];
    Type.tint128 = Type.basic[Tint128];
    Type.tuns128 = Type.basic[Tuns128];
    Type.tfloat32 = Type.basic[Tfloat32];
    Type.tfloat64 = Type.basic[Tfloat64];
    Type.tfloat80 = Type.basic[Tfloat80];

    Type.timaginary32 = Type.basic[Timaginary32];
    Type.timaginary64 = Type.basic[Timaginary64];
    Type.timaginary80 = Type.basic[Timaginary80];

    Type.tcomplex32 = Type.basic[Tcomplex32];
    Type.tcomplex64 = Type.basic[Tcomplex64];
    Type.tcomplex80 = Type.basic[Tcomplex80];

    Type.tbool = Type.basic[Tbool];
    Type.tchar = Type.basic[Tchar];
    Type.twchar = Type.basic[Twchar];
    Type.tdchar = Type.basic[Tdchar];

    Type.tshiftcnt = Type.tint32;
    Type.terror = Type.basic[Terror];
    Type.tnoreturn = Type.basic[Tnoreturn];
    Type.tnull = new TypeNull();
    Type.tnull.deco = merge(Type.tnull).deco;

    Type.tvoidptr = Type.tvoid.pointerTo();
    Type.tstring = Type.tchar.immutableOf().arrayOf();
    Type.twstring = Type.twchar.immutableOf().arrayOf();
    Type.tdstring = Type.tdchar.immutableOf().arrayOf();

    const isLP64 = target.isLP64;

    Type.tsize_t    = Type.basic[isLP64 ? Tuns64 : Tuns32];
    Type.tptrdiff_t = Type.basic[isLP64 ? Tint64 : Tint32];
    Type.thash_t = Type.tsize_t;

    static if (__VERSION__ == 2081)
    {
        // Related issue: https://issues.dlang.org/show_bug.cgi?id=19134
        // D 2.081.x regressed initializing class objects at compile time.
        // As a workaround initialize this global at run-time instead.
        TypeTuple.empty = new TypeTuple();
    }
=======
/************************************
 * Return alignment to use for this type.
 */
structalign_t alignment(Type _this)
{
    if (auto tsa = _this.isTypeSArray())
    {
        return tsa.next.alignment();
    }
    else if (auto ts = _this.isTypeStruct())
    {
        import dmd.dsymbolsem : size;
        if (ts.sym.alignment.isUnknown())
            ts.sym.size(ts.sym.loc);
        return ts.sym.alignment;
    }
    structalign_t s;
    s.setDefault();
    return s;
>>>>>>> d447ebb4
}

/***************************************
 * Returns: true if type has any invariants
 */
bool hasInvariant(Type _this)
{
    if (auto tsa = _this.isTypeSArray())
    {
        return tsa.next.hasInvariant();
    }
    else if (auto ts = _this.isTypeStruct())
    {
        import dmd.dsymbolsem : size;
        ts.sym.size(Loc.initial); // give error for forward references
        ts.sym.determineTypeProperties();
        return ts.sym.hasInvariant() || ts.sym.hasFieldWithInvariant;
    }
    else if (auto te = _this.isTypeEnum())
    {
        return te.memType().hasInvariant();
    }
    return false;
}

/*************************************
 * Detect if this is an unsafe type because of the presence of `@system` members
 * Returns:
 *  true if so
 */
bool hasUnsafeBitpatterns(Type _this)
{
    static bool tstructImpl(TypeStruct _this)
    {
        import dmd.dsymbolsem : size;
        _this.sym.size(Loc.initial); // give error for forward references
        _this.sym.determineTypeProperties();
        return _this.sym.hasUnsafeBitpatterns;
    }

    if(auto tb = _this.isTypeBasic())
        return tb.ty == Tbool;

    switch(_this.ty)
    {
        case Tenum: return _this.isTypeEnum().memType().hasUnsafeBitpatterns();
        case Tstruct: return tstructImpl(_this.isTypeStruct());
        case Tsarray: return _this.isTypeSArray().next.hasUnsafeBitpatterns();
        default: return false;
    }
}

/*************************************
 * Resolve a tuple index, `s[oindex]`, by figuring out what `s[oindex]` represents.
 * Setting one of pe/pt/ps.
 * Params:
 *      loc = location for error messages
 *      sc = context
 *      s = symbol being indexed - could be a tuple, could be an expression
 *      pe = set if s[oindex] is an Expression, otherwise null
 *      pt = set if s[oindex] is a Type, otherwise null
 *      ps = set if s[oindex] is a Dsymbol, otherwise null
 *      oindex = index into s
 */
private void resolveTupleIndex(Loc loc, Scope* sc, Dsymbol s, out Expression pe, out Type pt, out Dsymbol ps, RootObject oindex)
{
    auto tup = s.isTupleDeclaration();

    auto eindex = isExpression(oindex);
    auto tindex = isType(oindex);
    auto sindex = isDsymbol(oindex);

    if (!tup)
    {
        // It's really an index expression
        if (tindex)
            eindex = new TypeExp(loc, tindex);
        else if (sindex)
            eindex = symbolToExp(sindex, loc, sc, false);
        Expression e = new IndexExp(loc, symbolToExp(s, loc, sc, false), eindex);
        e = e.expressionSemantic(sc);
        resolveExp(e, pt, pe, ps);
        return;
    }

    // Convert oindex to Expression, then try to resolve to constant.
    if (tindex)
        tindex.resolve(loc, sc, eindex, tindex, sindex);
    if (sindex)
        eindex = symbolToExp(sindex, loc, sc, false);
    if (!eindex)
    {
        .error(loc, "index `%s` is not an expression", oindex.toChars());
        pt = Type.terror;
        return;
    }

    eindex = semanticLength(sc, tup, eindex);
    eindex = eindex.ctfeInterpret();
    if (eindex.op == EXP.error)
    {
        pt = Type.terror;
        return;
    }
    const(uinteger_t) d = eindex.toUInteger();
    if (d >= tup.objects.length)
    {
        .error(loc, "sequence index `%llu` out of bounds `[0 .. %llu]`", d, cast(ulong)tup.objects.length);
        pt = Type.terror;
        return;
    }

    RootObject o = (*tup.objects)[cast(size_t)d];
    ps = isDsymbol(o);
    if (auto t = isType(o))
        pt = t.typeSemantic(loc, sc);
    if (auto e = isExpression(o))
        resolveExp(e, pt, pe, ps);
}

/*************************************
 * Takes an array of Identifiers and figures out if
 * it represents a Type, Expression, or Dsymbol.
 * Params:
 *      mt = array of identifiers
 *      loc = location for error messages
 *      sc = context
 *      s = symbol to start search at
 *      scopesym = unused
 *      pe = set if expression otherwise null
 *      pt = set if type otherwise null
 *      ps = set if symbol otherwise null
 *      typeid = set if in TypeidExpression https://dlang.org/spec/expression.html#TypeidExpression
 */
private void resolveHelper(TypeQualified mt, Loc loc, Scope* sc, Dsymbol s, Dsymbol scopesym,
    out Expression pe, out Type pt, out Dsymbol ps, bool intypeid = false)
{
    version (none)
    {
        printf("TypeQualified::resolveHelper(sc = %p, idents = '%s')\n", sc, mt.toChars());
        if (scopesym)
            printf("\tscopesym = '%s'\n", scopesym.toChars());
    }

    if (!s)
    {
        /* Look for what user might have intended
         */
        const p = mt.mutableOf().unSharedOf().toChars();
        auto id = Identifier.idPool(p[0 .. strlen(p)]);
        if (!(sc && sc.inCfile))
        {
            if (const n = importHint(id.toString()))
                error(loc, "`%s` is not defined, perhaps `import %.*s;` ?", p, cast(int)n.length, n.ptr);
            else if (auto s2 = sc.search_correct(id))
                error(loc, "undefined identifier `%s`, did you mean %s `%s`?", p, s2.kind(), s2.toChars());
            else if (const q = Scope.search_correct_C(id))
                error(loc, "undefined identifier `%s`, did you mean `%s`?", p, q);
            else if ((id == Id.This   && sc.getStructClassScope()) ||
                     (id == Id._super && sc.getClassScope()))
                error(loc, "undefined identifier `%s`, did you mean `typeof(%s)`?", p, p);
            else
                error(mt.loc, "undefined identifier `%s`", p);
        }
        else {
            if (const n = cIncludeHint(id.toString()))
                error(loc, "`%s` is not defined, perhaps `#include %.*s` ?", p, cast(int)n.length, n.ptr);
            else if (auto s2 = sc.search_correct(id))
                error(loc, "undefined identifier `%s`, did you mean %s `%s`?", p, s2.kind(), s2.toChars());
            else
                error(loc, "undefined identifier `%s`", p);
        }

        pt = Type.terror;
        return;
    }

    //printf("\t1: s = '%s' %p, kind = '%s'\n",s.toChars(), s, s.kind());
    Declaration d = s.isDeclaration();
    if (d && (d.storage_class & STC.templateparameter))
        s = s.toAlias();
    else
    {
        // check for deprecated or disabled aliases
        // functions are checked after overloading
        // templates are checked after matching constraints
        if (!s.isFuncDeclaration() && !s.isTemplateDeclaration())
            s.checkDeprecated(loc, sc);
        if (d)
            d.checkDisabled(loc, sc, true);
    }
    s = s.toAlias();
    //printf("\t2: s = '%s' %p, kind = '%s'\n",s.toChars(), s, s.kind());
    for (size_t i = 0; i < mt.idents.length; i++)
    {
        RootObject id = mt.idents[i];
        switch (id.dyncast()) with (DYNCAST)
        {
        case expression:
        case type:
            Type tx;
            Expression ex;
            Dsymbol sx;
            resolveTupleIndex(loc, sc, s, ex, tx, sx, id);
            if (sx)
            {
                s = sx.toAlias();
                continue;
            }
            if (tx)
                ex = new TypeExp(loc, tx);
            assert(ex);

            ex = typeToExpressionHelper(mt, ex, i + 1);
            ex = ex.expressionSemantic(sc);
            resolveExp(ex, pt, pe, ps);
            return;
        default:
            break;
        }

        Type t = dmd.dsymbolsem.getType(s); // type symbol, type alias, or type tuple?
        const errorsave = global.errors;
        SearchOptFlags flags = t is null ? SearchOpt.localsOnly : SearchOpt.ignorePrivateImports;

        Dsymbol sm = s.searchX(loc, sc, id, flags);
        if (sm)
        {
            if (!sc.ignoresymbolvisibility && !symbolIsVisible(sc, sm))
            {
                .error(loc, "`%s` is not visible from module `%s`", sm.toPrettyChars(), sc._module.toChars());
                sm = null;
            }
            // Same check as in dotIdSemanticProp(DotIdExp)
            else if (sm.isPackage() && checkAccess(sc, sm.isPackage()))
            {
                // @@@DEPRECATED_2.106@@@
                // Should be an error in 2.106. Just remove the deprecation call
                // and uncomment the null assignment
                deprecation(loc, "%s %s is not accessible here, perhaps add 'static import %s;'", sm.kind(), sm.toPrettyChars(), sm.toPrettyChars());
                //sm = null;
            }
        }
        if (global.errors != errorsave)
        {
            pt = Type.terror;
            return;
        }

        void helper3()
        {
            Expression e;
            VarDeclaration v = s.isVarDeclaration();
            FuncDeclaration f = s.isFuncDeclaration();
            if (intypeid || !v && !f)
                e = symbolToExp(s, loc, sc, true);
            else
                e = new VarExp(loc, s.isDeclaration(), true);

            e = typeToExpressionHelper(mt, e, i);
            e = e.expressionSemantic(sc);
            resolveExp(e, pt, pe, ps);
        }

        //printf("\t3: s = %p %s %s, sm = %p\n", s, s.kind(), s.toChars(), sm);
        if (intypeid && !t && sm && sm.needThis())
            return helper3();

        if (VarDeclaration v = s.isVarDeclaration())
        {
            // https://issues.dlang.org/show_bug.cgi?id=19913
            // v.type would be null if it is a forward referenced member.
            if (v.type is null)
                v.dsymbolSemantic(sc);
            if (v.storage_class & (STC.const_ | STC.immutable_ | STC.manifest) ||
                v.type.isConst() || v.type.isImmutable())
            {
                // https://issues.dlang.org/show_bug.cgi?id=13087
                // this.field is not constant always
                if (!v.isThisDeclaration())
                    return helper3();
            }
        }

        if (!sm)
            return helper3();

        if (sm.isAliasDeclaration)
            sm.checkDeprecated(loc, sc);
        s = sm.toAlias();
    }

    if (auto em = s.isEnumMember())
    {
        // It's not a type, it's an expression
        pe = em.getVarExp(loc, sc);
        return;
    }
    if (auto v = s.isVarDeclaration())
    {
        /* This is mostly same with DsymbolExp::semantic(), but we cannot use it
         * because some variables used in type context need to prevent lowering
         * to a literal or contextful expression. For example:
         *
         *  enum a = 1; alias b = a;
         *  template X(alias e){ alias v = e; }  alias x = X!(1);
         *  struct S { int v; alias w = v; }
         *      // TypeIdentifier 'a', 'e', and 'v' should be EXP.variable,
         *      // because getDsymbol() need to work in AliasDeclaration::semantic().
         */
        if (!v.type ||
            !v.type.deco && v.inuse)
        {
            if (v.inuse) // https://issues.dlang.org/show_bug.cgi?id=9494
                error(loc, "circular reference to %s `%s`", v.kind(), v.toPrettyChars());
            else
                error(loc, "forward reference to %s `%s`", v.kind(), v.toPrettyChars());
            pt = Type.terror;
            return;
        }
        if (v.type.ty == Terror)
            pt = Type.terror;
        else
            pe = new VarExp(loc, v);
        return;
    }
    if (auto fld = s.isFuncLiteralDeclaration())
    {
        //printf("'%s' is a function literal\n", fld.toChars());
        auto e = new FuncExp(loc, fld);
        pe = e.expressionSemantic(sc);
        return;
    }
    version (none)
    {
        if (FuncDeclaration fd = s.isFuncDeclaration())
        {
            pe = new DsymbolExp(loc, fd);
            return;
        }
    }

    Type t;
    while (1)
    {
        t = dmd.dsymbolsem.getType(s);
        if (t)
            break;
        ps = s;
        return;
    }

    if (auto ti = t.isTypeInstance())
        if (ti != mt && !ti.deco)
        {
            if (!ti.tempinst.errors)
                error(loc, "forward reference to `%s`", ti.toChars());
            pt = Type.terror;
            return;
        }

    if (t.ty == Ttuple)
        pt = t;
    else
        pt = t.merge();
}

/***************************************
 * Search for identifier id as a member of `this`.
 * `id` may be a template instance.
 *
 * Params:
 *  loc = location to print the error messages
 *  sc = the scope where the symbol is located
 *  id = the id of the symbol
 *  flags = the search flags which can be `SearchLocalsOnly` or `SearchOpt.ignorePrivateImports`
 *
 * Returns:
 *      symbol found, NULL if not
 */
private Dsymbol searchX(Dsymbol dsym, Loc loc, Scope* sc, RootObject id, SearchOptFlags flags)
{
    //printf("Dsymbol::searchX(this=%p,%s, ident='%s')\n", this, toChars(), ident.toChars());
    Dsymbol s = dsym.toAlias();
    Dsymbol sm;
    if (Declaration d = s.isDeclaration())
    {
        if (d.inuse)
        {
            .error(loc, "circular reference to `%s`", d.toPrettyChars());
            return null;
        }
    }
    switch (id.dyncast())
    {
    case DYNCAST.identifier:
        sm = s.search(loc, cast(Identifier)id, flags);
        break;
    case DYNCAST.dsymbol:
        {
            // It's a template instance
            //printf("\ttemplate instance id\n");
            Dsymbol st = cast(Dsymbol)id;
            TemplateInstance ti = st.isTemplateInstance();
            sm = s.search(loc, ti.name);
            if (!sm)
                return null;
            sm = sm.toAlias();
            TemplateDeclaration td = sm.isTemplateDeclaration();
            if (!td)
                return null; // error but handled later
            ti.tempdecl = td;
            if (!ti.semanticRun)
                ti.dsymbolSemantic(sc);
            sm = ti.toAlias();
            break;
        }
    case DYNCAST.type:
    case DYNCAST.expression:
    default:
        assert(0);
    }
    return sm;
}

/***************************************************
 * Determine if type t is copyable.
 * Params:
 *      t = type to check
 * Returns:
 *      true if we can copy it
 */
bool isCopyable(Type t)
{
    //printf("isCopyable() %s\n", t.toChars());
    if (auto ts = t.isTypeStruct())
    {
        if (ts.sym.postblit &&
            ts.sym.postblit.storage_class & STC.disable)
            return false;
        if (ts.sym.hasCopyCtor)
        {
            // check if there is a matching overload of the copy constructor and whether it is disabled or not
            // `assert(ctor)` fails on Win32 and Win_32_64. See: https://auto-tester.puremagic.com/pull-history.ghtml?projectid=1&repoid=1&pullid=10575
            Dsymbol ctor = search_function(ts.sym, Id.ctor);
            assert(ctor);
            scope el = new IdentifierExp(Loc.initial, Id.p); // dummy lvalue
            el.type = cast() ts;
            Expressions* args = new Expressions(el);
            FuncDeclaration f = resolveFuncCall(Loc.initial, null, ctor, null, cast()ts, ArgumentList(args), FuncResolveFlag.quiet);
            if (!f || f.storage_class & STC.disable)
                return false;
        }
    }
    return true;
}

/**************************
 * When T is mutable,
 * Given:
 *      T a, b;
 * Can we bitwise assign:
 *      a = b;
 * ?
 */
bool isAssignable(Type t)
{
    if (auto te = t.isTypeEnum())
        t = te.memType();
    TypeStruct ts = t.isTypeStruct();
    if (!ts)
        return true;

    bool assignable = true;
    uint offset = ~0; // dead-store initialize to prevent spurious warning

    auto sym = ts.sym;
    sym.determineSize(sym.loc);

    /* If any of the fields are const or immutable,
     * then one cannot assign this struct.
     */
    for (size_t i = 0; i < sym.fields.length; i++)
    {
        VarDeclaration v = sym.fields[i];
        //printf("%s [%d] v = (%s) %s, v.offset = %d, v.parent = %s\n", sym.toChars(), i, v.kind(), v.toChars(), v.offset, v.parent.kind());
        if (i == 0)
        {
        }
        else if (v.offset == offset)
        {
            /* If any fields of anonymous union are assignable,
             * then regard union as assignable.
             * This is to support unsafe things like Rebindable templates.
             */
            if (assignable)
                continue;
        }
        else
        {
            if (!assignable)
                return false;
        }
        assignable = v.type.isMutable() && v.type.isAssignable();
        offset = v.offset;
        //printf(" -> assignable = %d\n", assignable);
    }

    return assignable;
}

/************************************
 * Determine mutability of indirections in (ref) t.
 *
 * Returns: When the type has any mutable indirections, returns 0.
 * When all indirections are immutable, returns 2.
 * Otherwise, when the type has const/inout indirections, returns 1.
 *
 * Params:
 *      isRef = if true, check `ref t`; otherwise, check just `t`
 *      t = the type that is being checked
 */
int mutabilityOfType(bool isRef, Type t)
{
    if (isRef)
    {
        if (t.mod & MODFlags.immutable_)
            return 2;
        if (t.mod & (MODFlags.const_ | MODFlags.wild))
            return 1;
        return 0;
    }

    t = t.baseElemOf();

    if (!t.hasPointers() || t.mod & MODFlags.immutable_)
        return 2;

    /* Accept immutable(T)[] and immutable(T)* as being strongly pure
     */
    if (t.ty == Tarray || t.ty == Tpointer)
    {
        Type tn = t.nextOf().toBasetype();
        if (tn.mod & MODFlags.immutable_)
            return 2;
        if (tn.mod & (MODFlags.const_ | MODFlags.wild))
            return 1;
    }

    /* The rest of this is too strict; fix later.
     * For example, the only pointer members of a struct may be immutable,
     * which would maintain strong purity.
     * (Just like for dynamic arrays and pointers above.)
     */
    if (t.mod & (MODFlags.const_ | MODFlags.wild))
        return 1;

    /* Should catch delegates and function pointers, and fold in their purity
     */
    return 0;
}

/********************************************
 * Set 'purity' field of 'typeFunction'.
 * Do this lazily, as the parameter types might be forward referenced.
 */
void purityLevel(TypeFunction typeFunction)
{
    TypeFunction tf = typeFunction;
    if (tf.purity != PURE.fwdref)
        return;

    typeFunction.purity = PURE.const_; // assume strong until something weakens it

    /* Evaluate what kind of purity based on the modifiers for the parameters
     */
    foreach (i, fparam; tf.parameterList)
    {
        Type t = fparam.type;
        if (!t)
            continue;

        if (fparam.storageClass & (STC.lazy_ | STC.out_))
        {
            typeFunction.purity = PURE.weak;
            break;
        }
        const pref = (fparam.storageClass & STC.ref_) != 0;
        if (mutabilityOfType(pref, t) == 0)
            typeFunction.purity = PURE.weak;
    }

    tf.purity = typeFunction.purity;
}

/******************************************
 * We've mistakenly parsed `t` as a type.
 * Redo `t` as an Expression only if there are no type modifiers.
 * Params:
 *      t = mistaken type
 * Returns:
 *      t redone as Expression, null if cannot
 */
Expression typeToExpression(Type t)
{
    static Expression visitSArray(TypeSArray t)
    {
        if (auto e = t.next.typeToExpression())
            return new ArrayExp(t.dim.loc, e, t.dim);
        return null;
    }

    static Expression visitAArray(TypeAArray t)
    {
        if (auto e = t.next.typeToExpression())
        {
            if (auto ei = t.index.typeToExpression())
                return new ArrayExp(t.loc, e, ei);
        }
        return null;
    }

    static Expression visitIdentifier(TypeIdentifier t)
    {
        return typeToExpressionHelper(t, new IdentifierExp(t.loc, t.ident));
    }

    static Expression visitInstance(TypeInstance t)
    {
        return typeToExpressionHelper(t, new ScopeExp(t.loc, t.tempinst));
    }

    // easy way to enable 'auto v = new int[mixin("exp")];' in 2.088+
    static Expression visitMixin(TypeMixin t)
    {
        return new TypeExp(t.loc, t);
    }

    if (t.mod)
        return null;
    switch (t.ty)
    {
        case Tsarray:   return visitSArray(t.isTypeSArray());
        case Taarray:   return visitAArray(t.isTypeAArray());
        case Tident:    return visitIdentifier(t.isTypeIdentifier());
        case Tinstance: return visitInstance(t.isTypeInstance());
        case Tmixin:    return visitMixin(t.isTypeMixin());
        default:        return null;
    }
}

/*************************************
 * https://issues.dlang.org/show_bug.cgi?id=14488
 * Check if the inner most base type is complex or imaginary.
 * Should only give alerts when set to emit transitional messages.
 * Params:
 *  type = type to check
 *  loc = The source location.
 *  sc = scope of the type
 */
extern (D) bool checkComplexTransition(Type type, Loc loc, Scope* sc)
{
    if (sc.isDeprecated())
        return false;
    // Don't complain if we're inside a template constraint
    // https://issues.dlang.org/show_bug.cgi?id=21831
    if (sc.inTemplateConstraint)
        return false;

    Type t = type.baseElemOf();
    while (t.ty == Tpointer || t.ty == Tarray)
        t = t.nextOf().baseElemOf();

    // Basetype is an opaque enum, nothing to check.
    if (t.ty == Tenum && !(cast(TypeEnum)t).sym.memtype)
        return false;

    if (t.isImaginary() || t.isComplex())
    {
        if (sc.inCfile)
            return true;            // complex/imaginary not deprecated in C code
        Type rt;
        switch (t.ty)
        {
        case Tcomplex32:
        case Timaginary32:
            rt = Type.tfloat32;
            break;

        case Tcomplex64:
        case Timaginary64:
            rt = Type.tfloat64;
            break;

        case Tcomplex80:
        case Timaginary80:
            rt = Type.tfloat80;
            break;

        default:
            assert(0);
        }
        // @@@DEPRECATED_2.117@@@
        // Deprecated in 2.097 - Can be made an error from 2.117.
        // The deprecation period is longer than usual as `cfloat`,
        // `cdouble`, and `creal` were quite widely used.
        if (t.isComplex())
        {
            deprecation(loc, "use of complex type `%s` is deprecated, use `std.complex.Complex!(%s)` instead",
                type.toChars(), rt.toChars());
            return true;
        }
        else
        {
            deprecation(loc, "use of imaginary type `%s` is deprecated, use `%s` instead",
                type.toChars(), rt.toChars());
            return true;
        }
    }
    return false;
}

/**
 * Look for the index of parameter `ident` in the parameter list
 *
 * Params:
 *   tf = function type
 *   ident = identifier of parameter to search for
 * Returns: index of parameter with name `ident` or -1 if not found
 */
private extern(D) ptrdiff_t findParameterIndex(TypeFunction tf, Identifier ident)
{
    foreach (i, p; tf.parameterList)
    {
        if (p.ident == ident)
            return i;
    }
    return -1;
}

/*********************************
 * Append error message to buf.
 * Input:
 *  buf = message sink
 *  format = printf format
 */
private extern(C) void getMatchError(ref OutBuffer buf, const(char)* format, ...)
{
    if (global.gag && !global.params.v.showGaggedErrors)
        return;
    va_list ap;
    va_start(ap, format);
    buf.vprintf(format, ap);
    va_end(ap);
}

/********************************
 * Convert an `argumentList`, which may contain named arguments, into
 * a list of arguments in the order of the parameter list.
 *
 * Params:
 *   tf = function type
 *      argumentList = array of function arguments
 *      buf = if not null, append error message to it
 * Returns: re-ordered argument list, or `null` on error
 */
extern(D) Expressions* resolveNamedArgs(TypeFunction tf, ArgumentList argumentList, OutBuffer* buf)
{
    Expression[] args = argumentList.arguments ? (*argumentList.arguments)[] : null;
    ArgumentLabel[] names = argumentList.names ? (*argumentList.names)[] : null;
    const nParams = tf.parameterList.length(); // cached because O(n)
    auto newArgs = new Expressions(nParams);
    newArgs.zero();
    size_t ci = 0;
    bool hasNamedArgs = false;
    const bool isVariadic = tf.parameterList.varargs != VarArg.none;
    foreach (i, arg; args)
    {
        if (!arg)
        {
            ci++;
            continue;
        }
        auto name = i < names.length ? names[i].name : null;
        if (name)
        {
            hasNamedArgs = true;
            const pi = tf.findParameterIndex(name);
            if (pi == -1)
            {
                if (buf)
                    getMatchError(*buf, "no parameter named `%s`", name.toChars());
                return null;
            }
            ci = pi;
        }
        if (ci >= newArgs.length)
        {
            if (!isVariadic)
            {
                // Without named args, let the caller diagnose argument overflow
                if (hasNamedArgs && buf)
                    getMatchError(*buf, "argument `%s` goes past end of parameter list", arg.toChars());
                return null;
            }
            while (ci >= newArgs.length)
                newArgs.push(null);
        }

        if ((*newArgs)[ci])
        {
            if (buf)
                getMatchError(*buf, "parameter `%s` assigned twice", tf.parameterList[ci].toChars());
            return null;
        }
        (*newArgs)[ci++] = arg;
    }
    foreach (i, arg; (*newArgs)[])
    {
        if (arg || tf.parameterList[i].defaultArg)
            continue;

        if (isVariadic && i + 1 == newArgs.length)
            continue;

        // dtemplate sets `defaultArg=null` to avoid semantic on default arguments,
        // don't complain about missing arguments in that case
        if (tf.incomplete)
            continue;

        if (buf)
            getMatchError(*buf, "missing argument for parameter #%d: `%s`",
                          i + 1, parameterToChars(tf.parameterList[i], tf, false));
        return null;
    }
    // strip trailing nulls from default arguments
    size_t e = newArgs.length;
    while (e > 0 && (*newArgs)[e - 1] is null)
    {
        --e;
    }
    newArgs.setDim(e);
    return newArgs;
}

/********************************
 * 'args' are being matched to function type 'tf'
 * Determine match level.
 * Params:
 *      fd = function being called, if a symbol
 *      tf = function type
 *      tthis = type of `this` pointer, null if not member function
 *      argumentList = arguments to function call
 *      flag = 1: performing a partial ordering match
 *      errorHelper = delegate to call for error messages
 *      sc = context
 * Returns:
 *      MATCHxxxx
 */
extern (D) MATCH callMatch(FuncDeclaration fd, TypeFunction tf, Type tthis, ArgumentList argumentList,
        int flag = 0, void delegate(const(char)*) scope errorHelper = null, Scope* sc = null)
{
    //printf("callMatch() fd: %s, tf: %s\n", fd ? fd.ident.toChars() : "null", toChars(tf));
    MATCH match = MATCH.exact; // assume exact match
    ubyte wildmatch = 0;

    if (tthis)
    {
        Type t = tthis;
        if (t.toBasetype().ty == Tpointer)
            t = t.toBasetype().nextOf(); // change struct* to struct
        if (t.mod != tf.mod)
        {
            if (MODimplicitConv(t.mod, tf.mod))
                match = MATCH.constant;
            else if ((tf.mod & MODFlags.wild) && MODimplicitConv(t.mod, (tf.mod & ~MODFlags.wild) | MODFlags.const_))
            {
                match = MATCH.constant;
            }
            else
                return MATCH.nomatch;
        }
        if (tf.isWild())
        {
            if (t.isWild())
                wildmatch |= MODFlags.wild;
            else if (t.isConst())
                wildmatch |= MODFlags.const_;
            else if (t.isImmutable())
                wildmatch |= MODFlags.immutable_;
            else
                wildmatch |= MODFlags.mutable;
        }
    }

    ParameterList* parameterList = &tf.parameterList;
    const nparams = parameterList.length;
    if (argumentList.length > nparams)
    {
        if (parameterList.varargs == VarArg.none)
        {
            // suppress early exit if an error message is wanted,
            // so we can check any matching args are valid
            if (!errorHelper)
                return MATCH.nomatch;
        }
        // too many args; no match
        match = MATCH.convert; // match ... with a "conversion" match level
    }

    // https://issues.dlang.org/show_bug.cgi?id=22997
    if (parameterList.varargs == VarArg.none && nparams > argumentList.length && !parameterList.hasDefaultArgs)
    {
        if (errorHelper)
        {
            OutBuffer buf;
            buf.printf("too few arguments, expected %d, got %d", cast(int)nparams, cast(int)argumentList.length);
            errorHelper(buf.peekChars());
        }
        return MATCH.nomatch;
    }
    const(char)* failMessage;
    const(char)** pMessage = errorHelper ? &failMessage : null;
    OutBuffer buf;
    auto resolvedArgs = tf.resolveNamedArgs(argumentList, errorHelper ? &buf : null);
    Expression[] args;
    if (!resolvedArgs)
    {
        if (buf.length)
        {
            errorHelper(buf.peekChars());
            return MATCH.nomatch;
        }

        // if no message was provided, it was because of overflow which will be diagnosed below
        match = MATCH.nomatch;
        args = argumentList.arguments ? (*argumentList.arguments)[] : null;
    }
    else
    {
        args = (*resolvedArgs)[];
    }

    foreach (u, p; *parameterList)
    {
        if (u >= args.length)
            break;

        Expression arg = args[u];
        if (!arg)
            continue; // default argument

        Type tprm = p.type;
        Type targ = arg.type;

        if (!(p.isLazy() && tprm.ty == Tvoid && targ.ty != Tvoid))
        {
            const isRef = p.isReference();
            wildmatch |= targ.deduceWild(tprm, isRef);
        }
    }
    if (wildmatch)
    {
        /* Calculate wild matching modifier
         */
        if (wildmatch & MODFlags.const_ || wildmatch & (wildmatch - 1))
            wildmatch = MODFlags.const_;
        else if (wildmatch & MODFlags.immutable_)
            wildmatch = MODFlags.immutable_;
        else if (wildmatch & MODFlags.wild)
            wildmatch = MODFlags.wild;
        else
        {
            assert(wildmatch & MODFlags.mutable);
            wildmatch = MODFlags.mutable;
        }
    }

    foreach (u, p; *parameterList)
    {
        MATCH m;

        assert(p);

        // One or more arguments remain
        if (u < args.length)
        {
            Expression arg = args[u];
            if (!arg)
                continue; // default argument
            m = argumentMatchParameter(fd, tf, p, arg, wildmatch, flag, sc, pMessage);
            if (failMessage)
            {
                buf.reset();
                buf.writestring(failMessage);
            }
        }
        else if (p.defaultArg)
            continue;

        /* prefer matching the element type rather than the array
         * type when more arguments are present with T[]...
         */
        if (parameterList.varargs == VarArg.typesafe && u + 1 == nparams && args.length > nparams)
            goto L1;

        //printf("\tm = %d\n", m);
        if (m == MATCH.nomatch) // if no match
        {
        L1:
            if (parameterList.varargs == VarArg.typesafe && u + 1 == nparams) // if last varargs param
            {
                Expression[] trailingArgs;
                if (args.length >= u)
                    trailingArgs = args[u .. $];
                if (auto vmatch = matchTypeSafeVarArgs(tf, p, trailingArgs, pMessage))
                    return vmatch < match ? vmatch : match;
                // Error message was already generated in `matchTypeSafeVarArgs`
                if (failMessage)
                    errorHelper(failMessage);
                return MATCH.nomatch;
            }
            if (errorHelper)
            {
                if (u >= args.length)
                    getMatchError(buf, "missing argument for parameter #%d: `%s`",
                                  u + 1, parameterToChars(p, tf, false));
                // If an error happened previously, `pMessage` was already filled
                else if (buf.length == 0)
                    buf.writestring(tf.getParamError(args[u], p));

                errorHelper(buf.peekChars());
            }
            return MATCH.nomatch;
        }
        if (m < match)
            match = m; // pick worst match
    }

    if (errorHelper && !parameterList.varargs && args.length > nparams)
    {
        // all parameters had a match, but there are surplus args
        OutBuffer buf2;
        getMatchError(buf2, "expected %d argument(s), not %d", nparams, args.length);
        errorHelper(buf2.extractChars());
        return MATCH.nomatch;
    }
    //printf("match = %d\n", match);
    return match;
}

/**
 * Used by `callMatch` to check if the copy constructor may be called to
 * copy the argument
 *
 * This is done by seeing if a call to the copy constructor can be made:
 * ```
 * typeof(tprm) __copytemp;
 * copytemp.__copyCtor(arg);
 * ```
 */
private extern(D) bool isCopyConstructorCallable (StructDeclaration argStruct,
    Expression arg, Type tprm, Scope* sc, const(char)** pMessage)
{
    //printf("isCopyConstructorCallable() argStruct: %s arg: %s tprm: %s\n", argStruct.toChars(), toChars(arg), toChars(tprm));
    auto tmp = new VarDeclaration(arg.loc, tprm, Identifier.generateId("__copytemp"), null);
    tmp.storage_class = STC.rvalue | STC.temp | STC.ctfe;
    tmp.dsymbolSemantic(sc);
    Expression ve = new VarExp(arg.loc, tmp);
    Expression e = new DotIdExp(arg.loc, ve, Id.ctor);
    e = new CallExp(arg.loc, e, arg);
    //printf("e = %s\n", e.toChars());
    if (dmd.expressionsem.trySemantic(e, sc))
        return true;

    if (!pMessage)
        return false;

    /* https://issues.dlang.org/show_bug.cgi?id=22202
     *
     * If a function was deduced by semantic on the CallExp,
     * it means that resolveFuncCall completed succesfully.
     * Therefore, there exists a callable copy constructor,
     * however, it cannot be called because scope constraints
     * such as purity, safety or nogc.
     */
    OutBuffer buf;
    auto callExp = e.isCallExp();

    bool nocpctor()
    {
        buf.printf("`struct %s` does not define a copy constructor for `%s` to `%s` copies",
                   argStruct.toChars(), arg.type.toChars(), tprm.toChars());
        *pMessage = buf.extractChars();
        return false;
    }

    auto f = callExp.f;
    if (!f)
        return nocpctor();

    if (f.isDisabled() && !f.isGenerated)
    {
        /* https://issues.dlang.org/show_bug.cgi?id=24301
         * Copy constructor is explicitly disabled
         */
        buf.printf("`%s` copy constructor cannot be used because it is annotated with `@disable`",
            f.type.toChars());
        *pMessage = buf.extractChars();
        return false;
    }

    bool bpure = !f.isPure && sc.func.setImpure(arg.loc, null);
    bool bsafe = !f.isSafe() && !f.isTrusted() && sc.setUnsafe(false, arg.loc, null);
    bool bnogc = !f.isNogc && sc.setGC(sc.func, arg.loc, null);
    if (bpure | bsafe | bnogc)
    {
        const nullptr = "".ptr;
        buf.printf("`%s` copy constructor cannot be called from a `%s%s%s` context",
            f.type.toChars(),
            bpure ? "pure " .ptr : nullptr,
            bsafe ? "@safe ".ptr : nullptr,
            bnogc ? "nogc"  .ptr : nullptr);
    }
    else if (f.isGenerated && f.isDisabled())
    {
        /* https://issues.dlang.org/show_bug.cgi?id=23097
         * Compiler generated copy constructor failed.
         */
        buf.printf("generating a copy constructor for `struct %s` failed, therefore instances of it are uncopyable",
                   argStruct.toChars());
    }
    else
    {
        /* Although a copy constructor may exist, no suitable match was found.
         * i.e: `inout` constructor creates `const` object, not mutable.
         * Fallback to using the original generic error before https://issues.dlang.org/show_bug.cgi?id=22202.
         */
        return nocpctor();
    }

    *pMessage = buf.extractChars();

    return false;
}

/**
 * Match a single parameter to an argument.
 *
 * This function is called by `TypeFunction.callMatch` while iterating over
 * the list of parameter. Here we check if `arg` is a match for `p`,
 * which is mostly about checking if `arg.type` converts to type of `p`
 * and some check about value reference.
 *
 * Params:
 *   fd = the function being called if symbol, null if not
 *   tf = The `TypeFunction`, only used for error reporting
 *   p = The parameter of `tf` being matched
 *   arg = Argument being passed (bound) to `p`
 *   wildmatch = Wild (`inout`) matching level, derived from the full argument list
 *   flag = A non-zero value means we are doing a partial ordering check
 *          (no value semantic check)
 *   sc = Scope we are in
 *   pMessage = A buffer to write the error in, or `null`
 *
 * Returns: Whether `trailingArgs` match `p`.
 */
private extern(D) MATCH argumentMatchParameter (FuncDeclaration fd, TypeFunction tf, Parameter p,
    Expression arg, ubyte wildmatch, int flag, Scope* sc, const(char)** pMessage)
{
    static if (0)
    printf("argumentMatchParameter() sc: %p, fd: %s, tf: %s, p: %s, arg: %s, arg.type: %s\n",
        sc, fd ? fd.ident.toChars() : "null", tf.toChars(), parameterToChars(p, tf, false), arg.toChars(), arg.type.toChars());
    MATCH m;
    Type targ = arg.type;
    Type tprm = wildmatch ? p.type.substWildTo(wildmatch) : p.type;

    if (p.isLazy() && tprm.ty == Tvoid && targ.ty != Tvoid)
        m = MATCH.convert;
    else if (flag)
    {
        // for partial ordering, value is an irrelevant mockup, just look at the type
        m = targ.implicitConvTo(tprm);
    }
    else
    {
        const isRef = p.isReference();

        StructDeclaration argStruct, prmStruct;
        if (targ.ty == Tstruct && tprm.ty == Tstruct)
        {
            // if the argument and the parameter are of the same unqualified struct type
            argStruct = (cast(TypeStruct)targ).sym;
            prmStruct = (cast(TypeStruct)tprm).sym;

            /* if both a copy constructor and move constructor exist, then match
             * the lvalue to the copy constructor only and the rvalue to the move constructor
             * only
             */
            if (argStruct == prmStruct && fd)
            {
                if (auto cfd = fd.isCtorDeclaration())
                {
                    /* Get struct that constructor is making
                     */

                    auto t1 = cfd.type.toBasetype();
                    auto t2 = t1.nextOf();
                    auto t3 = t2.isTypeStruct();
                    if (t3)
                    {
                    auto ctorStruct = t3.sym;
//                    StructDeclaration ctorStruct = cfd.type.toBasetype().nextOf().isTypeStruct().sym;

                    if (prmStruct == ctorStruct && ctorStruct.hasCopyCtor && ctorStruct.hasMoveCtor)
                    {
                        if (cfd.isCpCtor && !arg.isLvalue())
                            return MATCH.nomatch;       // copy constructor is only for lvalues
                        if (cfd.isMoveCtor && arg.isLvalue())
                            return MATCH.nomatch;       // move constructor is only for rvalues
                    }
                    }
                }
            }
        }

        // check if the copy constructor may be called to copy the argument
        if (arg.isLvalue() && !isRef && argStruct && argStruct == prmStruct && argStruct.hasCopyCtor &&
            !isCopyConstructorCallable(argStruct, arg, tprm, sc, pMessage))
        {
            return MATCH.nomatch;
        }
        else
        {
            import dmd.dcast : cimplicitConvTo;
            m = (sc && sc.inCfile) ? arg.cimplicitConvTo(tprm) : arg.implicitConvTo(tprm);
        }
    }

    // Non-lvalues do not match ref or out parameters
    if (!p.isReference())
        return m;

    // https://issues.dlang.org/show_bug.cgi?id=13783
    // Don't use toBasetype() to handle enum types.
    Type ta = targ;
    Type tp = tprm;
    //printf("fparam[%d] ta = %s, tp = %s\n", u, ta.toChars(), tp.toChars());

    if (m && !arg.isLvalue())
    {
        if (p.storageClass & STC.out_)
        {
            if (pMessage) *pMessage = tf.getParamError(arg, p);
            return MATCH.nomatch;
        }

        if (arg.op == EXP.string_ && tp.ty == Tsarray)
        {
            if (ta.ty != Tsarray)
            {
                Type tn = tp.nextOf().castMod(ta.nextOf().mod);
                dinteger_t dim = (cast(StringExp)arg).len;
                ta = tn.sarrayOf(dim);
            }
        }
        else if (arg.op == EXP.slice && tp.ty == Tsarray)
        {
            // Allow conversion from T[lwr .. upr] to ref T[upr-lwr]
            if (ta.ty != Tsarray)
            {
                Type tn = ta.nextOf();
                dinteger_t dim = (cast(TypeSArray)tp).dim.toUInteger();
                ta = tn.sarrayOf(dim);
            }
        }
        else if (p.storageClass & STC.constscoperef)
        {
            // Allow converting a literal to an `in` which is `ref`
            if (arg.op == EXP.arrayLiteral && tp.ty == Tsarray)
            {
                Type tn = tp.nextOf();
                dinteger_t dim = (cast(TypeSArray)tp).dim.toUInteger();
                ta = tn.sarrayOf(dim);
            }

            // Need to make this a rvalue through a temporary
            m = MATCH.convert;
        }
        else if (!(sc && sc.previews.rvalueRefParam) ||
                 p.storageClass & STC.out_ ||
                 !arg.type.isCopyable())  // can't copy to temp for ref parameter
        {
            if (pMessage) *pMessage = tf.getParamError(arg, p);
            return MATCH.nomatch;
        }
        else
        {
            /* in functionParameters() we'll convert this
             * rvalue into a temporary
             */
            m = MATCH.convert;
        }
    }

    /* If the match is not already perfect or if the arg
       is not a lvalue then try the `alias this` chain
       see  https://issues.dlang.org/show_bug.cgi?id=15674
       and https://issues.dlang.org/show_bug.cgi?id=21905
    */
    if (ta != tp || !arg.isLvalue())
    {
        Type firsttab = ta.toBasetype();
        while (1)
        {
            Type tab = ta.toBasetype();
            Type tat = tab.aliasthisOf();
            if (!tat || !tat.implicitConvTo(tprm))
                break;
            if (tat == tab || tat == firsttab)
                break;
            ta = tat;
        }
    }

    /* A ref variable should work like a head-const reference.
     * e.g. disallows:
     *  ref T      <- an lvalue of const(T) argument
     *  ref T[dim] <- an lvalue of const(T[dim]) argument
     */
    if (!ta.constConv(tp))
    {
        if (pMessage) *pMessage = tf.getParamError(arg, p);
        return MATCH.nomatch;
    }

    if (arg.isBitField())
    {
        if (pMessage) *pMessage = tf.getParamError(arg, p);
        return MATCH.nomatch;
    }

    return m;
}

// arguments get specially formatted
private const(char)* getParamError(TypeFunction tf, Expression arg, Parameter par)
{
    if (global.gag && !global.params.v.showGaggedErrors)
        return null;
    // show qualification when toChars() is the same but types are different
    // https://issues.dlang.org/show_bug.cgi?id=19948
    // when comparing the type with strcmp, we need to drop the qualifier
    bool qual = !arg.type.mutableOf().equals(par.type.mutableOf()) &&
        strcmp(arg.type.mutableOf().toChars(), par.type.mutableOf().toChars()) == 0;
    OutBuffer buf;
    // only mention rvalue or bitfield if it's relevant
    if (arg.isBitField())
    {
        buf.printf("cannot pass bitfield argument `%s` to parameter `%s`",
                   arg.toErrMsg(), parameterToChars(par, tf, qual));
    }
    else
    {
        auto at = qual ? arg.type.toPrettyChars(true) : arg.type.toChars();
        const rv = !arg.isLvalue() && par.isReference() && !(par.storageClass & STC.constscoperef);
        buf.printf("cannot pass %sargument `%s` of type `%s` to parameter `%s`",
            rv ? "rvalue ".ptr : "".ptr, arg.toErrMsg(), at,
            parameterToChars(par, tf, qual));
    }
    return buf.extractChars();
}

/**
 * Match the remaining arguments `trailingArgs` with parameter `p`.
 *
 * Assume we already checked that `p` is the last parameter of `tf`,
 * and we want to know whether the arguments would match `p`.
 *
 * Params:
 *   tf = The `TypeFunction`, only used for error reporting
 *   p = The last parameter of `tf` which is variadic
 *   trailingArgs = The remaining arguments that should match `p`
 *   pMessage = A buffer to write the error in, or `null`
 *
 * Returns: Whether `trailingArgs` match `p`.
 */
private extern(D) MATCH matchTypeSafeVarArgs(TypeFunction tf, Parameter p,
    Expression[] trailingArgs, const(char)** pMessage)
{
    Type tb = p.type.toBasetype();

    switch (tb.ty)
    {
    case Tsarray:
        TypeSArray tsa = cast(TypeSArray)tb;
        dinteger_t sz = tsa.dim.toInteger();
        if (sz != trailingArgs.length)
        {
            if (pMessage)
            {
                OutBuffer buf;
                getMatchError(buf, "expected %llu variadic argument(s), not %zu",
                    sz, trailingArgs.length);
                *pMessage = buf.extractChars();
            }
            return MATCH.nomatch;
        }
        goto case Tarray;
    case Tarray:
    {
        MATCH match = MATCH.exact;
        TypeArray ta = cast(TypeArray)tb;
        foreach (arg; trailingArgs)
        {
            MATCH m;
            assert(arg);

            /* If lazy array of delegates,
             * convert arg(s) to delegate(s)
             */
            Type tret = p.isLazyArray();
            if (tret)
            {
                if (ta.next.equals(arg.type))
                    m = MATCH.exact;
                else if (tret.toBasetype().ty == Tvoid)
                    m = MATCH.convert;
                else
                {
                    m = arg.implicitConvTo(tret);
                    if (m == MATCH.nomatch)
                        m = arg.implicitConvTo(ta.next);
                }
            }
            else
                m = arg.implicitConvTo(ta.next);

            if (m == MATCH.nomatch)
            {
                if (pMessage) *pMessage = tf.getParamError(arg, p);
                return MATCH.nomatch;
            }
            if (m < match)
                match = m;
        }
        return match;
    }
    case Tclass:
        // We leave it up to the actual constructor call to do the matching.
        return MATCH.exact;

    default:
        // We can have things as `foo(int[int] wat...)` but they only match
        // with an associative array proper.
        if (!pMessage) {}
        else if (!trailingArgs.length)
        {
            OutBuffer buf;
            getMatchError(buf, "expected an argument for parameter `%s`",
                parameterToChars(p, tf, false));
            *pMessage = buf.extractChars();
        }
        else
            *pMessage = tf.getParamError(trailingArgs[0], p);

        return MATCH.nomatch;
    }
}

/// Compute cached type properties for `TypeStruct`
void determineTypeProperties(StructDeclaration sd)
{
    import dmd.dsymbolsem : hasPointers;
    if (sd.computedTypeProperties)
        return;
    foreach (vd; sd.fields)
    {
        if (vd.storage_class & STC.ref_ || vd.hasPointers())
        {
            sd.hasPointerField = true;
            sd.hasUnsafeBitpatterns = true;
        }

        if (vd._init && vd._init.isVoidInitializer() && vd.hasPointers())
            sd.hasVoidInitPointers = true;

        if (vd.storage_class & STC.system || vd.type.hasUnsafeBitpatterns())
            sd.hasUnsafeBitpatterns = true;

        if (!vd._init && vd.type.hasVoidInitPointers())
            sd.hasVoidInitPointers = true;

        if (vd.type.hasInvariant())
            sd.hasFieldWithInvariant = true;
    }
    sd.computedTypeProperties = true;
}

/***************************************
 * Return !=0 if type has pointers that need to
 * be scanned by the GC during a collection cycle.
 */
bool hasPointers(Type t)
{
    bool visitType(Type _)              { return false; }
    bool visitDArray(TypeDArray _)      { return true; }
    bool visitAArray(TypeAArray _)      { return true; }
    bool visitPointer(TypePointer _)    { return true; }
    bool visitDelegate(TypeDelegate _)  { return true; }
    bool visitClass(TypeClass _)        { return true; }
    bool visitEnum(TypeEnum t)          { return t.memType().hasPointers(); }

    /* Although null isn't dereferencable, treat it as a pointer type for
     * attribute inference, generic code, etc.
     */
    bool visitNull(TypeNull _)          { return true; }

    bool visitSArray(TypeSArray t)
    {
        /* Don't want to do this, because:
         *    struct S { T* array[0]; }
         * may be a variable length struct.
         */
        //if (dim.toInteger() == 0)
        //    return false;

        if (t.next.ty == Tvoid)
        {
            // Arrays of void contain arbitrary data, which may include pointers
            return true;
        }
        else
            return t.next.hasPointers();
    }

    bool visitStruct(TypeStruct t)
    {
        StructDeclaration sym = t.sym;

        if (sym.members && !sym.determineFields() && sym.type != Type.terror)
            error(sym.loc, "no size because of forward references");

        sym.determineTypeProperties();
        return sym.hasPointerField;
    }


    switch(t.ty)
    {
        default:            return visitType(t);
        case Tsarray:       return visitSArray(t.isTypeSArray());
        case Tarray:        return visitDArray(t.isTypeDArray());
        case Taarray:       return visitAArray(t.isTypeAArray());
        case Tpointer:      return visitPointer(t.isTypePointer());
        case Tdelegate:     return visitDelegate(t.isTypeDelegate());
        case Tstruct:       return visitStruct(t.isTypeStruct());
        case Tenum:         return visitEnum(t.isTypeEnum());
        case Tclass:        return visitClass(t.isTypeClass());
        case Tnull:         return visitNull(t.isTypeNull());
    }
}

/**************************************
 * Returns an indirect type one step from t.
 */
Type getIndirection(Type t)
{
    t = t.baseElemOf();
    if (t.ty == Tarray || t.ty == Tpointer)
        return t.nextOf().toBasetype();
    if (t.ty == Taarray || t.ty == Tclass)
        return t;
    if (t.ty == Tstruct)
        return t.hasPointers() ? t : null; // TODO

    // should consider TypeDelegate?
    return null;
}

uinteger_t size(Type t)
{
    return size(t, Loc.initial);
}

uinteger_t size(Type t, Loc loc)
{

    uinteger_t visitType(Type t)
    {
        error(loc, "no size for type `%s`", t.toChars());
        return SIZE_INVALID;
    }

    uinteger_t visitBasic(TypeBasic t)
    {
        uint size;
        //printf("TypeBasic::size()\n");
        switch (t.ty)
        {
            case Tint8:
            case Tuns8:
                size = 1;
                break;

            case Tint16:
            case Tuns16:
                size = 2;
                break;

            case Tint32:
            case Tuns32:
            case Tfloat32:
            case Timaginary32:
                size = 4;
                break;

            case Tint64:
            case Tuns64:
            case Tfloat64:
            case Timaginary64:
                size = 8;
                break;

            case Tfloat80:
            case Timaginary80:
                size = target.realsize;
                break;

            case Tcomplex32:
                size = 8;
                break;

            case Tcomplex64:
            case Tint128:
            case Tuns128:
                size = 16;
                break;

            case Tcomplex80:
                size = target.realsize * 2;
                break;

            case Tvoid:
                //size = Type::size();      // error message
                size = 1;
                break;

            case Tbool:
                size = 1;
                break;

            case Tchar:
                size = 1;
                break;

            case Twchar:
                size = 2;
                break;

            case Tdchar:
                size = 4;
                break;

            default:
                assert(0);
            }

        //printf("TypeBasic::size() = %d\n", size);
        return size;
    }

    uinteger_t visitSArray(TypeSArray t)
    {
        //printf("TypeSArray::size()\n");
        const n = t.numberOfElems(loc);
        const elemsize = t.baseElemOf().size(loc);
        bool overflow = false;
        const sz = mulu(n, elemsize, overflow);
        if (overflow || sz >= uint.max)
        {
            if (elemsize != SIZE_INVALID && n != uint.max)
                error(loc, "static array `%s` size overflowed to %lld", t.toChars(), cast(long)sz);
            return SIZE_INVALID;
        }
        return sz;

    }

    uinteger_t visitTypeQualified(TypeQualified t)
    {
        if (t.ty == Ttypeof)
        {
            auto type = (cast(TypeTypeof)t).exp.type;
            if (type)
                return type.size(loc);
        }

        error(t.loc, "size of type `%s` is not known", t.toChars());
        return SIZE_INVALID;
    }

    switch(t.ty)
    {
        default:            return t.isTypeBasic() ? visitBasic(t.isTypeBasic()) : visitType(t);
        case Ttraits:
        case Terror:        return SIZE_INVALID;
        case Tvector:       return t.isTypeVector().basetype.size();
        case Tsarray:       return visitSArray(t.isTypeSArray());
        case Tdelegate:
        case Tarray:        return target.ptrsize * 2;
        case Tpointer:
        case Treference:
        case Tclass:
        case Taarray:       return target.ptrsize;
        case Tident:
        case Tinstance:
        case Ttypeof:
        case Treturn:       return visitTypeQualified(cast(TypeQualified)t);
        case Tstruct:
        {
            import dmd.dsymbolsem: size;
            return t.isTypeStruct().sym.size(loc);
        }
        case Tenum:         return t.isTypeEnum().sym.getMemtype(loc).size(loc);
        case Tnull:         return t.tvoidptr.size(loc);
        case Tnoreturn:     return 0;
    }
}

/*******************************
 * Determine if converting 'this' to 'to' is an identity operation,
 * a conversion to const operation, or the types aren't the same.
 * Returns:
 *      MATCH.exact      'this' == 'to'
 *      MATCH.constant      'to' is const
 *      MATCH.nomatch    conversion to mutable or invariant
 */
MATCH constConv(Type from, Type to)
{
    MATCH visitType(Type from)
    {
        //printf("Type::constConv(this = %s, to = %s)\n", from.toChars(), to.toChars());
        if (from.equals(to))
            return MATCH.exact;
        if (from.ty == to.ty && MODimplicitConv(from.mod, to.mod))
            return MATCH.constant;
        return MATCH.nomatch;
    }

    MATCH visitNext(TypeNext from)
    {
        //printf("TypeNext::constConv from = %s, to = %s\n", from.toChars(), to.toChars());
        if (from.equals(to))
            return MATCH.exact;

        if (!(from.ty == to.ty && MODimplicitConv(from.mod, to.mod)))
            return MATCH.nomatch;

        Type tn = to.nextOf();
        if (!(tn && from.next.ty == tn.ty))
            return MATCH.nomatch;

        MATCH m;
        if (to.isConst()) // whole tail const conversion
        {
            // Recursive shared level check
            m = from.next.constConv(tn);
            if (m == MATCH.exact)
                m = MATCH.constant;
        }
        else
        {
            //printf("\tnext => %s, to.next => %s\n", from.next.toChars(), tn.toChars());
            m = from.next.equals(tn) ? MATCH.constant : MATCH.nomatch;
        }
        return m;
    }

    MATCH visitSArray(TypeSArray from)
    {
        if (auto tsa = to.isTypeSArray())
        {
            if (!from.dim.equals(tsa.dim))
                return MATCH.nomatch;
        }
        return visitNext(from);
    }

    MATCH visitAArray(TypeAArray from)
    {
        if (auto taa = to.isTypeAArray())
        {
            MATCH mindex = from.index.constConv(taa.index);
            MATCH mkey = from.next.constConv(taa.next);
            // Pick the worst match
            return mkey < mindex ? mkey : mindex;
        }
        return visitType(from);
    }

    MATCH visitPointer(TypePointer from)
    {
        if (from.next.ty == Tfunction)
        {
            if (to.nextOf() && from.next.equals((cast(TypeNext)to).next))
                return visitType(from);
            else
                return MATCH.nomatch;
        }
        return visitNext(from);
    }

    MATCH visitFunction(TypeFunction from)
    {
        // Attributes need to match exactly, otherwise it's an implicit conversion
        if (from.ty != to.ty || !from.attributesEqual(cast(TypeFunction) to))
            return MATCH.nomatch;

        return visitNext(from);
    }

    MATCH visitStruct(TypeStruct from)
    {
        if (from.equals(to))
            return MATCH.exact;
        if (from.ty == to.ty && from.sym == (cast(TypeStruct)to).sym && MODimplicitConv(from.mod, to.mod))
            return MATCH.constant;
        return MATCH.nomatch;
    }

    MATCH visitEnum(TypeEnum from)
    {
        if (from.equals(to))
            return MATCH.exact;
        if (from.ty == to.ty && from.sym == (cast(TypeEnum)to).sym && MODimplicitConv(from.mod, to.mod))
            return MATCH.constant;
        return MATCH.nomatch;
    }

    MATCH visitClass(TypeClass from)
    {
        if (from.equals(to))
            return MATCH.exact;
        if (from.ty == to.ty && from.sym == (cast(TypeClass)to).sym && MODimplicitConv(from.mod, to.mod))
            return MATCH.constant;

        /* Conversion derived to const(base)
         */
        int offset = 0;
        if (to.isBaseOf(from, &offset) && offset == 0 && MODimplicitConv(from.mod, to.mod))
        {
            // Disallow:
            //  derived to base
            //  inout(derived) to inout(base)
            if (!to.isMutable() && !to.isWild())
                return MATCH.convert;
        }

        return MATCH.nomatch;
    }

    MATCH visitNoreturn(TypeNoreturn from)
    {
        // Either another noreturn or conversion to any type
        return from.implicitConvTo(to);
    }

    switch(from.ty)
    {
        default:            return visitType(from);
        case Tsarray:       return visitSArray(from.isTypeSArray());
        case Taarray:       return visitAArray(from.isTypeAArray());
        case Treference:
        case Tdelegate:
        case Tslice:
        case Tarray:        return visitNext(cast(TypeNext)from);
        case Tpointer:      return visitPointer(from.isTypePointer());
        case Tfunction:     return visitFunction(from.isTypeFunction());
        case Tstruct:       return visitStruct(from.isTypeStruct());
        case Tenum:         return visitEnum(from.isTypeEnum());
        case Tclass:        return visitClass(from.isTypeClass());
        case Tnoreturn:     return visitNoreturn(from.isTypeNoreturn());
    }
}


/******************************************
 * Perform semantic analysis on a type.
 * Params:
 *      type = Type AST node
 *      loc = the location of the type
 *      sc = context
 * Returns:
 *      `Type` with completed semantic analysis, `Terror` if errors
 *      were encountered
 */
Type typeSemantic(Type type, Loc loc, Scope* sc)
{
    static Type error()
    {
        return Type.terror;
    }

    Type visitType(Type t)
    {
        // @@@DEPRECATED_2.110@@@
        // Use of `cent` and `ucent` has always been an error.
        // Starting from 2.100, recommend core.int128 as a replace for the
        // lack of compiler support.
        if (t.ty == Tint128 || t.ty == Tuns128)
        {
            .error(loc, "`cent` and `ucent` types are obsolete, use `core.int128.Cent` instead");
            return error();
        }

        return t.merge();
    }

    Type visitComplex(TypeBasic t)
    {
        if (!sc.inCfile)
            return visitType(t);

        auto tc = getComplexLibraryType(loc, sc, t.ty);
        if (tc.ty == Terror)
            return tc;
        return tc.addMod(t.mod).merge();
    }

    Type visitVector(TypeVector mtype)
    {
        const errors = global.errors;
        mtype.basetype = mtype.basetype.typeSemantic(loc, sc);
        if (errors != global.errors)
            return error();
        mtype.basetype = mtype.basetype.toBasetype().mutableOf();
        if (mtype.basetype.ty != Tsarray)
        {
            .error(loc, "T in __vector(T) must be a static array, not `%s`", mtype.basetype.toChars());
            return error();
        }
        TypeSArray t = mtype.basetype.isTypeSArray();
        const sz = cast(int)t.size(loc);
        final switch (target.isVectorTypeSupported(sz, t.nextOf()))
        {
        case 0:
            // valid
            break;

        case 1:
            // no support at all
            .error(loc, "SIMD vector types not supported on this platform");
            return error();

        case 2:
            // invalid base type
            .error(loc, "vector type `%s` is not supported on this platform", mtype.toChars());
            return error();

        case 3:
            // invalid size
            .error(loc, "%d byte vector type `%s` is not supported on this platform", sz, mtype.toChars());
            return error();
        }
        return merge(mtype);
    }

    Type visitSArray(TypeSArray mtype)
    {
        //printf("TypeSArray::semantic() %s\n", toChars());
        Type t;
        Expression e;
        Dsymbol s;
        mtype.next.resolve(loc, sc, e, t, s);

        if (auto tup = s ? s.isTupleDeclaration() : null)
        {
            mtype.dim = semanticLength(sc, tup, mtype.dim);
            mtype.dim = mtype.dim.ctfeInterpret();
            if (mtype.dim.op == EXP.error)
                return error();

            uinteger_t d = mtype.dim.toUInteger();
            if (d >= tup.objects.length)
            {
                .error(loc, "sequence index `%llu` out of bounds `[0 .. %llu]`", cast(ulong)d, cast(ulong)tup.objects.length);
                return error();
            }

            RootObject o = (*tup.objects)[cast(size_t)d];
            if (auto tt = o.isType())
                return tt.addMod(mtype.mod);
            .error(loc, "`%s` is not a type", mtype.toChars());
            return error();
        }

        if (t && t.ty == Terror)
            return error();

        Type tn = mtype.next.typeSemantic(loc, sc);
        if (tn.ty == Terror)
            return error();

        Type tbn = tn.toBasetype();
        if (mtype.dim)
        {
            auto errors = global.errors;
            mtype.dim = semanticLength(sc, tbn, mtype.dim);
            mtype.dim = mtype.dim.implicitCastTo(sc, Type.tsize_t);
            if (errors != global.errors)
                return error();

            mtype.dim = mtype.dim.optimize(WANTvalue);
            mtype.dim = mtype.dim.ctfeInterpret();
            if (mtype.dim.op == EXP.error)
                return error();

            errors = global.errors;
            dinteger_t d1 = mtype.dim.toInteger();
            if (errors != global.errors)
                return error();

            mtype.dim = mtype.dim.implicitCastTo(sc, Type.tsize_t);
            mtype.dim = mtype.dim.optimize(WANTvalue);
            if (mtype.dim.op == EXP.error)
                return error();

            errors = global.errors;
            dinteger_t d2 = mtype.dim.toInteger();
            if (errors != global.errors)
                return error();

            if (mtype.dim.op == EXP.error)
                return error();

            Type overflowError()
            {
                .error(loc, "`%s` size %llu * %llu exceeds 0x%llx size limit for static array",
                        mtype.toChars(), cast(ulong)tbn.size(loc), cast(ulong)d1, target.maxStaticDataSize);
                return error();
            }

            if (d1 != d2)
                return overflowError();

            Type tbx = tbn.baseElemOf();
            if (tbx.ty == Tstruct && !tbx.isTypeStruct().sym.members ||
                tbx.ty == Tenum && !tbx.isTypeEnum().sym.members)
            {
                /* To avoid meaningless error message, skip the total size limit check
                 * when the bottom of element type is opaque.
                 */
            }
            else if (tbn.isTypeBasic() ||
                     tbn.ty == Tpointer ||
                     tbn.ty == Tarray ||
                     tbn.ty == Tsarray ||
                     tbn.ty == Taarray ||
                     (tbn.ty == Tstruct && tbn.isTypeStruct().sym.sizeok == Sizeok.done) ||
                     tbn.ty == Tclass)
            {
                /* Only do this for types that don't need to have semantic()
                 * run on them for the size, since they may be forward referenced.
                 */
                bool overflow = false;
                if (mulu(tbn.size(loc), d2, overflow) > target.maxStaticDataSize || overflow)
                    return overflowError();
            }
        }
        switch (tbn.ty)
        {
        case Ttuple:
            {
                // Index the tuple to get the type
                assert(mtype.dim);
                TypeTuple tt = tbn.isTypeTuple();
                uinteger_t d = mtype.dim.toUInteger();
                if (d >= tt.arguments.length)
                {
                    .error(loc, "sequence index `%llu` out of bounds `[0 .. %llu]`", cast(ulong)d, cast(ulong)tt.arguments.length);
                    return error();
                }
                Type telem = (*tt.arguments)[cast(size_t)d].type;
                return telem.addMod(mtype.mod);
            }

        case Tfunction:
        case Tnone:
            .error(loc, "cannot have array of `%s`", tbn.toChars());
            return error();

        default:
            break;
        }
        if (tbn.isScopeClass())
        {
            .error(loc, "cannot have array of scope `%s`", tbn.toChars());
            return error();
        }

        /* Ensure things like const(immutable(T)[3]) become immutable(T[3])
         * and const(T)[3] become const(T[3])
         */
        mtype.next = tn;
        mtype.transitive();
        return mtype.addMod(tn.mod).merge();
    }

    Type visitDArray(TypeDArray mtype)
    {
        Type tn = mtype.next.typeSemantic(loc, sc);
        Type tbn = tn.toBasetype();
        switch (tbn.ty)
        {
        case Ttuple:
            return tbn;

        case Tfunction:
        case Tnone:
            .error(loc, "cannot have array of `%s`", tbn.toChars());
            return error();

        case Terror:
            return error();

        default:
            break;
        }
        if (tn.isScopeClass())
        {
            .error(loc, "cannot have array of scope `%s`", tn.toChars());
            return error();
        }
        mtype.next = tn;
        mtype.transitive();
        return merge(mtype);
    }

    Type visitAArray(TypeAArray mtype)
    {
        //printf("TypeAArray::semantic() %s index.ty = %d\n", mtype.toChars(), mtype.index.ty);
        if (mtype.deco)
        {
            return mtype;
        }

        mtype.loc = loc;
        if (sc)
            sc.setNoFree();

        // Deal with the case where we thought the index was a type, but
        // in reality it was an expression.
        if (mtype.index.ty == Tident || mtype.index.ty == Tinstance || mtype.index.ty == Tsarray || mtype.index.ty == Ttypeof || mtype.index.ty == Treturn || mtype.index.ty == Tmixin)
        {
            Expression e;
            Type t;
            Dsymbol s;
            Loc indexLoc;

            switch (mtype.index.ty)
            {
                case Tident:    indexLoc = mtype.index.isTypeIdentifier().loc;  break;
                case Tinstance: indexLoc = mtype.index.isTypeInstance().loc;    break;
                case Ttypeof:   indexLoc = mtype.index.isTypeTypeof().loc;      break;
                case Treturn:   indexLoc = mtype.index.isTypeReturn().loc;      break;
                case Tmixin:    indexLoc = mtype.index.isTypeMixin().loc;       break;
                default: indexLoc = mtype.loc;
            }

            mtype.index.resolve(indexLoc, sc, e, t, s);

            // https://issues.dlang.org/show_bug.cgi?id=15478
            if (s)
                e = symbolToExp(s, loc, sc, false);

            if (e)
            {
                // It was an expression -
                // Rewrite as a static array
                auto tsa = new TypeSArray(mtype.next, e);
                return tsa.typeSemantic(loc, sc);
            }
            else if (t)
                mtype.index = t.typeSemantic(loc, sc);
            else
            {
                .error(loc, "index is not a type or an expression");
                return error();
            }
        }
        else
            mtype.index = mtype.index.typeSemantic(loc, sc);
        mtype.index = mtype.index.merge2();

        if (mtype.index.nextOf() && !mtype.index.nextOf().isImmutable())
        {
            mtype.index = mtype.index.constOf().mutableOf();
            version (none)
            {
                printf("index is %p %s\n", mtype.index, mtype.index.toChars());
                mtype.index.check();
                printf("index.mod = x%x\n", mtype.index.mod);
                printf("index.ito = x%p\n", mtype.index.getMcache().ito);
                if (mtype.index.getMcache().ito)
                {
                    printf("index.ito.mod = x%x\n", mtype.index.getMcache().ito.mod);
                    printf("index.ito.ito = x%p\n", mtype.index.getMcache().ito.getMcache().ito);
                }
            }
        }

        switch (mtype.index.toBasetype().ty)
        {
        case Tfunction:
        case Tvoid:
        case Tnone:
        case Ttuple:
            .error(loc, "cannot have associative array key of `%s`", mtype.index.toBasetype().toChars());
            goto case Terror;
        case Terror:
            return error();

        default:
            break;
        }
        Type tbase = mtype.index.baseElemOf();
        while (tbase.ty == Tarray)
            tbase = tbase.nextOf().baseElemOf();
        if (auto ts = tbase.isTypeStruct())
        {
            /* AA's need typeid(index).equals() and getHash(). Issue error if not correctly set up.
             */
            StructDeclaration sd = ts.sym;
            if (sd.semanticRun < PASS.semanticdone)
                sd.dsymbolSemantic(null);

            // duplicate a part of StructDeclaration::semanticTypeInfoMembers
            //printf("AA = %s, key: xeq = %p, xerreq = %p xhash = %p\n", toChars(), sd.xeq, sd.xerreq, sd.xhash);

            if (sd.xeq && sd.xeq.isGenerated && sd.xeq._scope && sd.xeq.semanticRun < PASS.semantic3done)
            {
                uint errors = global.startGagging();
                sd.xeq.semantic3(sd.xeq._scope);
                if (global.endGagging(errors))
                    sd.xeq = sd.xerreq;
            }


            //printf("AA = %s, key: xeq = %p, xhash = %p\n", toChars(), sd.xeq, sd.xhash);
            const(char)* s = (mtype.index.toBasetype().ty != Tstruct) ? "bottom of " : "";
            if (!sd.xeq)
            {
                // If sd.xhash != NULL:
                //   sd or its fields have user-defined toHash.
                //   AA assumes that its result is consistent with bitwise equality.
                // else:
                //   bitwise equality & hashing
            }
            else if (sd.xeq == sd.xerreq)
            {
                if (search_function(sd, Id.opEquals))
                {
                    .error(loc, "%sAA key type `%s` does not have `bool opEquals(ref const %s) const`", s, sd.toChars(), sd.toChars());
                }
                else
                {
                    .error(loc, "%sAA key type `%s` does not support const equality", s, sd.toChars());
                }
                return error();
            }
            else if (!sd.xhash)
            {
                if (search_function(sd, Id.opEquals))
                {
                    .error(loc, "%sAA key type `%s` should have `extern (D) size_t toHash() const nothrow @safe` if `opEquals` defined", s, sd.toChars());
                }
                else
                {
                    .error(loc, "%sAA key type `%s` supports const equality but doesn't support const hashing", s, sd.toChars());
                }
                return error();
            }
            else
            {
                // defined equality & hashing
                assert(sd.xeq && sd.xhash);

                /* xeq and xhash may be implicitly defined by compiler. For example:
                 *   struct S { int[] arr; }
                 * With 'arr' field equality and hashing, compiler will implicitly
                 * generate functions for xopEquals and xtoHash in TypeInfo_Struct.
                 */
            }
        }
        else if (tbase.ty == Tclass && !tbase.isTypeClass().sym.isInterfaceDeclaration())
        {
            ClassDeclaration cd = tbase.isTypeClass().sym;
            if (cd.semanticRun < PASS.semanticdone)
                cd.dsymbolSemantic(null);

            if (!ClassDeclaration.object)
            {
                ObjectNotFound(Loc.initial, cd.ident);
                return error();
            }

            __gshared FuncDeclaration feq = null;
            __gshared FuncDeclaration fcmp = null;
            __gshared FuncDeclaration fhash = null;
            if (!feq)
                feq = search_function(ClassDeclaration.object, Id.opEquals).isFuncDeclaration();
            if (!fcmp)
                fcmp = search_function(ClassDeclaration.object, Id.opCmp).isFuncDeclaration();
            if (!fhash)
                fhash = search_function(ClassDeclaration.object, Id.tohash).isFuncDeclaration();
            assert(fcmp && feq && fhash);

            if (feq.vtblIndex < cd.vtbl.length && cd.vtbl[feq.vtblIndex] == feq)
            {
                version (all)
                {
                    if (fcmp.vtblIndex < cd.vtbl.length && cd.vtbl[fcmp.vtblIndex] != fcmp)
                    {
                        const(char)* s = (mtype.index.toBasetype().ty != Tclass) ? "bottom of " : "";
                        .error(loc, "%sAA key type `%s` now requires equality rather than comparison", s, cd.toChars());
                        errorSupplemental(loc, "Please override `Object.opEquals` and `Object.toHash`.");
                    }
                }
            }
        }
        mtype.next = mtype.next.typeSemantic(loc, sc).merge2();
        mtype.transitive();

        switch (mtype.next.toBasetype().ty)
        {
        case Tfunction:
        case Tvoid:
        case Tnone:
        case Ttuple:
            .error(loc, "cannot have associative array of `%s`", mtype.next.toChars());
            goto case Terror;
        case Terror:
            return error();
        default:
            break;
        }
        if (mtype.next.isScopeClass())
        {
            .error(loc, "cannot have array of scope `%s`", mtype.next.toChars());
            return error();
        }
        return merge(mtype);
    }

    Type visitPointer(TypePointer mtype)
    {
        //printf("TypePointer::semantic() %s\n", toChars());
        if (mtype.deco)
        {
            return mtype;
        }
        Type n = mtype.next.typeSemantic(loc, sc);
        switch (n.toBasetype().ty)
        {
        case Ttuple:
            .error(loc, "cannot have pointer to `%s`", n.toChars());
            goto case Terror;
        case Terror:
            return error();
        default:
            break;
        }
        if (n != mtype.next)
        {
            mtype.deco = null;
        }
        mtype.next = n;
        if (mtype.next.ty != Tfunction)
        {
            mtype.transitive();
            return merge(mtype);
        }
        version (none)
        {
            return merge(mtype);
        }
        else
        {
            mtype.deco = merge(mtype).deco;
            /* Don't return merge(), because arg identifiers and default args
             * can be different
             * even though the types match
             */
            return mtype;
        }
    }

    Type visitReference(TypeReference mtype)
    {
        //printf("TypeReference::semantic()\n");
        Type n = mtype.next.typeSemantic(loc, sc);
        if (n != mtype.next)
           mtype.deco = null;
        mtype.next = n;
        mtype.transitive();
        return merge(mtype);
    }

    Type visitFunction(TypeFunction mtype)
    {
        if (mtype.deco) // if semantic() already run
        {
            //printf("already done\n");
            return mtype;
        }
        //printf("TypeFunction::semantic() this = %p\n", mtype);
        //printf("TypeFunction::semantic() %s, sc.stc = %llx\n", mtype.toChars(), sc.stc);

        bool errors = false;

        if (mtype.inuse > global.recursionLimit)
        {
            mtype.inuse = 0;
            .error(loc, "recursive type");
            return error();
        }

        /* Copy in order to not mess up original.
         * This can produce redundant copies if inferring return type,
         * as semantic() will get called again on this.
         */
        TypeFunction tf = mtype.copy().toTypeFunction();
        if (mtype.parameterList.parameters)
        {
            tf.parameterList.parameters = mtype.parameterList.parameters.copy();
            for (size_t i = 0; i < mtype.parameterList.parameters.length; i++)
            {
                Parameter p = cast(Parameter)mem.xmalloc(__traits(classInstanceSize, Parameter));
                memcpy(cast(void*)p, cast(void*)(*mtype.parameterList.parameters)[i], __traits(classInstanceSize, Parameter));
                (*tf.parameterList.parameters)[i] = p;
            }
        }

        if (sc.stc & STC.pure_)
            tf.purity = PURE.fwdref;
        if (sc.stc & STC.nothrow_)
            tf.isNothrow = true;
        if (sc.stc & STC.nogc)
            tf.isNogc = true;
        if (sc.stc & STC.ref_)
            tf.isRef = true;
        if (sc.stc & STC.return_)
            tf.isReturn = true;
        if (sc.stc & STC.returnScope)
            tf.isReturnScope = true;
        if (sc.stc & STC.returninferred)
            tf.isReturnInferred = true;
        if (sc.stc & STC.scope_)
            tf.isScopeQual = true;
        if (sc.stc & STC.scopeinferred)
            tf.isScopeInferred = true;

//        if (tf.isReturn && !tf.isRef)
//            tf.isScopeQual = true;                                  // return by itself means 'return scope'

        if (tf.trust == TRUST.default_)
        {
            if (sc.stc & STC.safe)
                tf.trust = TRUST.safe;
            else if (sc.stc & STC.system)
                tf.trust = TRUST.system;
            else if (sc.stc & STC.trusted)
                tf.trust = TRUST.trusted;
        }

        if (sc.stc & STC.property)
            tf.isProperty = true;
        if (sc.stc & STC.live)
            tf.isLive = true;

        tf.linkage = sc.linkage;
        if (tf.linkage == LINK.system)
            tf.linkage = target.systemLinkage();

        version (none)
        {
            /* If the parent is @safe, then this function defaults to safe
             * too.
             * If the parent's @safe-ty is inferred, then this function's @safe-ty needs
             * to be inferred first.
             */
            if (tf.trust == TRUST.default_)
                for (Dsymbol p = sc.func; p; p = p.toParent2())
                {
                    FuncDeclaration fd = p.isFuncDeclaration();
                    if (fd)
                    {
                        if (fd.isSafeBypassingInference())
                            tf.trust = TRUST.safe; // default to @safe
                        break;
                    }
                }
        }

        bool wildreturn = false;
        if (tf.next)
        {
            sc = sc.push();
            sc.stc &= ~(STC.TYPECTOR | STC.FUNCATTR);
            tf.next = tf.next.typeSemantic(loc, sc);
            sc = sc.pop();
            errors |= tf.checkRetType(loc);
            if (tf.next.isScopeClass() && !tf.isCtor)
            {
                .error(loc, "functions cannot return `scope %s`", tf.next.toChars());
                errors = true;
            }
            if (tf.next.hasWild())
                wildreturn = true;

            if (tf.isReturn && !tf.isRef && !tf.next.hasPointers())
            {
                tf.isReturn = false;
            }
        }

        /// Perform semantic on the default argument to a parameter
        /// Modify the `defaultArg` field of `fparam`, which must not be `null`
        /// Returns `false` whether an error was encountered.
        static bool defaultArgSemantic (ref Parameter fparam, Scope* sc)
        {
            Expression e = fparam.defaultArg;
            const isRefOrOut = fparam.isReference();
            const isAuto = fparam.storageClass & (STC.auto_ | STC.autoref);
            if (isRefOrOut && !isAuto)
            {
                e = e.expressionSemantic(sc);
                e = resolveProperties(sc, e);
            }
            else
            {
                e = inferType(e, fparam.type);
                Scope* sc2 = sc.push();
                sc2.inDefaultArg = true;
                Initializer iz = new ExpInitializer(e.loc, e);
                iz = iz.initializerSemantic(sc2, fparam.type, INITnointerpret);
                e = iz.initializerToExpression();
                sc2.pop();
            }
            if (e.op == EXP.function_) // https://issues.dlang.org/show_bug.cgi?id=4820
            {
                FuncExp fe = e.isFuncExp();
                // Replace function literal with a function symbol,
                // since default arg expression must be copied when used
                // and copying the literal itself is wrong.
                e = new VarExp(e.loc, fe.fd, false);
                e = new AddrExp(e.loc, e);
                e = e.expressionSemantic(sc);
            }
            if (isRefOrOut && (!isAuto || e.isLvalue())
                && !MODimplicitConv(e.type.mod, fparam.type.mod))
            {
                const(char)* errTxt = fparam.storageClass & STC.ref_ ? "ref" : "out";
                .error(e.loc, "expression `%s` of type `%s` is not implicitly convertible to type `%s %s` of parameter `%s`",
                      e.toErrMsg(), e.type.toChars(), errTxt, fparam.type.toChars(), fparam.toChars());
            }
            e = e.implicitCastTo(sc, fparam.type);

            // default arg must be an lvalue
            if (isRefOrOut && !isAuto &&
                !(fparam.storageClass & STC.constscoperef) && !sc.previews.rvalueRefParam)
                e = e.toLvalue(sc, "create default argument for `ref` / `out` parameter from");

            fparam.defaultArg = e;
            return (e.op != EXP.error);
        }

        ubyte wildparams = 0;
        if (tf.parameterList.parameters)
        {
            /* Create a scope for evaluating the default arguments for the parameters
             */
            Scope* argsc = sc.push();
            argsc.stc = STC.none; // don't inherit storage class
            argsc.visibility = Visibility(Visibility.Kind.public_);
            argsc.func = null;

            size_t dim = tf.parameterList.length;
            for (size_t i = 0; i < dim; i++)
            {
                Parameter fparam = tf.parameterList[i];
                fparam.storageClass |= STC.parameter;
                mtype.inuse++;
                fparam.type = fparam.type.typeSemantic(loc, argsc);
                mtype.inuse--;

                if (fparam.type.ty == Terror)
                {
                    errors = true;
                    continue;
                }

                fparam.type = fparam.type.addStorageClass(fparam.storageClass);

                if (fparam.storageClass & (STC.auto_ | STC.alias_ | STC.static_))
                {
                    if (!fparam.type)
                        continue;
                }

                fparam.type = fparam.type.cAdjustParamType(sc); // adjust C array and function parameter types

                Type t = fparam.type.toBasetype();

                /* If fparam after semantic() turns out to be a tuple, the number of parameters may
                 * change.
                 */
                if (auto tt = t.isTypeTuple())
                {
                    /* TypeFunction::parameter also is used as the storage of
                     * Parameter objects for FuncDeclaration. So we should copy
                     * the elements of TypeTuple::arguments to avoid unintended
                     * sharing of Parameter object among other functions.
                     */
                    if (tt.arguments && tt.arguments.length)
                    {
                        /* Propagate additional storage class from tuple parameters to their
                         * element-parameters.
                         * Make a copy, as original may be referenced elsewhere.
                         */
                        size_t tdim = tt.arguments.length;
                        auto newparams = new Parameters(tdim);
                        for (size_t j = 0; j < tdim; j++)
                        {
                            Parameter narg = (*tt.arguments)[j];

                            // https://issues.dlang.org/show_bug.cgi?id=12744
                            // If the storage classes of narg
                            // conflict with the ones in fparam, it's ignored.
                            STC stc  = fparam.storageClass | narg.storageClass;
                            STC stc1 = fparam.storageClass & (STC.ref_ | STC.out_ | STC.lazy_);
                            STC stc2 =   narg.storageClass & (STC.ref_ | STC.out_ | STC.lazy_);
                            if (stc1 && stc2 && stc1 != stc2)
                            {
                                OutBuffer buf1;  stcToBuffer(buf1, stc1 | ((stc1 & STC.ref_) ? (fparam.storageClass & STC.auto_) : STC.none));
                                OutBuffer buf2;  stcToBuffer(buf2, stc2);

                                .error(loc, "incompatible parameter storage classes `%s` and `%s`",
                                    buf1.peekChars(), buf2.peekChars());
                                errors = true;
                                stc = stc1 | (stc & ~(STC.ref_ | STC.out_ | STC.lazy_));
                            }
                            (*newparams)[j] = new Parameter(
                                loc, stc, narg.type, narg.ident, narg.defaultArg, narg.userAttribDecl);
                        }
                        fparam.type = new TypeTuple(newparams);
                        fparam.type = fparam.type.typeSemantic(loc, argsc);
                    }
                    fparam.storageClass = STC.parameter;

                    /* Reset number of parameters, and back up one to do this fparam again,
                     * now that it is a tuple
                     */
                    dim = tf.parameterList.length;
                    i--;
                    continue;
                }

                // -preview=in: Always add `ref` when used with `extern(C++)` functions
                // Done here to allow passing opaque types with `in`
                if ((fparam.storageClass & (STC.in_ | STC.ref_)) == STC.in_)
                {
                    switch (tf.linkage)
                    {
                    case LINK.cpp:
                        if (fparam.storageClass & STC.constscoperef)
                            fparam.storageClass |= STC.ref_;
                        break;
                    case LINK.default_, LINK.d:
                        break;
                    default:
                        if (fparam.storageClass & STC.constscoperef)
                        {
                            .error(loc, "cannot use `in` parameters with `extern(%s)` functions",
                                   linkageToChars(tf.linkage));
                            .errorSupplemental(loc, "parameter `%s` declared as `in` here", fparam.toChars());
                        }
                        else
                        {
                            // Note that this deprecation will not trigger on `in ref` / `ref in`
                            // parameters, however the parser will trigger a deprecation on them.
                            .deprecation(loc, "using `in` parameters with `extern(%s)` functions is deprecated",
                                         linkageToChars(tf.linkage));
                            .deprecationSupplemental(loc, "parameter `%s` declared as `in` here", fparam.toChars());
                        }
                        break;
                    }
                }

                if (t.ty == Tfunction)
                {
                    .error(loc, "cannot have parameter of function type `%s`", fparam.type.toChars());
                    errors = true;
                }
                else if (!fparam.isReference() &&
                         (t.ty == Tstruct || t.ty == Tsarray || t.ty == Tenum))
                {
                    Type tb2 = t.baseElemOf();
                    if (tb2.ty == Tstruct && !tb2.isTypeStruct().sym.members ||
                        tb2.ty == Tenum   && !tb2.isTypeEnum().sym.memtype)
                    {
                        if (fparam.storageClass & STC.constscoperef)
                        {
                            .error(loc, "cannot infer `ref` for `in` parameter `%s` of opaque type `%s`",
                                   fparam.toChars(), fparam.type.toChars());
                        }
                        else
                            .error(loc, "cannot have parameter of opaque type `%s` by value",
                                   fparam.type.toChars());
                        errors = true;
                    }
                }
                else if (!fparam.isLazy() && t.ty == Tvoid)
                {
                    .error(loc, "cannot have parameter of type `%s`", fparam.type.toChars());
                    errors = true;
                }

                const bool isTypesafeVariadic = i + 1 == dim && tf.parameterList.varargs == VarArg.typesafe;
                const bool isStackAllocatedVariadic = isTypesafeVariadic && (t.isTypeDArray() || t.isTypeClass());

                if (isTypesafeVariadic && t.isTypeClass())
                {
                    // Deprecated in 2.111, kept as a legacy feature for compatibility (currently no plan to turn it into an error)
                    .deprecation(loc, "typesafe variadic parameters with a `class` type (`%s %s...`) are deprecated",
                        t.isTypeClass().sym.ident.toChars(), fparam.toChars());
                }

                if (isStackAllocatedVariadic)
                {
                    /* typesafe variadic arguments are constructed on the stack, so must be `scope`
                     */
                    fparam.storageClass |= STC.scope_ | STC.scopeinferred;
                }

                if (fparam.storageClass & STC.return_)
                {
                    if (!fparam.isReference())
                    {
                        if (!(fparam.storageClass & STC.scope_))
                            fparam.storageClass |= STC.scope_ | STC.scopeinferred; // 'return' implies 'scope'
                        if (tf.isRef)
                        {
                        }
                        else if (tf.next && !tf.next.hasPointers() && tf.next.toBasetype().ty != Tvoid)
                        {
                            fparam.storageClass &= ~STC.return_;   // https://issues.dlang.org/show_bug.cgi?id=18963
                        }
                    }

                    if (isStackAllocatedVariadic)
                    {
                        /* This is because they can be constructed on the stack
                         * https://dlang.org/spec/function.html#typesafe_variadic_functions
                         */
                        .error(loc, "typesafe variadic function parameter `%s` of type `%s` cannot be marked `return`",
                            fparam.ident ? fparam.ident.toChars() : "", t.toChars());
                        errors = true;
                    }
                }

                if (fparam.storageClass & STC.out_)
                {
                    if (ubyte m = fparam.type.mod & (MODFlags.immutable_ | MODFlags.const_ | MODFlags.wild))
                    {
                        .error(loc, "cannot have `%s out` parameter of type `%s`", MODtoChars(m), t.toChars());
                        errors = true;
                    }
                    else
                    {
                        Type tv = t.baseElemOf();
                        if (tv.ty == Tstruct && tv.isTypeStruct().sym.noDefaultCtor)
                        {
                            .error(loc, "cannot have `out` parameter of type `%s` because the default construction is disabled", fparam.type.toChars());
                            errors = true;
                        }
                    }
                }

                if (t.hasWild())
                {
                    wildparams |= 1;
                    //if (tf.next && !wildreturn)
                    //    error(loc, "inout on parameter means inout must be on return type as well (if from D1 code, replace with `ref`)");
                }

                // Remove redundant storage classes for type, they are already applied
                fparam.storageClass &= ~(STC.TYPECTOR);

                // -preview=in: add `ref` storage class to suited `in` params
                if ((fparam.storageClass & (STC.constscoperef | STC.ref_)) == STC.constscoperef)
                {
                    auto ts = t.baseElemOf().isTypeStruct();
                    const isPOD = !ts || ts.sym.isPOD();
                    if (!isPOD || target.preferPassByRef(t))
                        fparam.storageClass |= STC.ref_;
                }
            }

            Expressions* fargs = mtype.inferenceArguments.arguments;

            // mtype.argumentList only provided for Implicit Function Template Instantiation
            if (mtype.inferenceArguments.length > 0)
                fargs = tf.resolveNamedArgs(mtype.inferenceArguments, null);

            // Now that we completed semantic for the argument types,
            // run semantic on their default values,
            // bearing in mind tuples have been expanded.
            // We need to keep a pair of [oidx, eidx] (original index,
            // extended index), as we need to run semantic when `oidx` changes.
            size_t tupleOrigIdx = size_t.max;
            size_t tupleExtIdx = size_t.max;
            foreach (oidx, oparam, eidx, eparam; tf.parameterList)
            {
                // oparam (original param) will always have the default arg
                // if there's one, but `eparam` will not if it's an expanded
                // tuple. When we see an expanded tuple, we need to save its
                // position to get the offset in it later on.
                if (oparam.defaultArg)
                {
                    // Get the obvious case out of the way
                    if (oparam is eparam)
                        errors |= !defaultArgSemantic(eparam, argsc);
                    // We're seeing a new tuple
                    else if (tupleOrigIdx == size_t.max || tupleOrigIdx < oidx)
                    {
                        /* https://issues.dlang.org/show_bug.cgi?id=18572
                         *
                         * If a tuple parameter has a default argument, when expanding the parameter
                         * tuple the default argument tuple must also be expanded.
                         */
                        tupleOrigIdx = oidx;
                        tupleExtIdx = eidx;
                        errors |= !defaultArgSemantic(oparam, argsc);
                        TupleExp te = oparam.defaultArg.isTupleExp();
                        if (te && te.exps && te.exps.length)
                            eparam.defaultArg = (*te.exps)[0];
                    }
                    // Processing an already-seen tuple
                    else
                    {
                        TupleExp te = oparam.defaultArg.isTupleExp();
                        if (te && te.exps && te.exps.length)
                            eparam.defaultArg = (*te.exps)[eidx - tupleExtIdx];
                    }
                }

                // We need to know the default argument to resolve `auto ref`,
                // hence why this has to take place as the very last step.
                /* Resolve "auto ref" storage class to be either ref or value,
                 * based on the argument matching the parameter
                 */
                if (eparam.storageClass & STC.auto_)
                {
                    Expression farg = (fargs && eidx < fargs.length) ? (*fargs)[eidx] : null;
                    if (!farg)
                        farg = eparam.defaultArg;

                    if (farg && (eparam.storageClass & STC.ref_))
                    {
                        if (!farg.isLvalue() || farg.isBitField())
                            eparam.storageClass &= ~STC.ref_; // value parameter
                        eparam.storageClass &= ~STC.auto_;    // https://issues.dlang.org/show_bug.cgi?id=14656
                        eparam.storageClass |= STC.autoref;
                    }
                    else if (mtype.incomplete && (eparam.storageClass & STC.ref_))
                    {
                        // the default argument may have been temporarily removed,
                        // see usage of `TypeFunction.incomplete`.
                        // https://issues.dlang.org/show_bug.cgi?id=19891
                        eparam.storageClass &= ~STC.auto_;
                        eparam.storageClass |= STC.autoref;
                    }
                    else if (eparam.storageClass & STC.ref_)
                    {
                        .error(loc, "cannot explicitly instantiate template function with `auto ref` parameter");
                        errors = true;
                    }
                    else
                    {
                        .error(loc, "`auto` can only be used as part of `auto ref` for template function parameters");
                        errors = true;
                    }
                }
            }

            argsc.pop();
        }
        if (tf.isWild())
            wildparams |= 2;

        if (wildreturn && !wildparams)
        {
            .error(loc, "`inout` on `return` means `inout` must be on a parameter as well for `%s`", mtype.toChars());
            errors = true;
        }
        tf.isInOutParam = (wildparams & 1) != 0;
        tf.isInOutQual  = (wildparams & 2) != 0;

        if (tf.isProperty && (tf.parameterList.varargs != VarArg.none || tf.parameterList.length > 2))
        {
            .error(loc, "properties can only have zero, one, or two parameter");
            errors = true;
        }

        if (tf.parameterList.varargs == VarArg.variadic && tf.linkage != LINK.d && tf.parameterList.length == 0 &&
            !sc.inCfile)
        {
            .error(loc, "variadic functions with non-D linkage must have at least one parameter");
            errors = true;
        }

        if (errors)
            return error();

        if (tf.next)
            tf.deco = tf.merge().deco;

        /* Don't return merge(), because arg identifiers and default args
         * can be different
         * even though the types match
         */
        return tf;
    }

    Type visitDelegate(TypeDelegate mtype)
    {
        //printf("TypeDelegate::semantic() %s\n", mtype.toChars());
        if (mtype.deco) // if semantic() already run
        {
            //printf("already done\n");
            return mtype;
        }
        mtype.next = mtype.next.typeSemantic(loc, sc);
        if (mtype.next.ty != Tfunction)
            return error();

        /* In order to deal with https://issues.dlang.org/show_bug.cgi?id=4028
         * perhaps default arguments should
         * be removed from next before the merge.
         */
        version (none)
        {
            return mtype.merge();
        }
        else
        {
            /* Don't return merge(), because arg identifiers and default args
             * can be different
             * even though the types match
             */
            mtype.deco = mtype.merge().deco;
            return mtype;
        }
    }

    Type visitIdentifier(TypeIdentifier mtype)
    {
        Type t;
        Expression e;
        Dsymbol s;
        //printf("TypeIdentifier::semantic(%s)\n", mtype.toChars());
        if (mtype.loc != Loc.initial)
            mtype.resolve(mtype.loc, sc, e, t, s);
        else
            mtype.resolve(loc, sc, e, t, s);

        if (t)
        {
            //printf("\tit's a type %d, %s, %s\n", t.ty, t.toChars(), t.deco);
            return t.addMod(mtype.mod);
        }

        if (s)
        {
            auto td = s.isTemplateDeclaration;
            td.computeOneMember();
            if (td && td.onemember && td.onemember.isAggregateDeclaration)
                .error(loc, "template %s `%s` is used as a type without instantiation"
                    ~ "; to instantiate it use `%s!(arguments)`",
                    s.kind, s.toPrettyChars, s.ident.toChars);
            else
                .error(loc, "%s `%s` is used as a type", s.kind, s.toPrettyChars);
            //assert(0);
        }
        else if (e.op == EXP.variable) // special case: variable is used as a type
        {
            /*
                N.B. This branch currently triggers for the following code
                template test(x* x)
                {

                }
                i.e. the compiler prints "variable x is used as a type"
                which isn't a particularly good error message (x is a variable?).
            */
            Dsymbol varDecl = mtype.toDsymbol(sc);
            Module varDeclModule = varDecl.getModule(); //This can be null

            .error(loc, "variable `%s` is used as a type", mtype.toChars());
            //Check for null to avoid https://issues.dlang.org/show_bug.cgi?id=22574
            if ((varDeclModule !is null) && varDeclModule != sc._module) // variable is imported
            {
                .errorSupplemental(
                    varDeclModule.loc,
                    "variable `%s` is imported here from: `%s`",
                    varDecl.toChars,
                    varDeclModule.toPrettyChars,
                );
            }

            .errorSupplemental(varDecl.loc, "variable `%s` is declared here", varDecl.toChars);
        }
        else
            .error(loc, "`%s` is used as a type", mtype.toChars());
        return error();
    }

    Type visitInstance(TypeInstance mtype)
    {
        Type t;
        Expression e;
        Dsymbol s;

        //printf("TypeInstance::semantic(%p, %s)\n", this, toChars());
        {
            const errors = global.errors;
            mtype.resolve(loc, sc, e, t, s);
            // if we had an error evaluating the symbol, suppress further errors
            if (!t && errors != global.errors)
                return error();
        }

        if (!t)
        {
            if (!e && s && s.errors)
            {
                // if there was an error evaluating the symbol, it might actually
                // be a type. Avoid misleading error messages.
                .error(loc, "`%s` had previous errors", mtype.toChars());
            }
            else
                .error(loc, "`%s` is used as a type", mtype.toChars());
            return error();
        }
        return t;
    }

    Type visitTypeof(TypeTypeof mtype)
    {
        //printf("TypeTypeof::semantic() %s\n", mtype.toChars());
        Expression e;
        Type t;
        Dsymbol s;
        mtype.resolve(loc, sc, e, t, s);
        if (s && (t = dmd.dsymbolsem.getType(s)) !is null)
            t = t.addMod(mtype.mod);
        if (!t)
        {
            .error(loc, "`%s` is used as a type", mtype.toChars());
            return error();
        }
        return t;
    }

    Type visitTraits(TypeTraits mtype)
    {
        Expression e;
        Type t;
        Dsymbol s;
        mtype.resolve(loc, sc, e, t, s);

        if (!t)
        {
            if (!global.errors)
                .error(mtype.loc, "`%s` does not give a valid type", mtype.toChars);
            return error();
        }
        return t;
    }

    Type visitReturn(TypeReturn mtype)
    {
        //printf("TypeReturn::semantic() %s\n", toChars());
        Expression e;
        Type t;
        Dsymbol s;
        mtype.resolve(loc, sc, e, t, s);
        if (s && (t = dmd.dsymbolsem.getType(s)) !is null)
            t = t.addMod(mtype.mod);
        if (!t)
        {
            .error(loc, "`%s` is used as a type", mtype.toChars());
            return error();
        }
        return t;
    }

    Type visitStruct(TypeStruct mtype)
    {
        //printf("TypeStruct::semantic('%s')\n", mtype.toChars());
        if (mtype.deco)
            return mtype;

        /* Don't semantic for sym because it should be deferred until
         * sizeof needed or its members accessed.
         */
        // instead, parent should be set correctly
        assert(mtype.sym.parent);

        if (mtype.sym.type.ty == Terror)
            return error();

        return merge(mtype);
    }

    Type visitEnum(TypeEnum mtype)
    {
        //printf("TypeEnum::semantic() %s\n", toChars());
        return mtype.deco ? mtype : merge(mtype);
    }

    Type visitClass(TypeClass mtype)
    {
        //printf("TypeClass::semantic(%s)\n", mtype.toChars());
        if (mtype.deco)
            return mtype;

        /* Don't semantic for sym because it should be deferred until
         * sizeof needed or its members accessed.
         */
        // instead, parent should be set correctly
        assert(mtype.sym.parent);

        if (mtype.sym.type.ty == Terror)
            return error();

        return merge(mtype);
    }

    Type visitTuple(TypeTuple mtype)
    {
        //printf("TypeTuple::semantic(this = %p)\n", this);
        //printf("TypeTuple::semantic() %p, %s\n", this, toChars());
        if (!mtype.deco)
            mtype.deco = merge(mtype).deco;

        /* Don't return merge(), because a tuple with one type has the
         * same deco as that type.
         */
        return mtype;
    }

    Type visitSlice(TypeSlice mtype)
    {
        //printf("TypeSlice::semantic() %s\n", toChars());
        Type tn = mtype.next.typeSemantic(loc, sc);
        //printf("next: %s\n", tn.toChars());

        Type tbn = tn.toBasetype();
        if (tbn.ty != Ttuple)
        {
            .error(loc, "can only slice type sequences, not `%s`", tbn.toChars());
            return error();
        }
        TypeTuple tt = cast(TypeTuple)tbn;

        mtype.lwr = semanticLength(sc, tbn, mtype.lwr);
        mtype.upr = semanticLength(sc, tbn, mtype.upr);
        mtype.lwr = mtype.lwr.ctfeInterpret();
        mtype.upr = mtype.upr.ctfeInterpret();
        if (mtype.lwr.op == EXP.error || mtype.upr.op == EXP.error)
            return error();

        uinteger_t i1 = mtype.lwr.toUInteger();
        uinteger_t i2 = mtype.upr.toUInteger();
        if (!(i1 <= i2 && i2 <= tt.arguments.length))
        {
            .error(loc, "slice `[%llu..%llu]` is out of range of `[0..%llu]`",
                cast(ulong)i1, cast(ulong)i2, cast(ulong)tt.arguments.length);
            return error();
        }

        mtype.next = tn;
        mtype.transitive();

        auto args = new Parameters();
        args.reserve(cast(size_t)(i2 - i1));
        foreach (arg; (*tt.arguments)[cast(size_t)i1 .. cast(size_t)i2])
        {
            args.push(arg);
        }
        Type t = new TypeTuple(args);
        return t.typeSemantic(loc, sc);
    }

    Type visitMixin(TypeMixin mtype)
    {
        //printf("TypeMixin::semantic() %s\n", toChars());

        Expression e;
        Type t;
        Dsymbol s;
        mtype.resolve(loc, sc, e, t, s);

        if (t && t.ty != Terror)
            return t;

        .error(mtype.loc, "`mixin(%s)` does not give a valid type", mtype.obj.toChars);
        return error();
    }

    Type visitTag(TypeTag mtype)
    {
        //printf("TypeTag.semantic() %s\n", mtype.toChars());
        Type returnType(TypeTag tt)
        {
            Type t = tt.resolved;
            // To make const checking work, the const STC needs to be added:
            // t = t.resolved.addSTC(mtype.mod.ModToStc);
            // However, this currently fails compilable/test22875.i
            // Apparently there's some aliasing going on, where mutable
            // versions of the type also get const applied to them.
            return t.deco ? t : t.merge();
        }

        if (mtype.resolved)
        {
            /* struct S s, *p;
             */
            return returnType(mtype);
        }

        /* Find the current scope by skipping tag scopes.
         * In C, tag scopes aren't considered scopes.
         */
        Scope* sc2 = sc;
        while (1)
        {
            sc2 = sc2.inner();
            auto scopesym = sc2.scopesym;
            if (scopesym.isStructDeclaration())
            {
                sc2 = sc2.enclosing;
                continue;
            }
            break;
        }

        /* Declare mtype as a struct/union/enum declaration
         */
        void declareTag()
        {
            void declare(ScopeDsymbol sd)
            {
                sd.members = mtype.members;
                auto scopesym = sc2.inner().scopesym;
                if (scopesym.members)
                    scopesym.members.push(sd);
                if (scopesym.symtab && !scopesym.symtabInsert(sd))
                {
                    Dsymbol s2 = scopesym.symtabLookup(sd, mtype.id);
                    handleTagSymbols(*sc2, sd, s2, scopesym);
                }
                sd.parent = sc2.parent;
                sd.dsymbolSemantic(sc2);
            }

            switch (mtype.tok)
            {
                case TOK.enum_:
                    auto ed = new EnumDeclaration(mtype.loc, mtype.id, mtype.base);
                    declare(ed);
                    mtype.resolved = visitEnum(new TypeEnum(ed));
                    break;

                case TOK.struct_:
                    auto sd = new StructDeclaration(mtype.loc, mtype.id, false);
                    sd.alignment = mtype.packalign;
                    declare(sd);
                    mtype.resolved = visitStruct(new TypeStruct(sd));
                    break;

                case TOK.union_:
                    auto ud = new UnionDeclaration(mtype.loc, mtype.id);
                    ud.alignment = mtype.packalign;
                    declare(ud);
                    mtype.resolved = visitStruct(new TypeStruct(ud));
                    break;

                default:
                    assert(0);
            }
        }

        /* If it doesn't have a tag by now, supply one.
         * It'll be unique, and therefore introducing.
         * Declare it, and done.
         */
        if (!mtype.id)
        {
            mtype.id = Identifier.generateId("__tag"[]);
            declareTag();
            return returnType(mtype);
        }

        /* look for pre-existing declaration
         */
        Dsymbol scopesym;
        auto s = sc2.search(mtype.loc, mtype.id, scopesym, SearchOpt.ignoreErrors | SearchOpt.tagNameSpace);
        if (!s || s.isModule())
        {
            // no pre-existing declaration, so declare it
            if (mtype.tok == TOK.enum_ && !mtype.members)
                .error(mtype.loc, "`enum %s` is incomplete without members", mtype.id.toChars()); // C11 6.7.2.3-3
            declareTag();
            return returnType(mtype);
        }

        /* A redeclaration only happens if both declarations are in
         * the same scope
         */
        const bool redeclar = (scopesym == sc2.inner().scopesym);

        if (redeclar)
        {
            if (mtype.tok == TOK.enum_ && s.isEnumDeclaration())
            {
                auto ed = s.isEnumDeclaration();
                if (mtype.members && ed.members)
                    .error(mtype.loc, "`%s` already has members", mtype.id.toChars());
                else if (!ed.members)
                {
                    ed.members = mtype.members;
                }
                else
                {
                }
                mtype.resolved = ed.type;
            }
            else if (mtype.tok == TOK.union_ && s.isUnionDeclaration() ||
                     mtype.tok == TOK.struct_ && s.isStructDeclaration())
            {
                // Add members to original declaration
                auto sd = s.isStructDeclaration();
                if (mtype.members && sd.members)
                {
                    /* struct S { int b; };
                     * struct S { int a; } *s;
                     */
                    .error(mtype.loc, "`%s` already has members", mtype.id.toChars());
                }
                else if (!sd.members)
                {
                    /* struct S;
                     * struct S { int a; } *s;
                     */
                    sd.members = mtype.members;
                    if (sd.semanticRun == PASS.semanticdone)
                    {
                        /* The first semantic pass marked `sd` as an opaque struct.
                         * Re-run semantic so that all newly assigned members are
                         * picked up and added to the symtab.
                         */
                        sd.semanticRun = PASS.semantic;
                        sd.dsymbolSemantic(sc2);
                    }
                }
                else
                {
                    /* struct S { int a; };
                     * struct S* s;
                     */
                }
                mtype.resolved = sd.type;
            }
            else
            {
                /* int S;
                 * struct S { int a; } *s;
                 */
                .error(mtype.loc, "redeclaration of `%s`", mtype.id.toChars());
                mtype.resolved = error();
            }
        }
        else if (mtype.members)
        {
            /* struct S;
             * { struct S { int a; } *s; }
             */
            declareTag();
        }
        else
        {
            if (mtype.tok == TOK.enum_ && s.isEnumDeclaration())
            {
                mtype.resolved = s.isEnumDeclaration().type;
            }
            else if (mtype.tok == TOK.union_ && s.isUnionDeclaration() ||
                     mtype.tok == TOK.struct_ && s.isStructDeclaration())
            {
                /* struct S;
                 * { struct S* s; }
                 */
                mtype.resolved = s.isStructDeclaration().type;
            }
            else
            {
                /* union S;
                 * { struct S* s; }
                 */
                .error(mtype.loc, "redeclaring `%s %s` as `%s %s`",
                    s.kind(), s.toChars(), Token.toChars(mtype.tok), mtype.id.toChars());
                declareTag();
            }
        }
        return returnType(mtype);
    }

    switch (type.ty)
    {
        default:         return visitType(type);
        case Tcomplex32:
        case Tcomplex64:
        case Tcomplex80: return visitComplex(type.isTypeBasic());
        case Tvector:    return visitVector(type.isTypeVector());
        case Tsarray:    return visitSArray(type.isTypeSArray());
        case Tarray:     return visitDArray(type.isTypeDArray());
        case Taarray:    return visitAArray(type.isTypeAArray());
        case Tpointer:   return visitPointer(type.isTypePointer());
        case Treference: return visitReference(type.isTypeReference());
        case Tfunction:  return visitFunction(type.isTypeFunction());
        case Tdelegate:  return visitDelegate(type.isTypeDelegate());
        case Tident:     return visitIdentifier(type.isTypeIdentifier());
        case Tinstance:  return visitInstance(type.isTypeInstance());
        case Ttypeof:    return visitTypeof(type.isTypeTypeof());
        case Ttraits:    return visitTraits(type.isTypeTraits());
        case Treturn:    return visitReturn(type.isTypeReturn());
        case Tstruct:    return visitStruct(type.isTypeStruct());
        case Tenum:      return visitEnum(type.isTypeEnum());
        case Tclass:     return visitClass(type.isTypeClass());
        case Ttuple:     return visitTuple(type.isTypeTuple());
        case Tslice:     return visitSlice(type.isTypeSlice());
        case Tmixin:     return visitMixin(type.isTypeMixin());
        case Ttag:       return visitTag(type.isTypeTag());
    }
}

Type trySemantic(Type type, Loc loc, Scope* sc)
{
    //printf("+trySemantic(%s) %d\n", toChars(), global.errors);

    // Needed to display any deprecations that were gagged
    auto tcopy = type.syntaxCopy();

    const errors = global.startGagging();
    Type t = typeSemantic(type, loc, sc);
    if (global.endGagging(errors) || t.ty == Terror) // if any errors happened
    {
        t = null;
    }
    else
    {
        // If `typeSemantic` succeeded, there may have been deprecations that
        // were gagged due the `startGagging` above.  Run again to display
        // those deprecations.  https://issues.dlang.org/show_bug.cgi?id=19107
        if (global.gaggedDeprecations > 0)
            typeSemantic(tcopy, loc, sc);
    }
    //printf("-trySemantic(%s) %d\n", toChars(), global.errors);
    return t;
}

/************************************
 * If an identical type to `type` is in `type.stringtable`, return
 * the latter one. Otherwise, add it to `type.stringtable`.
 * Some types don't get merged and are returned as-is.
 * Params:
 *      type = Type to check against existing types
 * Returns:
 *      the type that was merged
 */
Type merge(Type type)
{
    switch (type.ty)
    {
        case Terror:
        case Ttypeof:
        case Tident:
        case Tinstance:
        case Tmixin:
        case Ttag:
            return type;        // don't merge placeholder types

        case Tsarray:
            // prevents generating the mangle if the array dim is not yet known
            if (auto ie = type.isTypeSArray().dim.isIntegerExp())
            {
                // After TypeSemantic, the length is always converted to size_t, but the parser
                // usually generates regular integer types (e.g. in cast(const ubyte[2])) which
                // it may try to merge, which then leads to failing implicit conversions as 2LU != 2
                // according to Expression.equals. Only merge array types with size_t lengths for now.
                // https://github.com/dlang/dmd/issues/21179
                if (ie.type != Type.tsize_t)
                    return type;

                goto default;
            }
            return type;

        case Tenum:
            break;

        case Taarray:
            if (!type.isTypeAArray().index.merge().deco)
                return type;
            goto default;

        case Tfunction:
            if (!type.nextOf()) // don't merge if return type is unknown
                return type;
            goto default;

        default:
            if (type.nextOf() && !type.nextOf().deco)
                return type;
            break;
    }

    //printf("merge(%s)\n", toChars());
    if (type.deco)
        return type;

    OutBuffer buf;
    buf.reserve(32);

    mangleToBuffer(type, buf);

    auto sv = type.stringtable.update(buf[]);
    if (sv.value)
    {
        Type t = sv.value;
        debug
        {
            import core.stdc.stdio;
            if (!t.deco)
                printf("t = %s\n", t.toChars());
        }
        assert(t.deco);
        //printf("old value, deco = '%s' %p\n", t.deco, t.deco);
        return t;
    }
    else
    {
        Type t = stripDefaultArgs(type);
        sv.value = t;
        type.deco = t.deco = cast(char*)sv.toDchars();
        //printf("new value, deco = '%s' %p\n", t.deco, t.deco);
        return t;
    }
}

/*************************************
 * This version does a merge even if the deco is already computed.
 * Necessary for types that have a deco, but are not merged.
 */
Type merge2(Type type)
{
    //printf("merge2(%s)\n", toChars());
    Type t = type;
    assert(t);
    if (!t.deco)
        return t.merge();

    auto sv = Type.stringtable.lookup(t.deco, strlen(t.deco));
    if (sv && sv.value)
    {
        t = sv.value;
        assert(t.deco);
    }
    else
        assert(0);
    return t;
}

private enum LOGDEFAULTINIT = 0;
/***************************************
 * Use when we prefer the default initializer to be a literal,
 * rather than a global immutable variable.
 */
Expression defaultInitLiteral(Type t, Loc loc)
{

    if (t.isTypeError())
        return ErrorExp.get();
    if (auto ts = t.isTypeStruct())
    {
        static if (LOGDEFAULTINIT)
        {
            printf("TypeStruct::defaultInitLiteral() '%s'\n", toChars());
        }
        {
            import dmd.dsymbolsem: size;
            ts.sym.size(loc);
        }
        if (ts.sym.sizeok != Sizeok.done)
            return ErrorExp.get();

        auto structelems = new Expressions(ts.sym.nonHiddenFields());
        uint offset = 0;
        foreach (j; 0 .. structelems.length)
        {
            VarDeclaration vd = ts.sym.fields[j];
            Expression e;
            if (vd.inuse)
            {
                error(loc, "circular reference to `%s`", vd.toPrettyChars());
                return ErrorExp.get();
            }
            if (vd.offset < offset || vd.type.size() == 0)
                e = null;
            else if (vd._init)
            {
                if (vd._init.isVoidInitializer())
                    e = null;
                else
                    e = vd.getConstInitializer(false);
            }
            else
                e = vd.type.defaultInitLiteral(loc);
            if (e && e.op == EXP.error)
                return e;
            if (e)
                offset = vd.offset + cast(uint)vd.type.size();
            (*structelems)[j] = e;
        }
        auto structinit = new StructLiteralExp(loc, ts.sym, structelems);

        /* Copy from the initializer symbol for larger symbols,
         * otherwise the literals expressed as code get excessively large.
         */
        if (size(ts, loc) > target.ptrsize * 4 && !ts.needsNested())
            structinit.useStaticInit = true;

        structinit.type = ts;
        return structinit;
    }
    if (auto tv = t.isTypeVector())
    {
        //printf("TypeVector::defaultInitLiteral()\n");
        assert(tv.basetype.ty == Tsarray);
        Expression e = tv.basetype.defaultInitLiteral(loc);
        auto ve = new VectorExp(loc, e, tv);
        ve.type = tv;
        ve.dim = cast(int)(tv.basetype.size(loc) / tv.elementType().size(loc));
        return ve;
    }
    if (auto tsa = t.isTypeSArray())
    {
        static if (LOGDEFAULTINIT)
        {
            printf("TypeSArray::defaultInitLiteral() '%s'\n", toChars());
        }
        size_t d = cast(size_t)tsa.dim.toInteger();
        Expression elementinit;
        if (tsa.next.ty == Tvoid)
            elementinit = Type.tuns8.defaultInitLiteral(loc);
        else
            elementinit = tsa.next.defaultInitLiteral(loc);
        auto elements = new Expressions(d);
        foreach (ref e; *elements)
            e = null;
        auto ae = new ArrayLiteralExp(loc, tsa, elementinit, elements);
        return ae;
    }
    return defaultInit(t, loc);
}
/***************************************
 * Calculate built-in properties which just the type is necessary.
 *
 * Params:
 *  t = the type for which the property is calculated
 *  scope_ = the scope from which the property is being accessed. Used for visibility checks only.
 *  loc = the location where the property is encountered
 *  ident = the identifier of the property
 *  flag = if flag & 1, don't report "not a property" error and just return NULL.
 *  src = expression for type `t` or null.
 * Returns:
 *      expression representing the property, or null if not a property and (flag & 1)
 */
Expression getProperty(Type t, Scope* scope_, Loc loc, Identifier ident, int flag,
    Expression src = null)
{
    Expression visitType(Type mt)
    {
        Expression e;
        static if (LOGDOTEXP)
        {
            printf("Type::getProperty(type = '%s', ident = '%s')\n", mt.toChars(), ident.toChars());
        }
        if (ident == Id.__sizeof)
        {
            const sz = mt.size(loc);
            if (sz == SIZE_INVALID)
                return ErrorExp.get();
            return new IntegerExp(loc, sz, Type.tsize_t);
        }
        else if (ident == Id.__xalignof)
        {
            const explicitAlignment = mt.alignment();
            const naturalAlignment = mt.alignsize();
            const actualAlignment = (explicitAlignment.isDefault() ? naturalAlignment : explicitAlignment.get());
            return new IntegerExp(loc, actualAlignment, Type.tsize_t);
        }
        else if (ident == Id._init)
        {
            Type tb = mt.toBasetype();
            e = mt.defaultInitLiteral(loc);
            if (tb.ty == Tstruct && tb.needsNested())
            {
                e.isStructLiteralExp().useStaticInit = true;
            }
            return e;
        }
        else if (ident == Id._mangleof)
        {
            if (!mt.deco)
            {
                error(loc, "forward reference of type `%s.mangleof`", mt.toChars());
                return ErrorExp.get();
            }
            else
            {
                e = new StringExp(loc, mt.deco.toDString());
                Scope sc;
                sc.eSink = global.errorSink;
                e = e.expressionSemantic(&sc);
            }
            return e;
        }
        else if (ident == Id.stringof)
        {
            const s = mt.toChars();
            e = new StringExp(loc, s.toDString());
            Scope sc;
            sc.eSink = global.errorSink;
            e = e.expressionSemantic(&sc);
            return e;
        }
        else if (flag && mt != Type.terror)
        {
            return null;
        }

        Dsymbol s = null;
        auto derefType = mt.isTypePointer() ? mt.nextOf() : mt;

        if (derefType.isTypeStruct() || derefType.isTypeClass() || derefType.isTypeEnum())
            s = derefType.toDsymbol(null);
        if (s)
            s = s.search_correct(ident);
        if (s && !symbolIsVisible(scope_, s))
            s = null;

        if (mt == Type.terror)
            return ErrorExp.get();

        if (s)
        {
            error(loc, "no property `%s` for type `%s`", ident.toErrMsg(), mt.toErrMsg());
            errorSupplemental(s.loc, "did you mean `%s`?", ident == s.ident ? s.toPrettyChars() : s.toErrMsg());
        }
        else if (ident == Id.opCall && mt.ty == Tclass)
            error(loc, "no property `%s` for type `%s`, did you mean `new %s`?", ident.toErrMsg(), mt.toErrMsg(), mt.toPrettyChars());

        else if (const n = importHint(ident.toString()))
                error(loc, "no property `%s` for type `%s`, perhaps `import %.*s;` is needed?", ident.toErrMsg(), mt.toErrMsg(), cast(int)n.length, n.ptr);
        else
        {
            if (src)
            {
                error(loc, "no property `%s` for `%s` of type `%s`",
                    ident.toErrMsg(), src.toErrMsg(), mt.toPrettyChars(true));
                auto s2 = scope_.search_correct(ident);
                // UFCS
                if (s2 && s2.isFuncDeclaration)
                {
                    if (s2.ident == ident)
                    {
                        errorSupplemental(s2.loc, "cannot call %s `%s` with UFCS because it is not declared at module scope",
                            s2.kind(), s2.toErrMsg());
                    }
                    else
                        errorSupplemental(s2.loc, "did you mean %s `%s`?",
                            s2.kind(), s2.toErrMsg());
                }
            }
            else
                error(loc, "no property `%s` for type `%s`", ident.toErrMsg(), mt.toPrettyChars(true));

            if (auto dsym = derefType.toDsymbol(scope_))
            {
                if (auto sym = dsym.isAggregateDeclaration())
                {
                    if (!sym.members)
                    {
                        errorSupplemental(sym.loc, "`%s %s` is opaque and has no members.", sym.kind, mt.toPrettyChars(true));
                        return ErrorExp.get();
                    }

                    if (auto fd = search_function(sym, Id.opDispatch))
                    {
                        if (auto td = fd.isTemplateDeclaration())
                        {
                            e = mt.defaultInitLiteral(loc);
                            auto se = new StringExp(e.loc, ident.toString());
                            auto tiargs = new Objects(se);
                            auto dti = new DotTemplateInstanceExp(e.loc, e, Id.opDispatch, tiargs);
                            dti.ti.tempdecl = td;
                            dti.dotTemplateSemanticProp(scope_, DotExpFlag.none);
                            return ErrorExp.get();
                        }
                    }
                }
                errorSupplemental(dsym.loc, "%s `%s` defined here",
                    dsym.kind, dsym.toErrMsg());
            }
        }

        return ErrorExp.get();
    }

    Expression visitError(TypeError)
    {
        return ErrorExp.get();
    }

    Expression visitBasic(TypeBasic mt)
    {
        Expression integerValue(dinteger_t i)
        {
            return new IntegerExp(loc, i, mt);
        }

        Expression intValue(dinteger_t i)
        {
            return new IntegerExp(loc, i, Type.tint32);
        }

        Expression floatValue(real_t r)
        {
            if (mt.isReal() || mt.isImaginary())
                return new RealExp(loc, r, mt);
            else
            {
                return new ComplexExp(loc, complex_t(r, r), mt);
            }
        }

        //printf("TypeBasic::getProperty('%s')\n", ident.toChars());
        if (ident == Id.max)
        {
            switch (mt.ty)
            {
            case Tint8:        return integerValue(byte.max);
            case Tuns8:        return integerValue(ubyte.max);
            case Tint16:       return integerValue(short.max);
            case Tuns16:       return integerValue(ushort.max);
            case Tint32:       return integerValue(int.max);
            case Tuns32:       return integerValue(uint.max);
            case Tint64:       return integerValue(long.max);
            case Tuns64:       return integerValue(ulong.max);
            case Tbool:        return integerValue(bool.max);
            case Tchar:        return integerValue(char.max);
            case Twchar:       return integerValue(wchar.max);
            case Tdchar:       return integerValue(dchar.max);
            case Tcomplex32:
            case Timaginary32:
            case Tfloat32:     return floatValue(target.FloatProperties.max);
            case Tcomplex64:
            case Timaginary64:
            case Tfloat64:     return floatValue(target.DoubleProperties.max);
            case Tcomplex80:
            case Timaginary80:
            case Tfloat80:     return floatValue(target.RealProperties.max);
            default:           break;
            }
        }
        else if (ident == Id.min)
        {
            switch (mt.ty)
            {
            case Tint8:        return integerValue(byte.min);
            case Tuns8:
            case Tuns16:
            case Tuns32:
            case Tuns64:
            case Tbool:
            case Tchar:
            case Twchar:
            case Tdchar:       return integerValue(0);
            case Tint16:       return integerValue(short.min);
            case Tint32:       return integerValue(int.min);
            case Tint64:       return integerValue(long.min);
            default:           break;
            }
        }
        else if (ident == Id.min_normal)
        {
            switch (mt.ty)
            {
            case Tcomplex32:
            case Timaginary32:
            case Tfloat32:     return floatValue(target.FloatProperties.min_normal);
            case Tcomplex64:
            case Timaginary64:
            case Tfloat64:     return floatValue(target.DoubleProperties.min_normal);
            case Tcomplex80:
            case Timaginary80:
            case Tfloat80:     return floatValue(target.RealProperties.min_normal);
            default:           break;
            }
        }
        else if (ident == Id.nan)
        {
            switch (mt.ty)
            {
            case Tcomplex32:
            case Tcomplex64:
            case Tcomplex80:
            case Timaginary32:
            case Timaginary64:
            case Timaginary80:
            case Tfloat32:
            case Tfloat64:
            case Tfloat80:     return floatValue(target.RealProperties.nan);
            default:           break;
            }
        }
        else if (ident == Id.infinity)
        {
            switch (mt.ty)
            {
            case Tcomplex32:
            case Tcomplex64:
            case Tcomplex80:
            case Timaginary32:
            case Timaginary64:
            case Timaginary80:
            case Tfloat32:
            case Tfloat64:
            case Tfloat80:     return floatValue(target.RealProperties.infinity);
            default:           break;
            }
        }
        else if (ident == Id.dig)
        {
            switch (mt.ty)
            {
            case Tcomplex32:
            case Timaginary32:
            case Tfloat32:     return intValue(target.FloatProperties.dig);
            case Tcomplex64:
            case Timaginary64:
            case Tfloat64:     return intValue(target.DoubleProperties.dig);
            case Tcomplex80:
            case Timaginary80:
            case Tfloat80:     return intValue(target.RealProperties.dig);
            default:           break;
            }
        }
        else if (ident == Id.epsilon)
        {
            switch (mt.ty)
            {
            case Tcomplex32:
            case Timaginary32:
            case Tfloat32:     return floatValue(target.FloatProperties.epsilon);
            case Tcomplex64:
            case Timaginary64:
            case Tfloat64:     return floatValue(target.DoubleProperties.epsilon);
            case Tcomplex80:
            case Timaginary80:
            case Tfloat80:     return floatValue(target.RealProperties.epsilon);
            default:           break;
            }
        }
        else if (ident == Id.mant_dig)
        {
            switch (mt.ty)
            {
            case Tcomplex32:
            case Timaginary32:
            case Tfloat32:     return intValue(target.FloatProperties.mant_dig);
            case Tcomplex64:
            case Timaginary64:
            case Tfloat64:     return intValue(target.DoubleProperties.mant_dig);
            case Tcomplex80:
            case Timaginary80:
            case Tfloat80:     return intValue(target.RealProperties.mant_dig);
            default:           break;
            }
        }
        else if (ident == Id.max_10_exp)
        {
            switch (mt.ty)
            {
            case Tcomplex32:
            case Timaginary32:
            case Tfloat32:     return intValue(target.FloatProperties.max_10_exp);
            case Tcomplex64:
            case Timaginary64:
            case Tfloat64:     return intValue(target.DoubleProperties.max_10_exp);
            case Tcomplex80:
            case Timaginary80:
            case Tfloat80:     return intValue(target.RealProperties.max_10_exp);
            default:           break;
            }
        }
        else if (ident == Id.max_exp)
        {
            switch (mt.ty)
            {
            case Tcomplex32:
            case Timaginary32:
            case Tfloat32:     return intValue(target.FloatProperties.max_exp);
            case Tcomplex64:
            case Timaginary64:
            case Tfloat64:     return intValue(target.DoubleProperties.max_exp);
            case Tcomplex80:
            case Timaginary80:
            case Tfloat80:     return intValue(target.RealProperties.max_exp);
            default:           break;
            }
        }
        else if (ident == Id.min_10_exp)
        {
            switch (mt.ty)
            {
            case Tcomplex32:
            case Timaginary32:
            case Tfloat32:     return intValue(target.FloatProperties.min_10_exp);
            case Tcomplex64:
            case Timaginary64:
            case Tfloat64:     return intValue(target.DoubleProperties.min_10_exp);
            case Tcomplex80:
            case Timaginary80:
            case Tfloat80:     return intValue(target.RealProperties.min_10_exp);
            default:           break;
            }
        }
        else if (ident == Id.min_exp)
        {
            switch (mt.ty)
            {
            case Tcomplex32:
            case Timaginary32:
            case Tfloat32:     return intValue(target.FloatProperties.min_exp);
            case Tcomplex64:
            case Timaginary64:
            case Tfloat64:     return intValue(target.DoubleProperties.min_exp);
            case Tcomplex80:
            case Timaginary80:
            case Tfloat80:     return intValue(target.RealProperties.min_exp);
            default:           break;
            }
        }
        return visitType(mt);
    }

    Expression visitVector(TypeVector mt)
    {
        return visitType(mt);
    }

    Expression visitEnum(TypeEnum mt)
    {
        Expression e;
        if (ident == Id.max || ident == Id.min)
        {
            return mt.sym.getMaxMinValue(loc, ident);
        }
        else if (ident == Id._init)
        {
            e = mt.defaultInitLiteral(loc);
        }
        else if (ident == Id.stringof)
        {
            e = new StringExp(loc, mt.toString());
            Scope sc;
            e = e.expressionSemantic(&sc);
        }
        else if (ident == Id._mangleof)
        {
            e = visitType(mt);
        }
        else
        {
            e = mt.toBasetype().getProperty(scope_, loc, ident, flag);
        }
        return e;
    }

    Expression visitTuple(TypeTuple mt)
    {
        Expression e;
        static if (LOGDOTEXP)
        {
            printf("TypeTuple::getProperty(type = '%s', ident = '%s')\n", mt.toChars(), ident.toChars());
        }
        if (ident == Id.length)
        {
            e = new IntegerExp(loc, mt.arguments.length, Type.tsize_t);
        }
        else if (ident == Id._init)
        {
            e = mt.defaultInitLiteral(loc);
        }
        else if (flag)
        {
            e = null;
        }
        else
        {
            error(loc, "no property `%s` for sequence `%s`", ident.toChars(), mt.toChars());
            e = ErrorExp.get();
        }
        return e;
    }

    switch (t.ty)
    {
        default:        return t.isTypeBasic() ?
                                visitBasic(cast(TypeBasic)t) :
                                visitType(t);

        case Terror:    return visitError (t.isTypeError());
        case Tvector:   return visitVector(t.isTypeVector());
        case Tenum:     return visitEnum  (t.isTypeEnum());
        case Ttuple:    return visitTuple (t.isTypeTuple());
    }
}

/***************************************
 * Determine if Expression `exp` should instead be a Type, a Dsymbol, or remain an Expression.
 * Params:
 *      exp = Expression to look at
 *      t = if exp should be a Type, set t to that Type else null
 *      s = if exp should be a Dsymbol, set s to that Dsymbol else null
 *      e = if exp should remain an Expression, set e to that Expression else null
 *
 */
private void resolveExp(Expression exp, out Type t, out Expression e, out Dsymbol s)
{
    if (exp.isTypeExp())
        t = exp.type;
    else if (auto ve = exp.isVarExp())
    {
        if (auto v = ve.var.isVarDeclaration())
            e = exp;
        else
            s = ve.var;
    }
    else if (auto te = exp.isTemplateExp())
        s = te.td;
    else if (auto se = exp.isScopeExp())
        s = se.sds;
    else if (exp.isFuncExp())
        s = getDsymbol(exp);
    else if (auto dte = exp.isDotTemplateExp())
        s = dte.td;
    else if (exp.isErrorExp())
        t = Type.terror;
    else
        e = exp;
}

/************************************
 * Resolve type 'mt' to either type, symbol, or expression.
 * If errors happened, resolved to Type.terror.
 *
 * Params:
 *  mt = type to be resolved
 *  loc = the location where the type is encountered
 *  sc = the scope of the type
 *  pe = is set if t is an expression
 *  pt = is set if t is a type
 *  ps = is set if t is a symbol
 *  intypeid = true if in type id
 */
void resolve(Type mt, Loc loc, Scope* sc, out Expression pe, out Type pt, out Dsymbol ps, bool intypeid = false)
{
    void returnExp(Expression e)
    {
        pe = e;
        pt = null;
        ps = null;
    }

    void returnType(Type t)
    {
        pe = null;
        pt = t;
        ps = null;
    }

    void returnSymbol(Dsymbol s)
    {
        pe = null;
        pt = null;
        ps = s;
    }

    void returnError()
    {
        returnType(Type.terror);
    }

    void visitType(Type mt)
    {
        //printf("Type::resolve() %s, %d\n", mt.toChars(), mt.ty);
        Type t = typeSemantic(mt, loc, sc);
        assert(t);
        returnType(t);
    }

    void visitSArray(TypeSArray mt)
    {
        //printf("TypeSArray::resolve() %s\n", mt.toChars());
        mt.next.resolve(loc, sc, pe, pt, ps, intypeid);
        //printf("s = %p, e = %p, t = %p\n", ps, pe, pt);
        if (pe)
        {
            // It's really an index expression
            if (Dsymbol s = getDsymbol(pe))
                pe = new DsymbolExp(loc, s);
            returnExp(new ArrayExp(loc, pe, mt.dim));
        }
        else if (ps)
        {
            Dsymbol s = ps;
            if (auto tup = s.isTupleDeclaration())
            {
                mt.dim = semanticLength(sc, tup, mt.dim);
                mt.dim = mt.dim.ctfeInterpret();
                if (mt.dim.op == EXP.error)
                    return returnError();

                const d = mt.dim.toUInteger();
                if (d >= tup.objects.length)
                {
                    error(loc, "sequence index `%llu` out of bounds `[0 .. %llu]`", d, cast(ulong) tup.objects.length);
                    return returnError();
                }

                RootObject o = (*tup.objects)[cast(size_t)d];
                switch (o.dyncast()) with (DYNCAST)
                {
                case dsymbol:
                    return returnSymbol(cast(Dsymbol)o);
                case expression:
                    Expression e = cast(Expression)o;
                    if (e.op == EXP.dSymbol)
                        return returnSymbol(e.isDsymbolExp().s);
                    else
                        return returnExp(e);
                case type:
                    return returnType((cast(Type)o).addMod(mt.mod));
                default:
                    break;
                }

                /* Create a new TupleDeclaration which
                 * is a slice [d..d+1] out of the old one.
                 * Do it this way because TemplateInstance::semanticTiargs()
                 * can handle unresolved Objects this way.
                 */
                auto objects = new Objects(1);
                (*objects)[0] = o;
                return returnSymbol(new TupleDeclaration(loc, tup.ident, objects));
            }
            else
                return visitType(mt);
        }
        else
        {
            if (pt.ty != Terror)
                mt.next = pt; // prevent re-running semantic() on 'next'
            visitType(mt);
        }

    }

    void visitDArray(TypeDArray mt)
    {
        //printf("TypeDArray::resolve() %s\n", mt.toChars());
        mt.next.resolve(loc, sc, pe, pt, ps, intypeid);
        //printf("s = %p, e = %p, t = %p\n", ps, pe, pt);
        if (pe)
        {
            // It's really a slice expression
            if (Dsymbol s = getDsymbol(pe))
                pe = new DsymbolExp(loc, s);
            returnExp(new ArrayExp(loc, pe));
        }
        else if (ps)
        {
            if (auto tup = ps.isTupleDeclaration())
            {
                // keep ps
            }
            else
                visitType(mt);
        }
        else
        {
            if (pt.ty != Terror)
                mt.next = pt; // prevent re-running semantic() on 'next'
            visitType(mt);
        }
    }

    void visitAArray(TypeAArray mt)
    {
        //printf("TypeAArray::resolve() %s\n", mt.toChars());
        // Deal with the case where we thought the index was a type, but
        // in reality it was an expression.
        if (mt.index.ty == Tident || mt.index.ty == Tinstance || mt.index.ty == Tsarray)
        {
            Expression e;
            Type t;
            Dsymbol s;
            mt.index.resolve(loc, sc, e, t, s, intypeid);
            if (e)
            {
                // It was an expression -
                // Rewrite as a static array
                auto tsa = new TypeSArray(mt.next, e);
                tsa.mod = mt.mod; // just copy mod field so tsa's semantic is not yet done
                return tsa.resolve(loc, sc, pe, pt, ps, intypeid);
            }
            else if (t)
                mt.index = t;
            else
                .error(loc, "index is not a type or an expression");
        }
        visitType(mt);
    }

    /*************************************
     * Takes an array of Identifiers and figures out if
     * it represents a Type or an Expression.
     * Output:
     *      if expression, pe is set
     *      if type, pt is set
     */
    void visitIdentifier(TypeIdentifier mt)
    {
        //printf("TypeIdentifier::resolve(sc = %p, idents = '%s')\n", sc, mt.toChars());
        if (mt.ident == Id.ctfe)
        {
            error(loc, "variable `__ctfe` cannot be read at compile time");
            return returnError();
        }
        if (mt.ident == Id.builtin_va_list) // gcc has __builtin_va_xxxx for stdarg.h
        {
            /* Since we don't support __builtin_va_start, -arg, -end, we don't
             * have to actually care what -list is. A void* will do.
             * If we ever do care, import core.stdc.stdarg and pull
             * the definition out of that, similarly to how std.math is handled for PowExp
             */
            pt = target.va_listType(loc, sc);
            return;
        }

        Dsymbol scopesym;
        Dsymbol s = sc.search(loc, mt.ident, scopesym);
        /*
         * https://issues.dlang.org/show_bug.cgi?id=1170
         * https://issues.dlang.org/show_bug.cgi?id=10739
         *
         * If a symbol is not found, it might be declared in
         * a mixin-ed string or a mixin-ed template, so before
         * issuing an error semantically analyze all string/template
         * mixins that are members of the current ScopeDsymbol.
         */
        if (!s && sc.enclosing)
        {
            ScopeDsymbol sds = sc.enclosing.scopesym;
            if (sds && sds.members)
            {
                void semanticOnMixin(Dsymbol member)
                {
                    if (auto compileDecl = member.isMixinDeclaration())
                        compileDecl.dsymbolSemantic(sc);
                    else if (auto mixinTempl = member.isTemplateMixin())
                        mixinTempl.dsymbolSemantic(sc);
                }
                sds.members.foreachDsymbol( s => semanticOnMixin(s) );
                s = sc.search(loc, mt.ident, scopesym);
            }
        }

        if (s)
        {
            // https://issues.dlang.org/show_bug.cgi?id=16042
            // If `f` is really a function template, then replace `f`
            // with the function template declaration.
            if (auto f = s.isFuncDeclaration())
            {
                if (auto td = getFuncTemplateDecl(f))
                {
                    // If not at the beginning of the overloaded list of
                    // `TemplateDeclaration`s, then get the beginning
                    if (td.overroot)
                        td = td.overroot;
                    s = td;
                }
            }
        }

        mt.resolveHelper(loc, sc, s, scopesym, pe, pt, ps, intypeid);
        if (pt)
            pt = pt.addMod(mt.mod);
    }

    void visitInstance(TypeInstance mt)
    {
        // Note close similarity to TypeIdentifier::resolve()

        //printf("TypeInstance::resolve(sc = %p, tempinst = '%s')\n", sc, mt.tempinst.toChars());
        mt.tempinst.dsymbolSemantic(sc);
        if (!global.gag && mt.tempinst.errors)
            return returnError();

        mt.resolveHelper(loc, sc, mt.tempinst, null, pe, pt, ps, intypeid);
        if (pt)
            pt = pt.addMod(mt.mod);
        //if (pt) printf("pt = %d '%s'\n", pt.ty, pt.toChars());
    }

    void visitTypeof(TypeTypeof mt)
    {
        //printf("TypeTypeof::resolve(this = %p, sc = %p, idents = '%s')\n", mt, sc, mt.toChars());
        //static int nest; if (++nest == 50) *(char*)0=0;
        if (sc is null)
        {
            error(loc, "invalid scope");
            return returnError();
        }
        if (mt.inuse)
        {
            mt.inuse = 2;
            error(loc, "circular `typeof` definition");
        Lerr:
            mt.inuse--;
            return returnError();
        }
        mt.inuse++;

        /* Currently we cannot evaluate 'exp' in speculative context, because
         * the type implementation may leak to the final execution. Consider:
         *
         * struct S(T) {
         *   string toString() const { return "x"; }
         * }
         * void main() {
         *   alias X = typeof(S!int());
         *   assert(typeid(X).toString() == "x");
         * }
         */
        Scope* sc2 = sc.push();

        if (!mt.exp.isTypeidExp())
            /* Treat typeof(typeid(exp)) as needing
             * the full semantic analysis of the typeid.
             * https://issues.dlang.org/show_bug.cgi?id=20958
             */
            sc2.intypeof = 1;

        auto exp2 = mt.exp.expressionSemantic(sc2);
        exp2 = resolvePropertiesOnly(sc2, exp2);
        sc2.pop();

        if (exp2.op == EXP.error)
        {
            if (!global.gag)
                mt.exp = exp2;
            goto Lerr;
        }
        mt.exp = exp2;

        if ((mt.exp.op == EXP.type || mt.exp.op == EXP.scope_) &&
            // https://issues.dlang.org/show_bug.cgi?id=23863
            // compile time sequences are valid types
            !mt.exp.type.isTypeTuple())
        {
            if (!sc.inCfile && // in (extended) C typeof may be used on types as with sizeof
                mt.exp.checkType())
                goto Lerr;

            /* Today, 'typeof(func)' returns void if func is a
             * function template (TemplateExp), or
             * template lambda (FuncExp).
             * It's actually used in Phobos as an idiom, to branch code for
             * template functions.
             */
        }
        if (auto f = mt.exp.op == EXP.variable    ? mt.exp.isVarExp().var.isFuncDeclaration()
                   : mt.exp.op == EXP.dotVariable ? mt.exp.isDotVarExp().var.isFuncDeclaration() : null)
        {
            // f might be a unittest declaration which is incomplete when compiled
            // without -unittest. That causes a segfault in checkForwardRef, see
            // https://issues.dlang.org/show_bug.cgi?id=20626
            if ((!f.isUnitTestDeclaration() || global.params.useUnitTests) && checkForwardRef(f, loc))
                goto Lerr;
        }
        if (auto f = isFuncAddress(mt.exp))
        {
            if (checkForwardRef(f, loc))
                goto Lerr;
        }

        Type t = mt.exp.type;
        if (!t)
        {
            error(loc, "expression `%s` has no type", mt.exp.toChars());
            goto Lerr;
        }
        if (t.ty == Ttypeof)
        {
            error(loc, "forward reference to `%s`", mt.toChars());
            goto Lerr;
        }
        if (mt.idents.length == 0)
        {
            returnType(t.addMod(mt.mod));
        }
        else
        {
            if (Dsymbol s = t.toDsymbol(sc))
                mt.resolveHelper(loc, sc, s, null, pe, pt, ps, intypeid);
            else
            {
                auto e = typeToExpressionHelper(mt, new TypeExp(loc, t));
                e = e.expressionSemantic(sc);
                resolveExp(e, pt, pe, ps);
            }
            if (pt)
                pt = pt.addMod(mt.mod);
        }
        mt.inuse--;
    }

    void visitReturn(TypeReturn mt)
    {
        //printf("TypeReturn::resolve(sc = %p, idents = '%s')\n", sc, mt.toChars());
        Type t;
        {
            FuncDeclaration func = sc.func;
            if (!func)
            {
                error(loc, "`typeof(return)` must be inside function");
                return returnError();
            }
            if (func.fes)
                func = func.fes.func;
            t = func.type.nextOf();
            if (!t)
            {
                error(loc, "cannot use `typeof(return)` inside function `%s` with inferred return type", sc.func.toChars());
                return returnError();
            }
        }
        if (mt.idents.length == 0)
        {
            return returnType(t.addMod(mt.mod));
        }
        else
        {
            if (Dsymbol s = t.toDsymbol(sc))
                mt.resolveHelper(loc, sc, s, null, pe, pt, ps, intypeid);
            else
            {
                auto e = typeToExpressionHelper(mt, new TypeExp(loc, t));
                e = e.expressionSemantic(sc);
                resolveExp(e, pt, pe, ps);
            }
            if (pt)
                pt = pt.addMod(mt.mod);
        }
    }

    void visitSlice(TypeSlice mt)
    {
        mt.next.resolve(loc, sc, pe, pt, ps, intypeid);
        if (pe)
        {
            // It's really a slice expression
            if (Dsymbol s = getDsymbol(pe))
                pe = new DsymbolExp(loc, s);
            return returnExp(new ArrayExp(loc, pe, new IntervalExp(loc, mt.lwr, mt.upr)));
        }
        else if (ps)
        {
            Dsymbol s = ps;
            TupleDeclaration td = s.isTupleDeclaration();
            if (td)
            {
                /* It's a slice of a TupleDeclaration
                 */
                ScopeDsymbol sym = new ArrayScopeSymbol(sc, td);
                sym.parent = sc.scopesym;
                sc = sc.push(sym);
                sc = sc.startCTFE();
                mt.lwr = mt.lwr.expressionSemantic(sc);
                mt.upr = mt.upr.expressionSemantic(sc);
                sc = sc.endCTFE();
                sc = sc.pop();

                mt.lwr = mt.lwr.ctfeInterpret();
                mt.upr = mt.upr.ctfeInterpret();
                const i1 = mt.lwr.toUInteger();
                const i2 = mt.upr.toUInteger();
                if (!(i1 <= i2 && i2 <= td.objects.length))
                {
                    error(loc, "slice `[%llu..%llu]` is out of range of [0..%llu]", i1, i2, cast(ulong) td.objects.length);
                    return returnError();
                }

                if (i1 == 0 && i2 == td.objects.length)
                {
                    return returnSymbol(td);
                }

                /* Create a new TupleDeclaration which
                 * is a slice [i1..i2] out of the old one.
                 */
                auto objects = new Objects(cast(size_t)(i2 - i1));
                for (size_t i = 0; i < objects.length; i++)
                {
                    (*objects)[i] = (*td.objects)[cast(size_t)i1 + i];
                }

                return returnSymbol(new TupleDeclaration(loc, td.ident, objects));
            }
            else
                visitType(mt);
        }
        else
        {
            if (pt.ty != Terror)
                mt.next = pt; // prevent re-running semantic() on 'next'
            visitType(mt);
        }
    }

    void visitMixin(TypeMixin mt)
    {
        RootObject o = mt.obj;

        // if already resolved just set pe/pt/ps and return.
        if (o)
        {
            pe = o.isExpression();
            pt = o.isType();
            ps = o.isDsymbol();
            return;
        }

        o = mt.compileTypeMixin(loc, sc);
        if (auto t = o.isType())
        {
            resolve(t, loc, sc, pe, pt, ps, intypeid);
            if (pt)
                pt = pt.addMod(mt.mod);
        }
        else if (auto e = o.isExpression())
        {
            e = e.expressionSemantic(sc);
            if (auto et = e.isTypeExp())
                returnType(et.type.addMod(mt.mod));
            else
                returnExp(e);
        }
        else
            returnError();

        // save the result
        mt.obj = pe ? pe : (pt ? pt : ps);
    }

    void visitTraits(TypeTraits mt)
    {
        // if already resolved just return the cached object.
        if (mt.obj)
        {
            pt = mt.obj.isType();
            ps = mt.obj.isDsymbol();
            pe = mt.obj.isExpression();
            return;
        }

        import dmd.traits : semanticTraits;

        if (Expression e = semanticTraits(mt.exp, sc))
        {
            switch (e.op)
            {
            case EXP.dotVariable:
                mt.obj = e.isDotVarExp().var;
                break;
            case EXP.variable:
                mt.obj = e.isVarExp().var;
                break;
            case EXP.function_:
                auto fe = e.isFuncExp();
                mt.obj = fe.td ? fe.td : fe.fd;
                break;
            case EXP.dotTemplateDeclaration:
                mt.obj = e.isDotTemplateExp().td;
                break;
            case EXP.dSymbol:
                mt.obj = e.isDsymbolExp().s;
                break;
            case EXP.template_:
                mt.obj = e.isTemplateExp().td;
                break;
            case EXP.scope_:
                mt.obj = e.isScopeExp().sds;
                break;
            case EXP.tuple:
                TupleExp te = e.isTupleExp();
                Objects* elems = new Objects(te.exps.length);
                foreach (i; 0 .. elems.length)
                {
                    auto src = (*te.exps)[i];
                    switch (src.op)
                    {
                    case EXP.type:
                        (*elems)[i] = src.isTypeExp().type;
                        break;
                    case EXP.dotType:
                        (*elems)[i] = src.isDotTypeExp().sym.isType();
                        break;
                    case EXP.overloadSet:
                        (*elems)[i] = src.isOverExp().type;
                        break;
                    default:
                        if (auto sym = isDsymbol(src))
                            (*elems)[i] = sym;
                        else
                            (*elems)[i] = src;
                    }
                }
                TupleDeclaration td = new TupleDeclaration(e.loc, Identifier.generateId("__aliastup"), elems);
                mt.obj = td;
                break;
            case EXP.dotType:
                mt.obj = e.isDotTypeExp().sym.isType();
                break;
            case EXP.type:
                mt.obj = e.isTypeExp().type;
                break;
            case EXP.overloadSet:
                mt.obj = e.isOverExp().type;
                break;
            case EXP.error:
                break;
            default:
                mt.obj = e;
                break;
            }
        }

        if (mt.obj)
        {
            if (auto t = mt.obj.isType())
            {
                t = t.addMod(mt.mod);
                mt.obj = t;
                returnType(t);
            }
            else if (auto s = mt.obj.isDsymbol())
                returnSymbol(s);
            else if (auto e = mt.obj.isExpression())
                returnExp(e);
        }
        else
        {
            assert(global.errors);
            mt.obj = Type.terror;
            return returnError();
        }
    }

    switch (mt.ty)
    {
        default:        visitType      (mt);                    break;
        case Tsarray:   visitSArray    (mt.isTypeSArray());     break;
        case Tarray:    visitDArray    (mt.isTypeDArray());     break;
        case Taarray:   visitAArray    (mt.isTypeAArray());     break;
        case Tident:    visitIdentifier(mt.isTypeIdentifier()); break;
        case Tinstance: visitInstance  (mt.isTypeInstance());   break;
        case Ttypeof:   visitTypeof    (mt.isTypeTypeof());     break;
        case Treturn:   visitReturn    (mt.isTypeReturn());     break;
        case Tslice:    visitSlice     (mt.isTypeSlice());      break;
        case Tmixin:    visitMixin     (mt.isTypeMixin());      break;
        case Ttraits:   visitTraits    (mt.isTypeTraits());     break;
    }
}

/************************
 * Access the members of the object e. This type is same as e.type.
 * Params:
 *  mt = type for which the dot expression is used
 *  sc = instantiating scope
 *  e = expression to convert
 *  ident = identifier being used
 *  flag = DotExpFlag bit flags
 *
 * Returns:
 *  resulting expression with e.ident resolved
 */
Expression dotExp(Type mt, Scope* sc, Expression e, Identifier ident, DotExpFlag flag)
{
    enum LOGDOTEXP = false;
    if (LOGDOTEXP)
        printf("dotExp()\n");

    Expression visitType(Type mt)
    {
        VarDeclaration v = null;
        static if (LOGDOTEXP)
        {
            printf("Type::dotExp(e = '%s', ident = '%s')\n", e.toChars(), ident.toChars());
        }
        Expression ex = e.lastComma();
        if (ex.op == EXP.dotVariable)
        {
            DotVarExp dv = cast(DotVarExp)ex;
            v = dv.var.isVarDeclaration();
        }
        else if (ex.op == EXP.variable)
        {
            VarExp ve = cast(VarExp)ex;
            v = ve.var.isVarDeclaration();
        }
        if (v)
        {
            if (ident == Id.offsetof ||
                ident == Id.bitoffsetof ||
                ident == Id.bitwidth)
            {
                v.dsymbolSemantic(null);
                if (v.isField())
                {
                    auto ad = v.isMember();
                    objc.checkOffsetof(e, ad);
                    {
                        import dmd.dsymbolsem: size;
                        ad.size(e.loc);
                    }
                    if (ad.sizeok != Sizeok.done)
                        return ErrorExp.get();
                    uint value;
                    if (ident == Id.offsetof)
                        value = v.offset;
                    else // Id.bitoffsetof || Id.bitwidth
                    {
                        auto bf = v.isBitFieldDeclaration();
                        if (bf)
                        {
                            value = ident == Id.bitoffsetof ? bf.bitOffset : bf.fieldWidth;
                        }
                        else
                            error(v.loc, "`%s` is not a bitfield, cannot apply `%s`", v.toChars(), ident.toChars());
                    }
                    return new IntegerExp(e.loc, value, Type.tsize_t);
                }
            }
            else if (ident == Id._init)
            {
                Type tb = mt.toBasetype();
                e = mt.defaultInitLiteral(e.loc);
                if (tb.ty == Tstruct && tb.needsNested())
                {
                    e.isStructLiteralExp().useStaticInit = true;
                }
                goto Lreturn;
            }
        }
        if (ident == Id.stringof)
        {
            /* https://issues.dlang.org/show_bug.cgi?id=3796
             * this should demangle e.type.deco rather than
             * pretty-printing the type.
             */
            e = new StringExp(e.loc, e.toString());
        }
        else
            e = mt.getProperty(sc, e.loc, ident, flag & DotExpFlag.gag);

    Lreturn:
        if (e)
            e = e.expressionSemantic(sc);
        return e;
    }

    Expression visitError(TypeError)
    {
        return ErrorExp.get();
    }

    Expression visitBasic(TypeBasic mt)
    {
        static if (LOGDOTEXP)
        {
            printf("TypeBasic::dotExp(e = '%s', ident = '%s')\n", e.toChars(), ident.toChars());
        }
        Type t;
        if (ident == Id.re)
        {
            switch (mt.ty)
            {
            case Tcomplex32:
                t = mt.tfloat32;
                goto L1;

            case Tcomplex64:
                t = mt.tfloat64;
                goto L1;

            case Tcomplex80:
                t = mt.tfloat80;
                goto L1;
            L1:
                e = e.castTo(sc, t);
                break;

            case Tfloat32:
            case Tfloat64:
            case Tfloat80:
                break;

            case Timaginary32:
                t = mt.tfloat32;
                goto L2;

            case Timaginary64:
                t = mt.tfloat64;
                goto L2;

            case Timaginary80:
                t = mt.tfloat80;
                goto L2;
            L2:
                e = new RealExp(e.loc, CTFloat.zero, t);
                break;

            default:
                e = mt.Type.getProperty(sc, e.loc, ident, flag);
                break;
            }
        }
        else if (ident == Id.im)
        {
            Type t2;
            switch (mt.ty)
            {
            case Tcomplex32:
                t = mt.timaginary32;
                t2 = mt.tfloat32;
                goto L3;

            case Tcomplex64:
                t = mt.timaginary64;
                t2 = mt.tfloat64;
                goto L3;

            case Tcomplex80:
                t = mt.timaginary80;
                t2 = mt.tfloat80;
                goto L3;
            L3:
                e = e.castTo(sc, t);
                e.type = t2;
                break;

            case Timaginary32:
                t = mt.tfloat32;
                goto L4;

            case Timaginary64:
                t = mt.tfloat64;
                goto L4;

            case Timaginary80:
                t = mt.tfloat80;
                goto L4;
            L4:
                e = e.copy();
                e.type = t;
                break;

            case Tfloat32:
            case Tfloat64:
            case Tfloat80:
                e = new RealExp(e.loc, CTFloat.zero, mt);
                break;

            default:
                e = mt.Type.getProperty(sc, e.loc, ident, flag);
                break;
            }
        }
        else
        {
            return visitType(mt);
        }
        if (!(flag & 1) || e)
            e = e.expressionSemantic(sc);
        return e;
    }

    Expression visitVector(TypeVector mt)
    {
        static if (LOGDOTEXP)
        {
            printf("TypeVector::dotExp(e = '%s', ident = '%s')\n", e.toChars(), ident.toChars());
        }
        if (ident == Id.ptr && e.op == EXP.call)
        {
            /* The trouble with EXP.call is the return ABI for float[4] is different from
             * __vector(float[4]), and a type paint won't do.
             */
            e = new AddrExp(e.loc, e);
            e = e.expressionSemantic(sc);
            return e.castTo(sc, mt.basetype.nextOf().pointerTo());
        }
        if (ident == Id.array)
        {
            //e = e.castTo(sc, basetype);
            // Keep lvalue-ness
            e = new VectorArrayExp(e.loc, e);
            e = e.expressionSemantic(sc);
            return e;
        }
        if (ident == Id._init || ident == Id.offsetof || ident == Id.stringof || ident == Id.__xalignof)
        {
            // init should return a new VectorExp
            // https://issues.dlang.org/show_bug.cgi?id=12776
            // offsetof does not work on a cast expression, so use e directly
            // stringof should not add a cast to the output
            return visitType(mt);
        }

        // Properties based on the vector element type and are values of the element type
        if (ident == Id.max || ident == Id.min || ident == Id.min_normal ||
            ident == Id.nan || ident == Id.infinity || ident == Id.epsilon)
        {
            auto vet = mt.basetype.isTypeSArray().next; // vector element type
            if (auto ev = getProperty(vet, sc, e.loc, ident, DotExpFlag.gag))
                return ev.castTo(sc, mt); // 'broadcast' ev to the vector elements
        }

        return mt.basetype.dotExp(sc, e.castTo(sc, mt.basetype), ident, flag);
    }

    Expression visitArray(TypeArray mt)
    {
        static if (LOGDOTEXP)
        {
            printf("TypeArray::dotExp(e = '%s', ident = '%s')\n", e.toChars(), ident.toChars());
        }

        e = visitType(mt);

        if (!(flag & 1) || e)
            e = e.expressionSemantic(sc);
        return e;
    }

    Expression visitSArray(TypeSArray mt)
    {
        static if (LOGDOTEXP)
        {
            printf("TypeSArray::dotExp(e = '%s', ident = '%s')\n", e.toChars(), ident.toChars());
        }
        if (ident == Id.length)
        {
            Loc oldLoc = e.loc;
            e = mt.dim.copy();
            e.loc = oldLoc;
        }
        else if (ident == Id.ptr)
        {
            if (e.op == EXP.type)
            {
                error(e.loc, "`%s` is not an expression", e.toErrMsg());
                return ErrorExp.get();
            }
            else if (mt.dim.toUInteger() < 1 && checkUnsafeDotExp(sc, e, ident, flag))
            {
                // .ptr on static array is @safe unless size is 0
                // https://issues.dlang.org/show_bug.cgi?id=20853
                return ErrorExp.get();
            }
            e = e.castTo(sc, e.type.nextOf().pointerTo());
        }
        else if (ident == Id._tupleof)
        {
            if (e.isTypeExp())
            {
                error(e.loc, "`.tupleof` cannot be used on type `%s`", mt.toChars);
                return ErrorExp.get();
            }
            else
            {
                Expression e0;
                Expression ev = e;
                ev = extractSideEffect(sc, "__tup", e0, ev);

                const length = cast(size_t)mt.dim.toUInteger();
                auto exps = new Expressions();
                exps.reserve(length);
                foreach (i; 0 .. length)
                    exps.push(new IndexExp(e.loc, ev, new IntegerExp(e.loc, i, Type.tsize_t)));
                e = new TupleExp(e.loc, e0, exps);
            }
        }
        else
        {
            e = visitArray(mt);
        }
        if (!(flag & 1) || e)
            e = e.expressionSemantic(sc);
        return e;
    }

    Expression visitDArray(TypeDArray mt)
    {
        static if (LOGDOTEXP)
        {
            printf("TypeDArray::dotExp(e = '%s', ident = '%s')\n", e.toChars(), ident.toChars());
        }
        if (e.op == EXP.type && (ident == Id.length || ident == Id.ptr))
        {
            error(e.loc, "`%s` is not an expression", e.toErrMsg());
            return ErrorExp.get();
        }
        if (ident == Id.length)
        {
            if (e.op == EXP.string_)
            {
                StringExp se = cast(StringExp)e;
                return new IntegerExp(se.loc, se.len, Type.tsize_t);
            }
            if (e.op == EXP.null_)
            {
                return new IntegerExp(e.loc, 0, Type.tsize_t);
            }
            if (checkNonAssignmentArrayOp(e))
            {
                return ErrorExp.get();
            }
            e = new ArrayLengthExp(e.loc, e);
            e.type = Type.tsize_t;
            return e;
        }
        else if (ident == Id.ptr)
        {
            if (checkUnsafeDotExp(sc, e, ident, flag))
                return ErrorExp.get();
            return e.castTo(sc, mt.next.pointerTo());
        }
        else
        {
            return visitArray(mt);
        }
    }

    Expression visitAArray(TypeAArray mt)
    {
        static if (LOGDOTEXP)
        {
            printf("TypeAArray::dotExp(e = '%s', ident = '%s')\n", e.toChars(), ident.toChars());
        }
        if (ident == Id.length)
        {
            auto loc = e.loc;
            Expression hookFunc = new IdentifierExp(loc, Id.empty);
            hookFunc = new DotIdExp(loc, hookFunc, Id.object);
            auto keytype = mt.index.substWildTo(MODFlags.const_);
            auto valtype = mt.nextOf().substWildTo(MODFlags.const_);
            auto tiargs = new Objects(keytype, valtype);
            hookFunc = new DotTemplateInstanceExp(loc, hookFunc, Id._d_aaLen, tiargs);
            Expression e = new CallExp(loc, hookFunc, e);
            e = e.expressionSemantic(sc);
            return e;
        }
        else
        {
            return visitType(mt);
        }
    }

    Expression visitReference(TypeReference mt)
    {
        static if (LOGDOTEXP)
        {
            printf("TypeReference::dotExp(e = '%s', ident = '%s')\n", e.toChars(), ident.toChars());
        }
        // References just forward things along
        return mt.next.dotExp(sc, e, ident, flag);
    }

    Expression visitDelegate(TypeDelegate mt)
    {
        static if (LOGDOTEXP)
        {
            printf("TypeDelegate::dotExp(e = '%s', ident = '%s')\n", e.toChars(), ident.toChars());
        }
        if (ident == Id.ptr)
        {
            e = new DelegatePtrExp(e.loc, e);
            e = e.expressionSemantic(sc);
        }
        else if (ident == Id.funcptr)
        {
            if (checkUnsafeDotExp(sc, e, ident, flag))
            {
                return ErrorExp.get();
            }
            e = new DelegateFuncptrExp(e.loc, e);
            e = e.expressionSemantic(sc);
        }
        else
        {
            return visitType(mt);
        }
        return e;
    }

    /***************************************
     * `ident` was not found as a member of `mt`.
     * Attempt to use overloaded opDispatch() or `alias this`.
     * If that fails, forward to visitType().
     * Params:
     *  mt = class or struct
     *  sc = context
     *  e = `this` for `ident`
     *  ident = name of member
     *  flag = flag & 1, don't report "not a property" error and just return NULL.
     *         flag & DotExpFlag.noAliasThis, don't do 'alias this' resolution.
     * Returns:
     *  resolved expression if found, otherwise null
     */
    Expression noMember(Type mt, Scope* sc, Expression e, Identifier ident, int flag)
    {
        //printf("Type.noMember(e: %s ident: %s flag: %d)\n", e.toChars(), ident.toChars(), flag);

        bool gagError = flag & 1;

        __gshared int nest;      // https://issues.dlang.org/show_bug.cgi?id=17380

        static Expression returnExp(Expression e)
        {
            --nest;
            return e;
        }

        if (++nest > global.recursionLimit)
        {
            .error(e.loc, "cannot resolve identifier `%s`", ident.toChars());
            return returnExp(gagError ? null : ErrorExp.get());
        }


        assert(mt.ty == Tstruct || mt.ty == Tclass);
        auto sym = mt.toDsymbol(sc).isAggregateDeclaration();
        assert(sym);
        if (// https://issues.dlang.org/show_bug.cgi?id=22054
            // if a class or struct does not have a body
            // there is no point in searching for its members
            sym.members &&
            ident != Id.__sizeof &&
            ident != Id.__xalignof &&
            ident != Id._init &&
            ident != Id._mangleof &&
            ident != Id.stringof &&
            ident != Id.offsetof &&
            ident != Id.bitoffsetof &&
            ident != Id.bitwidth &&
            // https://issues.dlang.org/show_bug.cgi?id=15045
            // Don't forward special built-in member functions.
            ident != Id.ctor &&
            ident != Id.dtor &&
            ident != Id.__xdtor &&
            ident != Id.postblit &&
            ident != Id.__xpostblit)
        {
            /* Look for overloaded opDispatch to see if we should forward request
             * to it.
             */
            if (auto fd = search_function(sym, Id.opDispatch))
            {
                /* Rewrite e.ident as:
                 *  e.opDispatch!("ident")
                 */

                auto se = new StringExp(e.loc, ident.toString());
                auto tiargs = new Objects(se);
                auto dti = new DotTemplateInstanceExp(e.loc, e, Id.opDispatch, tiargs);

                if (OverloadSet os = fd.isOverloadSet())
                {
                    if (!findTempDecl(dti, sc))
                    {
                        .error(fd.loc, "Couldn't find template declaration for opDispatch");
                        return returnExp(ErrorExp.get());
                    }
                }
                else
                {
                    TemplateDeclaration td = fd.isTemplateDeclaration();
                    if (!td)
                    {
                        .error(fd.loc, "%s `%s` must be a template `opDispatch(string s)`, not a %s",
                               fd.kind, fd.toPrettyChars, fd.kind());
                        return returnExp(ErrorExp.get());
                    }
                    dti.ti.tempdecl = td;
                }

                /* opDispatch, which doesn't need IFTI,  may occur instantiate error.
                 * e.g.
                 *  template opDispatch(name) if (isValid!name) { ... }
                 */
                const errors = gagError ? global.startGagging() : 0;
                e = dti.dotTemplateSemanticProp(sc, DotExpFlag.none);
                if (gagError && global.endGagging(errors))
                    e = null;
                return returnExp(e);
            }

            /* See if we should forward to the alias this.
             */
            auto alias_e = flag & DotExpFlag.noAliasThis ? null
                                                         : resolveAliasThis(sc, e, gagError);
            if (alias_e && alias_e != e)
            {
                /* Rewrite e.ident as:
                 *  e.aliasthis.ident
                 */
                auto die = new DotIdExp(e.loc, alias_e, ident);

                const errors = gagError ? 0 : global.startGagging();
                auto exp = die.dotIdSemanticProp(sc, gagError);
                if (!gagError)
                {
                    global.endGagging(errors);
                    if (exp && exp.op == EXP.error)
                        exp = null;
                }

                if (exp && gagError)
                    // now that we know that the alias this leads somewhere useful,
                    // go back and print deprecations/warnings that we skipped earlier due to the gag
                    resolveAliasThis(sc, e, false);

                return returnExp(exp);
            }
        }
        return returnExp(visitType(mt));
    }

    Expression visitStruct(TypeStruct mt)
    {
        Dsymbol s;
        static if (LOGDOTEXP)
        {
            printf("TypeStruct::dotExp(e = '%s', ident = '%s')\n", e.toChars(), ident.toChars());
        }
        assert(e.op != EXP.dot);

        // https://issues.dlang.org/show_bug.cgi?id=14010
        if (!sc.inCfile && ident == Id._mangleof)
        {
            return mt.getProperty(sc, e.loc, ident, flag & 1);
        }

        /* If e.tupleof
         */
        if (ident == Id._tupleof)
        {
            /* Create a TupleExp out of the fields of the struct e:
             * (e.field0, e.field1, e.field2, ...)
             */
            e = e.expressionSemantic(sc); // do this before turning on noAccessCheck

            if (!mt.sym.determineFields())
            {
                error(e.loc, "unable to determine fields of `%s` because of forward references", mt.toChars());
            }

            Expression e0;
            Expression ev = e.op == EXP.type ? null : e;
            if (ev)
                ev = extractSideEffect(sc, "__tup", e0, ev);

            auto exps = new Expressions();
            exps.reserve(mt.sym.fields.length);
            for (size_t i = 0; i < mt.sym.fields.length; i++)
            {
                VarDeclaration v = mt.sym.fields[i];
                Expression ex;
                if (ev)
                    ex = new DotVarExp(e.loc, ev, v);
                else
                {
                    ex = new VarExp(e.loc, v);
                    ex.type = ex.type.addMod(e.type.mod);
                }
                exps.push(ex);
            }

            e = new TupleExp(e.loc, e0, exps);
            Scope* sc2 = sc.push();
            sc2.noAccessCheck = true;
            e = e.expressionSemantic(sc2);
            sc2.pop();
            return e;
        }

        immutable flags = sc.ignoresymbolvisibility ? SearchOpt.ignoreVisibility : 0;
        s = mt.sym.search(e.loc, ident, flags | SearchOpt.ignorePrivateImports);
    L1:
        if (!s)
        {
            return noMember(mt, sc, e, ident, flag);
        }
        if (!sc.ignoresymbolvisibility && !symbolIsVisible(sc, s))
        {
            return noMember(mt, sc, e, ident, flag);
        }
        // check before alias resolution; the alias itself might be deprecated!
        if (auto ad = s.isAliasDeclaration)
        {
            s.checkDeprecated(e.loc, sc);

            // Fix for https://github.com/dlang/dmd/issues/20610
            if (ad.originalType)
            {
                if (auto tid = ad.originalType.isTypeIdentifier())
                {
                    if (tid.idents.length)
                    {
                        static if (0)
                        {
                            printf("TypeStruct::dotExp(e = '%s', ident = '%s')\n", e.toChars(), ident.toChars());
                            printf("AliasDeclaration: %s\n", ad.toChars());
                            if (ad.aliassym)
                                printf("aliassym: %s\n", ad.aliassym.toChars());
                            printf("tid type: %s\n", toChars(tid));
                        }
                        /* Rewrite e.s as e.(tid.ident).(tid.idents)
                         */
                        Expression die = new DotIdExp(e.loc, e, tid.ident);
                        foreach (id; tid.idents) // maybe use typeToExpressionHelper()
                            die = new DotIdExp(e.loc, die, cast(Identifier)id);
                        /* Ambiguous syntax, only way to disambiguate it to try it
                         */
                        die = dmd.expressionsem.trySemantic(die, sc);
                        if (die && die.isDotVarExp())   // shrink wrap around DotVarExp()
                        {
                            return die;
                        }
                    }
                }
            }
        }
        s = s.toAlias();

        if (auto em = s.isEnumMember())
        {
            return em.getVarExp(e.loc, sc);
        }
        if (auto v = s.isVarDeclaration())
        {
            v.checkDeprecated(e.loc, sc);
            v.checkDisabled(e.loc, sc);
            if (!v.type ||
                !v.type.deco && v.inuse)
            {
                if (v.inuse) // https://issues.dlang.org/show_bug.cgi?id=9494
                    error(e.loc, "circular reference to %s `%s`", v.kind(), v.toPrettyChars());
                else
                    error(e.loc, "forward reference to %s `%s`", v.kind(), v.toPrettyChars());
                return ErrorExp.get();
            }
            if (v.type.ty == Terror)
            {
                return ErrorExp.get();
            }

            if ((v.storage_class & STC.manifest) && v._init)
            {
                if (v.inuse)
                {
                    error(e.loc, "circular initialization of %s `%s`", v.kind(), v.toPrettyChars());
                    return ErrorExp.get();
                }
                checkAccess(e.loc, sc, null, v);
                Expression ve = new VarExp(e.loc, v);
                if (!isTrivialExp(e))
                {
                    ve = new CommaExp(e.loc, e, ve);
                }
                return ve.expressionSemantic(sc);
            }
        }

        if (auto t = dmd.dsymbolsem.getType(s))
        {
            return (new TypeExp(e.loc, t)).expressionSemantic(sc);
        }

        TemplateMixin tm = s.isTemplateMixin();
        if (tm)
        {
            return new DotExp(e.loc, e, new ScopeExp(e.loc, tm)).expressionSemantic(sc);
        }

        TemplateDeclaration td = s.isTemplateDeclaration();
        if (td)
        {
            if (e.op == EXP.type)
                e = new TemplateExp(e.loc, td);
            else
                e = new DotTemplateExp(e.loc, e, td);
            return e.expressionSemantic(sc);
        }

        TemplateInstance ti = s.isTemplateInstance();
        if (ti)
        {
            if (!ti.semanticRun)
            {
                ti.dsymbolSemantic(sc);
                if (!ti.inst || ti.errors) // if template failed to expand
                {
                    return ErrorExp.get();
                }
            }
            s = ti.inst.toAlias();
            if (!s.isTemplateInstance())
                goto L1;
            if (e.op == EXP.type)
                e = new ScopeExp(e.loc, ti);
            else
                e = new DotExp(e.loc, e, new ScopeExp(e.loc, ti));
            return e.expressionSemantic(sc);
        }

        if (s.isImport() || s.isModule() || s.isPackage())
        {
            return symbolToExp(s, e.loc, sc, false);
        }

        OverloadSet o = s.isOverloadSet();
        if (o)
        {
            auto oe = new OverExp(e.loc, o);
            if (e.op == EXP.type)
            {
                return oe;
            }
            return new DotExp(e.loc, e, oe);
        }

        Declaration d = s.isDeclaration();
        if (!d)
        {
            error(e.loc, "`%s.%s` is not a declaration", e.toErrMsg(), ident.toChars());
            return ErrorExp.get();
        }

        if (e.op == EXP.type)
        {
            /* It's:
             *    Struct.d
             */
            if (TupleDeclaration tup = d.isTupleDeclaration())
            {
                e = new TupleExp(e.loc, tup);
                fillTupleExpExps(e.isTupleExp(), tup);
                return e.expressionSemantic(sc);
            }
            if (d.needThis() && sc.intypeof != 1)
            {
                /* Rewrite as:
                 *  this.d
                 *
                 * only if the scope in which we are
                 * has a `this` that matches the type
                 * of the lhs of the dot expression.
                 *
                 * https://issues.dlang.org/show_bug.cgi?id=23617
                 */
                auto fd = hasThis(sc);
                if (fd && fd.isThis() == mt.sym)
                {
                    e = new DotVarExp(e.loc, new ThisExp(e.loc), d);
                    return e.expressionSemantic(sc);
                }
            }
            if (d.semanticRun == PASS.initial)
                d.dsymbolSemantic(null);
            checkAccess(e.loc, sc, e, d);
            auto ve = new VarExp(e.loc, d);
            if (d.isVarDeclaration() && d.needThis())
                ve.type = d.type.addMod(e.type.mod);
            return ve;
        }

        bool unreal = e.op == EXP.variable && (cast(VarExp)e).var.isField();
        if (d.isDataseg() || unreal && d.isField())
        {
            // (e, d)
            checkAccess(e.loc, sc, e, d);
            Expression ve = new VarExp(e.loc, d);
            e = unreal ? ve : new CommaExp(e.loc, e, ve);
            return e.expressionSemantic(sc);
        }

        e = new DotVarExp(e.loc, e, d);
        return e.expressionSemantic(sc);
    }

    Expression visitEnum(TypeEnum mt)
    {
        static if (LOGDOTEXP)
        {
            printf("TypeEnum::dotExp(e = '%s', ident = '%s') '%s'\n", e.toChars(), ident.toChars(), mt.toChars());
        }
        // https://issues.dlang.org/show_bug.cgi?id=14010
        if (ident == Id._mangleof)
        {
            return mt.getProperty(sc, e.loc, ident, flag & 1);
        }

        if (mt.sym.semanticRun < PASS.semanticdone)
            mt.sym.dsymbolSemantic(null);

        Dsymbol s = mt.sym.search(e.loc, ident);
        if (!s)
        {
            if (ident == Id._init)
            {
                return mt.getProperty(sc, e.loc, ident, flag & 1);
            }

            /* Allow special enums to not need a member list
             */
            if ((ident == Id.max || ident == Id.min) && (mt.sym.members || !mt.sym.isSpecial()))
            {
                return mt.getProperty(sc, e.loc, ident, flag & 1);
            }

            Expression res = mt.sym.getMemtype(Loc.initial).dotExp(sc, e, ident, DotExpFlag.gag);
            if (!(flag & 1) && !res)
            {
                if (auto ns = mt.sym.search_correct(ident))
                    error(e.loc, "no property `%s` for type `%s`. Did you mean `%s.%s` ?", ident.toChars(), mt.toChars(), mt.toChars(),
                        ns.toChars());
                else
                    error(e.loc, "no property `%s` for type `%s`", ident.toChars(),
                        mt.toChars());

                errorSupplemental(mt.sym.loc, "%s `%s` defined here",
                    mt.sym.kind, mt.toChars());
                return ErrorExp.get();
            }
            return res;
        }
        EnumMember m = s.isEnumMember();
        return m.getVarExp(e.loc, sc);
    }

    Expression visitClass(TypeClass mt)
    {
        Dsymbol s;
        static if (LOGDOTEXP)
        {
            printf("TypeClass::dotExp(e = '%s', ident = '%s')\n", e.toChars(), ident.toChars());
        }
        assert(e.op != EXP.dot);

        // https://issues.dlang.org/show_bug.cgi?id=12543
        if (ident == Id.__sizeof || ident == Id.__xalignof || ident == Id._mangleof)
        {
            return mt.Type.getProperty(sc, e.loc, ident, 0);
        }

        /* If e.tupleof
         */
        if (ident == Id._tupleof)
        {
            objc.checkTupleof(e, mt);

            /* Create a TupleExp
             */
            e = e.expressionSemantic(sc); // do this before turning on noAccessCheck

            {
                import dmd.dsymbolsem: size;
                mt.sym.size(e.loc); // do semantic of type
            }

            Expression e0;
            Expression ev = e.op == EXP.type ? null : e;
            if (ev)
                ev = extractSideEffect(sc, "__tup", e0, ev);

            auto exps = new Expressions();
            exps.reserve(mt.sym.fields.length);
            for (size_t i = 0; i < mt.sym.fields.length; i++)
            {
                VarDeclaration v = mt.sym.fields[i];
                // Don't include hidden 'this' pointer
                if (v.isThisDeclaration())
                    continue;
                Expression ex;
                if (ev)
                    ex = new DotVarExp(e.loc, ev, v);
                else
                {
                    ex = new VarExp(e.loc, v);
                    ex.type = ex.type.addMod(e.type.mod);
                }
                exps.push(ex);
            }

            e = new TupleExp(e.loc, e0, exps);
            Scope* sc2 = sc.push();
            sc2.noAccessCheck = true;
            e = e.expressionSemantic(sc2);
            sc2.pop();
            return e;
        }

        SearchOptFlags flags = sc.ignoresymbolvisibility ? SearchOpt.ignoreVisibility : SearchOpt.all;
        s = mt.sym.search(e.loc, ident, flags | SearchOpt.ignorePrivateImports);

    L1:
        if (!s)
        {
            // See if it's a 'this' class or a base class
            if (mt.sym.ident == ident)
            {
                if (e.op == EXP.type)
                {
                    return mt.Type.getProperty(sc, e.loc, ident, 0);
                }
                e = new DotTypeExp(e.loc, e, mt.sym);
                e = e.expressionSemantic(sc);
                return e;
            }
            if (auto cbase = mt.sym.searchBase(ident))
            {
                if (e.op == EXP.type)
                {
                    return mt.Type.getProperty(sc, e.loc, ident, 0);
                }
                if (auto ifbase = cbase.isInterfaceDeclaration())
                    e = new CastExp(e.loc, e, ifbase.type);
                else
                    e = new DotTypeExp(e.loc, e, cbase);
                e = e.expressionSemantic(sc);
                return e;
            }

            if (ident == Id.classinfo)
            {
                if (!Type.typeinfoclass)
                {
                    error(e.loc, "`object.TypeInfo_Class` could not be found, but is implicitly used");
                    return ErrorExp.get();
                }

                Type t = Type.typeinfoclass.type;
                if (e.op == EXP.type || e.op == EXP.dotType)
                {
                    /* For type.classinfo, we know the classinfo
                     * at compile time.
                     */
                    if (!mt.sym.vclassinfo)
                        mt.sym.vclassinfo = new TypeInfoClassDeclaration(mt.sym.type);
                    e = new VarExp(e.loc, mt.sym.vclassinfo);
                    e = e.addressOf();
                    e.type = t; // do this so we don't get redundant dereference
                }
                else
                {
                    /* For class objects, the classinfo reference is the first
                     * entry in the vtbl[]
                     */
                    e = new PtrExp(e.loc, e);
                    e.type = t.pointerTo();
                    if (mt.sym.isInterfaceDeclaration())
                    {
                        if (mt.sym.isCPPinterface())
                        {
                            /* C++ interface vtbl[]s are different in that the
                             * first entry is always pointer to the first virtual
                             * function, not classinfo.
                             * We can't get a .classinfo for it.
                             */
                            error(e.loc, "no `.classinfo` for C++ interface objects");
                        }
                        /* For an interface, the first entry in the vtbl[]
                         * is actually a pointer to an instance of struct Interface.
                         * The first member of Interface is the .classinfo,
                         * so add an extra pointer indirection.
                         */
                        e.type = e.type.pointerTo();
                        e = new PtrExp(e.loc, e);
                        e.type = t.pointerTo();
                    }
                    e = new PtrExp(e.loc, e, t);
                }
                return e;
            }

            if (ident == Id.__vptr)
            {
                /* The pointer to the vtbl[]
                 * *cast(immutable(void*)**)e
                 */
                e = e.castTo(sc, mt.tvoidptr.immutableOf().pointerTo().pointerTo());
                e = new PtrExp(e.loc, e);
                e = e.expressionSemantic(sc);
                return e;
            }

            if (ident == Id.__monitor && mt.sym.hasMonitor())
            {
                /* The handle to the monitor (call it a void*)
                 * *(cast(void**)e + 1)
                 */
                e = e.castTo(sc, mt.tvoidptr.pointerTo());
                e = new AddExp(e.loc, e, IntegerExp.literal!1);
                e = new PtrExp(e.loc, e);
                e = e.expressionSemantic(sc);
                return e;
            }

            if (ident == Id.outer && mt.sym.vthis)
            {
                if (mt.sym.vthis.semanticRun == PASS.initial)
                    mt.sym.vthis.dsymbolSemantic(null);

                if (auto cdp = mt.sym.toParentLocal().isClassDeclaration())
                {
                    auto dve = new DotVarExp(e.loc, e, mt.sym.vthis);
                    dve.type = cdp.type.addMod(e.type.mod);
                    return dve;
                }

                /* https://issues.dlang.org/show_bug.cgi?id=15839
                 * Find closest parent class through nested functions.
                 */
                for (auto p = mt.sym.toParentLocal(); p; p = p.toParentLocal())
                {
                    auto fd = p.isFuncDeclaration();
                    if (!fd)
                        break;
                    auto ad = fd.isThis();
                    if (!ad && fd.isNested())
                        continue;
                    if (!ad)
                        break;
                    if (auto cdp = ad.isClassDeclaration())
                    {
                        auto ve = new ThisExp(e.loc);

                        ve.var = fd.vthis;
                        const nestedError = fd.vthis.checkNestedReference(sc, e.loc);
                        assert(!nestedError);

                        ve.type = cdp.type.addMod(fd.vthis.type.mod).addMod(e.type.mod);
                        return ve;
                    }
                    break;
                }

                // Continue to show enclosing function's frame (stack or closure).
                auto dve = new DotVarExp(e.loc, e, mt.sym.vthis);
                dve.type = mt.sym.vthis.type.addMod(e.type.mod);
                return dve;
            }

            return noMember(mt, sc, e, ident, flag & 1);
        }
        if (!sc.ignoresymbolvisibility && !symbolIsVisible(sc, s))
        {
            return noMember(mt, sc, e, ident, flag);
        }
        if (!s.isFuncDeclaration()) // because of overloading
        {
            s.checkDeprecated(e.loc, sc);
            if (auto d = s.isDeclaration())
                d.checkDisabled(e.loc, sc);
        }
        s = s.toAlias();

        if (auto em = s.isEnumMember())
        {
            return em.getVarExp(e.loc, sc);
        }
        if (auto v = s.isVarDeclaration())
        {
            if (!v.type ||
                !v.type.deco && v.inuse)
            {
                if (v.inuse) // https://issues.dlang.org/show_bug.cgi?id=9494
                    error(e.loc, "circular reference to %s `%s`", v.kind(), v.toPrettyChars());
                else
                    error(e.loc, "forward reference to %s `%s`", v.kind(), v.toPrettyChars());
                return ErrorExp.get();
            }
            if (v.type.ty == Terror)
            {
                error(e.loc, "type of variable `%s` has errors", v.toPrettyChars);
                return ErrorExp.get();
            }

            if ((v.storage_class & STC.manifest) && v._init)
            {
                if (v.inuse)
                {
                    error(e.loc, "circular initialization of %s `%s`", v.kind(), v.toPrettyChars());
                    return ErrorExp.get();
                }
                checkAccess(e.loc, sc, null, v);
                Expression ve = new VarExp(e.loc, v);
                ve = ve.expressionSemantic(sc);
                return ve;
            }
        }

        if (auto t = dmd.dsymbolsem.getType(s))
        {
            return (new TypeExp(e.loc, t)).expressionSemantic(sc);
        }

        TemplateMixin tm = s.isTemplateMixin();
        if (tm)
        {
            return new DotExp(e.loc, e, new ScopeExp(e.loc, tm)).expressionSemantic(sc);
        }

        TemplateDeclaration td = s.isTemplateDeclaration();

        Expression toTemplateExp(TemplateDeclaration td)
        {
            if (e.op == EXP.type)
                e = new TemplateExp(e.loc, td);
            else
                e = new DotTemplateExp(e.loc, e, td);
            e = e.expressionSemantic(sc);
            return e;
        }

        if (td)
        {
            return toTemplateExp(td);
        }

        TemplateInstance ti = s.isTemplateInstance();
        if (ti)
        {
            if (!ti.semanticRun)
            {
                ti.dsymbolSemantic(sc);
                if (!ti.inst || ti.errors) // if template failed to expand
                {
                    return ErrorExp.get();
                }
            }
            s = ti.inst.toAlias();
            if (!s.isTemplateInstance())
                goto L1;
            if (e.op == EXP.type)
                e = new ScopeExp(e.loc, ti);
            else
                e = new DotExp(e.loc, e, new ScopeExp(e.loc, ti));
            return e.expressionSemantic(sc);
        }

        if (s.isImport() || s.isModule() || s.isPackage())
        {
            e = symbolToExp(s, e.loc, sc, false);
            return e;
        }

        OverloadSet o = s.isOverloadSet();
        if (o)
        {
            auto oe = new OverExp(e.loc, o);
            if (e.op == EXP.type)
            {
                return oe;
            }
            return new DotExp(e.loc, e, oe);
        }

        Declaration d = s.isDeclaration();
        if (!d)
        {
            error(e.loc, "`%s.%s` is not a declaration", e.toErrMsg(), ident.toChars());
            return ErrorExp.get();
        }

        if (e.op == EXP.type)
        {
            /* It's:
             *    Class.d
             */
            if (TupleDeclaration tup = d.isTupleDeclaration())
            {
                e = new TupleExp(e.loc, tup);
                fillTupleExpExps(e.isTupleExp(), tup);
                e = e.expressionSemantic(sc);
                return e;
            }

            if (mt.sym.classKind == ClassKind.objc
                && d.isFuncDeclaration()
                && d.isFuncDeclaration().isStatic
                && d.isFuncDeclaration().objc.selector)
            {
                auto classRef = new ObjcClassReferenceExp(e.loc, mt.sym);
                classRef.type = dmd.dsymbolsem.getType((objc.getRuntimeMetaclass(mt.sym)));
                return new DotVarExp(e.loc, classRef, d).expressionSemantic(sc);
            }
            else if (d.needThis() && sc.intypeof != 1)
            {
                /* Rewrite as:
                 *  this.d
                 */
                AggregateDeclaration ad = d.isMemberLocal();
                if (auto f = hasThis(sc))
                {
                    // This is almost same as getRightThis() in expressionsem.d
                    Expression e1;
                    Type t;
                    /* returns: true to continue, false to return */
                    if (f.hasDualContext)
                    {
                        if (f.followInstantiationContext(ad))
                        {
                            e1 = new VarExp(e.loc, f.vthis);
                            e1 = new PtrExp(e1.loc, e1);
                            e1 = new IndexExp(e1.loc, e1, IntegerExp.literal!1);
                            auto pd = f.toParent2().isDeclaration();
                            assert(pd);
                            t = pd.type.toBasetype();
                            e1 = getThisSkipNestedFuncs(e1.loc, sc, f.toParent2(), ad, e1, t, d, true);
                            if (!e1)
                            {
                                e = new VarExp(e.loc, d);
                                return e;
                            }
                            goto L2;
                        }
                    }
                    e1 = new ThisExp(e.loc);
                    e1 = e1.expressionSemantic(sc);
                L2:
                    t = e1.type.toBasetype();
                    ClassDeclaration cd = e.type.isClassHandle();
                    ClassDeclaration tcd = t.isClassHandle();
                    if (cd && tcd && (tcd == cd || cd.isBaseOf(tcd, null)))
                    {
                        e = new DotTypeExp(e1.loc, e1, cd);
                        e = new DotVarExp(e.loc, e, d);
                        e = e.expressionSemantic(sc);
                        return e;
                    }
                    if (tcd && tcd.isNested())
                    {
                        /* e1 is the 'this' pointer for an inner class: tcd.
                         * Rewrite it as the 'this' pointer for the outer class.
                         */
                        auto vthis = tcd.followInstantiationContext(ad) ? tcd.vthis2 : tcd.vthis;
                        e1 = new DotVarExp(e.loc, e1, vthis);
                        e1.type = vthis.type;
                        e1.type = e1.type.addMod(t.mod);
                        // Do not call ensureStaticLinkTo()
                        //e1 = e1.expressionSemantic(sc);

                        // Skip up over nested functions, and get the enclosing
                        // class type.
                        e1 = getThisSkipNestedFuncs(e1.loc, sc, tcd.toParentP(ad), ad, e1, t, d, true);
                        if (!e1)
                        {
                            e = new VarExp(e.loc, d);
                            return e;
                        }
                        goto L2;
                    }
                }
            }
            //printf("e = %s, d = %s\n", e.toChars(), d.toChars());
            if (d.semanticRun == PASS.initial)
                d.dsymbolSemantic(null);

            // If static function, get the most visible overload.
            // Later on the call is checked for correctness.
            // https://issues.dlang.org/show_bug.cgi?id=12511
            Dsymbol d2 = d;
            if (auto fd = d.isFuncDeclaration())
            {
                import dmd.access : mostVisibleOverload;
                d2 = mostVisibleOverload(fd, sc._module);
            }

            checkAccess(e.loc, sc, e, d2);
            if (d2.isDeclaration())
            {
                d = cast(Declaration)d2;
                auto ve = new VarExp(e.loc, d);
                if (d.isVarDeclaration() && d.needThis())
                    ve.type = d.type.addMod(e.type.mod);
                return ve;
            }
            else if (d2.isTemplateDeclaration())
            {
                return toTemplateExp(cast(TemplateDeclaration)d2);
            }
            else
                assert(0);
        }

        bool unreal = e.op == EXP.variable && (cast(VarExp)e).var.isField();
        if (d.isDataseg() || unreal && d.isField())
        {
            // (e, d)
            checkAccess(e.loc, sc, e, d);
            Expression ve = new VarExp(e.loc, d);
            e = unreal ? ve : new CommaExp(e.loc, e, ve);
            e = e.expressionSemantic(sc);
            return e;
        }

        e = new DotVarExp(e.loc, e, d);
        e = e.expressionSemantic(sc);
        return e;
    }

    switch (mt.ty)
    {
        case Tvector:    return visitVector   (mt.isTypeVector());
        case Tsarray:    return visitSArray   (mt.isTypeSArray());
        case Tstruct:    return visitStruct   (mt.isTypeStruct());
        case Tenum:      return visitEnum     (mt.isTypeEnum());
        case Terror:     return visitError    (mt.isTypeError());
        case Tarray:     return visitDArray   (mt.isTypeDArray());
        case Taarray:    return visitAArray   (mt.isTypeAArray());
        case Treference: return visitReference(mt.isTypeReference());
        case Tdelegate:  return visitDelegate (mt.isTypeDelegate());
        case Tclass:     return visitClass    (mt.isTypeClass());

        default:         return mt.isTypeBasic()
                                ? visitBasic(cast(TypeBasic)mt)
                                : visitType(mt);
    }
}

// if initializer is 0
bool isZeroInit(Type t, Loc loc)
{
    bool visitType(Type _)
    {
        return false;       // assume not
    }

    bool visitBasic(TypeBasic t)
    {
        switch (t.ty)
        {
            case Tchar:
            case Twchar:
            case Tdchar:
            case Timaginary32:
            case Timaginary64:
            case Timaginary80:
            case Tfloat32:
            case Tfloat64:
            case Tfloat80:
            case Tcomplex32:
            case Tcomplex64:
            case Tcomplex80:
                return false; // no
            default:
                return true; // yes
        }
    }

    bool visitVector(TypeVector t)
    {
        return t.basetype.isZeroInit(loc);
    }

    bool visitSArray(TypeSArray t)
    {
        return t.next.isZeroInit(loc);
    }

    bool visitStruct(TypeStruct t)
    {
        // Determine zeroInit here, as this can be called before semantic2
        t.sym.determineSize(t.sym.loc);
        return t.sym.zeroInit;
    }

    bool visitEnum(TypeEnum t)
    {
        return t.sym.getDefaultValue(loc).toBool().hasValue(false);
    }

    switch(t.ty)
    {
        default:               return t.isTypeBasic() ? visitBasic(cast(TypeBasic)t) : visitType(t);
        case Tvector:          return visitVector(t.isTypeVector());
        case Tsarray:          return visitSArray(t.isTypeSArray());
        case Taarray:
        case Tarray:
        case Treference:
        case Tdelegate:
        case Tclass:
        case Tpointer:         return true;
        case Tstruct:          return visitStruct(t.isTypeStruct());
        case Tenum:            return visitEnum(t.isTypeEnum());
    }
}


/************************
 * Get the default initialization expression for a type.
 * Params:
 *  mt = the type for which the init expression is returned
 *  loc = the location where the expression needs to be evaluated
 *  isCfile = default initializers are different with C
 *
 * Returns:
 *  The initialization expression for the type.
 */
Expression defaultInit(Type mt, Loc loc, const bool isCfile = false)
{
    Expression visitBasic(TypeBasic mt)
    {
        static if (LOGDEFAULTINIT)
        {
            printf("TypeBasic::defaultInit() '%s' isCfile: %d\n", mt.toChars(), isCfile);
        }
        dinteger_t value = 0;

        switch (mt.ty)
        {
        case Tchar:
            value = isCfile ? 0 : 0xFF;
            break;

        case Twchar:
        case Tdchar:
            value = isCfile ? 0 : 0xFFFF;
            break;

        case Timaginary32:
        case Timaginary64:
        case Timaginary80:
        case Tfloat32:
        case Tfloat64:
        case Tfloat80:
            return new RealExp(loc, isCfile ? CTFloat.zero : target.RealProperties.nan, mt);

        case Tcomplex32:
        case Tcomplex64:
        case Tcomplex80:
            {
                // Can't use fvalue + I*fvalue (the im part becomes a quiet NaN).
                const cvalue = isCfile ? complex_t(CTFloat.zero, CTFloat.zero)
                                       : complex_t(target.RealProperties.nan, target.RealProperties.nan);
                return new ComplexExp(loc, cvalue, mt);
            }

        case Tvoid:
            error(loc, "`void` does not have a default initializer");
            return ErrorExp.get();

        default:
            break;
        }
        return new IntegerExp(loc, value, mt);
    }

    Expression visitVector(TypeVector mt)
    {
        //printf("TypeVector::defaultInit()\n");
        assert(mt.basetype.ty == Tsarray);
        Expression e = mt.basetype.defaultInit(loc, isCfile);
        auto ve = new VectorExp(loc, e, mt);
        ve.type = mt;
        ve.dim = cast(int)(mt.basetype.size(loc) / mt.elementType().size(loc));
        return ve;
    }

    Expression visitSArray(TypeSArray mt)
    {
        static if (LOGDEFAULTINIT)
        {
            printf("TypeSArray::defaultInit() '%s' isCfile %d\n", mt.toChars(), isCfile);
        }
        if (mt.next.ty == Tvoid)
            return mt.tuns8.defaultInit(loc, isCfile);
        else
            return mt.next.defaultInit(loc, isCfile);
    }

    Expression visitFunction(TypeFunction mt)
    {
        error(loc, "`function` does not have a default initializer");
        return ErrorExp.get();
    }

    Expression visitStruct(TypeStruct mt)
    {
        static if (LOGDEFAULTINIT)
        {
            printf("TypeStruct::defaultInit() '%s'\n", mt.toChars());
        }
        Declaration d = new SymbolDeclaration(mt.sym.loc, mt.sym);
        assert(d);
        d.type = mt;
        d.storage_class |= STC.rvalue; // https://issues.dlang.org/show_bug.cgi?id=14398
        return new VarExp(mt.sym.loc, d);
    }

    Expression visitEnum(TypeEnum mt)
    {
        static if (LOGDEFAULTINIT)
        {
            printf("TypeEnum::defaultInit() '%s'\n", mt.toChars());
        }
        // Initialize to first member of enum
        Expression e = mt.sym.getDefaultValue(loc);
        e = e.copy();
        e.loc = loc;
        e.type = mt; // to deal with const, immutable, etc., variants
        return e;
    }

    Expression visitTuple(TypeTuple mt)
    {
        static if (LOGDEFAULTINIT)
        {
            printf("TypeTuple::defaultInit() '%s'\n", mt.toChars());
        }
        auto exps = new Expressions(mt.arguments.length);
        for (size_t i = 0; i < mt.arguments.length; i++)
        {
            Parameter p = (*mt.arguments)[i];
            assert(p.type);
            Expression e = p.type.defaultInitLiteral(loc);
            if (e.op == EXP.error)
            {
                return e;
            }
            (*exps)[i] = e;
        }
        return new TupleExp(loc, exps);
    }

    Expression visitNoreturn(TypeNoreturn mt)
    {
        static if (LOGDEFAULTINIT)
        {
            printf("TypeNoreturn::defaultInit() '%s'\n", mt.toChars());
        }
        auto cond = IntegerExp.createBool(false);
        auto msg = new StringExp(loc, "Accessed expression of type `noreturn`");
        msg.type = Type.tstring;
        auto ae = new AssertExp(loc, cond, msg);
        ae.type = mt;
        return ae;
    }

    switch (mt.ty)
    {
        case Tvector:   return visitVector  (mt.isTypeVector());
        case Tsarray:   return visitSArray  (mt.isTypeSArray());
        case Tfunction: return visitFunction(mt.isTypeFunction());
        case Tstruct:   return visitStruct  (mt.isTypeStruct());
        case Tenum:     return visitEnum    (mt.isTypeEnum());
        case Ttuple:    return visitTuple   (mt.isTypeTuple());

        case Tnull:     return new NullExp(Loc.initial, Type.tnull);

        case Terror:    return ErrorExp.get();

        case Tarray:
        case Taarray:
        case Tpointer:
        case Treference:
        case Tdelegate:
        case Tclass:    return new NullExp(loc, mt);
        case Tnoreturn: return visitNoreturn(mt.isTypeNoreturn());

        default:        return mt.isTypeBasic() ?
                                visitBasic(cast(TypeBasic)mt) :
                                null;
    }
}

/*
If `type` resolves to a dsymbol, then that
dsymbol is returned.

Params:
  type = the type that is checked
  sc   = the scope where the type is used

Returns:
  The dsymbol to which the type resolve or `null`
  if the type does resolve to any symbol (for example,
  in the case of basic types).
*/
Dsymbol toDsymbol(Type type, Scope* sc)
{
    Dsymbol visitType(Type _)            { return null; }
    Dsymbol visitStruct(TypeStruct type) { return type.sym; }
    Dsymbol visitEnum(TypeEnum type)     { return type.sym; }
    Dsymbol visitClass(TypeClass type)   { return type.sym; }

    Dsymbol visitTraits(TypeTraits type)
    {
        Type t;
        Expression e;
        Dsymbol s;
        resolve(type, type.loc, sc, e, t, s);
        if (t && t.ty != Terror)
            s = t.toDsymbol(sc);
        else if (e)
            s = getDsymbol(e);

        return s;
    }

    Dsymbol visitMixin(TypeMixin type)
    {
        Type t;
        Expression e;
        Dsymbol s;
        resolve(type, type.loc, sc, e, t, s);
        if (t)
            s = t.toDsymbol(sc);
        else if (e)
            s = getDsymbol(e);

        return s;
    }

    Dsymbol visitIdentifier(TypeIdentifier type)
    {
        //printf("TypeIdentifier::toDsymbol('%s')\n", toChars(type));
        if (!sc)
            return null;

        Type t;
        Expression e;
        Dsymbol s;
        resolve(type, type.loc, sc, e, t, s);
        if (t && t.ty != Tident)
            s = t.toDsymbol(sc);
        if (e)
            s = getDsymbol(e);
        return s;
    }

    Dsymbol visitInstance(TypeInstance type)
    {
        Type t;
        Expression e;
        Dsymbol s;
        //printf("TypeInstance::semantic(%s)\n", toChars());
        resolve(type, type.loc, sc, e, t, s);
        if (t && t.ty != Tinstance)
            s = t.toDsymbol(sc);
        return s;
    }

    Dsymbol visitTypeof(TypeTypeof type)
    {
        //printf("TypeTypeof::toDsymbol('%s')\n", toChars());
        Expression e;
        Type t;
        Dsymbol s;
        resolve(type, type.loc, sc, e, t, s);
        return s;
    }

    Dsymbol visitReturn(TypeReturn type)
    {
        Expression e;
        Type t;
        Dsymbol s;
        resolve(type, type.loc, sc, e, t, s);
        return s;
    }

    switch(type.ty)
    {
        default:                return visitType(type);
        case Ttraits:           return visitTraits(type.isTypeTraits());
        case Tmixin:            return visitMixin(type.isTypeMixin());
        case Tident:            return visitIdentifier(type.isTypeIdentifier());
        case Tinstance:         return visitInstance(type.isTypeInstance());
        case Ttypeof:           return visitTypeof(type.isTypeTypeof());
        case Treturn:           return visitReturn(type.isTypeReturn());
        case Tstruct:           return visitStruct(type.isTypeStruct());
        case Tenum:             return visitEnum(type.isTypeEnum());
        case Tclass:            return visitClass(type.isTypeClass());
    }
}

/************************************
 * Add storage class modifiers to type.
 */
Type addStorageClass(Type type, STC stc)
{
    Type visitType(Type t)
    {
        /* Just translate to MOD bits and let addMod() do the work
         */
        MOD mod = 0;
        if (stc & STC.immutable_)
            mod = MODFlags.immutable_;
        else
        {
            if (stc & (STC.const_ | STC.in_))
                mod |= MODFlags.const_;
            if (stc & STC.wild)
                mod |= MODFlags.wild;
            if (stc & STC.shared_)
                mod |= MODFlags.shared_;
        }
        return t.addMod(mod);
    }

    Type visitFunction(TypeFunction tf_src)
    {
        //printf("addStorageClass(%llx) %d\n", stc, (stc & STC.scope_) != 0);
        TypeFunction t = visitType(tf_src).toTypeFunction();
        if ((stc & STC.pure_ && !t.purity) ||
            (stc & STC.nothrow_ && !t.isNothrow) ||
            (stc & STC.nogc && !t.isNogc) ||
            (stc & STC.scope_ && !t.isScopeQual) ||
            (stc & STC.safe && t.trust < TRUST.trusted))
        {
            // Klunky to change these
            auto tf = new TypeFunction(t.parameterList, t.next, t.linkage, STC.none);
            tf.mod = t.mod;
            tf.inferenceArguments = tf_src.inferenceArguments;
            tf.purity = t.purity;
            tf.isNothrow = t.isNothrow;
            tf.isNogc = t.isNogc;
            tf.isProperty = t.isProperty;
            tf.isRef = t.isRef;
            tf.isReturn = t.isReturn;
            tf.isReturnScope = t.isReturnScope;
            tf.isScopeQual = t.isScopeQual;
            tf.isReturnInferred = t.isReturnInferred;
            tf.isScopeInferred = t.isScopeInferred;
            tf.trust = t.trust;
            tf.isInOutParam = t.isInOutParam;
            tf.isInOutQual = t.isInOutQual;
            tf.isCtor = t.isCtor;

            if (stc & STC.pure_)
                tf.purity = PURE.fwdref;
            if (stc & STC.nothrow_)
                tf.isNothrow = true;
            if (stc & STC.nogc)
                tf.isNogc = true;
            if (stc & STC.safe)
                tf.trust = TRUST.safe;
            if (stc & STC.scope_)
            {
                tf.isScopeQual = true;
                if (stc & STC.scopeinferred)
                    tf.isScopeInferred = true;
            }

            tf.deco = tf.merge().deco;
            t = tf;
        }
        return t;
    }

    Type visitDelegate(TypeDelegate tdg)
    {
        TypeDelegate t = visitType(tdg).isTypeDelegate();
        return t;
    }

    switch(type.ty)
    {
        default:            return visitType(type);
        case Tfunction:     return visitFunction(type.isTypeFunction());
        case Tdelegate:     return visitDelegate(type.isTypeDelegate());
    }
}

/**********************************************
 * Extract complex type from core.stdc.config
 * Params:
 *      loc = for error messages
 *      sc = context
 *      ty = a complex or imaginary type
 * Returns:
 *      Complex!float, Complex!double, Complex!real or null for error
 */

Type getComplexLibraryType(Loc loc, Scope* sc, TY ty)
{
    // singleton
    __gshared Type complex_float;
    __gshared Type complex_double;
    __gshared Type complex_real;

    Type* pt;
    Identifier id;
    switch (ty)
    {
        case Timaginary32:
        case Tcomplex32:   id = Id.c_complex_float;  pt = &complex_float;  break;
        case Timaginary64:
        case Tcomplex64:   id = Id.c_complex_double; pt = &complex_double; break;
        case Timaginary80:
        case Tcomplex80:   id = Id.c_complex_real;   pt = &complex_real;   break;
        default:
             return Type.terror;
    }

    if (*pt)
        return *pt;
    *pt = Type.terror;

    Module mConfig = loadCoreStdcConfig();
    if (!mConfig)
    {
        error(loc, "`core.stdc.config` is required for complex numbers");
        return *pt;
    }

    Dsymbol s = mConfig.searchX(Loc.initial, sc, id, SearchOpt.ignorePrivateImports);
    if (!s)
    {
        error(loc, "`%s` not found in core.stdc.config", id.toChars());
        return *pt;
    }
    s = s.toAlias();
    if (auto t = dmd.dsymbolsem.getType(s))
    {
        if (auto ts = t.toBasetype().isTypeStruct())
        {
            *pt = ts;
            return ts;
        }
    }
    if (auto sd = s.isStructDeclaration())
    {
        *pt = sd.type;
        return sd.type;
    }

    error(loc, "`%s` must be an alias for a complex struct", s.toChars());
    return *pt;
}

/*******************************
 * Covariant means that 'src' can substitute for 't',
 * i.e. a pure function is a match for an impure type.
 * Params:
 *      src = source type
 *      t = type 'src' is covariant with
 *      pstc = if not null, store STCxxxx which would make it covariant
 *      cppCovariant = true if extern(C++) function types should follow C++ covariant rules
 * Returns:
 *     An enum value of either `Covariant.yes` or a reason it's not covariant.
 */
Covariant covariant(Type src, Type t, STC* pstc = null, bool cppCovariant = false)
{
    version (none)
    {
        printf("Type::covariant(t = %s) %s\n", t.toChars(), src.toChars());
        printf("deco = %p, %p\n", src.deco, t.deco);
        //    printf("ty = %d\n", next.ty);
        printf("mod = %x, %x\n", src.mod, t.mod);
    }
    if (pstc)
        *pstc = STC.none;
    STC stc = STC.none;

    bool notcovariant = false;

    if (src.equals(t))
        return Covariant.yes;

    TypeFunction t1 = src.isTypeFunction();
    TypeFunction t2 = t.isTypeFunction();

    if (!t1 || !t2)
        goto Ldistinct;

    if (t1.parameterList.varargs != t2.parameterList.varargs)
        goto Ldistinct;

    if (t1.parameterList.parameters && t2.parameterList.parameters)
    {
        if (t1.parameterList.length != t2.parameterList.length)
            goto Ldistinct;

        foreach (i, fparam1; t1.parameterList)
        {
            Parameter fparam2 = t2.parameterList[i];
            Type tp1 = fparam1.type;
            Type tp2 = fparam2.type;

            if (!tp1.equals(tp2))
            {
                if (tp1.ty == tp2.ty)
                {
                    if (auto tc1 = tp1.isTypeClass())
                    {
                        if (tc1.sym == (cast(TypeClass)tp2).sym && MODimplicitConv(tp2.mod, tp1.mod))
                            goto Lcov;
                    }
                    else if (auto ts1 = tp1.isTypeStruct())
                    {
                        if (ts1.sym == (cast(TypeStruct)tp2).sym && MODimplicitConv(tp2.mod, tp1.mod))
                            goto Lcov;
                    }
                    else if (tp1.ty == Tpointer)
                    {
                        if (tp2.implicitConvTo(tp1))
                            goto Lcov;
                    }
                    else if (tp1.ty == Tarray)
                    {
                        if (tp2.implicitConvTo(tp1))
                            goto Lcov;
                    }
                    else if (tp1.ty == Tdelegate)
                    {
                        if (tp2.implicitConvTo(tp1))
                            goto Lcov;
                    }
                }
                goto Ldistinct;
            }
        Lcov:
            notcovariant |= !fparam1.isCovariant(t1.isRef, fparam2);

            /* https://issues.dlang.org/show_bug.cgi?id=23135
             * extern(C++) mutable parameters are not covariant with const.
             */
            if (t1.linkage == LINK.cpp && cppCovariant)
            {
                notcovariant |= tp1.isNaked != tp2.isNaked;
                if (auto tpn1 = tp1.nextOf())
                    notcovariant |= tpn1.isNaked != tp2.nextOf().isNaked;
            }
        }
    }
    else if (t1.parameterList.parameters != t2.parameterList.parameters)
    {
        if (t1.parameterList.length || t2.parameterList.length)
            goto Ldistinct;
    }

    // The argument lists match
    if (notcovariant)
        goto Lnotcovariant;
    if (t1.linkage != t2.linkage)
        goto Lnotcovariant;

    {
        // Return types
        Type t1n = t1.next;
        Type t2n = t2.next;

        if (!t1n || !t2n) // happens with return type inference
            goto Lnotcovariant;

        if (t1n.equals(t2n))
            goto Lcovariant;
        if (t1n.ty == Tclass && t2n.ty == Tclass)
        {
            /* If same class type, but t2n is const, then it's
             * covariant. Do this test first because it can work on
             * forward references.
             */
            if ((cast(TypeClass)t1n).sym == (cast(TypeClass)t2n).sym && MODimplicitConv(t1n.mod, t2n.mod))
                goto Lcovariant;

            // If t1n is forward referenced:
            ClassDeclaration cd = (cast(TypeClass)t1n).sym;
            if (cd.semanticRun < PASS.semanticdone && !cd.isBaseInfoComplete())
                cd.dsymbolSemantic(null);
            if (!cd.isBaseInfoComplete())
            {
                return Covariant.fwdref;
            }
        }
        if (t1n.ty == Tstruct && t2n.ty == Tstruct)
        {
            if ((cast(TypeStruct)t1n).sym == (cast(TypeStruct)t2n).sym && MODimplicitConv(t1n.mod, t2n.mod))
                goto Lcovariant;
        }
        else if (t1n.ty == t2n.ty && t1n.implicitConvTo(t2n))
        {
            if (t1.isRef && t2.isRef)
            {
                // Treat like pointers to t1n and t2n
                if (t1n.constConv(t2n) < MATCH.constant)
                    goto Lnotcovariant;
            }
            goto Lcovariant;
        }
        else if (t1n.ty == Tnull)
        {
            // NULL is covariant with any pointer type, but not with any
            // dynamic arrays, associative arrays or delegates.
            // https://issues.dlang.org/show_bug.cgi?id=8589
            // https://issues.dlang.org/show_bug.cgi?id=19618
            Type t2bn = t2n.toBasetype();
            if (t2bn.ty == Tnull || t2bn.ty == Tpointer || t2bn.ty == Tclass)
                goto Lcovariant;
        }
        // bottom type is covariant to any type
        else if (t1n.ty == Tnoreturn)
            goto Lcovariant;
    }
    goto Lnotcovariant;

Lcovariant:
    if (t1.isRef != t2.isRef)
        goto Lnotcovariant;

    if (!t1.isRef && (t1.isScopeQual || t2.isScopeQual))
    {
        STC stc1 = t1.isScopeQual ? STC.scope_ : STC.none;
        STC stc2 = t2.isScopeQual ? STC.scope_ : STC.none;
        if (t1.isReturn)
        {
            stc1 |= STC.return_;
            if (!t1.isScopeQual)
                stc1 |= STC.ref_;
        }
        if (t2.isReturn)
        {
            stc2 |= STC.return_;
            if (!t2.isScopeQual)
                stc2 |= STC.ref_;
        }
        if (!Parameter.isCovariantScope(t1.isRef, stc1, stc2))
            goto Lnotcovariant;
    }

    // We can subtract 'return ref' from 'this', but cannot add it
    else if (t1.isReturn && !t2.isReturn)
        goto Lnotcovariant;

    /* https://issues.dlang.org/show_bug.cgi?id=23135
     * extern(C++) mutable member functions are not covariant with const.
     */
    if (t1.linkage == LINK.cpp && cppCovariant && t1.isNaked != t2.isNaked)
        goto Lnotcovariant;

    /* Can convert mutable to const
     */
    if (!MODimplicitConv(t2.mod, t1.mod))
    {
        version (none)
        {
            //stop attribute inference with const
            // If adding 'const' will make it covariant
            if (MODimplicitConv(t2.mod, MODmerge(t1.mod, MODFlags.const_)))
                stc |= STC.const_;
            else
                goto Lnotcovariant;
        }
        else
        {
            goto Ldistinct;
        }
    }

    /* Can convert pure to impure, nothrow to throw, and nogc to gc
     */
    if (!t1.purity && t2.purity)
        stc |= STC.pure_;

    if (!t1.isNothrow && t2.isNothrow)
        stc |= STC.nothrow_;

    if (!t1.isNogc && t2.isNogc)
        stc |= STC.nogc;

    /* Can convert safe/trusted to system
     */
    if (t1.trust <= TRUST.system && t2.trust >= TRUST.trusted)
    {
        // Should we infer trusted or safe? Go with safe.
        stc |= STC.safe;
    }

    if (stc)
    {
        if (pstc)
            *pstc = stc;
        goto Lnotcovariant;
    }

    //printf("\tcovaraint: 1\n");
    return Covariant.yes;

Ldistinct:
    //printf("\tcovaraint: 0\n");
    return Covariant.distinct;

Lnotcovariant:
    //printf("\tcovaraint: 2\n");
    return Covariant.no;
}

/************************************
 * Take the specified storage class for p,
 * and use the function signature to infer whether
 * STC.scope_ and STC.return_ should be OR'd in.
 * (This will not affect the name mangling.)
 * Params:
 *  tf = TypeFunction to use to get the signature from
 *  tthis = type of `this` parameter, null if none
 *  p = parameter to this function
 *  outerVars = context variables p could escape into, if any
 *  indirect = is this for an indirect or virtual function call?
 * Returns:
 *  storage class with STC.scope_ or STC.return_ OR'd in
 */
STC parameterStorageClass(TypeFunction tf, Type tthis, Parameter p, VarDeclarations* outerVars = null,
    bool indirect = false)
{
    //printf("parameterStorageClass(p: %s)\n", p.toChars());
    auto stc = p.storageClass;

    // When the preview switch is enable, `in` parameters are `scope`
    if (stc & STC.constscoperef)
        return stc | STC.scope_;

    if (stc & (STC.scope_ | STC.return_ | STC.lazy_) || tf.purity == PURE.impure)
        return stc;

    /* If haven't inferred the return type yet, can't infer storage classes
     */
    if (!tf.nextOf() || !tf.isNothrow)
        return stc;

    tf.purityLevel();

    static bool mayHavePointers(Type t)
    {
        if (auto ts = t.isTypeStruct())
        {
            auto sym = ts.sym;
            if (sym.members && !sym.determineFields() && sym.type != Type.terror)
                // struct is forward referenced, so "may have" pointers
                return true;
        }
        return t.hasPointers();
    }

    // See if p can escape via any of the other parameters
    if (tf.purity == PURE.weak)
    {
        /*
         * Indirect calls may escape p through a nested context
         * See:
         *   https://issues.dlang.org/show_bug.cgi?id=24212
         *   https://issues.dlang.org/show_bug.cgi?id=24213
         */
        if (indirect)
            return stc;

        // Check escaping through parameters
        foreach (i, fparam; tf.parameterList)
        {
            Type t = fparam.type;
            if (!t)
                continue;
            t = t.baseElemOf();     // punch thru static arrays
            if (t.isMutable() && t.hasPointers())
            {
                if (fparam.isReference() && fparam != p)
                    return stc;

                if (t.ty == Tdelegate)
                    return stc;     // could escape thru delegate

                if (t.ty == Tclass)
                    return stc;

                /* if t is a pointer to mutable pointer
                 */
                if (auto tn = t.nextOf())
                {
                    if (tn.isMutable() && mayHavePointers(tn))
                        return stc;   // escape through pointers
                }
            }
        }

        // Check escaping through `this`
        if (tthis && tthis.isMutable())
        {
            import dmd.dsymbolsem : hasPointers;
            foreach (VarDeclaration v; isAggregate(tthis).fields)
            {
                if (v.hasPointers())
                    return stc;
            }
        }

        // Check escaping through nested context
        if (outerVars && tf.isMutable())
        {
            import dmd.dsymbolsem : hasPointers;
            foreach (VarDeclaration v; *outerVars)
            {
                if (v.hasPointers())
                    return stc;
            }
        }
    }

    // Check escaping through return value
    Type tret = tf.nextOf().toBasetype();
    if (tf.isRef || tret.hasPointers())
    {
        return stc | STC.scope_ | STC.return_ | STC.returnScope;
    }
    else
        return stc | STC.scope_;
}

bool isBaseOf(Type tthis, Type t, int* poffset)
{
    auto tc = tthis.isTypeClass();
    if (!tc)
        return false;

    if (!t || t.ty != Tclass)
        return false;

    ClassDeclaration cd = t.isTypeClass().sym;
    if (cd.semanticRun < PASS.semanticdone && !cd.isBaseInfoComplete())
        cd.dsymbolSemantic(null);
    if (tc.sym.semanticRun < PASS.semanticdone && !tc.sym.isBaseInfoComplete())
        tc.sym.dsymbolSemantic(null);

    if (tc.sym.isBaseOf(cd, poffset))
        return true;

    return false;
}

bool equivalent(Type src, Type t)
{
    return immutableOf(src).equals(t.immutableOf());
}

Type pointerTo(Type type)
{
    if (type.ty == Terror)
        return type;
    auto mcache = type.getMcache();
    if (!mcache.pto)
    {
        Type t = new TypePointer(type);
        if (type.ty == Tfunction)
        {
            t.deco = t.merge().deco;
            mcache.pto = t;
        }
        else
            mcache.pto = t.merge();
    }
    return mcache.pto;
}

Type referenceTo(Type type)
{
    if (type.ty == Terror)
        return type;
    auto mcache = type.getMcache();
    if (!mcache.rto)
    {
        Type t = new TypeReference(type);
        mcache.rto = t.merge();
    }
    return mcache.rto;
}

// Make corresponding static array type without semantic
Type sarrayOf(Type type, dinteger_t dim)
{
    assert(type.deco);
    Type t = new TypeSArray(type, new IntegerExp(Loc.initial, dim, Type.tsize_t));
    // according to TypeSArray.semantic()
    t = t.addMod(type.mod);
    t = t.merge();
    return t;
}

Type arrayOf(Type type)
{
    if (type.ty == Terror)
        return type;
    auto mcache = type.getMcache();
    if (!mcache.arrayof)
    {
        Type t = new TypeDArray(type);
        mcache.arrayof = t.merge();
    }
    return mcache.arrayof;
}

/********************************
 * Convert to 'const'.
 */
Type constOf(Type type)
{
    //printf("Type::constOf() %p %s\n", type, type.toChars());
    if (type.mod == MODFlags.const_)
        return type;
    if (type.mcache && type.mcache.cto)
    {
        assert(type.mcache.cto.mod == MODFlags.const_);
        return type.mcache.cto;
    }
    Type t = type.makeConst();
    t = t.merge();
    t.fixTo(type);
    //printf("-Type::constOf() %p %s\n", t, t.toChars());
    return t;
}

/********************************
 * Convert to 'immutable'.
 */
Type immutableOf(Type type)
{
    //printf("Type::immutableOf() %p %s\n", this, toChars());
    if (type.isImmutable())
        return type;
    if (type.mcache && type.mcache.ito)
    {
        assert(type.mcache.ito.isImmutable());
        return type.mcache.ito;
    }
    Type t = type.makeImmutable();
    t = t.merge();
    t.fixTo(type);
    //printf("\t%p\n", t);
    return t;
}

/********************************
 * Make type mutable.
 */
Type mutableOf(Type type)
{
    //printf("Type::mutableOf() %p, %s\n", type, type.toChars());
    Type t = type;
    if (type.isImmutable())
    {
        type.getMcache();
        t = type.mcache.ito; // immutable => naked
        assert(!t || (t.isMutable() && !t.isShared()));
    }
    else if (type.isConst())
    {
        type.getMcache();
        if (type.isShared())
        {
            if (type.isWild())
                t = type.mcache.swcto; // shared wild const -> shared
            else
                t = type.mcache.sto; // shared const => shared
        }
        else
        {
            if (type.isWild())
                t = type.mcache.wcto; // wild const -> naked
            else
                t = type.mcache.cto; // const => naked
        }
        assert(!t || t.isMutable());
    }
    else if (type.isWild())
    {
        type.getMcache();
        if (type.isShared())
            t = type.mcache.sto; // shared wild => shared
        else
            t = type.mcache.wto; // wild => naked
        assert(!t || t.isMutable());
    }
    if (!t)
    {
        t = type.makeMutable();
        t = t.merge();
        t.fixTo(type);
    }
    else
        t = t.merge();
    assert(t.isMutable());
    return t;
}

Type sharedOf(Type type)
{
    //printf("Type::sharedOf() %p, %s\n", type, type.toChars());
    if (type.mod == MODFlags.shared_)
        return type;
    if (type.mcache && type.mcache.sto)
    {
        assert(type.mcache.sto.mod == MODFlags.shared_);
        return type.mcache.sto;
    }
    Type t = type.makeShared();
    t = t.merge();
    t.fixTo(type);
    //printf("\t%p\n", t);
    return t;
}

Type sharedConstOf(Type type)
{
    //printf("Type::sharedConstOf() %p, %s\n", type, type.toChars());
    if (type.mod == (MODFlags.shared_ | MODFlags.const_))
        return type;
    if (type.mcache && type.mcache.scto)
    {
        assert(type.mcache.scto.mod == (MODFlags.shared_ | MODFlags.const_));
        return type.mcache.scto;
    }
    Type t = type.makeSharedConst();
    t = t.merge();
    t.fixTo(type);
    //printf("\t%p\n", t);
    return t;
}

/********************************
 * Make type unshared.
 *      0            => 0
 *      const        => const
 *      immutable    => immutable
 *      shared       => 0
 *      shared const => const
 *      wild         => wild
 *      wild const   => wild const
 *      shared wild  => wild
 *      shared wild const => wild const
 */
Type unSharedOf(Type type)
{
    //printf("Type::unSharedOf() %p, %s\n", type, type.toChars());
    Type t = type;

    if (type.isShared())
    {
        type.getMcache();
        if (type.isWild())
        {
            if (type.isConst())
                t = type.mcache.wcto; // shared wild const => wild const
            else
                t = type.mcache.wto; // shared wild => wild
        }
        else
        {
            if (type.isConst())
                t = type.mcache.cto; // shared const => const
            else
                t = type.mcache.sto; // shared => naked
        }
        assert(!t || !t.isShared());
    }

    if (!t)
    {
        t = type.nullAttributes();
        t.mod = type.mod & ~MODFlags.shared_;
        t.ctype = type.ctype;
        t = t.merge();
        t.fixTo(type);
    }
    else
        t = t.merge();
    assert(!t.isShared());
    return t;
}

/********************************
 * Convert to 'wild'.
 */
Type wildOf(Type type)
{
    //printf("Type::wildOf() %p %s\n", type, type.toChars());
    if (type.mod == MODFlags.wild)
        return type;
    if (type.mcache && type.mcache.wto)
    {
        assert(type.mcache.wto.mod == MODFlags.wild);
        return type.mcache.wto;
    }
    Type t = type.makeWild();
    t = t.merge();
    t.fixTo(type);
    //printf("\t%p %s\n", t, t.toChars());
    return t;
}

Type wildConstOf(Type type)
{
    //printf("Type::wildConstOf() %p %s\n", type, type.toChars());
    if (type.mod == MODFlags.wildconst)
        return type;
    if (type.mcache && type.mcache.wcto)
    {
        assert(type.mcache.wcto.mod == MODFlags.wildconst);
        return type.mcache.wcto;
    }
    Type t = type.makeWildConst();
    t = t.merge();
    t.fixTo(type);
    //printf("\t%p %s\n", t, t.toChars());
    return t;
}

Type sharedWildOf(Type type)
{
    //printf("Type::sharedWildOf() %p, %s\n", type, type.toChars());
    if (type.mod == (MODFlags.shared_ | MODFlags.wild))
        return type;
    if (type.mcache && type.mcache.swto)
    {
        assert(type.mcache.swto.mod == (MODFlags.shared_ | MODFlags.wild));
        return type.mcache.swto;
    }
    Type t = type.makeSharedWild();
    t = t.merge();
    t.fixTo(type);
    //printf("\t%p %s\n", t, t.toChars());
    return t;
}

Type sharedWildConstOf(Type type)
{
    //printf("Type::sharedWildConstOf() %p, %s\n", type, type.toChars());
    if (type.mod == (MODFlags.shared_ | MODFlags.wildconst))
        return type;
    if (type.mcache && type.mcache.swcto)
    {
        assert(type.mcache.swcto.mod == (MODFlags.shared_ | MODFlags.wildconst));
        return type.mcache.swcto;
    }
    Type t = type.makeSharedWildConst();
    t = t.merge();
    t.fixTo(type);
    //printf("\t%p %s\n", t, t.toChars());
    return t;
}

Type nakedOf(Type type)
{
    //printf("Type::nakedOf() %p, %s\n", type, type.toChars());
    if (type.mod == 0)
        return type;
    if (type.mcache) with(type.mcache)
    {
        // the cache has the naked type at the "identity" position, try to find it
        if (cto && cto.mod == 0)
            return cto;
        if (ito && ito.mod == 0)
            return ito;
        if (sto && sto.mod == 0)
            return sto;
        if (scto && scto.mod == 0)
            return scto;
        if (wto && wto.mod == 0)
            return wto;
        if (wcto && wcto.mod == 0)
            return wcto;
        if (swto && swto.mod == 0)
            return swto;
        if (swcto && swcto.mod == 0)
            return swcto;
    }
    Type t = type.nullAttributes();
    t.mod = 0;
    t = t.merge();
    t.fixTo(type);
    //printf("\t%p %s\n", t, t.toChars());
    return t;
}

Type unqualify(Type type, uint m)
{
    Type t = type.mutableOf().unSharedOf();

    Type tn = type.ty == Tenum ? null : type.nextOf();
    if (tn && tn.ty != Tfunction)
    {
        Type utn = tn.unqualify(m);
        if (utn != tn)
        {
            if (type.ty == Tpointer)
                t = utn.pointerTo();
            else if (type.ty == Tarray)
                t = utn.arrayOf();
            else if (type.ty == Tsarray)
                t = new TypeSArray(utn, (cast(TypeSArray)type).dim);
            else if (type.ty == Taarray)
            {
                t = new TypeAArray(utn, (cast(TypeAArray)type).index);
            }
            else
                assert(0);

            t = t.merge();
        }
    }
    t = t.addMod(type.mod & ~m);
    return t;
}

/**************************
 * Return type with the top level of it being mutable.
 *
 * Params:
 *  t = type for which the top level mutable version is being returned
 *
 * Returns:
 *  type version with mutable top level
 */
Type toHeadMutable(const Type t)
{
    Type unqualType = cast(Type) t;
    if (t.isTypeStruct() || t.isTypeClass())
        return unqualType;

    if (!t.mod)
        return unqualType;
    return unqualType.mutableOf();
}

Type aliasthisOf(Type type)
{
    auto ad = isAggregate(type);
    if (!ad || !ad.aliasthis)
        return null;

    auto s = ad.aliasthis.sym;
    if (s.isAliasDeclaration())
        s = s.toAlias();

    if (s.isTupleDeclaration())
        return null;

    if (auto vd = s.isVarDeclaration())
    {
        auto t = vd.type;
        if (vd.needThis())
            t = t.addMod(type.mod);
        return t;
    }
    Dsymbol callable = s.isFuncDeclaration();
    callable = callable ? callable : s.isTemplateDeclaration();
    if (callable)
    {
        auto fd = resolveFuncCall(Loc.initial, null, callable, null, type, ArgumentList(), FuncResolveFlag.quiet);
        if (!fd || fd.errors || !functionSemantic(fd))
            return Type.terror;

        auto t = fd.type.nextOf();
        if (!t) // https://issues.dlang.org/show_bug.cgi?id=14185
            return Type.terror;
        t = t.substWildTo(type.mod == 0 ? MODFlags.mutable : type.mod);
        return t;
    }
    if (auto d = s.isDeclaration())
    {
        assert(d.type);
        return d.type;
    }
    if (auto ed = s.isEnumDeclaration())
    {
        return ed.type;
    }

    //printf("%s\n", s.kind());
    return null;
}

/************************************
 * Apply MODxxxx bits to existing type.
 */
Type castMod(Type type, MOD mod)
{
    Type t;
    switch (mod)
    {
    case 0:
        t = type.unSharedOf().mutableOf();
        break;

    case MODFlags.const_:
        t = type.unSharedOf().constOf();
        break;

    case MODFlags.wild:
        t = type.unSharedOf().wildOf();
        break;

    case MODFlags.wildconst:
        t = type.unSharedOf().wildConstOf();
        break;

    case MODFlags.shared_:
        t = type.mutableOf().sharedOf();
        break;

    case MODFlags.shared_ | MODFlags.const_:
        t = type.sharedConstOf();
        break;

    case MODFlags.shared_ | MODFlags.wild:
        t = type.sharedWildOf();
        break;

    case MODFlags.shared_ | MODFlags.wildconst:
        t = type.sharedWildConstOf();
        break;

    case MODFlags.immutable_:
        t = type.immutableOf();
        break;

    default:
        assert(0);
    }
    return t;
}

Type substWildTo(Type type, uint mod)
{
    auto tf = type.isTypeFunction();
    if (!tf)
    {
        //printf("+Type.substWildTo this = %s, mod = x%x\n", toChars(), mod);
        Type t;

        if (Type tn = type.nextOf())
        {
            // substitution has no effect on function pointer type.
            if (type.ty == Tpointer && tn.ty == Tfunction)
            {
                t = type;
                goto L1;
            }

            t = tn.substWildTo(mod);
            if (t == tn)
                t = type;
            else
            {
                if (type.ty == Tpointer)
                    t = t.pointerTo();
                else if (type.ty == Tarray)
                    t = t.arrayOf();
                else if (type.ty == Tsarray)
                    t = new TypeSArray(t, (cast(TypeSArray)type).dim.syntaxCopy());
                else if (type.ty == Taarray)
                {
                    t = new TypeAArray(t, (cast(TypeAArray)type).index.substWildTo(mod));
                }
                else if (type.ty == Tdelegate)
                {
                    t = new TypeDelegate(t.isTypeFunction());
                }
                else
                    assert(0);

                t = t.merge();
            }
        }
        else
            t = type;

    L1:
        if (type.isWild())
        {
            if (mod == MODFlags.immutable_)
            {
                t = t.immutableOf();
            }
            else if (mod == MODFlags.wildconst)
            {
                t = t.wildConstOf();
            }
            else if (mod == MODFlags.wild)
            {
                if (type.isWildConst())
                    t = t.wildConstOf();
                else
                    t = t.wildOf();
            }
            else if (mod == MODFlags.const_)
            {
                t = t.constOf();
            }
            else
            {
                if (type.isWildConst())
                    t = t.constOf();
                else
                    t = t.mutableOf();
            }
        }
        if (type.isConst())
            t = t.addMod(MODFlags.const_);
        if (type.isShared())
            t = t.addMod(MODFlags.shared_);

        //printf("-Type.substWildTo t = %s\n", t.toChars());
        return t.merge();
    }

    if (!tf.iswild && !(tf.mod & MODFlags.wild))
        return tf;

    // Substitude inout qualifier of function type to mutable or immutable
    // would break type system. Instead substitude inout to the most weak
    // qualifer - const.
    uint m = MODFlags.const_;

    assert(tf.next);
    Type tret = tf.next.substWildTo(m);
    Parameters* params = tf.parameterList.parameters;
    if (tf.mod & MODFlags.wild)
        params = tf.parameterList.parameters.copy();
    for (size_t i = 0; i < params.length; i++)
    {
        Parameter p = (*params)[i];
        Type t = p.type.substWildTo(m);
        if (t == p.type)
            continue;
        if (params == tf.parameterList.parameters)
            params = tf.parameterList.parameters.copy();
        (*params)[i] = new Parameter(p.loc, p.storageClass, t, null, null, null);
    }
    if (tf.next == tret && params == tf.parameterList.parameters)
        return tf;

    // Similar to TypeFunction.syntaxCopy;
    auto t = new TypeFunction(ParameterList(params, tf.parameterList.varargs), tret, tf.linkage);
    t.mod = ((tf.mod & MODFlags.wild) ? (tf.mod & ~MODFlags.wild) | MODFlags.const_ : tf.mod);
    t.isNothrow = tf.isNothrow;
    t.isNogc = tf.isNogc;
    t.purity = tf.purity;
    t.isProperty = tf.isProperty;
    t.isRef = tf.isRef;
    t.isReturn = tf.isReturn;
    t.isReturnScope = tf.isReturnScope;
    t.isScopeQual = tf.isScopeQual;
    t.isReturnInferred = tf.isReturnInferred;
    t.isScopeInferred = tf.isScopeInferred;
    t.isInOutParam = false;
    t.isInOutQual = false;
    t.trust = tf.trust;
    t.inferenceArguments = tf.inferenceArguments;
    t.isCtor = tf.isCtor;
    return t.merge();
}

/************************************
 * Add MODxxxx bits to existing type.
 * We're adding, not replacing, so adding const to
 * a shared type => "shared const"
 */
Type addMod(Type type, MOD mod)
{
    /* Add anything to immutable, and it remains immutable
     */
    Type t = type;
    if (!t.isImmutable())
    {
        //printf("addMod(%x) %s\n", mod, toChars());
        switch (mod)
        {
        case 0:
            break;

        case MODFlags.const_:
            if (type.isShared())
            {
                if (type.isWild())
                    t = type.sharedWildConstOf();
                else
                    t = type.sharedConstOf();
            }
            else
            {
                if (type.isWild())
                    t = type.wildConstOf();
                else
                    t = t.constOf();
            }
            break;

        case MODFlags.wild:
            if (type.isShared())
            {
                if (type.isConst())
                    t = type.sharedWildConstOf();
                else
                    t = type.sharedWildOf();
            }
            else
            {
                if (type.isConst())
                    t = type.wildConstOf();
                else
                    t = type.wildOf();
            }
            break;

        case MODFlags.wildconst:
            if (type.isShared())
                t = type.sharedWildConstOf();
            else
                t = type.wildConstOf();
            break;

        case MODFlags.shared_:
            if (type.isWild())
            {
                if (type.isConst())
                    t = type.sharedWildConstOf();
                else
                    t = type.sharedWildOf();
            }
            else
            {
                if (type.isConst())
                    t = type.sharedConstOf();
                else
                    t = type.sharedOf();
            }
            break;

        case MODFlags.shared_ | MODFlags.const_:
            if (type.isWild())
                t = type.sharedWildConstOf();
            else
                t = type.sharedConstOf();
            break;

        case MODFlags.shared_ | MODFlags.wild:
            if (type.isConst())
                t = type.sharedWildConstOf();
            else
                t = type.sharedWildOf();
            break;

        case MODFlags.shared_ | MODFlags.wildconst:
            t = type.sharedWildConstOf();
            break;

        case MODFlags.immutable_:
            t = type.immutableOf();
            break;

        default:
            assert(0);
        }
    }
    return t;
}

/**
 * Check whether this type has endless `alias this` recursion.
 *
 * Params:
 *   t = type to check whether it has a recursive alias this
 * Returns:
 *   `true` if `t` has an `alias this` that can be implicitly
 *    converted back to `t` itself.
 */
private bool checkAliasThisRec(Type t)
{
    Type tb = t.toBasetype();
    AliasThisRec* pflag;
    if (tb.ty == Tstruct)
        pflag = &(cast(TypeStruct)tb).att;
    else if (tb.ty == Tclass)
        pflag = &(cast(TypeClass)tb).att;
    else
        return false;

    AliasThisRec flag = cast(AliasThisRec)(*pflag & AliasThisRec.typeMask);
    if (flag == AliasThisRec.fwdref)
    {
        Type att = aliasthisOf(t);
        flag = att && att.implicitConvTo(t) ? AliasThisRec.yes : AliasThisRec.no;
    }
    *pflag = cast(AliasThisRec)(flag | (*pflag & ~AliasThisRec.typeMask));
    return flag == AliasThisRec.yes;
}

/**************************************
 * Check and set 'att' if 't' is a recursive 'alias this' type
 *
 * The goal is to prevent endless loops when there is a cycle in the alias this chain.
 * Since there is no multiple `alias this`, the chain either ends in a leaf,
 * or it loops back on itself as some point.
 *
 * Example: S0 -> (S1 -> S2 -> S3 -> S1)
 *
 * `S0` is not a recursive alias this, so this returns `false`, and a rewrite to `S1` can be tried.
 * `S1` is a recursive alias this type, but since `att` is initialized to `null`,
 * this still returns `false`, but `att1` is set to `S1`.
 * A rewrite to `S2` and `S3` can be tried, but when we want to try a rewrite to `S1` again,
 * we notice `att == t`, so we're back at the start of the loop, and this returns `true`.
 *
 * Params:
 *   att = type reference used to detect recursion. Should be initialized to `null`.
 *   t   = type of 'alias this' rewrite to attempt
 *
 * Returns:
 *   `false` if the rewrite is safe, `true` if it would loop back around
 */
bool isRecursiveAliasThis(ref Type att, Type t)
{
    //printf("+isRecursiveAliasThis(att = %s, t = %s)\n", att ? att.toChars() : "null", t.toChars());
    auto tb = t.toBasetype();
    if (att && tb.equivalent(att))
        return true;
    if (!att && tb.checkAliasThisRec())
        att = tb;
    return false;
}

MATCH implicitConvToWithoutAliasThis(TypeStruct from, Type to)
{
    //printf("TypeStruct::implicitConvToWithoutAliasThis(%s => %s)\n", toChars(), to.toChars());

    auto tos = to.isTypeStruct();
    if (!(tos && from.sym == tos.sym))
        return MATCH.nomatch;

    if (from.mod == to.mod)
        return MATCH.exact;

    if (MODimplicitConv(from.mod, to.mod))
        return MATCH.constant;

    /* Check all the fields. If they can all be converted,
     * allow the conversion.
     */
    MATCH m = MATCH.constant;
    uint offset = ~0; // must never match a field offset
    foreach (v; from.sym.fields[])
    {
        /* Why are we only looking at the first member of a union?
         * The check should check for overlap of v with the previous field,
         * not just starting at the same point
         */
        if (!global.params.fixImmutableConv && v.offset == offset) // v is at same offset as previous field
            continue;       // ignore

        Type tvf = v.type.addMod(from.mod);    // from type
        Type tvt  = v.type.addMod(to.mod);     // to type

        // field match
        MATCH mf = tvf.implicitConvTo(tvt);
        //printf("\t%s => %s, match = %d\n", v.type.toChars(), tvt.toChars(), mf);

        if (mf == MATCH.nomatch)
            return MATCH.nomatch;
        if (mf < m) // if field match is worse
            m = mf;
        offset = v.offset;
    }
    return m;
}

MATCH implicitConvToWithoutAliasThis(TypeClass from, Type to)
{
    ClassDeclaration cdto = to.isClassHandle();
    MATCH m = constConv(from, to);
    if (m > MATCH.nomatch)
        return m;

    if (cdto && cdto.isBaseOf(from.sym, null) && MODimplicitConv(from.mod, to.mod))
    {
        //printf("'to' is base\n");
        return MATCH.convert;
    }
    return MATCH.nomatch;
}

MATCH implicitConvToThroughAliasThis(TypeClass from, Type to)
{
    MATCH m;
    if (from.sym.aliasthis && !(from.att & AliasThisRec.tracing))
    {
        if (auto ato = aliasthisOf(from))
        {
            from.att = cast(AliasThisRec)(from.att | AliasThisRec.tracing);
            m = ato.implicitConvTo(to);
            from.att = cast(AliasThisRec)(from.att & ~AliasThisRec.tracing);
        }
    }
    return m;
}

MATCH implicitConvToThroughAliasThis(TypeStruct from, Type to)
{
    auto tos = to.isTypeStruct();
    if (!(tos && from.sym == tos.sym) &&
        from.sym.aliasthis &&
        !(from.att & AliasThisRec.tracing))
    {
        if (auto ato = aliasthisOf(from))
        {
            from.att = cast(AliasThisRec)(from.att | AliasThisRec.tracing);
            MATCH m = ato.implicitConvTo(to);
            from.att = cast(AliasThisRec)(from.att & ~AliasThisRec.tracing);
            return m;
        }
    }
    return MATCH.nomatch;
}

/*******************************************
 * Compute number of elements for a (possibly multidimensional) static array,
 * or 1 for other types.
 * Params:
 *  t = static array type
 *  loc = for error message
 * Returns:
 *  number of elements, uint.max on overflow
 */
uint numberOfElems(Type t, Loc loc)
{
    //printf("Type::numberOfElems()\n");
    uinteger_t n = 1;
    Type tb = t;
    while ((tb = tb.toBasetype()).ty == Tsarray)
    {
        bool overflow = false;
        n = mulu(n, (cast(TypeSArray)tb).dim.toUInteger(), overflow);
        if (overflow || n >= uint.max)
        {
            error(loc, "static array `%s` size overflowed to %llu", t.toChars(), cast(ulong)n);
            return uint.max;
        }
        tb = (cast(TypeSArray)tb).next;
    }
    return cast(uint)n;
}

bool checkRetType(TypeFunction tf, Loc loc)
{
    Type tb = tf.next.toBasetype();
    if (tb.ty == Tfunction)
    {
        error(loc, "functions cannot return a function");
        tf.next = Type.terror;
    }
    if (tb.ty == Ttuple)
    {
        error(loc, "functions cannot return a sequence (use `std.typecons.Tuple`)");
        tf.next = Type.terror;
    }
    if (!tf.isRef && (tb.ty == Tstruct || tb.ty == Tsarray))
    {
        if (auto ts = tb.baseElemOf().isTypeStruct())
        {
            if (!ts.sym.members)
            {
                error(loc, "functions cannot return opaque type `%s` by value", tb.toChars());
                tf.next = Type.terror;
            }
        }
    }
    if (tb.ty == Terror)
        return true;
    return false;
}

/// Returns: whether `t` is a struct/class/enum without a body
bool isOpaqueType(Type t)
{
    if (auto te = t.isTypeEnum())
        return te.sym.members is null;
    if (auto ts = t.isTypeStruct())
        return ts.sym.members is null;
    if (auto tc = t.isTypeClass())
        return tc.sym.members is null;
    return false;
}


/******************************* Private *****************************************/

private:

/* Helper function for `typeToExpression`. Contains common code
 * for TypeQualified derived classes.
 */
Expression typeToExpressionHelper(TypeQualified t, Expression e, size_t i = 0)
{
    //printf("toExpressionHelper(e = %s %s)\n", EXPtoString(e.op).ptr, e.toChars());
    foreach (id; t.idents[i .. t.idents.length])
    {
        //printf("\t[%d] e: '%s', id: '%s'\n", i, e.toChars(), id.toChars());

        final switch (id.dyncast())
        {
            // ... '. ident'
            case DYNCAST.identifier:
                e = new DotIdExp(e.loc, e, cast(Identifier)id);
                break;

            // ... '. name!(tiargs)'
            case DYNCAST.dsymbol:
                auto ti = (cast(Dsymbol)id).isTemplateInstance();
                assert(ti);
                e = new DotTemplateInstanceExp(e.loc, e, ti.name, ti.tiargs);
                break;

            // ... '[type]'
            case DYNCAST.type:          // https://issues.dlang.org/show_bug.cgi?id=1215
                e = new ArrayExp(t.loc, e, new TypeExp(t.loc, cast(Type)id));
                break;

            // ... '[expr]'
            case DYNCAST.expression:    // https://issues.dlang.org/show_bug.cgi?id=1215
                e = new ArrayExp(t.loc, e, cast(Expression)id);
                break;

            case DYNCAST.object:
            case DYNCAST.tuple:
            case DYNCAST.parameter:
            case DYNCAST.statement:
            case DYNCAST.condition:
            case DYNCAST.templateparameter:
            case DYNCAST.initializer:
                assert(0);
        }
    }
    return e;
}

/**************************
 * This evaluates exp while setting length to be the number
 * of elements in the tuple t.
 */
Expression semanticLength(Scope* sc, Type t, Expression exp)
{
    if (auto tt = t.isTypeTuple())
    {
        ScopeDsymbol sym = new ArrayScopeSymbol(sc, tt);
        sym.parent = sc.scopesym;
        sc = sc.push(sym);
        sc = sc.startCTFE();
        exp = exp.expressionSemantic(sc);
        exp = resolveProperties(sc, exp);
        sc = sc.endCTFE();
        sc.pop();
    }
    else
    {
        sc = sc.startCTFE();
        exp = exp.expressionSemantic(sc);
        exp = resolveProperties(sc, exp);
        sc = sc.endCTFE();
    }
    return exp;
}

Expression semanticLength(Scope* sc, TupleDeclaration tup, Expression exp)
{
    ScopeDsymbol sym = new ArrayScopeSymbol(sc, tup);
    sym.parent = sc.scopesym;

    sc = sc.push(sym);
    sc = sc.startCTFE();
    exp = exp.expressionSemantic(sc);
    exp = resolveProperties(sc, exp);
    sc = sc.endCTFE();
    sc.pop();

    return exp;
}

/************************************
 * Transitively search a type for all function types.
 * If any function types with parameters are found that have parameter identifiers
 * or default arguments, remove those and create a new type stripped of those.
 * This is used to determine the "canonical" version of a type which is useful for
 * comparisons.
 * Params:
 *      t = type to scan
 * Returns:
 *      `t` if no parameter identifiers or default arguments found, otherwise a new type that is
 *      the same as t but with no parameter identifiers or default arguments.
 */
Type stripDefaultArgs(Type t)
{
    static Parameters* stripParams(Parameters* parameters)
    {
        static Parameter stripParameter(Parameter p)
        {
            Type t = stripDefaultArgs(p.type);
            return (t != p.type || p.defaultArg || p.ident || p.userAttribDecl)
                ? new Parameter(p.loc, p.storageClass, t, null, null, null)
                : null;
        }

        if (parameters)
        {
            foreach (i, p; *parameters)
            {
                if (Parameter ps = stripParameter(p))
                {
                    // Replace params with a copy we can modify
                    Parameters* nparams = new Parameters(parameters.length);

                    foreach (j, ref np; *nparams)
                    {
                        Parameter pj = (*parameters)[j];
                        if (j < i)
                            np = pj;
                        else if (j == i)
                            np = ps;
                        else
                        {
                            Parameter nps = stripParameter(pj);
                            np = nps ? nps : pj;
                        }
                    }
                    return nparams;
                }
            }
        }
        return parameters;
    }

    if (t is null)
        return t;

    if (auto tf = t.isTypeFunction())
    {
        Type tret = stripDefaultArgs(tf.next);
        Parameters* params = stripParams(tf.parameterList.parameters);
        if (tret == tf.next && params == tf.parameterList.parameters)
            return t;
        TypeFunction tr = tf.copy().isTypeFunction();
        tr.parameterList.parameters = params;
        tr.next = tret;
        //printf("strip %s\n   <- %s\n", tr.toChars(), t.toChars());
        return tr;
    }
    else if (auto tt = t.isTypeTuple())
    {
        Parameters* args = stripParams(tt.arguments);
        if (args == tt.arguments)
            return t;
        TypeTuple tr = t.copy().isTypeTuple();
        tr.arguments = args;
        return tr;
    }
    else if (t.ty == Tenum)
    {
        // TypeEnum::nextOf() may be != NULL, but it's not necessary here.
        return t;
    }
    else
    {
        Type tn = t.nextOf();
        Type n = stripDefaultArgs(tn);
        if (n == tn)
            return t;
        TypeNext tr = cast(TypeNext)t.copy();
        tr.next = n;
        return tr;
    }
}

/******************************
 * Get the value of the .max/.min property of `ed` as an Expression.
 * Lazily computes the value and caches it in maxval/minval.
 * Reports any errors.
 * Params:
 *      ed = the EnumDeclaration being examined
 *      loc = location to use for error messages
 *      id = Id::max or Id::min
 * Returns:
 *      corresponding value of .max/.min
 */
Expression getMaxMinValue(EnumDeclaration ed, Loc loc, Identifier id)
{
    //printf("EnumDeclaration::getMaxValue()\n");

    static Expression pvalToResult(Expression e, Loc loc)
    {
        if (e.op != EXP.error)
        {
            e = e.copy();
            e.loc = loc;
        }
        return e;
    }

    Expression* pval = (id == Id.max) ? &ed.maxval : &ed.minval;

    Expression errorReturn()
    {
        *pval = ErrorExp.get();
        return *pval;
    }

    if (ed.inuse)
    {
        .error(loc, "%s `%s` recursive definition of `.%s` property", ed.kind, ed.toPrettyChars, id.toChars());
        return errorReturn();
    }
    if (*pval)
        return pvalToResult(*pval, loc);

    if (ed._scope)
        dsymbolSemantic(ed, ed._scope);
    if (ed.errors)
        return errorReturn();
    if (!ed.members)
    {
        .error(loc, "%s `%s` is opaque and has no `.%s`", ed.kind, ed.toPrettyChars, id.toChars(), id.toChars());
        return errorReturn();
    }
    if (!(ed.memtype && ed.memtype.isIntegral()))
    {
        .error(loc, "%s `%s` has no `.%s` property because base type `%s` is not an integral type", ed.kind, ed.toPrettyChars, id.toChars(),
              id.toChars(), ed.memtype ? ed.memtype.toChars() : "");
        return errorReturn();
    }

    bool first = true;
    for (size_t i = 0; i < ed.members.length; i++)
    {
        EnumMember em = (*ed.members)[i].isEnumMember();
        if (!em)
            continue;
        if (em.errors)
        {
            ed.errors = true;
            continue;
        }

        if (em.semanticRun < PASS.semanticdone)
        {
            .error(em.loc, "%s `%s` is forward referenced looking for `.%s`", em.kind, em.toPrettyChars, id.toChars());
            ed.errors = true;
            continue;
        }

        if (first)
        {
            *pval = em.value;
            first = false;
        }
        else
        {
            /* In order to work successfully with UDTs,
             * build expressions to do the comparisons,
             * and let the semantic analyzer and constant
             * folder give us the result.
             */

            /* Compute:
             *   if (e > maxval)
             *      maxval = e;
             */
            Expression e = em.value;
            Expression ec = new CmpExp(id == Id.max ? EXP.greaterThan : EXP.lessThan, em.loc, e, *pval);
            ed.inuse = true;
            ec = ec.expressionSemantic(em._scope);
            ed.inuse = false;
            ec = ec.ctfeInterpret();
            if (ec.op == EXP.error)
            {
                ed.errors = true;
                continue;
            }
            if (ec.toInteger())
                *pval = e;
        }
    }
    return ed.errors ? errorReturn() : pvalToResult(*pval, loc);
}

/******************************************
 * Compile the MixinType, returning the type or expression AST.
 *
 * Doesn't run semantic() on the returned object.
 * Params:
 *      tm = mixin to compile as a type or expression
 *      loc = location for error messages
 *      sc = context
 * Return:
 *      null if error, else RootObject AST as parsed
 */
RootObject compileTypeMixin(TypeMixin tm, Loc loc, Scope* sc)
{
    OutBuffer buf;
    if (expressionsToString(buf, sc, tm.exps, tm.loc, null, true))
        return null;

    const errors = global.errors;
    const len = buf.length;
    buf.writeByte(0);
    const str = buf.extractSlice()[0 .. len];
    const bool doUnittests = global.params.parsingUnittestsRequired();
    scope p = new Parser!ASTCodegen(sc._module, str, false, global.errorSink, &global.compileEnv, doUnittests);
    adjustLocForMixin(str, loc, *p.baseLoc, global.params.mixinOut);
    p.linnum = p.baseLoc.startLine;
    p.nextToken();
    //printf("p.loc.linnum = %d\n", p.loc.linnum);

    auto o = p.parseTypeOrAssignExp(TOK.endOfFile);
    if (errors != global.errors)
    {
        assert(global.errors != errors); // should have caught all these cases
        return null;
    }
    if (p.token.value != TOK.endOfFile)
    {
        .error(loc, "unexpected token `%s` after type `%s`",
            p.token.toChars(), o.toChars());
        .errorSupplemental(loc, "while parsing string mixin type `%s`",
            str.ptr);
        return null;
    }

    return o;
}<|MERGE_RESOLUTION|>--- conflicted
+++ resolved
@@ -72,7 +72,6 @@
 import dmd.target;
 import dmd.tokens;
 
-<<<<<<< HEAD
 void typeInit()
 {
     Type.stringtable._init(14_000);
@@ -191,7 +190,8 @@
         // As a workaround initialize this global at run-time instead.
         TypeTuple.empty = new TypeTuple();
     }
-=======
+}
+
 /************************************
  * Return alignment to use for this type.
  */
@@ -211,7 +211,6 @@
     structalign_t s;
     s.setDefault();
     return s;
->>>>>>> d447ebb4
 }
 
 /***************************************
