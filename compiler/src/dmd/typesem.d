--- conflicted
+++ resolved
@@ -72,7 +72,6 @@
 import dmd.target;
 import dmd.tokens;
 
-<<<<<<< HEAD
 /*************************************
  * Detect if type has pointer fields that are initialized to void.
  * Local stack variables with such void fields can remain uninitialized,
@@ -100,7 +99,7 @@
     }
     return false;
 }
-=======
+
 void Type_init()
 {
     Type.stringtable._init(14_000);
@@ -221,7 +220,6 @@
     }
 }
 
->>>>>>> 348c2a82
 /************************************
  * Return alignment to use for this type.
  */
