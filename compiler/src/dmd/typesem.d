/**
 * Semantic analysis for D types.
 *
 * Copyright:   Copyright (C) 1999-2025 by The D Language Foundation, All Rights Reserved
 * Authors:     $(LINK2 https://www.digitalmars.com, Walter Bright)
 * License:     $(LINK2 https://www.boost.org/LICENSE_1_0.txt, Boost License 1.0)
 * Source:      $(LINK2 https://github.com/dlang/dmd/blob/master/compiler/src/dmd/typesem.d, _typesem.d)
 * Documentation:  https://dlang.org/phobos/dmd_typesem.html
 * Coverage:    https://codecov.io/gh/dlang/dmd/src/master/compiler/src/dmd/typesem.d
 */

module dmd.typesem;

import core.checkedint;
import core.stdc.string;
import core.stdc.stdio;

import dmd.access;
import dmd.aggregate;
import dmd.arrayop;
import dmd.arraytypes;
import dmd.astcodegen;
import dmd.astenums;
import dmd.dcast;
import dmd.dclass;
import dmd.declaration;
import dmd.denum;
import dmd.dinterpret;
import dmd.dmodule;
import dmd.dscope;
import dmd.dstruct;
import dmd.dsymbol;
import dmd.dsymbolsem;
import dmd.templatesem : computeOneMember;
import dmd.dtemplate;
import dmd.enumsem;
import dmd.errors;
import dmd.expression;
import dmd.expressionsem;
import dmd.func;
import dmd.funcsem;
import dmd.globals;
import dmd.hdrgen;
import dmd.id;
import dmd.identifier;
import dmd.imphint;
import dmd.importc;
import dmd.init;
import dmd.initsem;
import dmd.location;
import dmd.mtype;
import dmd.mangle;
import dmd.nogc;
import dmd.objc;
import dmd.opover;
import dmd.optimize;
import dmd.parse;
import dmd.root.complex;
import dmd.root.ctfloat;
import dmd.root.rmem;
import dmd.common.outbuffer;
import dmd.rootobject;
import dmd.root.string;
import dmd.safe;
import dmd.semantic3;
import dmd.sideeffect;
import dmd.target;
import dmd.tokens;

void transitive(TypeNext _this)
{
    // Invoke transitivity of type attributes
    _this.next = _this.next.addMod(_this.mod);
}

private inout(TypeNext) isTypeNext(inout Type _this)
{
    switch(_this.ty)
    {
        case Tpointer, Treference, Tfunction, Tdelegate, Tslice, Tarray, Taarray, Tsarray:
            return cast(typeof(return)) _this;
        default: return null;
    }
}

<<<<<<< HEAD
bool needsNested(Type _this)
{
    static bool typeStructNeedsNested(TypeStruct _this)
    {
        if (_this.inuse) return false; // circular type, error instead of crashing

        _this.inuse = true;
        scope(exit) _this.inuse = false;

        if (_this.sym.isNested())
            return true;

        for (size_t i = 0; i < _this.sym.fields.length; i++)
        {
            VarDeclaration v = _this.sym.fields[i];
            if (!v.isDataseg() && v.type.needsNested())
                return true;
        }
        return false;
    }

    if (auto tsa = _this.isTypeSArray())
        return tsa.next.needsNested();
    else if (auto ts = _this.isTypeStruct())
        return typeStructNeedsNested(ts);
    else if (auto te = _this.isTypeEnum())
        return te.memType().needsNested();
=======
bool isImaginary(Type _this)
{
    if (auto te = _this.isTypeEnum())
        return te.memType().isImaginary();
    return _this.isImaginaryNonSemantic();
}

bool isComplex(Type _this)
{
    if (auto tb = _this.isTypeBasic())
        return (tb.flags & TFlags.complex) != 0;
    else if (auto te = _this.isTypeEnum())
        return te.memType().isComplex();
>>>>>>> bf569b52
    return false;
}

// Exposed as it is used in `expressionsem`
MOD typeDeduceWild(Type _this, Type t, bool isRef)
{
    //printf("Type::deduceWild this = '%s', tprm = '%s'\n", toChars(), tprm.toChars());
    if (t.isWild())
    {
        if (_this.isImmutable())
            return MODFlags.immutable_;
        if (_this.isWildConst())
        {
            if (t.isWildConst())
                return MODFlags.wild;
            return MODFlags.wildconst;
        }
        if (_this.isWild())
            return MODFlags.wild;
        if (_this.isConst())
            return MODFlags.const_;
        if (_this.isMutable())
            return MODFlags.mutable;
        assert(0);
    }
    return 0;
}

/***************************************
 * Compute MOD bits matching `this` argument type to wild parameter type.
 * Params:
 *  _this = base parameter type
 *  t = corresponding parameter type
 *  isRef = parameter is `ref` or `out`
 * Returns:
 *  MOD bits
 */
MOD deduceWild(Type _this, Type t, bool isRef)
{
    static MOD typeNextDeduceWild(TypeNext _this, Type t, bool isRef)
    {
        if (_this.ty == Tfunction)
            return 0;

        ubyte wm;

        Type tn = t.nextOf();
        if (!isRef && (_this.ty == Tarray || _this.ty == Tpointer) && tn)
        {
            wm = _this.next.deduceWild(tn, true);
            if (!wm)
                wm = typeDeduceWild(cast(Type)_this, t, true);
        }
        else
        {
            wm = typeDeduceWild(cast(Type)_this, t, isRef);
            if (!wm && tn)
                wm = _this.next.deduceWild(tn, true);
        }
        return wm;
    }

    static MOD typeStructDeduceWild(TypeStruct _this, Type t, bool isRef)
    {
        if (_this.ty == t.ty && _this.sym == (cast(TypeStruct)t).sym)
            return typeDeduceWild(cast(Type)_this, t, isRef);

        ubyte wm = 0;

        if (t.hasWild() && _this.sym.aliasthis && !(_this.att & AliasThisRec.tracing))
        {
            if (auto ato = aliasthisOf(_this))
            {
                _this.att = cast(AliasThisRec)(_this.att | AliasThisRec.tracing);
                wm = ato.deduceWild(t, isRef);
                _this.att = cast(AliasThisRec)(_this.att & ~AliasThisRec.tracing);
            }
        }

        return wm;
    }

    static MOD typeClassDeduceWild(TypeClass _this, Type t, bool isRef)
    {
        ClassDeclaration cd = t.isClassHandle();
        if (cd && (_this.sym == cd || cd.isBaseOf(_this.sym, null)))
            return typeDeduceWild(cast(Type)_this, t, isRef);

        ubyte wm = 0;

        if (t.hasWild() && _this.sym.aliasthis && !(_this.att & AliasThisRec.tracing))
        {
            if (auto ato = aliasthisOf(_this))
            {
                _this.att = cast(AliasThisRec)(_this.att | AliasThisRec.tracing);
                wm = ato.deduceWild(t, isRef);
                _this.att = cast(AliasThisRec)(_this.att & ~AliasThisRec.tracing);
            }
        }

        return wm;
    }

    if (auto tn = _this.isTypeNext())
        return typeNextDeduceWild(tn, t, isRef);
    else if (auto ts = _this.isTypeStruct())
        return typeStructDeduceWild(ts, t, isRef);
    else if (auto tc = _this.isTypeClass())
        return typeClassDeduceWild(tc, t, isRef);
    return typeDeduceWild(_this, t, isRef);
}

bool isString(Type _this)
{
    if (auto tsa = _this.isTypeSArray())
    {
        TY nty = tsa.next.toBasetype().ty;
        return nty.isSomeChar();
    }
    else if (auto tda = _this.isTypeDArray())
    {
        TY nty = tda.next.toBasetype().ty;
        return nty.isSomeChar();
    }
    else if (auto te = _this.isTypeEnum())
        return te.memType().isString();
    return false;
}

/**************************
 * Returns true if T can be converted to boolean value.
 */
bool isBoolean(Type _this)
{
    switch(_this.ty)
    {
        case Tvector, Tstruct: return false;
        case Tarray, Taarray, Tdelegate, Tclass, Tnull: return true;
        case Tenum: return _this.isTypeEnum().memType().isBoolean();
        // bottom type can be implicitly converted to any other type
        case Tnoreturn: return true;
        default: return _this.isScalar();
    }
}

bool isReal(Type _this)
{
    if (auto tb = _this.isTypeBasic())
        return (tb.flags & TFlags.real_) != 0;
    else if (auto te = _this.isTypeEnum())
        return te.memType().isReal();
    return false;
}

// real, imaginary, or complex
bool isFloating(Type _this)
{
    if (auto tb = _this.isTypeBasic())
        return (tb.flags & TFlags.floating) != 0;
    else if (auto tv = _this.isTypeVector())
        return tv.basetype.nextOf().isFloating();
    else if (auto te = _this.isTypeEnum())
        return te.memType().isFloating();
    return false;
}

bool isIntegral(Type _this)
{
    if (auto tb = _this.isTypeBasic())
        return (tb.flags & TFlags.integral) != 0;
    else if (auto tv = _this.isTypeVector())
        return tv.basetype.nextOf().isIntegral();
    else if (auto te = _this.isTypeEnum())
        return te.memType().isIntegral();
    return false;
}

Type makeSharedWildConst(Type _this)
{
    if (_this.mcache && _this.mcache.swcto)
        return _this.mcache.swcto;
    Type t = _this.nullAttributes();
    t.mod = MODFlags.shared_ | MODFlags.wildconst;

    if (auto tn = _this.isTypeNext())
    {
        //printf("TypeNext::makeSharedWildConst() %s\n", toChars());
        TypeNext _t = cast(TypeNext) t;
        if (tn.ty != Tfunction && tn.next.ty != Tfunction && !tn.next.isImmutable())
        {
            _t.next = tn.next.sharedWildConstOf();
        }
        //printf("TypeNext::makeSharedWildConst() returns %p, %s\n", t, t.toChars());
        return _t;
    }
    return t;
}

Type makeSharedWild(Type _this)
{
    if (_this.mcache && _this.mcache.swto)
        return _this.mcache.swto;
    Type t = _this.nullAttributes();
    t.mod = MODFlags.shared_ | MODFlags.wild;

    if (auto tn = _this.isTypeNext())
    {
        //printf("TypeNext::makeSharedWild() %s\n", toChars());
        TypeNext _t = cast(TypeNext) t;
        if (tn.ty != Tfunction && tn.next.ty != Tfunction && !tn.next.isImmutable())
        {
            if (tn.next.isConst())
                _t.next = tn.next.sharedWildConstOf();
            else
                _t.next = tn.next.sharedWildOf();
        }
        //printf("TypeNext::makeSharedWild() returns %p, %s\n", t, t.toChars());
        return _t;
    }
    return t;
}

Type makeWildConst(Type _this)
{
    if (_this.mcache && _this.mcache.wcto)
        return _this.mcache.wcto;
    Type t = _this.nullAttributes();
    t.mod = MODFlags.wildconst;

    if (auto tn = _this.isTypeNext())
    {
        //printf("TypeNext::makeWildConst() %s\n", toChars());
        TypeNext _t = cast(TypeNext) t;
        if (tn.ty != Tfunction && tn.next.ty != Tfunction && !tn.next.isImmutable())
        {
            if (tn.next.isShared())
                _t.next = tn.next.sharedWildConstOf();
            else
                _t.next = tn.next.wildConstOf();
        }
        //printf("TypeNext::makeWildConst() returns %p, %s\n", t, t.toChars());
        return _t;
    }
    return t;
}

Type makeWild(Type _this)
{
    if (_this.mcache && _this.mcache.wto)
        return _this.mcache.wto;
    Type t = _this.nullAttributes();
    t.mod = MODFlags.wild;

    if (auto tn = _this.isTypeNext())
    {
        //printf("TypeNext::makeWild() %s\n", toChars());
        TypeNext _t = cast(TypeNext) t;
        if (tn.ty != Tfunction && tn.next.ty != Tfunction && !tn.next.isImmutable())
        {
            if (tn.next.isShared())
            {
                if (tn.next.isConst())
                    _t.next = tn.next.sharedWildConstOf();
                else
                    _t.next = tn.next.sharedWildOf();
            }
            else
            {
                if (tn.next.isConst())
                    _t.next = tn.next.wildConstOf();
                else
                    _t.next = tn.next.wildOf();
            }
        }
        //printf("TypeNext::makeWild() returns %p, %s\n", t, t.toChars());
        return _t;
    }
    return t;
}

Type makeSharedConst(Type _this)
{
    if (_this.mcache && _this.mcache.scto)
        return _this.mcache.scto;
    Type t = _this.nullAttributes();
    t.mod = MODFlags.shared_ | MODFlags.const_;

    if (auto tn = _this.isTypeNext())
    {
        //printf("TypeNext::makeSharedConst() %s\n", toChars());
        TypeNext _t = cast(TypeNext) t;
        if (tn.ty != Tfunction && tn.next.ty != Tfunction && !tn.next.isImmutable())
        {
            if (tn.next.isWild())
                _t.next = tn.next.sharedWildConstOf();
            else
                _t.next = tn.next.sharedConstOf();
        }
        //printf("TypeNext::makeSharedConst() returns %p, %s\n", t, t.toChars());
        return _t;
    }
    return t;
}

Type makeShared(Type _this)
{
    if (_this.mcache && _this.mcache.sto)
        return _this.mcache.sto;
    Type t = _this.nullAttributes();
    t.mod = MODFlags.shared_;

    if (auto tn = _this.isTypeNext())
    {
        //printf("TypeNext::makeShared() %s\n", toChars());
        TypeNext _t = cast(TypeNext) t;
        if (tn.ty != Tfunction && tn.next.ty != Tfunction && !tn.next.isImmutable())
        {
            if (tn.next.isWild())
            {
                if (tn.next.isConst())
                    _t.next = tn.next.sharedWildConstOf();
                else
                    _t.next = tn.next.sharedWildOf();
            }
            else
            {
                if (tn.next.isConst())
                    _t.next = tn.next.sharedConstOf();
                else
                    _t.next = tn.next.sharedOf();
            }
        }
        //printf("TypeNext::makeShared() returns %p, %s\n", t, t.toChars());
        return _t;
    }
    return t;
}

Type makeImmutable(Type _this)
{
    if (_this.mcache && _this.mcache.ito)
        return _this.mcache.ito;
    Type t = _this.nullAttributes();
    t.mod = MODFlags.immutable_;

    if (auto tn = _this.isTypeNext())
    {
        //printf("TypeNext::makeImmutable() %s\n", toChars());
        TypeNext _t = cast(TypeNext) t;
        if (tn.ty != Tfunction && tn.next.ty != Tfunction && !tn.next.isImmutable())
        {
            _t.next = tn.next.immutableOf();
        }
        return _t;
    }
    return t;
}

Type makeMutable(Type _this)
{
    Type t = _this.nullAttributes();
    t.mod = _this.mod & MODFlags.shared_;

    if (auto tn = _this.isTypeNext())
    {
        //printf("TypeNext::makeMutable() %p, %s\n", this, toChars());
        TypeNext _t = cast(TypeNext)t;
        if (tn.ty == Tsarray)
        {
            _t.next = tn.next.mutableOf();
        }
        //printf("TypeNext::makeMutable() returns %p, %s\n", t, t.toChars());
        return _t;
    }
    return t;
}

Type makeConst(Type _this)
{
    if (_this.mcache && _this.mcache.cto)
    {
        assert(_this.mcache.cto.mod == MODFlags.const_);
        return _this.mcache.cto;
    }

    static Type defaultMakeConst(Type _this)
    {
        //printf("Type::makeConst() %p, %s\n", this, toChars());
        Type t = _this.nullAttributes();
        t.mod = MODFlags.const_;
        //printf("-Type::makeConst() %p, %s\n", t, toChars());
        return t;
    }

    static Type typeNextMakeConst(TypeNext _this)
    {
        //printf("TypeNext::makeConst() %p, %s\n", this, toChars());
        TypeNext t = cast(TypeNext)defaultMakeConst(cast(Type)_this);
        if (_this.ty != Tfunction && _this.next.ty != Tfunction && !_this.next.isImmutable())
        {
            if (_this.next.isShared())
            {
                if (_this.next.isWild())
                    t.next = _this.next.sharedWildConstOf();
                else
                    t.next = _this.next.sharedConstOf();
            }
            else
            {
                if (_this.next.isWild())
                    t.next = _this.next.wildConstOf();
                else
                    t.next = _this.next.constOf();
            }
        }
        //printf("TypeNext::makeConst() returns %p, %s\n", t, t.toChars());
        return t;
    }

    if (auto tn = _this.isTypeNext())
        return typeNextMakeConst(tn);

    return defaultMakeConst(_this);
}

Type toBasetype2(TypeEnum _this)
{
    if (!_this.sym.members && !_this.sym.memtype)
        return _this;
    auto tb = _this.sym.getMemtype(Loc.initial).toBasetype();
    return tb.castMod(_this.mod); // retain modifier bits from '_this'
}

Type memType(TypeEnum _this)
{
    return _this.sym.getMemtype(Loc.initial);
}

uint alignsize(Type _this)
{
    static uint structAlignsize(TypeStruct _this)
    {
        import dmd.dsymbolsem : size;
        _this.sym.size(Loc.initial); // give error for forward references
        return _this.sym.alignsize;
    }

    static uint enumAlignsize(TypeEnum _this)
    {
        Type t = _this.memType();
        if (t.ty == Terror)
            return 4;
        return t.alignsize();
    }

    if (auto tb = _this.isTypeBasic())
        return target.alignsize(tb);

    switch(_this.ty)
    {
        case Tvector: return cast(uint)_this.isTypeVector().basetype.size();
        case Tsarray: return _this.isTypeSArray().next.alignsize();
        // A DArray consists of two ptr-sized values, so align it on pointer size boundary
        case Tarray, Tdelegate: return target.ptrsize;
        case Tstruct: return structAlignsize(_this.isTypeStruct());
        case Tenum: return enumAlignsize(_this.isTypeEnum());
        case Tnoreturn: return 0;
        default: return cast(uint)size(_this, Loc.initial);
    }
}

/*************************************
 * Detect if type has pointer fields that are initialized to void.
 * Local stack variables with such void fields can remain uninitialized,
 * leading to pointer bugs.
 * Returns:
 *  true if so
 */

bool hasVoidInitPointers(Type _this)
{
    if (auto tsa = _this.isTypeSArray())
    {
        return tsa.next.hasVoidInitPointers();
    }
    else if (auto ts = _this.isTypeStruct())
    {
        import dmd.dsymbolsem : size;
        ts.sym.size(Loc.initial); // give error for forward references
        ts.sym.determineTypeProperties();
        return ts.sym.hasVoidInitPointers;
    }
    else if (auto te = _this.isTypeEnum())
    {
        return te.memType().hasVoidInitPointers();
    }
    return false;
}

void Type_init()
{
    Type.stringtable._init(14_000);

    // Set basic types
    __gshared TY* basetab =
    [
        Tvoid,
        Tint8,
        Tuns8,
        Tint16,
        Tuns16,
        Tint32,
        Tuns32,
        Tint64,
        Tuns64,
        Tint128,
        Tuns128,
        Tfloat32,
        Tfloat64,
        Tfloat80,
        Timaginary32,
        Timaginary64,
        Timaginary80,
        Tcomplex32,
        Tcomplex64,
        Tcomplex80,
        Tbool,
        Tchar,
        Twchar,
        Tdchar,
        Terror
    ];

    static Type merge(Type t)
    {
        import dmd.mangle.basic : tyToDecoBuffer;

        OutBuffer buf;
        buf.reserve(3);

        if (t.ty == Tnoreturn)
            buf.writestring("Nn");
        else
            tyToDecoBuffer(buf, t.ty);

        auto sv = t.stringtable.update(buf[]);
        if (sv.value)
            return sv.value;
        t.deco = cast(char*)sv.toDchars();
        sv.value = t;
        return t;
    }

    for (size_t i = 0; basetab[i] != Terror; i++)
    {
        Type t = new TypeBasic(basetab[i]);
        t = merge(t);
        Type.basic[basetab[i]] = t;
    }
    Type.basic[Terror] = new TypeError();

    Type.tnoreturn = new TypeNoreturn();
    Type.tnoreturn.deco = merge(Type.tnoreturn).deco;
    Type.basic[Tnoreturn] = Type.tnoreturn;

    Type.tvoid = Type.basic[Tvoid];
    Type.tint8 = Type.basic[Tint8];
    Type.tuns8 = Type.basic[Tuns8];
    Type.tint16 = Type.basic[Tint16];
    Type.tuns16 = Type.basic[Tuns16];
    Type.tint32 = Type.basic[Tint32];
    Type.tuns32 = Type.basic[Tuns32];
    Type.tint64 = Type.basic[Tint64];
    Type.tuns64 = Type.basic[Tuns64];
    Type.tint128 = Type.basic[Tint128];
    Type.tuns128 = Type.basic[Tuns128];
    Type.tfloat32 = Type.basic[Tfloat32];
    Type.tfloat64 = Type.basic[Tfloat64];
    Type.tfloat80 = Type.basic[Tfloat80];

    Type.timaginary32 = Type.basic[Timaginary32];
    Type.timaginary64 = Type.basic[Timaginary64];
    Type.timaginary80 = Type.basic[Timaginary80];

    Type.tcomplex32 = Type.basic[Tcomplex32];
    Type.tcomplex64 = Type.basic[Tcomplex64];
    Type.tcomplex80 = Type.basic[Tcomplex80];

    Type.tbool = Type.basic[Tbool];
    Type.tchar = Type.basic[Tchar];
    Type.twchar = Type.basic[Twchar];
    Type.tdchar = Type.basic[Tdchar];

    Type.tshiftcnt = Type.tint32;
    Type.terror = Type.basic[Terror];
    Type.tnoreturn = Type.basic[Tnoreturn];
    Type.tnull = new TypeNull();
    Type.tnull.deco = merge(Type.tnull).deco;

    Type.tvoidptr = Type.tvoid.pointerTo();
    Type.tstring = Type.tchar.immutableOf().arrayOf();
    Type.twstring = Type.twchar.immutableOf().arrayOf();
    Type.tdstring = Type.tdchar.immutableOf().arrayOf();

    const isLP64 = target.isLP64;

    Type.tsize_t    = Type.basic[isLP64 ? Tuns64 : Tuns32];
    Type.tptrdiff_t = Type.basic[isLP64 ? Tint64 : Tint32];
    Type.thash_t = Type.tsize_t;

    static if (__VERSION__ == 2081)
    {
        // Related issue: https://issues.dlang.org/show_bug.cgi?id=19134
        // D 2.081.x regressed initializing class objects at compile time.
        // As a workaround initialize this global at run-time instead.
        TypeTuple.empty = new TypeTuple();
    }
}

/************************************
 * Return alignment to use for this type.
 */
structalign_t alignment(Type _this)
{
    if (auto tsa = _this.isTypeSArray())
    {
        return tsa.next.alignment();
    }
    else if (auto ts = _this.isTypeStruct())
    {
        import dmd.dsymbolsem : size;
        if (ts.sym.alignment.isUnknown())
            ts.sym.size(ts.sym.loc);
        return ts.sym.alignment;
    }
    structalign_t s;
    s.setDefault();
    return s;
}

/***************************************
 * Returns: true if type has any invariants
 */
bool hasInvariant(Type _this)
{
    if (auto tsa = _this.isTypeSArray())
    {
        return tsa.next.hasInvariant();
    }
    else if (auto ts = _this.isTypeStruct())
    {
        import dmd.dsymbolsem : size;
        ts.sym.size(Loc.initial); // give error for forward references
        ts.sym.determineTypeProperties();
        return ts.sym.hasInvariant() || ts.sym.hasFieldWithInvariant;
    }
    else if (auto te = _this.isTypeEnum())
    {
        return te.memType().hasInvariant();
    }
    return false;
}

/*************************************
 * Detect if this is an unsafe type because of the presence of `@system` members
 * Returns:
 *  true if so
 */
bool hasUnsafeBitpatterns(Type _this)
{
    static bool tstructImpl(TypeStruct _this)
    {
        import dmd.dsymbolsem : size;
        _this.sym.size(Loc.initial); // give error for forward references
        _this.sym.determineTypeProperties();
        return _this.sym.hasUnsafeBitpatterns;
    }

    if(auto tb = _this.isTypeBasic())
        return tb.ty == Tbool;

    switch(_this.ty)
    {
        case Tenum: return _this.isTypeEnum().memType().hasUnsafeBitpatterns();
        case Tstruct: return tstructImpl(_this.isTypeStruct());
        case Tsarray: return _this.isTypeSArray().next.hasUnsafeBitpatterns();
        default: return false;
    }
}

/*************************************
 * Resolve a tuple index, `s[oindex]`, by figuring out what `s[oindex]` represents.
 * Setting one of pe/pt/ps.
 * Params:
 *      loc = location for error messages
 *      sc = context
 *      s = symbol being indexed - could be a tuple, could be an expression
 *      pe = set if s[oindex] is an Expression, otherwise null
 *      pt = set if s[oindex] is a Type, otherwise null
 *      ps = set if s[oindex] is a Dsymbol, otherwise null
 *      oindex = index into s
 */
private void resolveTupleIndex(Loc loc, Scope* sc, Dsymbol s, out Expression pe, out Type pt, out Dsymbol ps, RootObject oindex)
{
    auto tup = s.isTupleDeclaration();

    auto eindex = isExpression(oindex);
    auto tindex = isType(oindex);
    auto sindex = isDsymbol(oindex);

    if (!tup)
    {
        // It's really an index expression
        if (tindex)
            eindex = new TypeExp(loc, tindex);
        else if (sindex)
            eindex = symbolToExp(sindex, loc, sc, false);
        Expression e = new IndexExp(loc, symbolToExp(s, loc, sc, false), eindex);
        e = e.expressionSemantic(sc);
        resolveExp(e, pt, pe, ps);
        return;
    }

    // Convert oindex to Expression, then try to resolve to constant.
    if (tindex)
        tindex.resolve(loc, sc, eindex, tindex, sindex);
    if (sindex)
        eindex = symbolToExp(sindex, loc, sc, false);
    if (!eindex)
    {
        .error(loc, "index `%s` is not an expression", oindex.toChars());
        pt = Type.terror;
        return;
    }

    eindex = semanticLength(sc, tup, eindex);
    eindex = eindex.ctfeInterpret();
    if (eindex.op == EXP.error)
    {
        pt = Type.terror;
        return;
    }
    const(uinteger_t) d = eindex.toUInteger();
    if (d >= tup.objects.length)
    {
        .error(loc, "sequence index `%llu` out of bounds `[0 .. %llu]`", d, cast(ulong)tup.objects.length);
        pt = Type.terror;
        return;
    }

    RootObject o = (*tup.objects)[cast(size_t)d];
    ps = isDsymbol(o);
    if (auto t = isType(o))
        pt = t.typeSemantic(loc, sc);
    if (auto e = isExpression(o))
        resolveExp(e, pt, pe, ps);
}

/*************************************
 * Takes an array of Identifiers and figures out if
 * it represents a Type, Expression, or Dsymbol.
 * Params:
 *      mt = array of identifiers
 *      loc = location for error messages
 *      sc = context
 *      s = symbol to start search at
 *      scopesym = unused
 *      pe = set if expression otherwise null
 *      pt = set if type otherwise null
 *      ps = set if symbol otherwise null
 *      typeid = set if in TypeidExpression https://dlang.org/spec/expression.html#TypeidExpression
 */
private void resolveHelper(TypeQualified mt, Loc loc, Scope* sc, Dsymbol s, Dsymbol scopesym,
    out Expression pe, out Type pt, out Dsymbol ps, bool intypeid = false)
{
    version (none)
    {
        printf("TypeQualified::resolveHelper(sc = %p, idents = '%s')\n", sc, mt.toChars());
        if (scopesym)
            printf("\tscopesym = '%s'\n", scopesym.toChars());
    }

    if (!s)
    {
        /* Look for what user might have intended
         */
        const p = mt.mutableOf().unSharedOf().toChars();
        auto id = Identifier.idPool(p[0 .. strlen(p)]);
        if (!(sc && sc.inCfile))
        {
            if (const n = importHint(id.toString()))
                error(loc, "`%s` is not defined, perhaps `import %.*s;` ?", p, cast(int)n.length, n.ptr);
            else if (auto s2 = sc.search_correct(id))
                error(loc, "undefined identifier `%s`, did you mean %s `%s`?", p, s2.kind(), s2.toChars());
            else if (const q = Scope.search_correct_C(id))
                error(loc, "undefined identifier `%s`, did you mean `%s`?", p, q);
            else if ((id == Id.This   && sc.getStructClassScope()) ||
                     (id == Id._super && sc.getClassScope()))
                error(loc, "undefined identifier `%s`, did you mean `typeof(%s)`?", p, p);
            else
                error(mt.loc, "undefined identifier `%s`", p);
        }
        else {
            if (const n = cIncludeHint(id.toString()))
                error(loc, "`%s` is not defined, perhaps `#include %.*s` ?", p, cast(int)n.length, n.ptr);
            else if (auto s2 = sc.search_correct(id))
                error(loc, "undefined identifier `%s`, did you mean %s `%s`?", p, s2.kind(), s2.toChars());
            else
                error(loc, "undefined identifier `%s`", p);
        }

        pt = Type.terror;
        return;
    }

    //printf("\t1: s = '%s' %p, kind = '%s'\n",s.toChars(), s, s.kind());
    Declaration d = s.isDeclaration();
    if (d && (d.storage_class & STC.templateparameter))
        s = s.toAlias();
    else
    {
        // check for deprecated or disabled aliases
        // functions are checked after overloading
        // templates are checked after matching constraints
        if (!s.isFuncDeclaration() && !s.isTemplateDeclaration())
            s.checkDeprecated(loc, sc);
        if (d)
            d.checkDisabled(loc, sc, true);
    }
    s = s.toAlias();
    //printf("\t2: s = '%s' %p, kind = '%s'\n",s.toChars(), s, s.kind());
    for (size_t i = 0; i < mt.idents.length; i++)
    {
        RootObject id = mt.idents[i];
        switch (id.dyncast()) with (DYNCAST)
        {
        case expression:
        case type:
            Type tx;
            Expression ex;
            Dsymbol sx;
            resolveTupleIndex(loc, sc, s, ex, tx, sx, id);
            if (sx)
            {
                s = sx.toAlias();
                continue;
            }
            if (tx)
                ex = new TypeExp(loc, tx);
            assert(ex);

            ex = typeToExpressionHelper(mt, ex, i + 1);
            ex = ex.expressionSemantic(sc);
            resolveExp(ex, pt, pe, ps);
            return;
        default:
            break;
        }

        Type t = dmd.dsymbolsem.getType(s); // type symbol, type alias, or type tuple?
        const errorsave = global.errors;
        SearchOptFlags flags = t is null ? SearchOpt.localsOnly : SearchOpt.ignorePrivateImports;

        Dsymbol sm = s.searchX(loc, sc, id, flags);
        if (sm)
        {
            if (!sc.ignoresymbolvisibility && !symbolIsVisible(sc, sm))
            {
                .error(loc, "`%s` is not visible from module `%s`", sm.toPrettyChars(), sc._module.toChars());
                sm = null;
            }
            // Same check as in dotIdSemanticProp(DotIdExp)
            else if (sm.isPackage() && checkAccess(sc, sm.isPackage()))
            {
                // @@@DEPRECATED_2.106@@@
                // Should be an error in 2.106. Just remove the deprecation call
                // and uncomment the null assignment
                deprecation(loc, "%s %s is not accessible here, perhaps add 'static import %s;'", sm.kind(), sm.toPrettyChars(), sm.toPrettyChars());
                //sm = null;
            }
        }
        if (global.errors != errorsave)
        {
            pt = Type.terror;
            return;
        }

        void helper3()
        {
            Expression e;
            VarDeclaration v = s.isVarDeclaration();
            FuncDeclaration f = s.isFuncDeclaration();
            if (intypeid || !v && !f)
                e = symbolToExp(s, loc, sc, true);
            else
                e = new VarExp(loc, s.isDeclaration(), true);

            e = typeToExpressionHelper(mt, e, i);
            e = e.expressionSemantic(sc);
            resolveExp(e, pt, pe, ps);
        }

        //printf("\t3: s = %p %s %s, sm = %p\n", s, s.kind(), s.toChars(), sm);
        if (intypeid && !t && sm && sm.needThis())
            return helper3();

        if (VarDeclaration v = s.isVarDeclaration())
        {
            // https://issues.dlang.org/show_bug.cgi?id=19913
            // v.type would be null if it is a forward referenced member.
            if (v.type is null)
                v.dsymbolSemantic(sc);
            if (v.storage_class & (STC.const_ | STC.immutable_ | STC.manifest) ||
                v.type.isConst() || v.type.isImmutable())
            {
                // https://issues.dlang.org/show_bug.cgi?id=13087
                // this.field is not constant always
                if (!v.isThisDeclaration())
                    return helper3();
            }
        }

        if (!sm)
            return helper3();

        if (sm.isAliasDeclaration)
            sm.checkDeprecated(loc, sc);
        s = sm.toAlias();
    }

    if (auto em = s.isEnumMember())
    {
        // It's not a type, it's an expression
        pe = em.getVarExp(loc, sc);
        return;
    }
    if (auto v = s.isVarDeclaration())
    {
        /* This is mostly same with DsymbolExp::semantic(), but we cannot use it
         * because some variables used in type context need to prevent lowering
         * to a literal or contextful expression. For example:
         *
         *  enum a = 1; alias b = a;
         *  template X(alias e){ alias v = e; }  alias x = X!(1);
         *  struct S { int v; alias w = v; }
         *      // TypeIdentifier 'a', 'e', and 'v' should be EXP.variable,
         *      // because getDsymbol() need to work in AliasDeclaration::semantic().
         */
        if (!v.type ||
            !v.type.deco && v.inuse)
        {
            if (v.inuse) // https://issues.dlang.org/show_bug.cgi?id=9494
                error(loc, "circular reference to %s `%s`", v.kind(), v.toPrettyChars());
            else
                error(loc, "forward reference to %s `%s`", v.kind(), v.toPrettyChars());
            pt = Type.terror;
            return;
        }
        if (v.type.ty == Terror)
            pt = Type.terror;
        else
            pe = new VarExp(loc, v);
        return;
    }
    if (auto fld = s.isFuncLiteralDeclaration())
    {
        //printf("'%s' is a function literal\n", fld.toChars());
        auto e = new FuncExp(loc, fld);
        pe = e.expressionSemantic(sc);
        return;
    }
    version (none)
    {
        if (FuncDeclaration fd = s.isFuncDeclaration())
        {
            pe = new DsymbolExp(loc, fd);
            return;
        }
    }

    Type t;
    while (1)
    {
        t = dmd.dsymbolsem.getType(s);
        if (t)
            break;
        ps = s;
        return;
    }

    if (auto ti = t.isTypeInstance())
        if (ti != mt && !ti.deco)
        {
            if (!ti.tempinst.errors)
                error(loc, "forward reference to `%s`", ti.toChars());
            pt = Type.terror;
            return;
        }

    if (t.ty == Ttuple)
        pt = t;
    else
        pt = t.merge();
}

/***************************************
 * Search for identifier id as a member of `this`.
 * `id` may be a template instance.
 *
 * Params:
 *  loc = location to print the error messages
 *  sc = the scope where the symbol is located
 *  id = the id of the symbol
 *  flags = the search flags which can be `SearchLocalsOnly` or `SearchOpt.ignorePrivateImports`
 *
 * Returns:
 *      symbol found, NULL if not
 */
private Dsymbol searchX(Dsymbol dsym, Loc loc, Scope* sc, RootObject id, SearchOptFlags flags)
{
    //printf("Dsymbol::searchX(this=%p,%s, ident='%s')\n", this, toChars(), ident.toChars());
    Dsymbol s = dsym.toAlias();
    Dsymbol sm;
    if (Declaration d = s.isDeclaration())
    {
        if (d.inuse)
        {
            .error(loc, "circular reference to `%s`", d.toPrettyChars());
            return null;
        }
    }
    switch (id.dyncast())
    {
    case DYNCAST.identifier:
        sm = s.search(loc, cast(Identifier)id, flags);
        break;
    case DYNCAST.dsymbol:
        {
            // It's a template instance
            //printf("\ttemplate instance id\n");
            Dsymbol st = cast(Dsymbol)id;
            TemplateInstance ti = st.isTemplateInstance();
            sm = s.search(loc, ti.name);
            if (!sm)
                return null;
            sm = sm.toAlias();
            TemplateDeclaration td = sm.isTemplateDeclaration();
            if (!td)
                return null; // error but handled later
            ti.tempdecl = td;
            if (!ti.semanticRun)
                ti.dsymbolSemantic(sc);
            sm = ti.toAlias();
            break;
        }
    case DYNCAST.type:
    case DYNCAST.expression:
    default:
        assert(0);
    }
    return sm;
}

/***************************************************
 * Determine if type t is copyable.
 * Params:
 *      t = type to check
 * Returns:
 *      true if we can copy it
 */
bool isCopyable(Type t)
{
    //printf("isCopyable() %s\n", t.toChars());
    if (auto ts = t.isTypeStruct())
    {
        if (ts.sym.postblit &&
            ts.sym.postblit.storage_class & STC.disable)
            return false;
        if (ts.sym.hasCopyCtor)
        {
            // check if there is a matching overload of the copy constructor and whether it is disabled or not
            // `assert(ctor)` fails on Win32 and Win_32_64. See: https://auto-tester.puremagic.com/pull-history.ghtml?projectid=1&repoid=1&pullid=10575
            Dsymbol ctor = search_function(ts.sym, Id.ctor);
            assert(ctor);
            scope el = new IdentifierExp(Loc.initial, Id.p); // dummy lvalue
            el.type = cast() ts;
            Expressions* args = new Expressions(el);
            FuncDeclaration f = resolveFuncCall(Loc.initial, null, ctor, null, cast()ts, ArgumentList(args), FuncResolveFlag.quiet);
            if (!f || f.storage_class & STC.disable)
                return false;
        }
    }
    return true;
}

/**************************
 * When T is mutable,
 * Given:
 *      T a, b;
 * Can we bitwise assign:
 *      a = b;
 * ?
 */
bool isAssignable(Type t)
{
    if (auto te = t.isTypeEnum())
        t = te.memType();
    TypeStruct ts = t.isTypeStruct();
    if (!ts)
        return true;

    bool assignable = true;
    uint offset = ~0; // dead-store initialize to prevent spurious warning

    auto sym = ts.sym;
    sym.determineSize(sym.loc);

    /* If any of the fields are const or immutable,
     * then one cannot assign this struct.
     */
    for (size_t i = 0; i < sym.fields.length; i++)
    {
        VarDeclaration v = sym.fields[i];
        //printf("%s [%d] v = (%s) %s, v.offset = %d, v.parent = %s\n", sym.toChars(), i, v.kind(), v.toChars(), v.offset, v.parent.kind());
        if (i == 0)
        {
        }
        else if (v.offset == offset)
        {
            /* If any fields of anonymous union are assignable,
             * then regard union as assignable.
             * This is to support unsafe things like Rebindable templates.
             */
            if (assignable)
                continue;
        }
        else
        {
            if (!assignable)
                return false;
        }
        assignable = v.type.isMutable() && v.type.isAssignable();
        offset = v.offset;
        //printf(" -> assignable = %d\n", assignable);
    }

    return assignable;
}

/************************************
 * Determine mutability of indirections in (ref) t.
 *
 * Returns: When the type has any mutable indirections, returns 0.
 * When all indirections are immutable, returns 2.
 * Otherwise, when the type has const/inout indirections, returns 1.
 *
 * Params:
 *      isRef = if true, check `ref t`; otherwise, check just `t`
 *      t = the type that is being checked
 */
int mutabilityOfType(bool isRef, Type t)
{
    if (isRef)
    {
        if (t.mod & MODFlags.immutable_)
            return 2;
        if (t.mod & (MODFlags.const_ | MODFlags.wild))
            return 1;
        return 0;
    }

    t = t.baseElemOf();

    if (!t.hasPointers() || t.mod & MODFlags.immutable_)
        return 2;

    /* Accept immutable(T)[] and immutable(T)* as being strongly pure
     */
    if (t.ty == Tarray || t.ty == Tpointer)
    {
        Type tn = t.nextOf().toBasetype();
        if (tn.mod & MODFlags.immutable_)
            return 2;
        if (tn.mod & (MODFlags.const_ | MODFlags.wild))
            return 1;
    }

    /* The rest of this is too strict; fix later.
     * For example, the only pointer members of a struct may be immutable,
     * which would maintain strong purity.
     * (Just like for dynamic arrays and pointers above.)
     */
    if (t.mod & (MODFlags.const_ | MODFlags.wild))
        return 1;

    /* Should catch delegates and function pointers, and fold in their purity
     */
    return 0;
}

/********************************************
 * Set 'purity' field of 'typeFunction'.
 * Do this lazily, as the parameter types might be forward referenced.
 */
void purityLevel(TypeFunction typeFunction)
{
    TypeFunction tf = typeFunction;
    if (tf.purity != PURE.fwdref)
        return;

    typeFunction.purity = PURE.const_; // assume strong until something weakens it

    /* Evaluate what kind of purity based on the modifiers for the parameters
     */
    foreach (i, fparam; tf.parameterList)
    {
        Type t = fparam.type;
        if (!t)
            continue;

        if (fparam.storageClass & (STC.lazy_ | STC.out_))
        {
            typeFunction.purity = PURE.weak;
            break;
        }
        const pref = (fparam.storageClass & STC.ref_) != 0;
        if (mutabilityOfType(pref, t) == 0)
            typeFunction.purity = PURE.weak;
    }

    tf.purity = typeFunction.purity;
}

/*************************************
 * https://issues.dlang.org/show_bug.cgi?id=14488
 * Check if the inner most base type is complex or imaginary.
 * Should only give alerts when set to emit transitional messages.
 * Params:
 *  type = type to check
 *  loc = The source location.
 *  sc = scope of the type
 */
extern (D) bool checkComplexTransition(Type type, Loc loc, Scope* sc)
{
    if (sc.isDeprecated())
        return false;
    // Don't complain if we're inside a template constraint
    // https://issues.dlang.org/show_bug.cgi?id=21831
    if (sc.inTemplateConstraint)
        return false;

    Type t = type.baseElemOf();
    while (t.ty == Tpointer || t.ty == Tarray)
        t = t.nextOf().baseElemOf();

    // Basetype is an opaque enum, nothing to check.
    if (t.ty == Tenum && !(cast(TypeEnum)t).sym.memtype)
        return false;

    if (t.isImaginary() || t.isComplex())
    {
        if (sc.inCfile)
            return true;            // complex/imaginary not deprecated in C code
        Type rt;
        switch (t.ty)
        {
        case Tcomplex32:
        case Timaginary32:
            rt = Type.tfloat32;
            break;

        case Tcomplex64:
        case Timaginary64:
            rt = Type.tfloat64;
            break;

        case Tcomplex80:
        case Timaginary80:
            rt = Type.tfloat80;
            break;

        default:
            assert(0);
        }
        // @@@DEPRECATED_2.117@@@
        // Deprecated in 2.097 - Can be made an error from 2.117.
        // The deprecation period is longer than usual as `cfloat`,
        // `cdouble`, and `creal` were quite widely used.
        if (t.isComplex())
        {
            deprecation(loc, "use of complex type `%s` is deprecated, use `std.complex.Complex!(%s)` instead",
                type.toChars(), rt.toChars());
            return true;
        }
        else
        {
            deprecation(loc, "use of imaginary type `%s` is deprecated, use `%s` instead",
                type.toChars(), rt.toChars());
            return true;
        }
    }
    return false;
}

/**
 * Look for the index of parameter `ident` in the parameter list
 *
 * Params:
 *   tf = function type
 *   ident = identifier of parameter to search for
 * Returns: index of parameter with name `ident` or -1 if not found
 */
private extern(D) ptrdiff_t findParameterIndex(TypeFunction tf, Identifier ident)
{
    foreach (i, p; tf.parameterList)
    {
        if (p.ident == ident)
            return i;
    }
    return -1;
}

/*********************************
 * Append error message to buf.
 * Input:
 *  buf = message sink
 *  format = printf format
 */
private extern(C) void getMatchError(ref OutBuffer buf, const(char)* format, ...)
{
    if (global.gag && !global.params.v.showGaggedErrors)
        return;
    va_list ap;
    va_start(ap, format);
    buf.vprintf(format, ap);
    va_end(ap);
}

/********************************
 * Convert an `argumentList`, which may contain named arguments, into
 * a list of arguments in the order of the parameter list.
 *
 * Params:
 *   tf = function type
 *      argumentList = array of function arguments
 *      buf = if not null, append error message to it
 * Returns: re-ordered argument list, or `null` on error
 */
extern(D) Expressions* resolveNamedArgs(TypeFunction tf, ArgumentList argumentList, OutBuffer* buf)
{
    Expression[] args = argumentList.arguments ? (*argumentList.arguments)[] : null;
    ArgumentLabel[] names = argumentList.names ? (*argumentList.names)[] : null;
    const nParams = tf.parameterList.length(); // cached because O(n)
    auto newArgs = new Expressions(nParams);
    newArgs.zero();
    size_t ci = 0;
    bool hasNamedArgs = false;
    const bool isVariadic = tf.parameterList.varargs != VarArg.none;
    foreach (i, arg; args)
    {
        if (!arg)
        {
            ci++;
            continue;
        }
        auto name = i < names.length ? names[i].name : null;
        if (name)
        {
            hasNamedArgs = true;
            const pi = tf.findParameterIndex(name);
            if (pi == -1)
            {
                if (buf)
                    getMatchError(*buf, "no parameter named `%s`", name.toChars());
                return null;
            }
            ci = pi;
        }
        if (ci >= newArgs.length)
        {
            if (!isVariadic)
            {
                // Without named args, let the caller diagnose argument overflow
                if (hasNamedArgs && buf)
                    getMatchError(*buf, "argument `%s` goes past end of parameter list", arg.toChars());
                return null;
            }
            while (ci >= newArgs.length)
                newArgs.push(null);
        }

        if ((*newArgs)[ci])
        {
            if (buf)
                getMatchError(*buf, "parameter `%s` assigned twice", tf.parameterList[ci].toChars());
            return null;
        }
        (*newArgs)[ci++] = arg;
    }
    foreach (i, arg; (*newArgs)[])
    {
        if (arg || tf.parameterList[i].defaultArg)
            continue;

        if (isVariadic && i + 1 == newArgs.length)
            continue;

        // dtemplate sets `defaultArg=null` to avoid semantic on default arguments,
        // don't complain about missing arguments in that case
        if (tf.incomplete)
            continue;

        if (buf)
            getMatchError(*buf, "missing argument for parameter #%d: `%s`",
                          i + 1, parameterToChars(tf.parameterList[i], tf, false));
        return null;
    }
    // strip trailing nulls from default arguments
    size_t e = newArgs.length;
    while (e > 0 && (*newArgs)[e - 1] is null)
    {
        --e;
    }
    newArgs.setDim(e);
    return newArgs;
}

/********************************
 * 'args' are being matched to function type 'tf'
 * Determine match level.
 * Params:
 *      fd = function being called, if a symbol
 *      tf = function type
 *      tthis = type of `this` pointer, null if not member function
 *      argumentList = arguments to function call
 *      flag = 1: performing a partial ordering match
 *      errorHelper = delegate to call for error messages
 *      sc = context
 * Returns:
 *      MATCHxxxx
 */
extern (D) MATCH callMatch(FuncDeclaration fd, TypeFunction tf, Type tthis, ArgumentList argumentList,
        int flag = 0, void delegate(const(char)*) scope errorHelper = null, Scope* sc = null)
{
    //printf("callMatch() fd: %s, tf: %s\n", fd ? fd.ident.toChars() : "null", toChars(tf));
    MATCH match = MATCH.exact; // assume exact match
    ubyte wildmatch = 0;

    if (tthis)
    {
        Type t = tthis;
        if (t.toBasetype().ty == Tpointer)
            t = t.toBasetype().nextOf(); // change struct* to struct
        if (t.mod != tf.mod)
        {
            if (MODimplicitConv(t.mod, tf.mod))
                match = MATCH.constant;
            else if ((tf.mod & MODFlags.wild) && MODimplicitConv(t.mod, (tf.mod & ~MODFlags.wild) | MODFlags.const_))
            {
                match = MATCH.constant;
            }
            else
                return MATCH.nomatch;
        }
        if (tf.isWild())
        {
            if (t.isWild())
                wildmatch |= MODFlags.wild;
            else if (t.isConst())
                wildmatch |= MODFlags.const_;
            else if (t.isImmutable())
                wildmatch |= MODFlags.immutable_;
            else
                wildmatch |= MODFlags.mutable;
        }
    }

    ParameterList* parameterList = &tf.parameterList;
    const nparams = parameterList.length;
    if (argumentList.length > nparams)
    {
        if (parameterList.varargs == VarArg.none)
        {
            // suppress early exit if an error message is wanted,
            // so we can check any matching args are valid
            if (!errorHelper)
                return MATCH.nomatch;
        }
        // too many args; no match
        match = MATCH.convert; // match ... with a "conversion" match level
    }

    // https://issues.dlang.org/show_bug.cgi?id=22997
    if (parameterList.varargs == VarArg.none && nparams > argumentList.length && !parameterList.hasDefaultArgs)
    {
        if (errorHelper)
        {
            OutBuffer buf;
            buf.printf("too few arguments, expected %d, got %d", cast(int)nparams, cast(int)argumentList.length);
            errorHelper(buf.peekChars());
        }
        return MATCH.nomatch;
    }
    const(char)* failMessage;
    const(char)** pMessage = errorHelper ? &failMessage : null;
    OutBuffer buf;
    auto resolvedArgs = tf.resolveNamedArgs(argumentList, errorHelper ? &buf : null);
    Expression[] args;
    if (!resolvedArgs)
    {
        if (buf.length)
        {
            errorHelper(buf.peekChars());
            return MATCH.nomatch;
        }

        // if no message was provided, it was because of overflow which will be diagnosed below
        match = MATCH.nomatch;
        args = argumentList.arguments ? (*argumentList.arguments)[] : null;
    }
    else
    {
        args = (*resolvedArgs)[];
    }

    foreach (u, p; *parameterList)
    {
        if (u >= args.length)
            break;

        Expression arg = args[u];
        if (!arg)
            continue; // default argument

        Type tprm = p.type;
        Type targ = arg.type;

        if (!(p.isLazy() && tprm.ty == Tvoid && targ.ty != Tvoid))
        {
            const isRef = p.isReference();
            wildmatch |= targ.deduceWild(tprm, isRef);
        }
    }
    if (wildmatch)
    {
        /* Calculate wild matching modifier
         */
        if (wildmatch & MODFlags.const_ || wildmatch & (wildmatch - 1))
            wildmatch = MODFlags.const_;
        else if (wildmatch & MODFlags.immutable_)
            wildmatch = MODFlags.immutable_;
        else if (wildmatch & MODFlags.wild)
            wildmatch = MODFlags.wild;
        else
        {
            assert(wildmatch & MODFlags.mutable);
            wildmatch = MODFlags.mutable;
        }
    }

    foreach (u, p; *parameterList)
    {
        MATCH m;

        assert(p);

        // One or more arguments remain
        if (u < args.length)
        {
            Expression arg = args[u];
            if (!arg)
                continue; // default argument
            m = argumentMatchParameter(fd, tf, p, arg, wildmatch, flag, sc, pMessage);
            if (failMessage)
            {
                buf.reset();
                buf.writestring(failMessage);
            }
        }
        else if (p.defaultArg)
            continue;

        /* prefer matching the element type rather than the array
         * type when more arguments are present with T[]...
         */
        if (parameterList.varargs == VarArg.typesafe && u + 1 == nparams && args.length > nparams)
            goto L1;

        //printf("\tm = %d\n", m);
        if (m == MATCH.nomatch) // if no match
        {
        L1:
            if (parameterList.varargs == VarArg.typesafe && u + 1 == nparams) // if last varargs param
            {
                Expression[] trailingArgs;
                if (args.length >= u)
                    trailingArgs = args[u .. $];
                if (auto vmatch = matchTypeSafeVarArgs(tf, p, trailingArgs, pMessage))
                    return vmatch < match ? vmatch : match;
                // Error message was already generated in `matchTypeSafeVarArgs`
                if (failMessage)
                    errorHelper(failMessage);
                return MATCH.nomatch;
            }
            if (errorHelper)
            {
                if (u >= args.length)
                    getMatchError(buf, "missing argument for parameter #%d: `%s`",
                                  u + 1, parameterToChars(p, tf, false));
                // If an error happened previously, `pMessage` was already filled
                else if (buf.length == 0)
                    buf.writestring(tf.getParamError(args[u], p));

                errorHelper(buf.peekChars());
            }
            return MATCH.nomatch;
        }
        if (m < match)
            match = m; // pick worst match
    }

    if (errorHelper && !parameterList.varargs && args.length > nparams)
    {
        // all parameters had a match, but there are surplus args
        OutBuffer buf2;
        getMatchError(buf2, "expected %d argument(s), not %d", nparams, args.length);
        errorHelper(buf2.extractChars());
        return MATCH.nomatch;
    }
    //printf("match = %d\n", match);
    return match;
}

/**
 * Used by `callMatch` to check if the copy constructor may be called to
 * copy the argument
 *
 * This is done by seeing if a call to the copy constructor can be made:
 * ```
 * typeof(tprm) __copytemp;
 * copytemp.__copyCtor(arg);
 * ```
 */
private extern(D) bool isCopyConstructorCallable (StructDeclaration argStruct,
    Expression arg, Type tprm, Scope* sc, const(char)** pMessage)
{
    //printf("isCopyConstructorCallable() argStruct: %s arg: %s tprm: %s\n", argStruct.toChars(), toChars(arg), toChars(tprm));
    auto tmp = new VarDeclaration(arg.loc, tprm, Identifier.generateId("__copytemp"), null);
    tmp.storage_class = STC.rvalue | STC.temp | STC.ctfe;
    tmp.dsymbolSemantic(sc);
    Expression ve = new VarExp(arg.loc, tmp);
    Expression e = new DotIdExp(arg.loc, ve, Id.ctor);
    e = new CallExp(arg.loc, e, arg);
    //printf("e = %s\n", e.toChars());
    if (dmd.expressionsem.trySemantic(e, sc))
        return true;

    if (!pMessage)
        return false;

    /* https://issues.dlang.org/show_bug.cgi?id=22202
     *
     * If a function was deduced by semantic on the CallExp,
     * it means that resolveFuncCall completed succesfully.
     * Therefore, there exists a callable copy constructor,
     * however, it cannot be called because scope constraints
     * such as purity, safety or nogc.
     */
    OutBuffer buf;
    auto callExp = e.isCallExp();

    bool nocpctor()
    {
        buf.printf("`struct %s` does not define a copy constructor for `%s` to `%s` copies",
                   argStruct.toChars(), arg.type.toChars(), tprm.toChars());
        *pMessage = buf.extractChars();
        return false;
    }

    auto f = callExp.f;
    if (!f)
        return nocpctor();

    if (f.isDisabled() && !f.isGenerated)
    {
        /* https://issues.dlang.org/show_bug.cgi?id=24301
         * Copy constructor is explicitly disabled
         */
        buf.printf("`%s` copy constructor cannot be used because it is annotated with `@disable`",
            f.type.toChars());
        *pMessage = buf.extractChars();
        return false;
    }

    bool bpure = !f.isPure && sc.func.setImpure(arg.loc, null);
    bool bsafe = !f.isSafe() && !f.isTrusted() && sc.setUnsafe(false, arg.loc, null);
    bool bnogc = !f.isNogc && sc.setGC(sc.func, arg.loc, null);
    if (bpure | bsafe | bnogc)
    {
        const nullptr = "".ptr;
        buf.printf("`%s` copy constructor cannot be called from a `%s%s%s` context",
            f.type.toChars(),
            bpure ? "pure " .ptr : nullptr,
            bsafe ? "@safe ".ptr : nullptr,
            bnogc ? "nogc"  .ptr : nullptr);
    }
    else if (f.isGenerated && f.isDisabled())
    {
        /* https://issues.dlang.org/show_bug.cgi?id=23097
         * Compiler generated copy constructor failed.
         */
        buf.printf("generating a copy constructor for `struct %s` failed, therefore instances of it are uncopyable",
                   argStruct.toChars());
    }
    else
    {
        /* Although a copy constructor may exist, no suitable match was found.
         * i.e: `inout` constructor creates `const` object, not mutable.
         * Fallback to using the original generic error before https://issues.dlang.org/show_bug.cgi?id=22202.
         */
        return nocpctor();
    }

    *pMessage = buf.extractChars();

    return false;
}

/**
 * Match a single parameter to an argument.
 *
 * This function is called by `TypeFunction.callMatch` while iterating over
 * the list of parameter. Here we check if `arg` is a match for `p`,
 * which is mostly about checking if `arg.type` converts to type of `p`
 * and some check about value reference.
 *
 * Params:
 *   fd = the function being called if symbol, null if not
 *   tf = The `TypeFunction`, only used for error reporting
 *   p = The parameter of `tf` being matched
 *   arg = Argument being passed (bound) to `p`
 *   wildmatch = Wild (`inout`) matching level, derived from the full argument list
 *   flag = A non-zero value means we are doing a partial ordering check
 *          (no value semantic check)
 *   sc = Scope we are in
 *   pMessage = A buffer to write the error in, or `null`
 *
 * Returns: Whether `trailingArgs` match `p`.
 */
private extern(D) MATCH argumentMatchParameter (FuncDeclaration fd, TypeFunction tf, Parameter p,
    Expression arg, ubyte wildmatch, int flag, Scope* sc, const(char)** pMessage)
{
    static if (0)
    printf("argumentMatchParameter() sc: %p, fd: %s, tf: %s, p: %s, arg: %s, arg.type: %s\n",
        sc, fd ? fd.ident.toChars() : "null", tf.toChars(), parameterToChars(p, tf, false), arg.toChars(), arg.type.toChars());
    MATCH m;
    Type targ = arg.type;
    Type tprm = wildmatch ? p.type.substWildTo(wildmatch) : p.type;

    if (p.isLazy() && tprm.ty == Tvoid && targ.ty != Tvoid)
        m = MATCH.convert;
    else if (flag)
    {
        // for partial ordering, value is an irrelevant mockup, just look at the type
        m = targ.implicitConvTo(tprm);
    }
    else
    {
        const isRef = p.isReference();

        StructDeclaration argStruct, prmStruct;
        if (targ.ty == Tstruct && tprm.ty == Tstruct)
        {
            // if the argument and the parameter are of the same unqualified struct type
            argStruct = (cast(TypeStruct)targ).sym;
            prmStruct = (cast(TypeStruct)tprm).sym;

            /* if both a copy constructor and move constructor exist, then match
             * the lvalue to the copy constructor only and the rvalue to the move constructor
             * only
             */
            if (argStruct == prmStruct && fd)
            {
                if (auto cfd = fd.isCtorDeclaration())
                {
                    /* Get struct that constructor is making
                     */

                    auto t1 = cfd.type.toBasetype();
                    auto t2 = t1.nextOf();
                    auto t3 = t2.isTypeStruct();
                    if (t3)
                    {
                    auto ctorStruct = t3.sym;
//                    StructDeclaration ctorStruct = cfd.type.toBasetype().nextOf().isTypeStruct().sym;

                    if (prmStruct == ctorStruct && ctorStruct.hasCopyCtor && ctorStruct.hasMoveCtor)
                    {
                        if (cfd.isCpCtor && !arg.isLvalue())
                            return MATCH.nomatch;       // copy constructor is only for lvalues
                        if (cfd.isMoveCtor && arg.isLvalue())
                            return MATCH.nomatch;       // move constructor is only for rvalues
                    }
                    }
                }
            }
        }

        // check if the copy constructor may be called to copy the argument
        if (arg.isLvalue() && !isRef && argStruct && argStruct == prmStruct && argStruct.hasCopyCtor &&
            !isCopyConstructorCallable(argStruct, arg, tprm, sc, pMessage))
        {
            return MATCH.nomatch;
        }
        else
        {
            import dmd.dcast : cimplicitConvTo;
            m = (sc && sc.inCfile) ? arg.cimplicitConvTo(tprm) : arg.implicitConvTo(tprm);
        }
    }

    // Non-lvalues do not match ref or out parameters
    if (!p.isReference())
        return m;

    // https://issues.dlang.org/show_bug.cgi?id=13783
    // Don't use toBasetype() to handle enum types.
    Type ta = targ;
    Type tp = tprm;
    //printf("fparam[%d] ta = %s, tp = %s\n", u, ta.toChars(), tp.toChars());

    if (m && !arg.isLvalue())
    {
        if (p.storageClass & STC.out_)
        {
            if (pMessage) *pMessage = tf.getParamError(arg, p);
            return MATCH.nomatch;
        }

        if (arg.op == EXP.string_ && tp.ty == Tsarray)
        {
            if (ta.ty != Tsarray)
            {
                Type tn = tp.nextOf().castMod(ta.nextOf().mod);
                dinteger_t dim = (cast(StringExp)arg).len;
                ta = tn.sarrayOf(dim);
            }
        }
        else if (arg.op == EXP.slice && tp.ty == Tsarray)
        {
            // Allow conversion from T[lwr .. upr] to ref T[upr-lwr]
            if (ta.ty != Tsarray)
            {
                Type tn = ta.nextOf();
                dinteger_t dim = (cast(TypeSArray)tp).dim.toUInteger();
                ta = tn.sarrayOf(dim);
            }
        }
        else if (p.storageClass & STC.constscoperef)
        {
            // Allow converting a literal to an `in` which is `ref`
            if (arg.op == EXP.arrayLiteral && tp.ty == Tsarray)
            {
                Type tn = tp.nextOf();
                dinteger_t dim = (cast(TypeSArray)tp).dim.toUInteger();
                ta = tn.sarrayOf(dim);
            }

            // Need to make this a rvalue through a temporary
            m = MATCH.convert;
        }
        else if (!(sc && sc.previews.rvalueRefParam) ||
                 p.storageClass & STC.out_ ||
                 !arg.type.isCopyable())  // can't copy to temp for ref parameter
        {
            if (pMessage) *pMessage = tf.getParamError(arg, p);
            return MATCH.nomatch;
        }
        else
        {
            /* in functionParameters() we'll convert this
             * rvalue into a temporary
             */
            m = MATCH.convert;
        }
    }

    /* If the match is not already perfect or if the arg
       is not a lvalue then try the `alias this` chain
       see  https://issues.dlang.org/show_bug.cgi?id=15674
       and https://issues.dlang.org/show_bug.cgi?id=21905
    */
    if (ta != tp || !arg.isLvalue())
    {
        Type firsttab = ta.toBasetype();
        while (1)
        {
            Type tab = ta.toBasetype();
            Type tat = tab.aliasthisOf();
            if (!tat || !tat.implicitConvTo(tprm))
                break;
            if (tat == tab || tat == firsttab)
                break;
            ta = tat;
        }
    }

    /* A ref variable should work like a head-const reference.
     * e.g. disallows:
     *  ref T      <- an lvalue of const(T) argument
     *  ref T[dim] <- an lvalue of const(T[dim]) argument
     */
    if (!ta.constConv(tp))
    {
        if (pMessage) *pMessage = tf.getParamError(arg, p);
        return MATCH.nomatch;
    }

    if (arg.isBitField())
    {
        if (pMessage) *pMessage = tf.getParamError(arg, p);
        return MATCH.nomatch;
    }

    return m;
}

// arguments get specially formatted
private const(char)* getParamError(TypeFunction tf, Expression arg, Parameter par)
{
    if (global.gag && !global.params.v.showGaggedErrors)
        return null;
    // show qualification when toChars() is the same but types are different
    // https://issues.dlang.org/show_bug.cgi?id=19948
    // when comparing the type with strcmp, we need to drop the qualifier
    bool qual = !arg.type.mutableOf().equals(par.type.mutableOf()) &&
        strcmp(arg.type.mutableOf().toChars(), par.type.mutableOf().toChars()) == 0;
    OutBuffer buf;
    // only mention rvalue or bitfield if it's relevant
    if (arg.isBitField())
    {
        buf.printf("cannot pass bitfield argument `%s` to parameter `%s`",
                   arg.toErrMsg(), parameterToChars(par, tf, qual));
    }
    else
    {
        auto at = qual ? arg.type.toPrettyChars(true) : arg.type.toChars();
        const rv = !arg.isLvalue() && par.isReference() && !(par.storageClass & STC.constscoperef);
        buf.printf("cannot pass %sargument `%s` of type `%s` to parameter `%s`",
            rv ? "rvalue ".ptr : "".ptr, arg.toErrMsg(), at,
            parameterToChars(par, tf, qual));
    }
    return buf.extractChars();
}

/**
 * Match the remaining arguments `trailingArgs` with parameter `p`.
 *
 * Assume we already checked that `p` is the last parameter of `tf`,
 * and we want to know whether the arguments would match `p`.
 *
 * Params:
 *   tf = The `TypeFunction`, only used for error reporting
 *   p = The last parameter of `tf` which is variadic
 *   trailingArgs = The remaining arguments that should match `p`
 *   pMessage = A buffer to write the error in, or `null`
 *
 * Returns: Whether `trailingArgs` match `p`.
 */
private extern(D) MATCH matchTypeSafeVarArgs(TypeFunction tf, Parameter p,
    Expression[] trailingArgs, const(char)** pMessage)
{
    Type tb = p.type.toBasetype();

    switch (tb.ty)
    {
    case Tsarray:
        TypeSArray tsa = cast(TypeSArray)tb;
        dinteger_t sz = tsa.dim.toInteger();
        if (sz != trailingArgs.length)
        {
            if (pMessage)
            {
                OutBuffer buf;
                getMatchError(buf, "expected %llu variadic argument(s), not %zu",
                    sz, trailingArgs.length);
                *pMessage = buf.extractChars();
            }
            return MATCH.nomatch;
        }
        goto case Tarray;
    case Tarray:
    {
        MATCH match = MATCH.exact;
        TypeArray ta = cast(TypeArray)tb;
        foreach (arg; trailingArgs)
        {
            MATCH m;
            assert(arg);

            /* If lazy array of delegates,
             * convert arg(s) to delegate(s)
             */
            Type tret = p.isLazyArray();
            if (tret)
            {
                if (ta.next.equals(arg.type))
                    m = MATCH.exact;
                else if (tret.toBasetype().ty == Tvoid)
                    m = MATCH.convert;
                else
                {
                    m = arg.implicitConvTo(tret);
                    if (m == MATCH.nomatch)
                        m = arg.implicitConvTo(ta.next);
                }
            }
            else
                m = arg.implicitConvTo(ta.next);

            if (m == MATCH.nomatch)
            {
                if (pMessage) *pMessage = tf.getParamError(arg, p);
                return MATCH.nomatch;
            }
            if (m < match)
                match = m;
        }
        return match;
    }
    case Tclass:
        // We leave it up to the actual constructor call to do the matching.
        return MATCH.exact;

    default:
        // We can have things as `foo(int[int] wat...)` but they only match
        // with an associative array proper.
        if (!pMessage) {}
        else if (!trailingArgs.length)
        {
            OutBuffer buf;
            getMatchError(buf, "expected an argument for parameter `%s`",
                parameterToChars(p, tf, false));
            *pMessage = buf.extractChars();
        }
        else
            *pMessage = tf.getParamError(trailingArgs[0], p);

        return MATCH.nomatch;
    }
}

/// Compute cached type properties for `TypeStruct`
void determineTypeProperties(StructDeclaration sd)
{
    import dmd.dsymbolsem : hasPointers;
    if (sd.computedTypeProperties)
        return;
    foreach (vd; sd.fields)
    {
        if (vd.storage_class & STC.ref_ || vd.hasPointers())
        {
            sd.hasPointerField = true;
            sd.hasUnsafeBitpatterns = true;
        }

        if (vd._init && vd._init.isVoidInitializer() && vd.hasPointers())
            sd.hasVoidInitPointers = true;

        if (vd.storage_class & STC.system || vd.type.hasUnsafeBitpatterns())
            sd.hasUnsafeBitpatterns = true;

        if (!vd._init && vd.type.hasVoidInitPointers())
            sd.hasVoidInitPointers = true;

        if (vd.type.hasInvariant())
            sd.hasFieldWithInvariant = true;
    }
    sd.computedTypeProperties = true;
}

/***************************************
 * Return !=0 if type has pointers that need to
 * be scanned by the GC during a collection cycle.
 */
bool hasPointers(Type t)
{
    bool visitType(Type _)              { return false; }
    bool visitDArray(TypeDArray _)      { return true; }
    bool visitAArray(TypeAArray _)      { return true; }
    bool visitPointer(TypePointer _)    { return true; }
    bool visitDelegate(TypeDelegate _)  { return true; }
    bool visitClass(TypeClass _)        { return true; }
    bool visitEnum(TypeEnum t)          { return t.memType().hasPointers(); }

    /* Although null isn't dereferencable, treat it as a pointer type for
     * attribute inference, generic code, etc.
     */
    bool visitNull(TypeNull _)          { return true; }

    bool visitSArray(TypeSArray t)
    {
        /* Don't want to do this, because:
         *    struct S { T* array[0]; }
         * may be a variable length struct.
         */
        //if (dim.toInteger() == 0)
        //    return false;

        if (t.next.ty == Tvoid)
        {
            // Arrays of void contain arbitrary data, which may include pointers
            return true;
        }
        else
            return t.next.hasPointers();
    }

    bool visitStruct(TypeStruct t)
    {
        StructDeclaration sym = t.sym;

        if (sym.members && !sym.determineFields() && sym.type != Type.terror)
            error(sym.loc, "no size because of forward references");

        sym.determineTypeProperties();
        return sym.hasPointerField;
    }


    switch(t.ty)
    {
        default:            return visitType(t);
        case Tsarray:       return visitSArray(t.isTypeSArray());
        case Tarray:        return visitDArray(t.isTypeDArray());
        case Taarray:       return visitAArray(t.isTypeAArray());
        case Tpointer:      return visitPointer(t.isTypePointer());
        case Tdelegate:     return visitDelegate(t.isTypeDelegate());
        case Tstruct:       return visitStruct(t.isTypeStruct());
        case Tenum:         return visitEnum(t.isTypeEnum());
        case Tclass:        return visitClass(t.isTypeClass());
        case Tnull:         return visitNull(t.isTypeNull());
    }
}

/**************************************
 * Returns an indirect type one step from t.
 */
Type getIndirection(Type t)
{
    t = t.baseElemOf();
    if (t.ty == Tarray || t.ty == Tpointer)
        return t.nextOf().toBasetype();
    if (t.ty == Taarray || t.ty == Tclass)
        return t;
    if (t.ty == Tstruct)
        return t.hasPointers() ? t : null; // TODO

    // should consider TypeDelegate?
    return null;
}

uinteger_t size(Type t)
{
    return size(t, Loc.initial);
}

uinteger_t size(Type t, Loc loc)
{

    uinteger_t visitType(Type t)
    {
        error(loc, "no size for type `%s`", t.toChars());
        return SIZE_INVALID;
    }

    uinteger_t visitBasic(TypeBasic t)
    {
        uint size;
        //printf("TypeBasic::size()\n");
        switch (t.ty)
        {
            case Tint8:
            case Tuns8:
                size = 1;
                break;

            case Tint16:
            case Tuns16:
                size = 2;
                break;

            case Tint32:
            case Tuns32:
            case Tfloat32:
            case Timaginary32:
                size = 4;
                break;

            case Tint64:
            case Tuns64:
            case Tfloat64:
            case Timaginary64:
                size = 8;
                break;

            case Tfloat80:
            case Timaginary80:
                size = target.realsize;
                break;

            case Tcomplex32:
                size = 8;
                break;

            case Tcomplex64:
            case Tint128:
            case Tuns128:
                size = 16;
                break;

            case Tcomplex80:
                size = target.realsize * 2;
                break;

            case Tvoid:
                //size = Type::size();      // error message
                size = 1;
                break;

            case Tbool:
                size = 1;
                break;

            case Tchar:
                size = 1;
                break;

            case Twchar:
                size = 2;
                break;

            case Tdchar:
                size = 4;
                break;

            default:
                assert(0);
            }

        //printf("TypeBasic::size() = %d\n", size);
        return size;
    }

    uinteger_t visitSArray(TypeSArray t)
    {
        //printf("TypeSArray::size()\n");
        const n = t.numberOfElems(loc);
        const elemsize = t.baseElemOf().size(loc);
        bool overflow = false;
        const sz = mulu(n, elemsize, overflow);
        if (overflow || sz >= uint.max)
        {
            if (elemsize != SIZE_INVALID && n != uint.max)
                error(loc, "static array `%s` size overflowed to %lld", t.toChars(), cast(long)sz);
            return SIZE_INVALID;
        }
        return sz;

    }

    uinteger_t visitTypeQualified(TypeQualified t)
    {
        if (t.ty == Ttypeof)
        {
            auto type = (cast(TypeTypeof)t).exp.type;
            if (type)
                return type.size(loc);
        }

        error(t.loc, "size of type `%s` is not known", t.toChars());
        return SIZE_INVALID;
    }

    switch(t.ty)
    {
        default:            return t.isTypeBasic() ? visitBasic(t.isTypeBasic()) : visitType(t);
        case Ttraits:
        case Terror:        return SIZE_INVALID;
        case Tvector:       return t.isTypeVector().basetype.size();
        case Tsarray:       return visitSArray(t.isTypeSArray());
        case Tdelegate:
        case Tarray:        return target.ptrsize * 2;
        case Tpointer:
        case Treference:
        case Tclass:
        case Taarray:       return target.ptrsize;
        case Tident:
        case Tinstance:
        case Ttypeof:
        case Treturn:       return visitTypeQualified(cast(TypeQualified)t);
        case Tstruct:
        {
            import dmd.dsymbolsem: size;
            return t.isTypeStruct().sym.size(loc);
        }
        case Tenum:         return t.isTypeEnum().sym.getMemtype(loc).size(loc);
        case Tnull:         return t.tvoidptr.size(loc);
        case Tnoreturn:     return 0;
    }
}

/*******************************
 * Determine if converting 'this' to 'to' is an identity operation,
 * a conversion to const operation, or the types aren't the same.
 * Returns:
 *      MATCH.exact      'this' == 'to'
 *      MATCH.constant      'to' is const
 *      MATCH.nomatch    conversion to mutable or invariant
 */
MATCH constConv(Type from, Type to)
{
    MATCH visitType(Type from)
    {
        //printf("Type::constConv(this = %s, to = %s)\n", from.toChars(), to.toChars());
        if (from.equals(to))
            return MATCH.exact;
        if (from.ty == to.ty && MODimplicitConv(from.mod, to.mod))
            return MATCH.constant;
        return MATCH.nomatch;
    }

    MATCH visitNext(TypeNext from)
    {
        //printf("TypeNext::constConv from = %s, to = %s\n", from.toChars(), to.toChars());
        if (from.equals(to))
            return MATCH.exact;

        if (!(from.ty == to.ty && MODimplicitConv(from.mod, to.mod)))
            return MATCH.nomatch;

        Type tn = to.nextOf();
        if (!(tn && from.next.ty == tn.ty))
            return MATCH.nomatch;

        MATCH m;
        if (to.isConst()) // whole tail const conversion
        {
            // Recursive shared level check
            m = from.next.constConv(tn);
            if (m == MATCH.exact)
                m = MATCH.constant;
        }
        else
        {
            //printf("\tnext => %s, to.next => %s\n", from.next.toChars(), tn.toChars());
            m = from.next.equals(tn) ? MATCH.constant : MATCH.nomatch;
        }
        return m;
    }

    MATCH visitSArray(TypeSArray from)
    {
        if (auto tsa = to.isTypeSArray())
        {
            if (!from.dim.equals(tsa.dim))
                return MATCH.nomatch;
        }
        return visitNext(from);
    }

    MATCH visitAArray(TypeAArray from)
    {
        if (auto taa = to.isTypeAArray())
        {
            MATCH mindex = from.index.constConv(taa.index);
            MATCH mkey = from.next.constConv(taa.next);
            // Pick the worst match
            return mkey < mindex ? mkey : mindex;
        }
        return visitType(from);
    }

    MATCH visitPointer(TypePointer from)
    {
        if (from.next.ty == Tfunction)
        {
            if (to.nextOf() && from.next.equals((cast(TypeNext)to).next))
                return visitType(from);
            else
                return MATCH.nomatch;
        }
        return visitNext(from);
    }

    MATCH visitFunction(TypeFunction from)
    {
        // Attributes need to match exactly, otherwise it's an implicit conversion
        if (from.ty != to.ty || !from.attributesEqual(cast(TypeFunction) to))
            return MATCH.nomatch;

        return visitNext(from);
    }

    MATCH visitStruct(TypeStruct from)
    {
        if (from.equals(to))
            return MATCH.exact;
        if (from.ty == to.ty && from.sym == (cast(TypeStruct)to).sym && MODimplicitConv(from.mod, to.mod))
            return MATCH.constant;
        return MATCH.nomatch;
    }

    MATCH visitEnum(TypeEnum from)
    {
        if (from.equals(to))
            return MATCH.exact;
        if (from.ty == to.ty && from.sym == (cast(TypeEnum)to).sym && MODimplicitConv(from.mod, to.mod))
            return MATCH.constant;
        return MATCH.nomatch;
    }

    MATCH visitClass(TypeClass from)
    {
        if (from.equals(to))
            return MATCH.exact;
        if (from.ty == to.ty && from.sym == (cast(TypeClass)to).sym && MODimplicitConv(from.mod, to.mod))
            return MATCH.constant;

        /* Conversion derived to const(base)
         */
        int offset = 0;
        if (to.isBaseOf(from, &offset) && offset == 0 && MODimplicitConv(from.mod, to.mod))
        {
            // Disallow:
            //  derived to base
            //  inout(derived) to inout(base)
            if (!to.isMutable() && !to.isWild())
                return MATCH.convert;
        }

        return MATCH.nomatch;
    }

    MATCH visitNoreturn(TypeNoreturn from)
    {
        // Either another noreturn or conversion to any type
        return from.implicitConvTo(to);
    }

    switch(from.ty)
    {
        default:            return visitType(from);
        case Tsarray:       return visitSArray(from.isTypeSArray());
        case Taarray:       return visitAArray(from.isTypeAArray());
        case Treference:
        case Tdelegate:
        case Tslice:
        case Tarray:        return visitNext(cast(TypeNext)from);
        case Tpointer:      return visitPointer(from.isTypePointer());
        case Tfunction:     return visitFunction(from.isTypeFunction());
        case Tstruct:       return visitStruct(from.isTypeStruct());
        case Tenum:         return visitEnum(from.isTypeEnum());
        case Tclass:        return visitClass(from.isTypeClass());
        case Tnoreturn:     return visitNoreturn(from.isTypeNoreturn());
    }
}


/******************************************
 * Perform semantic analysis on a type.
 * Params:
 *      type = Type AST node
 *      loc = the location of the type
 *      sc = context
 * Returns:
 *      `Type` with completed semantic analysis, `Terror` if errors
 *      were encountered
 */
Type typeSemantic(Type type, Loc loc, Scope* sc)
{
    static Type error()
    {
        return Type.terror;
    }

    Type visitType(Type t)
    {
        // @@@DEPRECATED_2.110@@@
        // Use of `cent` and `ucent` has always been an error.
        // Starting from 2.100, recommend core.int128 as a replace for the
        // lack of compiler support.
        if (t.ty == Tint128 || t.ty == Tuns128)
        {
            .error(loc, "`cent` and `ucent` types are obsolete, use `core.int128.Cent` instead");
            return error();
        }

        return t.merge();
    }

    Type visitComplex(TypeBasic t)
    {
        if (!sc.inCfile)
            return visitType(t);

        auto tc = getComplexLibraryType(loc, sc, t.ty);
        if (tc.ty == Terror)
            return tc;
        return tc.addMod(t.mod).merge();
    }

    Type visitVector(TypeVector mtype)
    {
        const errors = global.errors;
        mtype.basetype = mtype.basetype.typeSemantic(loc, sc);
        if (errors != global.errors)
            return error();
        mtype.basetype = mtype.basetype.toBasetype().mutableOf();
        if (mtype.basetype.ty != Tsarray)
        {
            .error(loc, "T in __vector(T) must be a static array, not `%s`", mtype.basetype.toChars());
            return error();
        }
        TypeSArray t = mtype.basetype.isTypeSArray();
        const sz = cast(int)t.size(loc);
        final switch (target.isVectorTypeSupported(sz, t.nextOf()))
        {
        case 0:
            // valid
            break;

        case 1:
            // no support at all
            .error(loc, "SIMD vector types not supported on this platform");
            return error();

        case 2:
            // invalid base type
            .error(loc, "vector type `%s` is not supported on this platform", mtype.toChars());
            return error();

        case 3:
            // invalid size
            .error(loc, "%d byte vector type `%s` is not supported on this platform", sz, mtype.toChars());
            return error();
        }
        return merge(mtype);
    }

    Type visitSArray(TypeSArray mtype)
    {
        //printf("TypeSArray::semantic() %s\n", toChars());
        Type t;
        Expression e;
        Dsymbol s;
        mtype.next.resolve(loc, sc, e, t, s);

        if (auto tup = s ? s.isTupleDeclaration() : null)
        {
            mtype.dim = semanticLength(sc, tup, mtype.dim);
            mtype.dim = mtype.dim.ctfeInterpret();
            if (mtype.dim.op == EXP.error)
                return error();

            uinteger_t d = mtype.dim.toUInteger();
            if (d >= tup.objects.length)
            {
                .error(loc, "sequence index `%llu` out of bounds `[0 .. %llu]`", cast(ulong)d, cast(ulong)tup.objects.length);
                return error();
            }

            RootObject o = (*tup.objects)[cast(size_t)d];
            if (auto tt = o.isType())
                return tt.addMod(mtype.mod);
            .error(loc, "`%s` is not a type", mtype.toChars());
            return error();
        }

        if (t && t.ty == Terror)
            return error();

        Type tn = mtype.next.typeSemantic(loc, sc);
        if (tn.ty == Terror)
            return error();

        Type tbn = tn.toBasetype();
        if (mtype.dim)
        {
            auto errors = global.errors;
            mtype.dim = semanticLength(sc, tbn, mtype.dim);
            mtype.dim = mtype.dim.implicitCastTo(sc, Type.tsize_t);
            if (errors != global.errors)
                return error();

            mtype.dim = mtype.dim.optimize(WANTvalue);
            mtype.dim = mtype.dim.ctfeInterpret();
            if (mtype.dim.op == EXP.error)
                return error();

            errors = global.errors;
            dinteger_t d1 = mtype.dim.toInteger();
            if (errors != global.errors)
                return error();

            mtype.dim = mtype.dim.implicitCastTo(sc, Type.tsize_t);
            mtype.dim = mtype.dim.optimize(WANTvalue);
            if (mtype.dim.op == EXP.error)
                return error();

            errors = global.errors;
            dinteger_t d2 = mtype.dim.toInteger();
            if (errors != global.errors)
                return error();

            if (mtype.dim.op == EXP.error)
                return error();

            Type overflowError()
            {
                .error(loc, "`%s` size %llu * %llu exceeds 0x%llx size limit for static array",
                        mtype.toChars(), cast(ulong)tbn.size(loc), cast(ulong)d1, target.maxStaticDataSize);
                return error();
            }

            if (d1 != d2)
                return overflowError();

            Type tbx = tbn.baseElemOf();
            if (tbx.ty == Tstruct && !tbx.isTypeStruct().sym.members ||
                tbx.ty == Tenum && !tbx.isTypeEnum().sym.members)
            {
                /* To avoid meaningless error message, skip the total size limit check
                 * when the bottom of element type is opaque.
                 */
            }
            else if (tbn.isTypeBasic() ||
                     tbn.ty == Tpointer ||
                     tbn.ty == Tarray ||
                     tbn.ty == Tsarray ||
                     tbn.ty == Taarray ||
                     (tbn.ty == Tstruct && tbn.isTypeStruct().sym.sizeok == Sizeok.done) ||
                     tbn.ty == Tclass)
            {
                /* Only do this for types that don't need to have semantic()
                 * run on them for the size, since they may be forward referenced.
                 */
                bool overflow = false;
                if (mulu(tbn.size(loc), d2, overflow) > target.maxStaticDataSize || overflow)
                    return overflowError();
            }
        }
        switch (tbn.ty)
        {
        case Ttuple:
            {
                // Index the tuple to get the type
                assert(mtype.dim);
                TypeTuple tt = tbn.isTypeTuple();
                uinteger_t d = mtype.dim.toUInteger();
                if (d >= tt.arguments.length)
                {
                    .error(loc, "sequence index `%llu` out of bounds `[0 .. %llu]`", cast(ulong)d, cast(ulong)tt.arguments.length);
                    return error();
                }
                Type telem = (*tt.arguments)[cast(size_t)d].type;
                return telem.addMod(mtype.mod);
            }

        case Tfunction:
        case Tnone:
            .error(loc, "cannot have array of `%s`", tbn.toChars());
            return error();

        default:
            break;
        }
        if (tbn.isScopeClass())
        {
            .error(loc, "cannot have array of scope `%s`", tbn.toChars());
            return error();
        }

        /* Ensure things like const(immutable(T)[3]) become immutable(T[3])
         * and const(T)[3] become const(T[3])
         */
        mtype.next = tn;
        mtype.transitive();
        return mtype.addMod(tn.mod).merge();
    }

    Type visitDArray(TypeDArray mtype)
    {
        Type tn = mtype.next.typeSemantic(loc, sc);
        Type tbn = tn.toBasetype();
        switch (tbn.ty)
        {
        case Ttuple:
            return tbn;

        case Tfunction:
        case Tnone:
            .error(loc, "cannot have array of `%s`", tbn.toChars());
            return error();

        case Terror:
            return error();

        default:
            break;
        }
        if (tn.isScopeClass())
        {
            .error(loc, "cannot have array of scope `%s`", tn.toChars());
            return error();
        }
        mtype.next = tn;
        mtype.transitive();
        return merge(mtype);
    }

    Type visitAArray(TypeAArray mtype)
    {
        //printf("TypeAArray::semantic() %s index.ty = %d\n", mtype.toChars(), mtype.index.ty);
        if (mtype.deco)
        {
            return mtype;
        }

        mtype.loc = loc;
        if (sc)
            sc.setNoFree();

        // Deal with the case where we thought the index was a type, but
        // in reality it was an expression.
        if (mtype.index.ty == Tident || mtype.index.ty == Tinstance || mtype.index.ty == Tsarray || mtype.index.ty == Ttypeof || mtype.index.ty == Treturn || mtype.index.ty == Tmixin)
        {
            Expression e;
            Type t;
            Dsymbol s;
            Loc indexLoc;

            switch (mtype.index.ty)
            {
                case Tident:    indexLoc = mtype.index.isTypeIdentifier().loc;  break;
                case Tinstance: indexLoc = mtype.index.isTypeInstance().loc;    break;
                case Ttypeof:   indexLoc = mtype.index.isTypeTypeof().loc;      break;
                case Treturn:   indexLoc = mtype.index.isTypeReturn().loc;      break;
                case Tmixin:    indexLoc = mtype.index.isTypeMixin().loc;       break;
                default: indexLoc = mtype.loc;
            }

            mtype.index.resolve(indexLoc, sc, e, t, s);

            // https://issues.dlang.org/show_bug.cgi?id=15478
            if (s)
                e = symbolToExp(s, loc, sc, false);

            if (e)
            {
                // It was an expression -
                // Rewrite as a static array
                auto tsa = new TypeSArray(mtype.next, e);
                return tsa.typeSemantic(loc, sc);
            }
            else if (t)
                mtype.index = t.typeSemantic(loc, sc);
            else
            {
                .error(loc, "index is not a type or an expression");
                return error();
            }
        }
        else
            mtype.index = mtype.index.typeSemantic(loc, sc);
        mtype.index = mtype.index.merge2();

        if (mtype.index.nextOf() && !mtype.index.nextOf().isImmutable())
        {
            mtype.index = mtype.index.constOf().mutableOf();
            version (none)
            {
                printf("index is %p %s\n", mtype.index, mtype.index.toChars());
                mtype.index.check();
                printf("index.mod = x%x\n", mtype.index.mod);
                printf("index.ito = x%p\n", mtype.index.getMcache().ito);
                if (mtype.index.getMcache().ito)
                {
                    printf("index.ito.mod = x%x\n", mtype.index.getMcache().ito.mod);
                    printf("index.ito.ito = x%p\n", mtype.index.getMcache().ito.getMcache().ito);
                }
            }
        }

        switch (mtype.index.toBasetype().ty)
        {
        case Tfunction:
        case Tvoid:
        case Tnone:
        case Ttuple:
            .error(loc, "cannot have associative array key of `%s`", mtype.index.toBasetype().toChars());
            goto case Terror;
        case Terror:
            return error();

        default:
            break;
        }
        Type tbase = mtype.index.baseElemOf();
        while (tbase.ty == Tarray)
            tbase = tbase.nextOf().baseElemOf();
        if (auto ts = tbase.isTypeStruct())
        {
            /* AA's need typeid(index).equals() and getHash(). Issue error if not correctly set up.
             */
            StructDeclaration sd = ts.sym;
            if (sd.semanticRun < PASS.semanticdone)
                sd.dsymbolSemantic(null);

            // duplicate a part of StructDeclaration::semanticTypeInfoMembers
            //printf("AA = %s, key: xeq = %p, xerreq = %p xhash = %p\n", toChars(), sd.xeq, sd.xerreq, sd.xhash);

            if (sd.xeq && sd.xeq.isGenerated && sd.xeq._scope && sd.xeq.semanticRun < PASS.semantic3done)
            {
                uint errors = global.startGagging();
                sd.xeq.semantic3(sd.xeq._scope);
                if (global.endGagging(errors))
                    sd.xeq = sd.xerreq;
            }


            //printf("AA = %s, key: xeq = %p, xhash = %p\n", toChars(), sd.xeq, sd.xhash);
            const(char)* s = (mtype.index.toBasetype().ty != Tstruct) ? "bottom of " : "";
            if (!sd.xeq)
            {
                // If sd.xhash != NULL:
                //   sd or its fields have user-defined toHash.
                //   AA assumes that its result is consistent with bitwise equality.
                // else:
                //   bitwise equality & hashing
            }
            else if (sd.xeq == sd.xerreq)
            {
                if (search_function(sd, Id.opEquals))
                {
                    .error(loc, "%sAA key type `%s` does not have `bool opEquals(ref const %s) const`", s, sd.toChars(), sd.toChars());
                }
                else
                {
                    .error(loc, "%sAA key type `%s` does not support const equality", s, sd.toChars());
                }
                return error();
            }
            else if (!sd.xhash)
            {
                if (search_function(sd, Id.opEquals))
                {
                    .error(loc, "%sAA key type `%s` should have `extern (D) size_t toHash() const nothrow @safe` if `opEquals` defined", s, sd.toChars());
                }
                else
                {
                    .error(loc, "%sAA key type `%s` supports const equality but doesn't support const hashing", s, sd.toChars());
                }
                return error();
            }
            else
            {
                // defined equality & hashing
                assert(sd.xeq && sd.xhash);

                /* xeq and xhash may be implicitly defined by compiler. For example:
                 *   struct S { int[] arr; }
                 * With 'arr' field equality and hashing, compiler will implicitly
                 * generate functions for xopEquals and xtoHash in TypeInfo_Struct.
                 */
            }
        }
        else if (tbase.ty == Tclass && !tbase.isTypeClass().sym.isInterfaceDeclaration())
        {
            ClassDeclaration cd = tbase.isTypeClass().sym;
            if (cd.semanticRun < PASS.semanticdone)
                cd.dsymbolSemantic(null);

            if (!ClassDeclaration.object)
            {
                ObjectNotFound(Loc.initial, cd.ident);
                return error();
            }

            __gshared FuncDeclaration feq = null;
            __gshared FuncDeclaration fcmp = null;
            __gshared FuncDeclaration fhash = null;
            if (!feq)
                feq = search_function(ClassDeclaration.object, Id.opEquals).isFuncDeclaration();
            if (!fcmp)
                fcmp = search_function(ClassDeclaration.object, Id.opCmp).isFuncDeclaration();
            if (!fhash)
                fhash = search_function(ClassDeclaration.object, Id.tohash).isFuncDeclaration();
            assert(fcmp && feq && fhash);

            if (feq.vtblIndex < cd.vtbl.length && cd.vtbl[feq.vtblIndex] == feq)
            {
                version (all)
                {
                    if (fcmp.vtblIndex < cd.vtbl.length && cd.vtbl[fcmp.vtblIndex] != fcmp)
                    {
                        const(char)* s = (mtype.index.toBasetype().ty != Tclass) ? "bottom of " : "";
                        .error(loc, "%sAA key type `%s` now requires equality rather than comparison", s, cd.toChars());
                        errorSupplemental(loc, "Please override `Object.opEquals` and `Object.toHash`.");
                    }
                }
            }
        }
        mtype.next = mtype.next.typeSemantic(loc, sc).merge2();
        mtype.transitive();

        switch (mtype.next.toBasetype().ty)
        {
        case Tfunction:
        case Tvoid:
        case Tnone:
        case Ttuple:
            .error(loc, "cannot have associative array of `%s`", mtype.next.toChars());
            goto case Terror;
        case Terror:
            return error();
        default:
            break;
        }
        if (mtype.next.isScopeClass())
        {
            .error(loc, "cannot have array of scope `%s`", mtype.next.toChars());
            return error();
        }
        return merge(mtype);
    }

    Type visitPointer(TypePointer mtype)
    {
        //printf("TypePointer::semantic() %s\n", toChars());
        if (mtype.deco)
        {
            return mtype;
        }
        Type n = mtype.next.typeSemantic(loc, sc);
        switch (n.toBasetype().ty)
        {
        case Ttuple:
            .error(loc, "cannot have pointer to `%s`", n.toChars());
            goto case Terror;
        case Terror:
            return error();
        default:
            break;
        }
        if (n != mtype.next)
        {
            mtype.deco = null;
        }
        mtype.next = n;
        if (mtype.next.ty != Tfunction)
        {
            mtype.transitive();
            return merge(mtype);
        }
        version (none)
        {
            return merge(mtype);
        }
        else
        {
            mtype.deco = merge(mtype).deco;
            /* Don't return merge(), because arg identifiers and default args
             * can be different
             * even though the types match
             */
            return mtype;
        }
    }

    Type visitReference(TypeReference mtype)
    {
        //printf("TypeReference::semantic()\n");
        Type n = mtype.next.typeSemantic(loc, sc);
        if (n != mtype.next)
           mtype.deco = null;
        mtype.next = n;
        mtype.transitive();
        return merge(mtype);
    }

    Type visitFunction(TypeFunction mtype)
    {
        if (mtype.deco) // if semantic() already run
        {
            //printf("already done\n");
            return mtype;
        }
        //printf("TypeFunction::semantic() this = %p\n", mtype);
        //printf("TypeFunction::semantic() %s, sc.stc = %llx\n", mtype.toChars(), sc.stc);

        bool errors = false;

        if (mtype.inuse > global.recursionLimit)
        {
            mtype.inuse = 0;
            .error(loc, "recursive type");
            return error();
        }

        /* Copy in order to not mess up original.
         * This can produce redundant copies if inferring return type,
         * as semantic() will get called again on this.
         */
        TypeFunction tf = mtype.copy().toTypeFunction();
        if (mtype.parameterList.parameters)
        {
            tf.parameterList.parameters = mtype.parameterList.parameters.copy();
            for (size_t i = 0; i < mtype.parameterList.parameters.length; i++)
            {
                Parameter p = cast(Parameter)mem.xmalloc(__traits(classInstanceSize, Parameter));
                memcpy(cast(void*)p, cast(void*)(*mtype.parameterList.parameters)[i], __traits(classInstanceSize, Parameter));
                (*tf.parameterList.parameters)[i] = p;
            }
        }

        if (sc.stc & STC.pure_)
            tf.purity = PURE.fwdref;
        if (sc.stc & STC.nothrow_)
            tf.isNothrow = true;
        if (sc.stc & STC.nogc)
            tf.isNogc = true;
        if (sc.stc & STC.ref_)
            tf.isRef = true;
        if (sc.stc & STC.return_)
            tf.isReturn = true;
        if (sc.stc & STC.returnScope)
            tf.isReturnScope = true;
        if (sc.stc & STC.returninferred)
            tf.isReturnInferred = true;
        if (sc.stc & STC.scope_)
            tf.isScopeQual = true;
        if (sc.stc & STC.scopeinferred)
            tf.isScopeInferred = true;

//        if (tf.isReturn && !tf.isRef)
//            tf.isScopeQual = true;                                  // return by itself means 'return scope'

        if (tf.trust == TRUST.default_)
        {
            if (sc.stc & STC.safe)
                tf.trust = TRUST.safe;
            else if (sc.stc & STC.system)
                tf.trust = TRUST.system;
            else if (sc.stc & STC.trusted)
                tf.trust = TRUST.trusted;
        }

        if (sc.stc & STC.property)
            tf.isProperty = true;
        if (sc.stc & STC.live)
            tf.isLive = true;

        tf.linkage = sc.linkage;
        if (tf.linkage == LINK.system)
            tf.linkage = target.systemLinkage();

        version (none)
        {
            /* If the parent is @safe, then this function defaults to safe
             * too.
             * If the parent's @safe-ty is inferred, then this function's @safe-ty needs
             * to be inferred first.
             */
            if (tf.trust == TRUST.default_)
                for (Dsymbol p = sc.func; p; p = p.toParent2())
                {
                    FuncDeclaration fd = p.isFuncDeclaration();
                    if (fd)
                    {
                        if (fd.isSafeBypassingInference())
                            tf.trust = TRUST.safe; // default to @safe
                        break;
                    }
                }
        }

        bool wildreturn = false;
        if (tf.next)
        {
            sc = sc.push();
            sc.stc &= ~(STC.TYPECTOR | STC.FUNCATTR);
            tf.next = tf.next.typeSemantic(loc, sc);
            sc = sc.pop();
            errors |= tf.checkRetType(loc);
            if (tf.next.isScopeClass() && !tf.isCtor)
            {
                .error(loc, "functions cannot return `scope %s`", tf.next.toChars());
                errors = true;
            }
            if (tf.next.hasWild())
                wildreturn = true;

            if (tf.isReturn && !tf.isRef && !tf.next.hasPointers())
            {
                tf.isReturn = false;
            }
        }

        /// Perform semantic on the default argument to a parameter
        /// Modify the `defaultArg` field of `fparam`, which must not be `null`
        /// Returns `false` whether an error was encountered.
        static bool defaultArgSemantic (ref Parameter fparam, Scope* sc)
        {
            Expression e = fparam.defaultArg;
            const isRefOrOut = fparam.isReference();
            const isAuto = fparam.storageClass & (STC.auto_ | STC.autoref);
            if (isRefOrOut && !isAuto)
            {
                e = e.expressionSemantic(sc);
                e = resolveProperties(sc, e);
            }
            else
            {
                e = inferType(e, fparam.type);
                Scope* sc2 = sc.push();
                sc2.inDefaultArg = true;
                Initializer iz = new ExpInitializer(e.loc, e);
                iz = iz.initializerSemantic(sc2, fparam.type, INITnointerpret);
                e = iz.initializerToExpression();
                sc2.pop();
            }
            if (e.op == EXP.function_) // https://issues.dlang.org/show_bug.cgi?id=4820
            {
                FuncExp fe = e.isFuncExp();
                // Replace function literal with a function symbol,
                // since default arg expression must be copied when used
                // and copying the literal itself is wrong.
                e = new VarExp(e.loc, fe.fd, false);
                e = new AddrExp(e.loc, e);
                e = e.expressionSemantic(sc);
            }
            if (isRefOrOut && (!isAuto || e.isLvalue())
                && !MODimplicitConv(e.type.mod, fparam.type.mod))
            {
                const(char)* errTxt = fparam.storageClass & STC.ref_ ? "ref" : "out";
                .error(e.loc, "expression `%s` of type `%s` is not implicitly convertible to type `%s %s` of parameter `%s`",
                      e.toErrMsg(), e.type.toChars(), errTxt, fparam.type.toChars(), fparam.toChars());
            }
            e = e.implicitCastTo(sc, fparam.type);

            // default arg must be an lvalue
            if (isRefOrOut && !isAuto &&
                !(fparam.storageClass & STC.constscoperef) && !sc.previews.rvalueRefParam)
                e = e.toLvalue(sc, "create default argument for `ref` / `out` parameter from");

            fparam.defaultArg = e;
            return (e.op != EXP.error);
        }

        ubyte wildparams = 0;
        if (tf.parameterList.parameters)
        {
            /* Create a scope for evaluating the default arguments for the parameters
             */
            Scope* argsc = sc.push();
            argsc.stc = STC.none; // don't inherit storage class
            argsc.visibility = Visibility(Visibility.Kind.public_);
            argsc.func = null;

            size_t dim = tf.parameterList.length;
            for (size_t i = 0; i < dim; i++)
            {
                Parameter fparam = tf.parameterList[i];
                fparam.storageClass |= STC.parameter;
                mtype.inuse++;
                fparam.type = fparam.type.typeSemantic(loc, argsc);
                mtype.inuse--;

                if (fparam.type.ty == Terror)
                {
                    errors = true;
                    continue;
                }

                fparam.type = fparam.type.addStorageClass(fparam.storageClass);

                if (fparam.storageClass & (STC.auto_ | STC.alias_ | STC.static_))
                {
                    if (!fparam.type)
                        continue;
                }

                fparam.type = fparam.type.cAdjustParamType(sc); // adjust C array and function parameter types

                Type t = fparam.type.toBasetype();

                /* If fparam after semantic() turns out to be a tuple, the number of parameters may
                 * change.
                 */
                if (auto tt = t.isTypeTuple())
                {
                    /* TypeFunction::parameter also is used as the storage of
                     * Parameter objects for FuncDeclaration. So we should copy
                     * the elements of TypeTuple::arguments to avoid unintended
                     * sharing of Parameter object among other functions.
                     */
                    if (tt.arguments && tt.arguments.length)
                    {
                        /* Propagate additional storage class from tuple parameters to their
                         * element-parameters.
                         * Make a copy, as original may be referenced elsewhere.
                         */
                        size_t tdim = tt.arguments.length;
                        auto newparams = new Parameters(tdim);
                        for (size_t j = 0; j < tdim; j++)
                        {
                            Parameter narg = (*tt.arguments)[j];

                            // https://issues.dlang.org/show_bug.cgi?id=12744
                            // If the storage classes of narg
                            // conflict with the ones in fparam, it's ignored.
                            STC stc  = fparam.storageClass | narg.storageClass;
                            STC stc1 = fparam.storageClass & (STC.ref_ | STC.out_ | STC.lazy_);
                            STC stc2 =   narg.storageClass & (STC.ref_ | STC.out_ | STC.lazy_);
                            if (stc1 && stc2 && stc1 != stc2)
                            {
                                OutBuffer buf1;  stcToBuffer(buf1, stc1 | ((stc1 & STC.ref_) ? (fparam.storageClass & STC.auto_) : STC.none));
                                OutBuffer buf2;  stcToBuffer(buf2, stc2);

                                .error(loc, "incompatible parameter storage classes `%s` and `%s`",
                                    buf1.peekChars(), buf2.peekChars());
                                errors = true;
                                stc = stc1 | (stc & ~(STC.ref_ | STC.out_ | STC.lazy_));
                            }
                            (*newparams)[j] = new Parameter(
                                loc, stc, narg.type, narg.ident, narg.defaultArg, narg.userAttribDecl);
                        }
                        fparam.type = new TypeTuple(newparams);
                        fparam.type = fparam.type.typeSemantic(loc, argsc);
                    }
                    fparam.storageClass = STC.parameter;

                    /* Reset number of parameters, and back up one to do this fparam again,
                     * now that it is a tuple
                     */
                    dim = tf.parameterList.length;
                    i--;
                    continue;
                }

                // -preview=in: Always add `ref` when used with `extern(C++)` functions
                // Done here to allow passing opaque types with `in`
                if ((fparam.storageClass & (STC.in_ | STC.ref_)) == STC.in_)
                {
                    switch (tf.linkage)
                    {
                    case LINK.cpp:
                        if (fparam.storageClass & STC.constscoperef)
                            fparam.storageClass |= STC.ref_;
                        break;
                    case LINK.default_, LINK.d:
                        break;
                    default:
                        if (fparam.storageClass & STC.constscoperef)
                        {
                            .error(loc, "cannot use `in` parameters with `extern(%s)` functions",
                                   linkageToChars(tf.linkage));
                            .errorSupplemental(loc, "parameter `%s` declared as `in` here", fparam.toChars());
                        }
                        else
                        {
                            // Note that this deprecation will not trigger on `in ref` / `ref in`
                            // parameters, however the parser will trigger a deprecation on them.
                            .deprecation(loc, "using `in` parameters with `extern(%s)` functions is deprecated",
                                         linkageToChars(tf.linkage));
                            .deprecationSupplemental(loc, "parameter `%s` declared as `in` here", fparam.toChars());
                        }
                        break;
                    }
                }

                if (t.ty == Tfunction)
                {
                    .error(loc, "cannot have parameter of function type `%s`", fparam.type.toChars());
                    errors = true;
                }
                else if (!fparam.isReference() &&
                         (t.ty == Tstruct || t.ty == Tsarray || t.ty == Tenum))
                {
                    Type tb2 = t.baseElemOf();
                    if (tb2.ty == Tstruct && !tb2.isTypeStruct().sym.members ||
                        tb2.ty == Tenum   && !tb2.isTypeEnum().sym.memtype)
                    {
                        if (fparam.storageClass & STC.constscoperef)
                        {
                            .error(loc, "cannot infer `ref` for `in` parameter `%s` of opaque type `%s`",
                                   fparam.toChars(), fparam.type.toChars());
                        }
                        else
                            .error(loc, "cannot have parameter of opaque type `%s` by value",
                                   fparam.type.toChars());
                        errors = true;
                    }
                }
                else if (!fparam.isLazy() && t.ty == Tvoid)
                {
                    .error(loc, "cannot have parameter of type `%s`", fparam.type.toChars());
                    errors = true;
                }

                const bool isTypesafeVariadic = i + 1 == dim && tf.parameterList.varargs == VarArg.typesafe;
                const bool isStackAllocatedVariadic = isTypesafeVariadic && (t.isTypeDArray() || t.isTypeClass());

                if (isTypesafeVariadic && t.isTypeClass())
                {
                    // Deprecated in 2.111, kept as a legacy feature for compatibility (currently no plan to turn it into an error)
                    .deprecation(loc, "typesafe variadic parameters with a `class` type (`%s %s...`) are deprecated",
                        t.isTypeClass().sym.ident.toChars(), fparam.toChars());
                }

                if (isStackAllocatedVariadic)
                {
                    /* typesafe variadic arguments are constructed on the stack, so must be `scope`
                     */
                    fparam.storageClass |= STC.scope_ | STC.scopeinferred;
                }

                if (fparam.storageClass & STC.return_)
                {
                    if (!fparam.isReference())
                    {
                        if (!(fparam.storageClass & STC.scope_))
                            fparam.storageClass |= STC.scope_ | STC.scopeinferred; // 'return' implies 'scope'
                        if (tf.isRef)
                        {
                        }
                        else if (tf.next && !tf.next.hasPointers() && tf.next.toBasetype().ty != Tvoid)
                        {
                            fparam.storageClass &= ~STC.return_;   // https://issues.dlang.org/show_bug.cgi?id=18963
                        }
                    }

                    if (isStackAllocatedVariadic)
                    {
                        /* This is because they can be constructed on the stack
                         * https://dlang.org/spec/function.html#typesafe_variadic_functions
                         */
                        .error(loc, "typesafe variadic function parameter `%s` of type `%s` cannot be marked `return`",
                            fparam.ident ? fparam.ident.toChars() : "", t.toChars());
                        errors = true;
                    }
                }

                if (fparam.storageClass & STC.out_)
                {
                    if (ubyte m = fparam.type.mod & (MODFlags.immutable_ | MODFlags.const_ | MODFlags.wild))
                    {
                        .error(loc, "cannot have `%s out` parameter of type `%s`", MODtoChars(m), t.toChars());
                        errors = true;
                    }
                    else
                    {
                        Type tv = t.baseElemOf();
                        if (tv.ty == Tstruct && tv.isTypeStruct().sym.noDefaultCtor)
                        {
                            .error(loc, "cannot have `out` parameter of type `%s` because the default construction is disabled", fparam.type.toChars());
                            errors = true;
                        }
                    }
                }

                if (t.hasWild())
                {
                    wildparams |= 1;
                    //if (tf.next && !wildreturn)
                    //    error(loc, "inout on parameter means inout must be on return type as well (if from D1 code, replace with `ref`)");
                }

                // Remove redundant storage classes for type, they are already applied
                fparam.storageClass &= ~(STC.TYPECTOR);

                // -preview=in: add `ref` storage class to suited `in` params
                if ((fparam.storageClass & (STC.constscoperef | STC.ref_)) == STC.constscoperef)
                {
                    auto ts = t.baseElemOf().isTypeStruct();
                    const isPOD = !ts || ts.sym.isPOD();
                    if (!isPOD || target.preferPassByRef(t))
                        fparam.storageClass |= STC.ref_;
                }
            }

            Expressions* fargs = mtype.inferenceArguments.arguments;

            // mtype.argumentList only provided for Implicit Function Template Instantiation
            if (mtype.inferenceArguments.length > 0)
                fargs = tf.resolveNamedArgs(mtype.inferenceArguments, null);

            // Now that we completed semantic for the argument types,
            // run semantic on their default values,
            // bearing in mind tuples have been expanded.
            // We need to keep a pair of [oidx, eidx] (original index,
            // extended index), as we need to run semantic when `oidx` changes.
            size_t tupleOrigIdx = size_t.max;
            size_t tupleExtIdx = size_t.max;
            foreach (oidx, oparam, eidx, eparam; tf.parameterList)
            {
                // oparam (original param) will always have the default arg
                // if there's one, but `eparam` will not if it's an expanded
                // tuple. When we see an expanded tuple, we need to save its
                // position to get the offset in it later on.
                if (oparam.defaultArg)
                {
                    // Get the obvious case out of the way
                    if (oparam is eparam)
                        errors |= !defaultArgSemantic(eparam, argsc);
                    // We're seeing a new tuple
                    else if (tupleOrigIdx == size_t.max || tupleOrigIdx < oidx)
                    {
                        /* https://issues.dlang.org/show_bug.cgi?id=18572
                         *
                         * If a tuple parameter has a default argument, when expanding the parameter
                         * tuple the default argument tuple must also be expanded.
                         */
                        tupleOrigIdx = oidx;
                        tupleExtIdx = eidx;
                        errors |= !defaultArgSemantic(oparam, argsc);
                        TupleExp te = oparam.defaultArg.isTupleExp();
                        if (te && te.exps && te.exps.length)
                            eparam.defaultArg = (*te.exps)[0];
                    }
                    // Processing an already-seen tuple
                    else
                    {
                        TupleExp te = oparam.defaultArg.isTupleExp();
                        if (te && te.exps && te.exps.length)
                            eparam.defaultArg = (*te.exps)[eidx - tupleExtIdx];
                    }
                }

                // We need to know the default argument to resolve `auto ref`,
                // hence why this has to take place as the very last step.
                /* Resolve "auto ref" storage class to be either ref or value,
                 * based on the argument matching the parameter
                 */
                if (eparam.storageClass & STC.auto_)
                {
                    Expression farg = (fargs && eidx < fargs.length) ? (*fargs)[eidx] : null;
                    if (!farg)
                        farg = eparam.defaultArg;

                    if (farg && (eparam.storageClass & STC.ref_))
                    {
                        if (!farg.isLvalue() || farg.isBitField())
                            eparam.storageClass &= ~STC.ref_; // value parameter
                        eparam.storageClass &= ~STC.auto_;    // https://issues.dlang.org/show_bug.cgi?id=14656
                        eparam.storageClass |= STC.autoref;
                    }
                    else if (mtype.incomplete && (eparam.storageClass & STC.ref_))
                    {
                        // the default argument may have been temporarily removed,
                        // see usage of `TypeFunction.incomplete`.
                        // https://issues.dlang.org/show_bug.cgi?id=19891
                        eparam.storageClass &= ~STC.auto_;
                        eparam.storageClass |= STC.autoref;
                    }
                    else if (eparam.storageClass & STC.ref_)
                    {
                        .error(loc, "cannot explicitly instantiate template function with `auto ref` parameter");
                        errors = true;
                    }
                    else
                    {
                        .error(loc, "`auto` can only be used as part of `auto ref` for template function parameters");
                        errors = true;
                    }
                }
            }

            argsc.pop();
        }
        if (tf.isWild())
            wildparams |= 2;

        if (wildreturn && !wildparams)
        {
            .error(loc, "`inout` on `return` means `inout` must be on a parameter as well for `%s`", mtype.toChars());
            errors = true;
        }
        tf.isInOutParam = (wildparams & 1) != 0;
        tf.isInOutQual  = (wildparams & 2) != 0;

        if (tf.isProperty && (tf.parameterList.varargs != VarArg.none || tf.parameterList.length > 2))
        {
            .error(loc, "properties can only have zero, one, or two parameter");
            errors = true;
        }

        if (tf.parameterList.varargs == VarArg.variadic && tf.linkage != LINK.d && tf.parameterList.length == 0 &&
            !sc.inCfile)
        {
            .error(loc, "variadic functions with non-D linkage must have at least one parameter");
            errors = true;
        }

        if (errors)
            return error();

        if (tf.next)
            tf.deco = tf.merge().deco;

        /* Don't return merge(), because arg identifiers and default args
         * can be different
         * even though the types match
         */
        return tf;
    }

    Type visitDelegate(TypeDelegate mtype)
    {
        //printf("TypeDelegate::semantic() %s\n", mtype.toChars());
        if (mtype.deco) // if semantic() already run
        {
            //printf("already done\n");
            return mtype;
        }
        mtype.next = mtype.next.typeSemantic(loc, sc);
        if (mtype.next.ty != Tfunction)
            return error();

        /* In order to deal with https://issues.dlang.org/show_bug.cgi?id=4028
         * perhaps default arguments should
         * be removed from next before the merge.
         */
        version (none)
        {
            return mtype.merge();
        }
        else
        {
            /* Don't return merge(), because arg identifiers and default args
             * can be different
             * even though the types match
             */
            mtype.deco = mtype.merge().deco;
            return mtype;
        }
    }

    Type visitIdentifier(TypeIdentifier mtype)
    {
        Type t;
        Expression e;
        Dsymbol s;
        //printf("TypeIdentifier::semantic(%s)\n", mtype.toChars());
        if (mtype.loc != Loc.initial)
            mtype.resolve(mtype.loc, sc, e, t, s);
        else
            mtype.resolve(loc, sc, e, t, s);

        if (t)
        {
            //printf("\tit's a type %d, %s, %s\n", t.ty, t.toChars(), t.deco);
            return t.addMod(mtype.mod);
        }

        if (s)
        {
            auto td = s.isTemplateDeclaration;
            td.computeOneMember();
            if (td && td.onemember && td.onemember.isAggregateDeclaration)
                .error(loc, "template %s `%s` is used as a type without instantiation"
                    ~ "; to instantiate it use `%s!(arguments)`",
                    s.kind, s.toPrettyChars, s.ident.toChars);
            else
                .error(loc, "%s `%s` is used as a type", s.kind, s.toPrettyChars);
            //assert(0);
        }
        else if (e.op == EXP.variable) // special case: variable is used as a type
        {
            /*
                N.B. This branch currently triggers for the following code
                template test(x* x)
                {

                }
                i.e. the compiler prints "variable x is used as a type"
                which isn't a particularly good error message (x is a variable?).
            */
            Dsymbol varDecl = mtype.toDsymbol(sc);
            Module varDeclModule = varDecl.getModule(); //This can be null

            .error(loc, "variable `%s` is used as a type", mtype.toChars());
            //Check for null to avoid https://issues.dlang.org/show_bug.cgi?id=22574
            if ((varDeclModule !is null) && varDeclModule != sc._module) // variable is imported
            {
                .errorSupplemental(
                    varDeclModule.loc,
                    "variable `%s` is imported here from: `%s`",
                    varDecl.toChars,
                    varDeclModule.toPrettyChars,
                );
            }

            .errorSupplemental(varDecl.loc, "variable `%s` is declared here", varDecl.toChars);
        }
        else
            .error(loc, "`%s` is used as a type", mtype.toChars());
        return error();
    }

    Type visitInstance(TypeInstance mtype)
    {
        Type t;
        Expression e;
        Dsymbol s;

        //printf("TypeInstance::semantic(%p, %s)\n", this, toChars());
        {
            const errors = global.errors;
            mtype.resolve(loc, sc, e, t, s);
            // if we had an error evaluating the symbol, suppress further errors
            if (!t && errors != global.errors)
                return error();
        }

        if (!t)
        {
            if (!e && s && s.errors)
            {
                // if there was an error evaluating the symbol, it might actually
                // be a type. Avoid misleading error messages.
                .error(loc, "`%s` had previous errors", mtype.toChars());
            }
            else
                .error(loc, "`%s` is used as a type", mtype.toChars());
            return error();
        }
        return t;
    }

    Type visitTypeof(TypeTypeof mtype)
    {
        //printf("TypeTypeof::semantic() %s\n", mtype.toChars());
        Expression e;
        Type t;
        Dsymbol s;
        mtype.resolve(loc, sc, e, t, s);
        if (s && (t = dmd.dsymbolsem.getType(s)) !is null)
            t = t.addMod(mtype.mod);
        if (!t)
        {
            .error(loc, "`%s` is used as a type", mtype.toChars());
            return error();
        }
        return t;
    }

    Type visitTraits(TypeTraits mtype)
    {
        Expression e;
        Type t;
        Dsymbol s;
        mtype.resolve(loc, sc, e, t, s);

        if (!t)
        {
            if (!global.errors)
                .error(mtype.loc, "`%s` does not give a valid type", mtype.toChars);
            return error();
        }
        return t;
    }

    Type visitReturn(TypeReturn mtype)
    {
        //printf("TypeReturn::semantic() %s\n", toChars());
        Expression e;
        Type t;
        Dsymbol s;
        mtype.resolve(loc, sc, e, t, s);
        if (s && (t = dmd.dsymbolsem.getType(s)) !is null)
            t = t.addMod(mtype.mod);
        if (!t)
        {
            .error(loc, "`%s` is used as a type", mtype.toChars());
            return error();
        }
        return t;
    }

    Type visitStruct(TypeStruct mtype)
    {
        //printf("TypeStruct::semantic('%s')\n", mtype.toChars());
        if (mtype.deco)
            return mtype;

        /* Don't semantic for sym because it should be deferred until
         * sizeof needed or its members accessed.
         */
        // instead, parent should be set correctly
        assert(mtype.sym.parent);

        if (mtype.sym.type.ty == Terror)
            return error();

        return merge(mtype);
    }

    Type visitEnum(TypeEnum mtype)
    {
        //printf("TypeEnum::semantic() %s\n", toChars());
        return mtype.deco ? mtype : merge(mtype);
    }

    Type visitClass(TypeClass mtype)
    {
        //printf("TypeClass::semantic(%s)\n", mtype.toChars());
        if (mtype.deco)
            return mtype;

        /* Don't semantic for sym because it should be deferred until
         * sizeof needed or its members accessed.
         */
        // instead, parent should be set correctly
        assert(mtype.sym.parent);

        if (mtype.sym.type.ty == Terror)
            return error();

        return merge(mtype);
    }

    Type visitTuple(TypeTuple mtype)
    {
        //printf("TypeTuple::semantic(this = %p)\n", this);
        //printf("TypeTuple::semantic() %p, %s\n", this, toChars());
        if (!mtype.deco)
            mtype.deco = merge(mtype).deco;

        /* Don't return merge(), because a tuple with one type has the
         * same deco as that type.
         */
        return mtype;
    }

    Type visitSlice(TypeSlice mtype)
    {
        //printf("TypeSlice::semantic() %s\n", toChars());
        Type tn = mtype.next.typeSemantic(loc, sc);
        //printf("next: %s\n", tn.toChars());

        Type tbn = tn.toBasetype();
        if (tbn.ty != Ttuple)
        {
            .error(loc, "can only slice type sequences, not `%s`", tbn.toChars());
            return error();
        }
        TypeTuple tt = cast(TypeTuple)tbn;

        mtype.lwr = semanticLength(sc, tbn, mtype.lwr);
        mtype.upr = semanticLength(sc, tbn, mtype.upr);
        mtype.lwr = mtype.lwr.ctfeInterpret();
        mtype.upr = mtype.upr.ctfeInterpret();
        if (mtype.lwr.op == EXP.error || mtype.upr.op == EXP.error)
            return error();

        uinteger_t i1 = mtype.lwr.toUInteger();
        uinteger_t i2 = mtype.upr.toUInteger();
        if (!(i1 <= i2 && i2 <= tt.arguments.length))
        {
            .error(loc, "slice `[%llu..%llu]` is out of range of `[0..%llu]`",
                cast(ulong)i1, cast(ulong)i2, cast(ulong)tt.arguments.length);
            return error();
        }

        mtype.next = tn;
        mtype.transitive();

        auto args = new Parameters();
        args.reserve(cast(size_t)(i2 - i1));
        foreach (arg; (*tt.arguments)[cast(size_t)i1 .. cast(size_t)i2])
        {
            args.push(arg);
        }
        Type t = new TypeTuple(args);
        return t.typeSemantic(loc, sc);
    }

    Type visitMixin(TypeMixin mtype)
    {
        //printf("TypeMixin::semantic() %s\n", toChars());

        Expression e;
        Type t;
        Dsymbol s;
        mtype.resolve(loc, sc, e, t, s);

        if (t && t.ty != Terror)
            return t;

        .error(mtype.loc, "`mixin(%s)` does not give a valid type", mtype.obj.toChars);
        return error();
    }

    Type visitTag(TypeTag mtype)
    {
        //printf("TypeTag.semantic() %s\n", mtype.toChars());
        Type returnType(TypeTag tt)
        {
            Type t = tt.resolved;
            // To make const checking work, the const STC needs to be added:
            // t = t.resolved.addSTC(mtype.mod.ModToStc);
            // However, this currently fails compilable/test22875.i
            // Apparently there's some aliasing going on, where mutable
            // versions of the type also get const applied to them.
            return t.deco ? t : t.merge();
        }

        if (mtype.resolved)
        {
            /* struct S s, *p;
             */
            return returnType(mtype);
        }

        /* Find the current scope by skipping tag scopes.
         * In C, tag scopes aren't considered scopes.
         */
        Scope* sc2 = sc;
        while (1)
        {
            sc2 = sc2.inner();
            auto scopesym = sc2.scopesym;
            if (scopesym.isStructDeclaration())
            {
                sc2 = sc2.enclosing;
                continue;
            }
            break;
        }

        /* Declare mtype as a struct/union/enum declaration
         */
        void declareTag()
        {
            void declare(ScopeDsymbol sd)
            {
                sd.members = mtype.members;
                auto scopesym = sc2.inner().scopesym;
                if (scopesym.members)
                    scopesym.members.push(sd);
                if (scopesym.symtab && !scopesym.symtabInsert(sd))
                {
                    Dsymbol s2 = scopesym.symtabLookup(sd, mtype.id);
                    handleTagSymbols(*sc2, sd, s2, scopesym);
                }
                sd.parent = sc2.parent;
                sd.dsymbolSemantic(sc2);
            }

            switch (mtype.tok)
            {
                case TOK.enum_:
                    auto ed = new EnumDeclaration(mtype.loc, mtype.id, mtype.base);
                    declare(ed);
                    mtype.resolved = visitEnum(new TypeEnum(ed));
                    break;

                case TOK.struct_:
                    auto sd = new StructDeclaration(mtype.loc, mtype.id, false);
                    sd.alignment = mtype.packalign;
                    declare(sd);
                    mtype.resolved = visitStruct(new TypeStruct(sd));
                    break;

                case TOK.union_:
                    auto ud = new UnionDeclaration(mtype.loc, mtype.id);
                    ud.alignment = mtype.packalign;
                    declare(ud);
                    mtype.resolved = visitStruct(new TypeStruct(ud));
                    break;

                default:
                    assert(0);
            }
        }

        /* If it doesn't have a tag by now, supply one.
         * It'll be unique, and therefore introducing.
         * Declare it, and done.
         */
        if (!mtype.id)
        {
            mtype.id = Identifier.generateId("__tag"[]);
            declareTag();
            return returnType(mtype);
        }

        /* look for pre-existing declaration
         */
        Dsymbol scopesym;
        auto s = sc2.search(mtype.loc, mtype.id, scopesym, SearchOpt.ignoreErrors | SearchOpt.tagNameSpace);
        if (!s || s.isModule())
        {
            // no pre-existing declaration, so declare it
            if (mtype.tok == TOK.enum_ && !mtype.members)
                .error(mtype.loc, "`enum %s` is incomplete without members", mtype.id.toChars()); // C11 6.7.2.3-3
            declareTag();
            return returnType(mtype);
        }

        /* A redeclaration only happens if both declarations are in
         * the same scope
         */
        const bool redeclar = (scopesym == sc2.inner().scopesym);

        if (redeclar)
        {
            if (mtype.tok == TOK.enum_ && s.isEnumDeclaration())
            {
                auto ed = s.isEnumDeclaration();
                if (mtype.members && ed.members)
                    .error(mtype.loc, "`%s` already has members", mtype.id.toChars());
                else if (!ed.members)
                {
                    ed.members = mtype.members;
                }
                else
                {
                }
                mtype.resolved = ed.type;
            }
            else if (mtype.tok == TOK.union_ && s.isUnionDeclaration() ||
                     mtype.tok == TOK.struct_ && s.isStructDeclaration())
            {
                // Add members to original declaration
                auto sd = s.isStructDeclaration();
                if (mtype.members && sd.members)
                {
                    /* struct S { int b; };
                     * struct S { int a; } *s;
                     */
                    .error(mtype.loc, "`%s` already has members", mtype.id.toChars());
                }
                else if (!sd.members)
                {
                    /* struct S;
                     * struct S { int a; } *s;
                     */
                    sd.members = mtype.members;
                    if (sd.semanticRun == PASS.semanticdone)
                    {
                        /* The first semantic pass marked `sd` as an opaque struct.
                         * Re-run semantic so that all newly assigned members are
                         * picked up and added to the symtab.
                         */
                        sd.semanticRun = PASS.semantic;
                        sd.dsymbolSemantic(sc2);
                    }
                }
                else
                {
                    /* struct S { int a; };
                     * struct S* s;
                     */
                }
                mtype.resolved = sd.type;
            }
            else
            {
                /* int S;
                 * struct S { int a; } *s;
                 */
                .error(mtype.loc, "redeclaration of `%s`", mtype.id.toChars());
                mtype.resolved = error();
            }
        }
        else if (mtype.members)
        {
            /* struct S;
             * { struct S { int a; } *s; }
             */
            declareTag();
        }
        else
        {
            if (mtype.tok == TOK.enum_ && s.isEnumDeclaration())
            {
                mtype.resolved = s.isEnumDeclaration().type;
            }
            else if (mtype.tok == TOK.union_ && s.isUnionDeclaration() ||
                     mtype.tok == TOK.struct_ && s.isStructDeclaration())
            {
                /* struct S;
                 * { struct S* s; }
                 */
                mtype.resolved = s.isStructDeclaration().type;
            }
            else
            {
                /* union S;
                 * { struct S* s; }
                 */
                .error(mtype.loc, "redeclaring `%s %s` as `%s %s`",
                    s.kind(), s.toChars(), Token.toChars(mtype.tok), mtype.id.toChars());
                declareTag();
            }
        }
        return returnType(mtype);
    }

    switch (type.ty)
    {
        default:         return visitType(type);
        case Tcomplex32:
        case Tcomplex64:
        case Tcomplex80: return visitComplex(type.isTypeBasic());
        case Tvector:    return visitVector(type.isTypeVector());
        case Tsarray:    return visitSArray(type.isTypeSArray());
        case Tarray:     return visitDArray(type.isTypeDArray());
        case Taarray:    return visitAArray(type.isTypeAArray());
        case Tpointer:   return visitPointer(type.isTypePointer());
        case Treference: return visitReference(type.isTypeReference());
        case Tfunction:  return visitFunction(type.isTypeFunction());
        case Tdelegate:  return visitDelegate(type.isTypeDelegate());
        case Tident:     return visitIdentifier(type.isTypeIdentifier());
        case Tinstance:  return visitInstance(type.isTypeInstance());
        case Ttypeof:    return visitTypeof(type.isTypeTypeof());
        case Ttraits:    return visitTraits(type.isTypeTraits());
        case Treturn:    return visitReturn(type.isTypeReturn());
        case Tstruct:    return visitStruct(type.isTypeStruct());
        case Tenum:      return visitEnum(type.isTypeEnum());
        case Tclass:     return visitClass(type.isTypeClass());
        case Ttuple:     return visitTuple(type.isTypeTuple());
        case Tslice:     return visitSlice(type.isTypeSlice());
        case Tmixin:     return visitMixin(type.isTypeMixin());
        case Ttag:       return visitTag(type.isTypeTag());
    }
}

Type trySemantic(Type type, Loc loc, Scope* sc)
{
    //printf("+trySemantic(%s) %d\n", toChars(), global.errors);

    // Needed to display any deprecations that were gagged
    auto tcopy = type.syntaxCopy();

    const errors = global.startGagging();
    Type t = typeSemantic(type, loc, sc);
    if (global.endGagging(errors) || t.ty == Terror) // if any errors happened
    {
        t = null;
    }
    else
    {
        // If `typeSemantic` succeeded, there may have been deprecations that
        // were gagged due the `startGagging` above.  Run again to display
        // those deprecations.  https://issues.dlang.org/show_bug.cgi?id=19107
        if (global.gaggedDeprecations > 0)
            typeSemantic(tcopy, loc, sc);
    }
    //printf("-trySemantic(%s) %d\n", toChars(), global.errors);
    return t;
}

/************************************
 * If an identical type to `type` is in `type.stringtable`, return
 * the latter one. Otherwise, add it to `type.stringtable`.
 * Some types don't get merged and are returned as-is.
 * Params:
 *      type = Type to check against existing types
 * Returns:
 *      the type that was merged
 */
Type merge(Type type)
{
    switch (type.ty)
    {
        case Terror:
        case Ttypeof:
        case Tident:
        case Tinstance:
        case Tmixin:
        case Ttag:
            return type;        // don't merge placeholder types

        case Tsarray:
            // prevents generating the mangle if the array dim is not yet known
            if (auto ie = type.isTypeSArray().dim.isIntegerExp())
            {
                // After TypeSemantic, the length is always converted to size_t, but the parser
                // usually generates regular integer types (e.g. in cast(const ubyte[2])) which
                // it may try to merge, which then leads to failing implicit conversions as 2LU != 2
                // according to Expression.equals. Only merge array types with size_t lengths for now.
                // https://github.com/dlang/dmd/issues/21179
                if (ie.type != Type.tsize_t)
                    return type;

                goto default;
            }
            return type;

        case Tenum:
            break;

        case Taarray:
            if (!type.isTypeAArray().index.merge().deco)
                return type;
            goto default;

        case Tfunction:
            if (!type.nextOf()) // don't merge if return type is unknown
                return type;
            goto default;

        default:
            if (type.nextOf() && !type.nextOf().deco)
                return type;
            break;
    }

    //printf("merge(%s)\n", toChars());
    if (type.deco)
        return type;

    OutBuffer buf;
    buf.reserve(32);

    mangleToBuffer(type, buf);

    auto sv = type.stringtable.update(buf[]);
    if (sv.value)
    {
        Type t = sv.value;
        debug
        {
            import core.stdc.stdio;
            if (!t.deco)
                printf("t = %s\n", t.toChars());
        }
        assert(t.deco);
        //printf("old value, deco = '%s' %p\n", t.deco, t.deco);
        return t;
    }
    else
    {
        Type t = stripDefaultArgs(type);
        sv.value = t;
        type.deco = t.deco = cast(char*)sv.toDchars();
        //printf("new value, deco = '%s' %p\n", t.deco, t.deco);
        return t;
    }
}

/*************************************
 * This version does a merge even if the deco is already computed.
 * Necessary for types that have a deco, but are not merged.
 */
Type merge2(Type type)
{
    //printf("merge2(%s)\n", toChars());
    Type t = type;
    assert(t);
    if (!t.deco)
        return t.merge();

    auto sv = Type.stringtable.lookup(t.deco, strlen(t.deco));
    if (sv && sv.value)
    {
        t = sv.value;
        assert(t.deco);
    }
    else
        assert(0);
    return t;
}

private enum LOGDEFAULTINIT = 0;
/***************************************
 * Use when we prefer the default initializer to be a literal,
 * rather than a global immutable variable.
 */
Expression defaultInitLiteral(Type t, Loc loc)
{

    if (t.isTypeError())
        return ErrorExp.get();
    if (auto ts = t.isTypeStruct())
    {
        static if (LOGDEFAULTINIT)
        {
            printf("TypeStruct::defaultInitLiteral() '%s'\n", toChars());
        }
        {
            import dmd.dsymbolsem: size;
            ts.sym.size(loc);
        }
        if (ts.sym.sizeok != Sizeok.done)
            return ErrorExp.get();

        auto structelems = new Expressions(ts.sym.nonHiddenFields());
        uint offset = 0;
        foreach (j; 0 .. structelems.length)
        {
            VarDeclaration vd = ts.sym.fields[j];
            Expression e;
            if (vd.inuse)
            {
                error(loc, "circular reference to `%s`", vd.toPrettyChars());
                return ErrorExp.get();
            }
            if (vd.offset < offset || vd.type.size() == 0)
                e = null;
            else if (vd._init)
            {
                if (vd._init.isVoidInitializer())
                    e = null;
                else
                    e = vd.getConstInitializer(false);
            }
            else
                e = vd.type.defaultInitLiteral(loc);
            if (e && e.op == EXP.error)
                return e;
            if (e)
                offset = vd.offset + cast(uint)vd.type.size();
            (*structelems)[j] = e;
        }
        auto structinit = new StructLiteralExp(loc, ts.sym, structelems);

        /* Copy from the initializer symbol for larger symbols,
         * otherwise the literals expressed as code get excessively large.
         */
        if (size(ts, loc) > target.ptrsize * 4 && !ts.needsNested())
            structinit.useStaticInit = true;

        structinit.type = ts;
        return structinit;
    }
    if (auto tv = t.isTypeVector())
    {
        //printf("TypeVector::defaultInitLiteral()\n");
        assert(tv.basetype.ty == Tsarray);
        Expression e = tv.basetype.defaultInitLiteral(loc);
        auto ve = new VectorExp(loc, e, tv);
        ve.type = tv;
        ve.dim = cast(int)(tv.basetype.size(loc) / tv.elementType().size(loc));
        return ve;
    }
    if (auto tsa = t.isTypeSArray())
    {
        static if (LOGDEFAULTINIT)
        {
            printf("TypeSArray::defaultInitLiteral() '%s'\n", toChars());
        }
        size_t d = cast(size_t)tsa.dim.toInteger();
        Expression elementinit;
        if (tsa.next.ty == Tvoid)
            elementinit = Type.tuns8.defaultInitLiteral(loc);
        else
            elementinit = tsa.next.defaultInitLiteral(loc);
        auto elements = new Expressions(d);
        foreach (ref e; *elements)
            e = null;
        auto ae = new ArrayLiteralExp(loc, tsa, elementinit, elements);
        return ae;
    }
    return defaultInit(t, loc);
}
/***************************************
 * Calculate built-in properties which just the type is necessary.
 *
 * Params:
 *  t = the type for which the property is calculated
 *  scope_ = the scope from which the property is being accessed. Used for visibility checks only.
 *  loc = the location where the property is encountered
 *  ident = the identifier of the property
 *  flag = if flag & 1, don't report "not a property" error and just return NULL.
 *  src = expression for type `t` or null.
 * Returns:
 *      expression representing the property, or null if not a property and (flag & 1)
 */
Expression getProperty(Type t, Scope* scope_, Loc loc, Identifier ident, int flag,
    Expression src = null)
{
    Expression visitType(Type mt)
    {
        Expression e;
        static if (LOGDOTEXP)
        {
            printf("Type::getProperty(type = '%s', ident = '%s')\n", mt.toChars(), ident.toChars());
        }
        if (ident == Id.__sizeof)
        {
            const sz = mt.size(loc);
            if (sz == SIZE_INVALID)
                return ErrorExp.get();
            return new IntegerExp(loc, sz, Type.tsize_t);
        }
        else if (ident == Id.__xalignof)
        {
            const explicitAlignment = mt.alignment();
            const naturalAlignment = mt.alignsize();
            const actualAlignment = (explicitAlignment.isDefault() ? naturalAlignment : explicitAlignment.get());
            return new IntegerExp(loc, actualAlignment, Type.tsize_t);
        }
        else if (ident == Id._init)
        {
            Type tb = mt.toBasetype();
            e = mt.defaultInitLiteral(loc);
            if (tb.ty == Tstruct && tb.needsNested())
            {
                e.isStructLiteralExp().useStaticInit = true;
            }
            return e;
        }
        else if (ident == Id._mangleof)
        {
            if (!mt.deco)
            {
                error(loc, "forward reference of type `%s.mangleof`", mt.toChars());
                return ErrorExp.get();
            }
            else
            {
                e = new StringExp(loc, mt.deco.toDString());
                Scope sc;
                sc.eSink = global.errorSink;
                e = e.expressionSemantic(&sc);
            }
            return e;
        }
        else if (ident == Id.stringof)
        {
            const s = mt.toChars();
            e = new StringExp(loc, s.toDString());
            Scope sc;
            sc.eSink = global.errorSink;
            e = e.expressionSemantic(&sc);
            return e;
        }
        else if (flag && mt != Type.terror)
        {
            return null;
        }

        Dsymbol s = null;
        auto derefType = mt.isTypePointer() ? mt.nextOf() : mt;

        if (derefType.isTypeStruct() || derefType.isTypeClass() || derefType.isTypeEnum())
            s = derefType.toDsymbol(null);
        if (s)
            s = s.search_correct(ident);
        if (s && !symbolIsVisible(scope_, s))
            s = null;

        if (mt == Type.terror)
            return ErrorExp.get();

        if (s)
        {
            error(loc, "no property `%s` for type `%s`", ident.toErrMsg(), mt.toErrMsg());
            errorSupplemental(s.loc, "did you mean `%s`?", ident == s.ident ? s.toPrettyChars() : s.toErrMsg());
        }
        else if (ident == Id.opCall && mt.ty == Tclass)
            error(loc, "no property `%s` for type `%s`, did you mean `new %s`?", ident.toErrMsg(), mt.toErrMsg(), mt.toPrettyChars());

        else if (const n = importHint(ident.toString()))
                error(loc, "no property `%s` for type `%s`, perhaps `import %.*s;` is needed?", ident.toErrMsg(), mt.toErrMsg(), cast(int)n.length, n.ptr);
        else
        {
            if (src)
            {
                error(loc, "no property `%s` for `%s` of type `%s`",
                    ident.toErrMsg(), src.toErrMsg(), mt.toPrettyChars(true));
                auto s2 = scope_.search_correct(ident);
                // UFCS
                if (s2 && s2.isFuncDeclaration)
                {
                    if (s2.ident == ident)
                    {
                        errorSupplemental(s2.loc, "cannot call %s `%s` with UFCS because it is not declared at module scope",
                            s2.kind(), s2.toErrMsg());
                    }
                    else
                        errorSupplemental(s2.loc, "did you mean %s `%s`?",
                            s2.kind(), s2.toErrMsg());
                }
            }
            else
                error(loc, "no property `%s` for type `%s`", ident.toErrMsg(), mt.toPrettyChars(true));

            if (auto dsym = derefType.toDsymbol(scope_))
            {
                if (auto sym = dsym.isAggregateDeclaration())
                {
                    if (!sym.members)
                    {
                        errorSupplemental(sym.loc, "`%s %s` is opaque and has no members.", sym.kind, mt.toPrettyChars(true));
                        return ErrorExp.get();
                    }

                    if (auto fd = search_function(sym, Id.opDispatch))
                    {
                        if (auto td = fd.isTemplateDeclaration())
                        {
                            e = mt.defaultInitLiteral(loc);
                            auto se = new StringExp(e.loc, ident.toString());
                            auto tiargs = new Objects(se);
                            auto dti = new DotTemplateInstanceExp(e.loc, e, Id.opDispatch, tiargs);
                            dti.ti.tempdecl = td;
                            dti.dotTemplateSemanticProp(scope_, DotExpFlag.none);
                            return ErrorExp.get();
                        }
                    }
                }
                errorSupplemental(dsym.loc, "%s `%s` defined here",
                    dsym.kind, dsym.toErrMsg());
            }
        }

        return ErrorExp.get();
    }

    Expression visitError(TypeError)
    {
        return ErrorExp.get();
    }

    Expression visitBasic(TypeBasic mt)
    {
        Expression integerValue(dinteger_t i)
        {
            return new IntegerExp(loc, i, mt);
        }

        Expression intValue(dinteger_t i)
        {
            return new IntegerExp(loc, i, Type.tint32);
        }

        Expression floatValue(real_t r)
        {
            if (mt.isReal() || mt.isImaginary())
                return new RealExp(loc, r, mt);
            else
            {
                return new ComplexExp(loc, complex_t(r, r), mt);
            }
        }

        //printf("TypeBasic::getProperty('%s')\n", ident.toChars());
        if (ident == Id.max)
        {
            switch (mt.ty)
            {
            case Tint8:        return integerValue(byte.max);
            case Tuns8:        return integerValue(ubyte.max);
            case Tint16:       return integerValue(short.max);
            case Tuns16:       return integerValue(ushort.max);
            case Tint32:       return integerValue(int.max);
            case Tuns32:       return integerValue(uint.max);
            case Tint64:       return integerValue(long.max);
            case Tuns64:       return integerValue(ulong.max);
            case Tbool:        return integerValue(bool.max);
            case Tchar:        return integerValue(char.max);
            case Twchar:       return integerValue(wchar.max);
            case Tdchar:       return integerValue(dchar.max);
            case Tcomplex32:
            case Timaginary32:
            case Tfloat32:     return floatValue(target.FloatProperties.max);
            case Tcomplex64:
            case Timaginary64:
            case Tfloat64:     return floatValue(target.DoubleProperties.max);
            case Tcomplex80:
            case Timaginary80:
            case Tfloat80:     return floatValue(target.RealProperties.max);
            default:           break;
            }
        }
        else if (ident == Id.min)
        {
            switch (mt.ty)
            {
            case Tint8:        return integerValue(byte.min);
            case Tuns8:
            case Tuns16:
            case Tuns32:
            case Tuns64:
            case Tbool:
            case Tchar:
            case Twchar:
            case Tdchar:       return integerValue(0);
            case Tint16:       return integerValue(short.min);
            case Tint32:       return integerValue(int.min);
            case Tint64:       return integerValue(long.min);
            default:           break;
            }
        }
        else if (ident == Id.min_normal)
        {
            switch (mt.ty)
            {
            case Tcomplex32:
            case Timaginary32:
            case Tfloat32:     return floatValue(target.FloatProperties.min_normal);
            case Tcomplex64:
            case Timaginary64:
            case Tfloat64:     return floatValue(target.DoubleProperties.min_normal);
            case Tcomplex80:
            case Timaginary80:
            case Tfloat80:     return floatValue(target.RealProperties.min_normal);
            default:           break;
            }
        }
        else if (ident == Id.nan)
        {
            switch (mt.ty)
            {
            case Tcomplex32:
            case Tcomplex64:
            case Tcomplex80:
            case Timaginary32:
            case Timaginary64:
            case Timaginary80:
            case Tfloat32:
            case Tfloat64:
            case Tfloat80:     return floatValue(target.RealProperties.nan);
            default:           break;
            }
        }
        else if (ident == Id.infinity)
        {
            switch (mt.ty)
            {
            case Tcomplex32:
            case Tcomplex64:
            case Tcomplex80:
            case Timaginary32:
            case Timaginary64:
            case Timaginary80:
            case Tfloat32:
            case Tfloat64:
            case Tfloat80:     return floatValue(target.RealProperties.infinity);
            default:           break;
            }
        }
        else if (ident == Id.dig)
        {
            switch (mt.ty)
            {
            case Tcomplex32:
            case Timaginary32:
            case Tfloat32:     return intValue(target.FloatProperties.dig);
            case Tcomplex64:
            case Timaginary64:
            case Tfloat64:     return intValue(target.DoubleProperties.dig);
            case Tcomplex80:
            case Timaginary80:
            case Tfloat80:     return intValue(target.RealProperties.dig);
            default:           break;
            }
        }
        else if (ident == Id.epsilon)
        {
            switch (mt.ty)
            {
            case Tcomplex32:
            case Timaginary32:
            case Tfloat32:     return floatValue(target.FloatProperties.epsilon);
            case Tcomplex64:
            case Timaginary64:
            case Tfloat64:     return floatValue(target.DoubleProperties.epsilon);
            case Tcomplex80:
            case Timaginary80:
            case Tfloat80:     return floatValue(target.RealProperties.epsilon);
            default:           break;
            }
        }
        else if (ident == Id.mant_dig)
        {
            switch (mt.ty)
            {
            case Tcomplex32:
            case Timaginary32:
            case Tfloat32:     return intValue(target.FloatProperties.mant_dig);
            case Tcomplex64:
            case Timaginary64:
            case Tfloat64:     return intValue(target.DoubleProperties.mant_dig);
            case Tcomplex80:
            case Timaginary80:
            case Tfloat80:     return intValue(target.RealProperties.mant_dig);
            default:           break;
            }
        }
        else if (ident == Id.max_10_exp)
        {
            switch (mt.ty)
            {
            case Tcomplex32:
            case Timaginary32:
            case Tfloat32:     return intValue(target.FloatProperties.max_10_exp);
            case Tcomplex64:
            case Timaginary64:
            case Tfloat64:     return intValue(target.DoubleProperties.max_10_exp);
            case Tcomplex80:
            case Timaginary80:
            case Tfloat80:     return intValue(target.RealProperties.max_10_exp);
            default:           break;
            }
        }
        else if (ident == Id.max_exp)
        {
            switch (mt.ty)
            {
            case Tcomplex32:
            case Timaginary32:
            case Tfloat32:     return intValue(target.FloatProperties.max_exp);
            case Tcomplex64:
            case Timaginary64:
            case Tfloat64:     return intValue(target.DoubleProperties.max_exp);
            case Tcomplex80:
            case Timaginary80:
            case Tfloat80:     return intValue(target.RealProperties.max_exp);
            default:           break;
            }
        }
        else if (ident == Id.min_10_exp)
        {
            switch (mt.ty)
            {
            case Tcomplex32:
            case Timaginary32:
            case Tfloat32:     return intValue(target.FloatProperties.min_10_exp);
            case Tcomplex64:
            case Timaginary64:
            case Tfloat64:     return intValue(target.DoubleProperties.min_10_exp);
            case Tcomplex80:
            case Timaginary80:
            case Tfloat80:     return intValue(target.RealProperties.min_10_exp);
            default:           break;
            }
        }
        else if (ident == Id.min_exp)
        {
            switch (mt.ty)
            {
            case Tcomplex32:
            case Timaginary32:
            case Tfloat32:     return intValue(target.FloatProperties.min_exp);
            case Tcomplex64:
            case Timaginary64:
            case Tfloat64:     return intValue(target.DoubleProperties.min_exp);
            case Tcomplex80:
            case Timaginary80:
            case Tfloat80:     return intValue(target.RealProperties.min_exp);
            default:           break;
            }
        }
        return visitType(mt);
    }

    Expression visitVector(TypeVector mt)
    {
        return visitType(mt);
    }

    Expression visitEnum(TypeEnum mt)
    {
        Expression e;
        if (ident == Id.max || ident == Id.min)
        {
            return mt.sym.getMaxMinValue(loc, ident);
        }
        else if (ident == Id._init)
        {
            e = mt.defaultInitLiteral(loc);
        }
        else if (ident == Id.stringof)
        {
            e = new StringExp(loc, mt.toString());
            Scope sc;
            e = e.expressionSemantic(&sc);
        }
        else if (ident == Id._mangleof)
        {
            e = visitType(mt);
        }
        else
        {
            e = mt.toBasetype().getProperty(scope_, loc, ident, flag);
        }
        return e;
    }

    Expression visitTuple(TypeTuple mt)
    {
        Expression e;
        static if (LOGDOTEXP)
        {
            printf("TypeTuple::getProperty(type = '%s', ident = '%s')\n", mt.toChars(), ident.toChars());
        }
        if (ident == Id.length)
        {
            e = new IntegerExp(loc, mt.arguments.length, Type.tsize_t);
        }
        else if (ident == Id._init)
        {
            e = mt.defaultInitLiteral(loc);
        }
        else if (flag)
        {
            e = null;
        }
        else
        {
            error(loc, "no property `%s` for sequence `%s`", ident.toChars(), mt.toChars());
            e = ErrorExp.get();
        }
        return e;
    }

    switch (t.ty)
    {
        default:        return t.isTypeBasic() ?
                                visitBasic(cast(TypeBasic)t) :
                                visitType(t);

        case Terror:    return visitError (t.isTypeError());
        case Tvector:   return visitVector(t.isTypeVector());
        case Tenum:     return visitEnum  (t.isTypeEnum());
        case Ttuple:    return visitTuple (t.isTypeTuple());
    }
}

/***************************************
 * Determine if Expression `exp` should instead be a Type, a Dsymbol, or remain an Expression.
 * Params:
 *      exp = Expression to look at
 *      t = if exp should be a Type, set t to that Type else null
 *      s = if exp should be a Dsymbol, set s to that Dsymbol else null
 *      e = if exp should remain an Expression, set e to that Expression else null
 *
 */
private void resolveExp(Expression exp, out Type t, out Expression e, out Dsymbol s)
{
    if (exp.isTypeExp())
        t = exp.type;
    else if (auto ve = exp.isVarExp())
    {
        if (auto v = ve.var.isVarDeclaration())
            e = exp;
        else
            s = ve.var;
    }
    else if (auto te = exp.isTemplateExp())
        s = te.td;
    else if (auto se = exp.isScopeExp())
        s = se.sds;
    else if (exp.isFuncExp())
        s = getDsymbol(exp);
    else if (auto dte = exp.isDotTemplateExp())
        s = dte.td;
    else if (exp.isErrorExp())
        t = Type.terror;
    else
        e = exp;
}

/************************************
 * Resolve type 'mt' to either type, symbol, or expression.
 * If errors happened, resolved to Type.terror.
 *
 * Params:
 *  mt = type to be resolved
 *  loc = the location where the type is encountered
 *  sc = the scope of the type
 *  pe = is set if t is an expression
 *  pt = is set if t is a type
 *  ps = is set if t is a symbol
 *  intypeid = true if in type id
 */
void resolve(Type mt, Loc loc, Scope* sc, out Expression pe, out Type pt, out Dsymbol ps, bool intypeid = false)
{
    void returnExp(Expression e)
    {
        pe = e;
        pt = null;
        ps = null;
    }

    void returnType(Type t)
    {
        pe = null;
        pt = t;
        ps = null;
    }

    void returnSymbol(Dsymbol s)
    {
        pe = null;
        pt = null;
        ps = s;
    }

    void returnError()
    {
        returnType(Type.terror);
    }

    void visitType(Type mt)
    {
        //printf("Type::resolve() %s, %d\n", mt.toChars(), mt.ty);
        Type t = typeSemantic(mt, loc, sc);
        assert(t);
        returnType(t);
    }

    void visitSArray(TypeSArray mt)
    {
        //printf("TypeSArray::resolve() %s\n", mt.toChars());
        mt.next.resolve(loc, sc, pe, pt, ps, intypeid);
        //printf("s = %p, e = %p, t = %p\n", ps, pe, pt);
        if (pe)
        {
            // It's really an index expression
            if (Dsymbol s = getDsymbol(pe))
                pe = new DsymbolExp(loc, s);
            returnExp(new ArrayExp(loc, pe, mt.dim));
        }
        else if (ps)
        {
            Dsymbol s = ps;
            if (auto tup = s.isTupleDeclaration())
            {
                mt.dim = semanticLength(sc, tup, mt.dim);
                mt.dim = mt.dim.ctfeInterpret();
                if (mt.dim.op == EXP.error)
                    return returnError();

                const d = mt.dim.toUInteger();
                if (d >= tup.objects.length)
                {
                    error(loc, "sequence index `%llu` out of bounds `[0 .. %llu]`", d, cast(ulong) tup.objects.length);
                    return returnError();
                }

                RootObject o = (*tup.objects)[cast(size_t)d];
                switch (o.dyncast()) with (DYNCAST)
                {
                case dsymbol:
                    return returnSymbol(cast(Dsymbol)o);
                case expression:
                    Expression e = cast(Expression)o;
                    if (e.op == EXP.dSymbol)
                        return returnSymbol(e.isDsymbolExp().s);
                    else
                        return returnExp(e);
                case type:
                    return returnType((cast(Type)o).addMod(mt.mod));
                default:
                    break;
                }

                /* Create a new TupleDeclaration which
                 * is a slice [d..d+1] out of the old one.
                 * Do it this way because TemplateInstance::semanticTiargs()
                 * can handle unresolved Objects this way.
                 */
                auto objects = new Objects(1);
                (*objects)[0] = o;
                return returnSymbol(new TupleDeclaration(loc, tup.ident, objects));
            }
            else
                return visitType(mt);
        }
        else
        {
            if (pt.ty != Terror)
                mt.next = pt; // prevent re-running semantic() on 'next'
            visitType(mt);
        }

    }

    void visitDArray(TypeDArray mt)
    {
        //printf("TypeDArray::resolve() %s\n", mt.toChars());
        mt.next.resolve(loc, sc, pe, pt, ps, intypeid);
        //printf("s = %p, e = %p, t = %p\n", ps, pe, pt);
        if (pe)
        {
            // It's really a slice expression
            if (Dsymbol s = getDsymbol(pe))
                pe = new DsymbolExp(loc, s);
            returnExp(new ArrayExp(loc, pe));
        }
        else if (ps)
        {
            if (auto tup = ps.isTupleDeclaration())
            {
                // keep ps
            }
            else
                visitType(mt);
        }
        else
        {
            if (pt.ty != Terror)
                mt.next = pt; // prevent re-running semantic() on 'next'
            visitType(mt);
        }
    }

    void visitAArray(TypeAArray mt)
    {
        //printf("TypeAArray::resolve() %s\n", mt.toChars());
        // Deal with the case where we thought the index was a type, but
        // in reality it was an expression.
        if (mt.index.ty == Tident || mt.index.ty == Tinstance || mt.index.ty == Tsarray)
        {
            Expression e;
            Type t;
            Dsymbol s;
            mt.index.resolve(loc, sc, e, t, s, intypeid);
            if (e)
            {
                // It was an expression -
                // Rewrite as a static array
                auto tsa = new TypeSArray(mt.next, e);
                tsa.mod = mt.mod; // just copy mod field so tsa's semantic is not yet done
                return tsa.resolve(loc, sc, pe, pt, ps, intypeid);
            }
            else if (t)
                mt.index = t;
            else
                .error(loc, "index is not a type or an expression");
        }
        visitType(mt);
    }

    /*************************************
     * Takes an array of Identifiers and figures out if
     * it represents a Type or an Expression.
     * Output:
     *      if expression, pe is set
     *      if type, pt is set
     */
    void visitIdentifier(TypeIdentifier mt)
    {
        //printf("TypeIdentifier::resolve(sc = %p, idents = '%s')\n", sc, mt.toChars());
        if (mt.ident == Id.ctfe)
        {
            error(loc, "variable `__ctfe` cannot be read at compile time");
            return returnError();
        }
        if (mt.ident == Id.builtin_va_list) // gcc has __builtin_va_xxxx for stdarg.h
        {
            /* Since we don't support __builtin_va_start, -arg, -end, we don't
             * have to actually care what -list is. A void* will do.
             * If we ever do care, import core.stdc.stdarg and pull
             * the definition out of that, similarly to how std.math is handled for PowExp
             */
            pt = target.va_listType(loc, sc);
            return;
        }

        Dsymbol scopesym;
        Dsymbol s = sc.search(loc, mt.ident, scopesym);
        /*
         * https://issues.dlang.org/show_bug.cgi?id=1170
         * https://issues.dlang.org/show_bug.cgi?id=10739
         *
         * If a symbol is not found, it might be declared in
         * a mixin-ed string or a mixin-ed template, so before
         * issuing an error semantically analyze all string/template
         * mixins that are members of the current ScopeDsymbol.
         */
        if (!s && sc.enclosing)
        {
            ScopeDsymbol sds = sc.enclosing.scopesym;
            if (sds && sds.members)
            {
                void semanticOnMixin(Dsymbol member)
                {
                    if (auto compileDecl = member.isMixinDeclaration())
                        compileDecl.dsymbolSemantic(sc);
                    else if (auto mixinTempl = member.isTemplateMixin())
                        mixinTempl.dsymbolSemantic(sc);
                }
                sds.members.foreachDsymbol( s => semanticOnMixin(s) );
                s = sc.search(loc, mt.ident, scopesym);
            }
        }

        if (s)
        {
            // https://issues.dlang.org/show_bug.cgi?id=16042
            // If `f` is really a function template, then replace `f`
            // with the function template declaration.
            if (auto f = s.isFuncDeclaration())
            {
                if (auto td = getFuncTemplateDecl(f))
                {
                    // If not at the beginning of the overloaded list of
                    // `TemplateDeclaration`s, then get the beginning
                    if (td.overroot)
                        td = td.overroot;
                    s = td;
                }
            }
        }

        mt.resolveHelper(loc, sc, s, scopesym, pe, pt, ps, intypeid);
        if (pt)
            pt = pt.addMod(mt.mod);
    }

    void visitInstance(TypeInstance mt)
    {
        // Note close similarity to TypeIdentifier::resolve()

        //printf("TypeInstance::resolve(sc = %p, tempinst = '%s')\n", sc, mt.tempinst.toChars());
        mt.tempinst.dsymbolSemantic(sc);
        if (!global.gag && mt.tempinst.errors)
            return returnError();

        mt.resolveHelper(loc, sc, mt.tempinst, null, pe, pt, ps, intypeid);
        if (pt)
            pt = pt.addMod(mt.mod);
        //if (pt) printf("pt = %d '%s'\n", pt.ty, pt.toChars());
    }

    void visitTypeof(TypeTypeof mt)
    {
        //printf("TypeTypeof::resolve(this = %p, sc = %p, idents = '%s')\n", mt, sc, mt.toChars());
        //static int nest; if (++nest == 50) *(char*)0=0;
        if (sc is null)
        {
            error(loc, "invalid scope");
            return returnError();
        }
        if (mt.inuse)
        {
            mt.inuse = 2;
            error(loc, "circular `typeof` definition");
        Lerr:
            mt.inuse--;
            return returnError();
        }
        mt.inuse++;

        /* Currently we cannot evaluate 'exp' in speculative context, because
         * the type implementation may leak to the final execution. Consider:
         *
         * struct S(T) {
         *   string toString() const { return "x"; }
         * }
         * void main() {
         *   alias X = typeof(S!int());
         *   assert(typeid(X).toString() == "x");
         * }
         */
        Scope* sc2 = sc.push();

        if (!mt.exp.isTypeidExp())
            /* Treat typeof(typeid(exp)) as needing
             * the full semantic analysis of the typeid.
             * https://issues.dlang.org/show_bug.cgi?id=20958
             */
            sc2.intypeof = 1;

        auto exp2 = mt.exp.expressionSemantic(sc2);
        exp2 = resolvePropertiesOnly(sc2, exp2);
        sc2.pop();

        if (exp2.op == EXP.error)
        {
            if (!global.gag)
                mt.exp = exp2;
            goto Lerr;
        }
        mt.exp = exp2;

        if ((mt.exp.op == EXP.type || mt.exp.op == EXP.scope_) &&
            // https://issues.dlang.org/show_bug.cgi?id=23863
            // compile time sequences are valid types
            !mt.exp.type.isTypeTuple())
        {
            if (!sc.inCfile && // in (extended) C typeof may be used on types as with sizeof
                mt.exp.checkType())
                goto Lerr;

            /* Today, 'typeof(func)' returns void if func is a
             * function template (TemplateExp), or
             * template lambda (FuncExp).
             * It's actually used in Phobos as an idiom, to branch code for
             * template functions.
             */
        }
        if (auto f = mt.exp.op == EXP.variable    ? mt.exp.isVarExp().var.isFuncDeclaration()
                   : mt.exp.op == EXP.dotVariable ? mt.exp.isDotVarExp().var.isFuncDeclaration() : null)
        {
            // f might be a unittest declaration which is incomplete when compiled
            // without -unittest. That causes a segfault in checkForwardRef, see
            // https://issues.dlang.org/show_bug.cgi?id=20626
            if ((!f.isUnitTestDeclaration() || global.params.useUnitTests) && checkForwardRef(f, loc))
                goto Lerr;
        }
        if (auto f = isFuncAddress(mt.exp))
        {
            if (checkForwardRef(f, loc))
                goto Lerr;
        }

        Type t = mt.exp.type;
        if (!t)
        {
            error(loc, "expression `%s` has no type", mt.exp.toChars());
            goto Lerr;
        }
        if (t.ty == Ttypeof)
        {
            error(loc, "forward reference to `%s`", mt.toChars());
            goto Lerr;
        }
        if (mt.idents.length == 0)
        {
            returnType(t.addMod(mt.mod));
        }
        else
        {
            if (Dsymbol s = t.toDsymbol(sc))
                mt.resolveHelper(loc, sc, s, null, pe, pt, ps, intypeid);
            else
            {
                auto e = typeToExpressionHelper(mt, new TypeExp(loc, t));
                e = e.expressionSemantic(sc);
                resolveExp(e, pt, pe, ps);
            }
            if (pt)
                pt = pt.addMod(mt.mod);
        }
        mt.inuse--;
    }

    void visitReturn(TypeReturn mt)
    {
        //printf("TypeReturn::resolve(sc = %p, idents = '%s')\n", sc, mt.toChars());
        Type t;
        {
            FuncDeclaration func = sc.func;
            if (!func)
            {
                error(loc, "`typeof(return)` must be inside function");
                return returnError();
            }
            if (func.fes)
                func = func.fes.func;
            t = func.type.nextOf();
            if (!t)
            {
                error(loc, "cannot use `typeof(return)` inside function `%s` with inferred return type", sc.func.toChars());
                return returnError();
            }
        }
        if (mt.idents.length == 0)
        {
            return returnType(t.addMod(mt.mod));
        }
        else
        {
            if (Dsymbol s = t.toDsymbol(sc))
                mt.resolveHelper(loc, sc, s, null, pe, pt, ps, intypeid);
            else
            {
                auto e = typeToExpressionHelper(mt, new TypeExp(loc, t));
                e = e.expressionSemantic(sc);
                resolveExp(e, pt, pe, ps);
            }
            if (pt)
                pt = pt.addMod(mt.mod);
        }
    }

    void visitSlice(TypeSlice mt)
    {
        mt.next.resolve(loc, sc, pe, pt, ps, intypeid);
        if (pe)
        {
            // It's really a slice expression
            if (Dsymbol s = getDsymbol(pe))
                pe = new DsymbolExp(loc, s);
            return returnExp(new ArrayExp(loc, pe, new IntervalExp(loc, mt.lwr, mt.upr)));
        }
        else if (ps)
        {
            Dsymbol s = ps;
            TupleDeclaration td = s.isTupleDeclaration();
            if (td)
            {
                /* It's a slice of a TupleDeclaration
                 */
                ScopeDsymbol sym = new ArrayScopeSymbol(sc, td);
                sym.parent = sc.scopesym;
                sc = sc.push(sym);
                sc = sc.startCTFE();
                mt.lwr = mt.lwr.expressionSemantic(sc);
                mt.upr = mt.upr.expressionSemantic(sc);
                sc = sc.endCTFE();
                sc = sc.pop();

                mt.lwr = mt.lwr.ctfeInterpret();
                mt.upr = mt.upr.ctfeInterpret();
                const i1 = mt.lwr.toUInteger();
                const i2 = mt.upr.toUInteger();
                if (!(i1 <= i2 && i2 <= td.objects.length))
                {
                    error(loc, "slice `[%llu..%llu]` is out of range of [0..%llu]", i1, i2, cast(ulong) td.objects.length);
                    return returnError();
                }

                if (i1 == 0 && i2 == td.objects.length)
                {
                    return returnSymbol(td);
                }

                /* Create a new TupleDeclaration which
                 * is a slice [i1..i2] out of the old one.
                 */
                auto objects = new Objects(cast(size_t)(i2 - i1));
                for (size_t i = 0; i < objects.length; i++)
                {
                    (*objects)[i] = (*td.objects)[cast(size_t)i1 + i];
                }

                return returnSymbol(new TupleDeclaration(loc, td.ident, objects));
            }
            else
                visitType(mt);
        }
        else
        {
            if (pt.ty != Terror)
                mt.next = pt; // prevent re-running semantic() on 'next'
            visitType(mt);
        }
    }

    void visitMixin(TypeMixin mt)
    {
        RootObject o = mt.obj;

        // if already resolved just set pe/pt/ps and return.
        if (o)
        {
            pe = o.isExpression();
            pt = o.isType();
            ps = o.isDsymbol();
            return;
        }

        o = mt.compileTypeMixin(loc, sc);
        if (auto t = o.isType())
        {
            resolve(t, loc, sc, pe, pt, ps, intypeid);
            if (pt)
                pt = pt.addMod(mt.mod);
        }
        else if (auto e = o.isExpression())
        {
            e = e.expressionSemantic(sc);
            if (auto et = e.isTypeExp())
                returnType(et.type.addMod(mt.mod));
            else
                returnExp(e);
        }
        else
            returnError();

        // save the result
        mt.obj = pe ? pe : (pt ? pt : ps);
    }

    void visitTraits(TypeTraits mt)
    {
        // if already resolved just return the cached object.
        if (mt.obj)
        {
            pt = mt.obj.isType();
            ps = mt.obj.isDsymbol();
            pe = mt.obj.isExpression();
            return;
        }

        import dmd.traits : semanticTraits;

        if (Expression e = semanticTraits(mt.exp, sc))
        {
            switch (e.op)
            {
            case EXP.dotVariable:
                mt.obj = e.isDotVarExp().var;
                break;
            case EXP.variable:
                mt.obj = e.isVarExp().var;
                break;
            case EXP.function_:
                auto fe = e.isFuncExp();
                mt.obj = fe.td ? fe.td : fe.fd;
                break;
            case EXP.dotTemplateDeclaration:
                mt.obj = e.isDotTemplateExp().td;
                break;
            case EXP.dSymbol:
                mt.obj = e.isDsymbolExp().s;
                break;
            case EXP.template_:
                mt.obj = e.isTemplateExp().td;
                break;
            case EXP.scope_:
                mt.obj = e.isScopeExp().sds;
                break;
            case EXP.tuple:
                TupleExp te = e.isTupleExp();
                Objects* elems = new Objects(te.exps.length);
                foreach (i; 0 .. elems.length)
                {
                    auto src = (*te.exps)[i];
                    switch (src.op)
                    {
                    case EXP.type:
                        (*elems)[i] = src.isTypeExp().type;
                        break;
                    case EXP.dotType:
                        (*elems)[i] = src.isDotTypeExp().sym.isType();
                        break;
                    case EXP.overloadSet:
                        (*elems)[i] = src.isOverExp().type;
                        break;
                    default:
                        if (auto sym = isDsymbol(src))
                            (*elems)[i] = sym;
                        else
                            (*elems)[i] = src;
                    }
                }
                TupleDeclaration td = new TupleDeclaration(e.loc, Identifier.generateId("__aliastup"), elems);
                mt.obj = td;
                break;
            case EXP.dotType:
                mt.obj = e.isDotTypeExp().sym.isType();
                break;
            case EXP.type:
                mt.obj = e.isTypeExp().type;
                break;
            case EXP.overloadSet:
                mt.obj = e.isOverExp().type;
                break;
            case EXP.error:
                break;
            default:
                mt.obj = e;
                break;
            }
        }

        if (mt.obj)
        {
            if (auto t = mt.obj.isType())
            {
                t = t.addMod(mt.mod);
                mt.obj = t;
                returnType(t);
            }
            else if (auto s = mt.obj.isDsymbol())
                returnSymbol(s);
            else if (auto e = mt.obj.isExpression())
                returnExp(e);
        }
        else
        {
            assert(global.errors);
            mt.obj = Type.terror;
            return returnError();
        }
    }

    switch (mt.ty)
    {
        default:        visitType      (mt);                    break;
        case Tsarray:   visitSArray    (mt.isTypeSArray());     break;
        case Tarray:    visitDArray    (mt.isTypeDArray());     break;
        case Taarray:   visitAArray    (mt.isTypeAArray());     break;
        case Tident:    visitIdentifier(mt.isTypeIdentifier()); break;
        case Tinstance: visitInstance  (mt.isTypeInstance());   break;
        case Ttypeof:   visitTypeof    (mt.isTypeTypeof());     break;
        case Treturn:   visitReturn    (mt.isTypeReturn());     break;
        case Tslice:    visitSlice     (mt.isTypeSlice());      break;
        case Tmixin:    visitMixin     (mt.isTypeMixin());      break;
        case Ttraits:   visitTraits    (mt.isTypeTraits());     break;
    }
}

/************************
 * Access the members of the object e. This type is same as e.type.
 * Params:
 *  mt = type for which the dot expression is used
 *  sc = instantiating scope
 *  e = expression to convert
 *  ident = identifier being used
 *  flag = DotExpFlag bit flags
 *
 * Returns:
 *  resulting expression with e.ident resolved
 */
Expression dotExp(Type mt, Scope* sc, Expression e, Identifier ident, DotExpFlag flag)
{
    enum LOGDOTEXP = false;
    if (LOGDOTEXP)
        printf("dotExp()\n");

    Expression visitType(Type mt)
    {
        VarDeclaration v = null;
        static if (LOGDOTEXP)
        {
            printf("Type::dotExp(e = '%s', ident = '%s')\n", e.toChars(), ident.toChars());
        }
        Expression ex = e.lastComma();
        if (ex.op == EXP.dotVariable)
        {
            DotVarExp dv = cast(DotVarExp)ex;
            v = dv.var.isVarDeclaration();
        }
        else if (ex.op == EXP.variable)
        {
            VarExp ve = cast(VarExp)ex;
            v = ve.var.isVarDeclaration();
        }
        if (v)
        {
            if (ident == Id.offsetof ||
                ident == Id.bitoffsetof ||
                ident == Id.bitwidth)
            {
                v.dsymbolSemantic(null);
                if (v.isField())
                {
                    auto ad = v.isMember();
                    objc.checkOffsetof(e, ad);
                    {
                        import dmd.dsymbolsem: size;
                        ad.size(e.loc);
                    }
                    if (ad.sizeok != Sizeok.done)
                        return ErrorExp.get();
                    uint value;
                    if (ident == Id.offsetof)
                        value = v.offset;
                    else // Id.bitoffsetof || Id.bitwidth
                    {
                        auto bf = v.isBitFieldDeclaration();
                        if (bf)
                        {
                            value = ident == Id.bitoffsetof ? bf.bitOffset : bf.fieldWidth;
                        }
                        else
                            error(v.loc, "`%s` is not a bitfield, cannot apply `%s`", v.toChars(), ident.toChars());
                    }
                    return new IntegerExp(e.loc, value, Type.tsize_t);
                }
            }
            else if (ident == Id._init)
            {
                Type tb = mt.toBasetype();
                e = mt.defaultInitLiteral(e.loc);
                if (tb.ty == Tstruct && tb.needsNested())
                {
                    e.isStructLiteralExp().useStaticInit = true;
                }
                goto Lreturn;
            }
        }
        if (ident == Id.stringof)
        {
            /* https://issues.dlang.org/show_bug.cgi?id=3796
             * this should demangle e.type.deco rather than
             * pretty-printing the type.
             */
            e = new StringExp(e.loc, e.toString());
        }
        else
            e = mt.getProperty(sc, e.loc, ident, flag & DotExpFlag.gag);

    Lreturn:
        if (e)
            e = e.expressionSemantic(sc);
        return e;
    }

    Expression visitError(TypeError)
    {
        return ErrorExp.get();
    }

    Expression visitBasic(TypeBasic mt)
    {
        static if (LOGDOTEXP)
        {
            printf("TypeBasic::dotExp(e = '%s', ident = '%s')\n", e.toChars(), ident.toChars());
        }
        Type t;
        if (ident == Id.re)
        {
            switch (mt.ty)
            {
            case Tcomplex32:
                t = mt.tfloat32;
                goto L1;

            case Tcomplex64:
                t = mt.tfloat64;
                goto L1;

            case Tcomplex80:
                t = mt.tfloat80;
                goto L1;
            L1:
                e = e.castTo(sc, t);
                break;

            case Tfloat32:
            case Tfloat64:
            case Tfloat80:
                break;

            case Timaginary32:
                t = mt.tfloat32;
                goto L2;

            case Timaginary64:
                t = mt.tfloat64;
                goto L2;

            case Timaginary80:
                t = mt.tfloat80;
                goto L2;
            L2:
                e = new RealExp(e.loc, CTFloat.zero, t);
                break;

            default:
                e = mt.Type.getProperty(sc, e.loc, ident, flag);
                break;
            }
        }
        else if (ident == Id.im)
        {
            Type t2;
            switch (mt.ty)
            {
            case Tcomplex32:
                t = mt.timaginary32;
                t2 = mt.tfloat32;
                goto L3;

            case Tcomplex64:
                t = mt.timaginary64;
                t2 = mt.tfloat64;
                goto L3;

            case Tcomplex80:
                t = mt.timaginary80;
                t2 = mt.tfloat80;
                goto L3;
            L3:
                e = e.castTo(sc, t);
                e.type = t2;
                break;

            case Timaginary32:
                t = mt.tfloat32;
                goto L4;

            case Timaginary64:
                t = mt.tfloat64;
                goto L4;

            case Timaginary80:
                t = mt.tfloat80;
                goto L4;
            L4:
                e = e.copy();
                e.type = t;
                break;

            case Tfloat32:
            case Tfloat64:
            case Tfloat80:
                e = new RealExp(e.loc, CTFloat.zero, mt);
                break;

            default:
                e = mt.Type.getProperty(sc, e.loc, ident, flag);
                break;
            }
        }
        else
        {
            return visitType(mt);
        }
        if (!(flag & 1) || e)
            e = e.expressionSemantic(sc);
        return e;
    }

    Expression visitVector(TypeVector mt)
    {
        static if (LOGDOTEXP)
        {
            printf("TypeVector::dotExp(e = '%s', ident = '%s')\n", e.toChars(), ident.toChars());
        }
        if (ident == Id.ptr && e.op == EXP.call)
        {
            /* The trouble with EXP.call is the return ABI for float[4] is different from
             * __vector(float[4]), and a type paint won't do.
             */
            e = new AddrExp(e.loc, e);
            e = e.expressionSemantic(sc);
            return e.castTo(sc, mt.basetype.nextOf().pointerTo());
        }
        if (ident == Id.array)
        {
            //e = e.castTo(sc, basetype);
            // Keep lvalue-ness
            e = new VectorArrayExp(e.loc, e);
            e = e.expressionSemantic(sc);
            return e;
        }
        if (ident == Id._init || ident == Id.offsetof || ident == Id.stringof || ident == Id.__xalignof)
        {
            // init should return a new VectorExp
            // https://issues.dlang.org/show_bug.cgi?id=12776
            // offsetof does not work on a cast expression, so use e directly
            // stringof should not add a cast to the output
            return visitType(mt);
        }

        // Properties based on the vector element type and are values of the element type
        if (ident == Id.max || ident == Id.min || ident == Id.min_normal ||
            ident == Id.nan || ident == Id.infinity || ident == Id.epsilon)
        {
            auto vet = mt.basetype.isTypeSArray().next; // vector element type
            if (auto ev = getProperty(vet, sc, e.loc, ident, DotExpFlag.gag))
                return ev.castTo(sc, mt); // 'broadcast' ev to the vector elements
        }

        return mt.basetype.dotExp(sc, e.castTo(sc, mt.basetype), ident, flag);
    }

    Expression visitArray(TypeArray mt)
    {
        static if (LOGDOTEXP)
        {
            printf("TypeArray::dotExp(e = '%s', ident = '%s')\n", e.toChars(), ident.toChars());
        }

        e = visitType(mt);

        if (!(flag & 1) || e)
            e = e.expressionSemantic(sc);
        return e;
    }

    Expression visitSArray(TypeSArray mt)
    {
        static if (LOGDOTEXP)
        {
            printf("TypeSArray::dotExp(e = '%s', ident = '%s')\n", e.toChars(), ident.toChars());
        }
        if (ident == Id.length)
        {
            Loc oldLoc = e.loc;
            e = mt.dim.copy();
            e.loc = oldLoc;
        }
        else if (ident == Id.ptr)
        {
            if (e.op == EXP.type)
            {
                error(e.loc, "`%s` is not an expression", e.toErrMsg());
                return ErrorExp.get();
            }
            else if (mt.dim.toUInteger() < 1 && checkUnsafeDotExp(sc, e, ident, flag))
            {
                // .ptr on static array is @safe unless size is 0
                // https://issues.dlang.org/show_bug.cgi?id=20853
                return ErrorExp.get();
            }
            e = e.castTo(sc, e.type.nextOf().pointerTo());
        }
        else if (ident == Id._tupleof)
        {
            if (e.isTypeExp())
            {
                error(e.loc, "`.tupleof` cannot be used on type `%s`", mt.toChars);
                return ErrorExp.get();
            }
            else
            {
                Expression e0;
                Expression ev = e;
                ev = extractSideEffect(sc, "__tup", e0, ev);

                const length = cast(size_t)mt.dim.toUInteger();
                auto exps = new Expressions();
                exps.reserve(length);
                foreach (i; 0 .. length)
                    exps.push(new IndexExp(e.loc, ev, new IntegerExp(e.loc, i, Type.tsize_t)));
                e = new TupleExp(e.loc, e0, exps);
            }
        }
        else
        {
            e = visitArray(mt);
        }
        if (!(flag & 1) || e)
            e = e.expressionSemantic(sc);
        return e;
    }

    Expression visitDArray(TypeDArray mt)
    {
        static if (LOGDOTEXP)
        {
            printf("TypeDArray::dotExp(e = '%s', ident = '%s')\n", e.toChars(), ident.toChars());
        }
        if (e.op == EXP.type && (ident == Id.length || ident == Id.ptr))
        {
            error(e.loc, "`%s` is not an expression", e.toErrMsg());
            return ErrorExp.get();
        }
        if (ident == Id.length)
        {
            if (e.op == EXP.string_)
            {
                StringExp se = cast(StringExp)e;
                return new IntegerExp(se.loc, se.len, Type.tsize_t);
            }
            if (e.op == EXP.null_)
            {
                return new IntegerExp(e.loc, 0, Type.tsize_t);
            }
            if (checkNonAssignmentArrayOp(e))
            {
                return ErrorExp.get();
            }
            e = new ArrayLengthExp(e.loc, e);
            e.type = Type.tsize_t;
            return e;
        }
        else if (ident == Id.ptr)
        {
            if (checkUnsafeDotExp(sc, e, ident, flag))
                return ErrorExp.get();
            return e.castTo(sc, mt.next.pointerTo());
        }
        else
        {
            return visitArray(mt);
        }
    }

    Expression visitAArray(TypeAArray mt)
    {
        static if (LOGDOTEXP)
        {
            printf("TypeAArray::dotExp(e = '%s', ident = '%s')\n", e.toChars(), ident.toChars());
        }
        if (ident == Id.length)
        {
            auto loc = e.loc;
            Expression hookFunc = new IdentifierExp(loc, Id.empty);
            hookFunc = new DotIdExp(loc, hookFunc, Id.object);
            auto keytype = mt.index.substWildTo(MODFlags.const_);
            auto valtype = mt.nextOf().substWildTo(MODFlags.const_);
            auto tiargs = new Objects(keytype, valtype);
            hookFunc = new DotTemplateInstanceExp(loc, hookFunc, Id._d_aaLen, tiargs);
            Expression e = new CallExp(loc, hookFunc, e);
            e = e.expressionSemantic(sc);
            return e;
        }
        else
        {
            return visitType(mt);
        }
    }

    Expression visitReference(TypeReference mt)
    {
        static if (LOGDOTEXP)
        {
            printf("TypeReference::dotExp(e = '%s', ident = '%s')\n", e.toChars(), ident.toChars());
        }
        // References just forward things along
        return mt.next.dotExp(sc, e, ident, flag);
    }

    Expression visitDelegate(TypeDelegate mt)
    {
        static if (LOGDOTEXP)
        {
            printf("TypeDelegate::dotExp(e = '%s', ident = '%s')\n", e.toChars(), ident.toChars());
        }
        if (ident == Id.ptr)
        {
            e = new DelegatePtrExp(e.loc, e);
            e = e.expressionSemantic(sc);
        }
        else if (ident == Id.funcptr)
        {
            if (checkUnsafeDotExp(sc, e, ident, flag))
            {
                return ErrorExp.get();
            }
            e = new DelegateFuncptrExp(e.loc, e);
            e = e.expressionSemantic(sc);
        }
        else
        {
            return visitType(mt);
        }
        return e;
    }

    /***************************************
     * `ident` was not found as a member of `mt`.
     * Attempt to use overloaded opDispatch() or `alias this`.
     * If that fails, forward to visitType().
     * Params:
     *  mt = class or struct
     *  sc = context
     *  e = `this` for `ident`
     *  ident = name of member
     *  flag = flag & 1, don't report "not a property" error and just return NULL.
     *         flag & DotExpFlag.noAliasThis, don't do 'alias this' resolution.
     * Returns:
     *  resolved expression if found, otherwise null
     */
    Expression noMember(Type mt, Scope* sc, Expression e, Identifier ident, int flag)
    {
        //printf("Type.noMember(e: %s ident: %s flag: %d)\n", e.toChars(), ident.toChars(), flag);

        bool gagError = flag & 1;

        __gshared int nest;      // https://issues.dlang.org/show_bug.cgi?id=17380

        static Expression returnExp(Expression e)
        {
            --nest;
            return e;
        }

        if (++nest > global.recursionLimit)
        {
            .error(e.loc, "cannot resolve identifier `%s`", ident.toChars());
            return returnExp(gagError ? null : ErrorExp.get());
        }


        assert(mt.ty == Tstruct || mt.ty == Tclass);
        auto sym = mt.toDsymbol(sc).isAggregateDeclaration();
        assert(sym);
        if (// https://issues.dlang.org/show_bug.cgi?id=22054
            // if a class or struct does not have a body
            // there is no point in searching for its members
            sym.members &&
            ident != Id.__sizeof &&
            ident != Id.__xalignof &&
            ident != Id._init &&
            ident != Id._mangleof &&
            ident != Id.stringof &&
            ident != Id.offsetof &&
            ident != Id.bitoffsetof &&
            ident != Id.bitwidth &&
            // https://issues.dlang.org/show_bug.cgi?id=15045
            // Don't forward special built-in member functions.
            ident != Id.ctor &&
            ident != Id.dtor &&
            ident != Id.__xdtor &&
            ident != Id.postblit &&
            ident != Id.__xpostblit)
        {
            /* Look for overloaded opDispatch to see if we should forward request
             * to it.
             */
            if (auto fd = search_function(sym, Id.opDispatch))
            {
                /* Rewrite e.ident as:
                 *  e.opDispatch!("ident")
                 */

                auto se = new StringExp(e.loc, ident.toString());
                auto tiargs = new Objects(se);
                auto dti = new DotTemplateInstanceExp(e.loc, e, Id.opDispatch, tiargs);

                if (OverloadSet os = fd.isOverloadSet())
                {
                    if (!findTempDecl(dti, sc))
                    {
                        .error(fd.loc, "Couldn't find template declaration for opDispatch");
                        return returnExp(ErrorExp.get());
                    }
                }
                else
                {
                    TemplateDeclaration td = fd.isTemplateDeclaration();
                    if (!td)
                    {
                        .error(fd.loc, "%s `%s` must be a template `opDispatch(string s)`, not a %s",
                               fd.kind, fd.toPrettyChars, fd.kind());
                        return returnExp(ErrorExp.get());
                    }
                    dti.ti.tempdecl = td;
                }

                /* opDispatch, which doesn't need IFTI,  may occur instantiate error.
                 * e.g.
                 *  template opDispatch(name) if (isValid!name) { ... }
                 */
                const errors = gagError ? global.startGagging() : 0;
                e = dti.dotTemplateSemanticProp(sc, DotExpFlag.none);
                if (gagError && global.endGagging(errors))
                    e = null;
                return returnExp(e);
            }

            /* See if we should forward to the alias this.
             */
            auto alias_e = flag & DotExpFlag.noAliasThis ? null
                                                         : resolveAliasThis(sc, e, gagError);
            if (alias_e && alias_e != e)
            {
                /* Rewrite e.ident as:
                 *  e.aliasthis.ident
                 */
                auto die = new DotIdExp(e.loc, alias_e, ident);

                const errors = gagError ? 0 : global.startGagging();
                auto exp = die.dotIdSemanticProp(sc, gagError);
                if (!gagError)
                {
                    global.endGagging(errors);
                    if (exp && exp.op == EXP.error)
                        exp = null;
                }

                if (exp && gagError)
                    // now that we know that the alias this leads somewhere useful,
                    // go back and print deprecations/warnings that we skipped earlier due to the gag
                    resolveAliasThis(sc, e, false);

                return returnExp(exp);
            }
        }
        return returnExp(visitType(mt));
    }

    Expression visitStruct(TypeStruct mt)
    {
        Dsymbol s;
        static if (LOGDOTEXP)
        {
            printf("TypeStruct::dotExp(e = '%s', ident = '%s')\n", e.toChars(), ident.toChars());
        }
        assert(e.op != EXP.dot);

        // https://issues.dlang.org/show_bug.cgi?id=14010
        if (!sc.inCfile && ident == Id._mangleof)
        {
            return mt.getProperty(sc, e.loc, ident, flag & 1);
        }

        /* If e.tupleof
         */
        if (ident == Id._tupleof)
        {
            /* Create a TupleExp out of the fields of the struct e:
             * (e.field0, e.field1, e.field2, ...)
             */
            e = e.expressionSemantic(sc); // do this before turning on noAccessCheck

            if (!mt.sym.determineFields())
            {
                error(e.loc, "unable to determine fields of `%s` because of forward references", mt.toChars());
            }

            Expression e0;
            Expression ev = e.op == EXP.type ? null : e;
            if (ev)
                ev = extractSideEffect(sc, "__tup", e0, ev);

            auto exps = new Expressions();
            exps.reserve(mt.sym.fields.length);
            for (size_t i = 0; i < mt.sym.fields.length; i++)
            {
                VarDeclaration v = mt.sym.fields[i];
                Expression ex;
                if (ev)
                    ex = new DotVarExp(e.loc, ev, v);
                else
                {
                    ex = new VarExp(e.loc, v);
                    ex.type = ex.type.addMod(e.type.mod);
                }
                exps.push(ex);
            }

            e = new TupleExp(e.loc, e0, exps);
            Scope* sc2 = sc.push();
            sc2.noAccessCheck = true;
            e = e.expressionSemantic(sc2);
            sc2.pop();
            return e;
        }

        immutable flags = sc.ignoresymbolvisibility ? SearchOpt.ignoreVisibility : 0;
        s = mt.sym.search(e.loc, ident, flags | SearchOpt.ignorePrivateImports);
    L1:
        if (!s)
        {
            return noMember(mt, sc, e, ident, flag);
        }
        if (!sc.ignoresymbolvisibility && !symbolIsVisible(sc, s))
        {
            return noMember(mt, sc, e, ident, flag);
        }
        // check before alias resolution; the alias itself might be deprecated!
        if (auto ad = s.isAliasDeclaration)
        {
            s.checkDeprecated(e.loc, sc);

            // Fix for https://github.com/dlang/dmd/issues/20610
            if (ad.originalType)
            {
                if (auto tid = ad.originalType.isTypeIdentifier())
                {
                    if (tid.idents.length)
                    {
                        static if (0)
                        {
                            printf("TypeStruct::dotExp(e = '%s', ident = '%s')\n", e.toChars(), ident.toChars());
                            printf("AliasDeclaration: %s\n", ad.toChars());
                            if (ad.aliassym)
                                printf("aliassym: %s\n", ad.aliassym.toChars());
                            printf("tid type: %s\n", toChars(tid));
                        }
                        /* Rewrite e.s as e.(tid.ident).(tid.idents)
                         */
                        Expression die = new DotIdExp(e.loc, e, tid.ident);
                        foreach (id; tid.idents) // maybe use typeToExpressionHelper()
                            die = new DotIdExp(e.loc, die, cast(Identifier)id);
                        /* Ambiguous syntax, only way to disambiguate it to try it
                         */
                        die = dmd.expressionsem.trySemantic(die, sc);
                        if (die && die.isDotVarExp())   // shrink wrap around DotVarExp()
                        {
                            return die;
                        }
                    }
                }
            }
        }
        s = s.toAlias();

        if (auto em = s.isEnumMember())
        {
            return em.getVarExp(e.loc, sc);
        }
        if (auto v = s.isVarDeclaration())
        {
            v.checkDeprecated(e.loc, sc);
            v.checkDisabled(e.loc, sc);
            if (!v.type ||
                !v.type.deco && v.inuse)
            {
                if (v.inuse) // https://issues.dlang.org/show_bug.cgi?id=9494
                    error(e.loc, "circular reference to %s `%s`", v.kind(), v.toPrettyChars());
                else
                    error(e.loc, "forward reference to %s `%s`", v.kind(), v.toPrettyChars());
                return ErrorExp.get();
            }
            if (v.type.ty == Terror)
            {
                return ErrorExp.get();
            }

            if ((v.storage_class & STC.manifest) && v._init)
            {
                if (v.inuse)
                {
                    error(e.loc, "circular initialization of %s `%s`", v.kind(), v.toPrettyChars());
                    return ErrorExp.get();
                }
                checkAccess(e.loc, sc, null, v);
                Expression ve = new VarExp(e.loc, v);
                if (!isTrivialExp(e))
                {
                    ve = new CommaExp(e.loc, e, ve);
                }
                return ve.expressionSemantic(sc);
            }
        }

        if (auto t = dmd.dsymbolsem.getType(s))
        {
            return (new TypeExp(e.loc, t)).expressionSemantic(sc);
        }

        TemplateMixin tm = s.isTemplateMixin();
        if (tm)
        {
            return new DotExp(e.loc, e, new ScopeExp(e.loc, tm)).expressionSemantic(sc);
        }

        TemplateDeclaration td = s.isTemplateDeclaration();
        if (td)
        {
            if (e.op == EXP.type)
                e = new TemplateExp(e.loc, td);
            else
                e = new DotTemplateExp(e.loc, e, td);
            return e.expressionSemantic(sc);
        }

        TemplateInstance ti = s.isTemplateInstance();
        if (ti)
        {
            if (!ti.semanticRun)
            {
                ti.dsymbolSemantic(sc);
                if (!ti.inst || ti.errors) // if template failed to expand
                {
                    return ErrorExp.get();
                }
            }
            s = ti.inst.toAlias();
            if (!s.isTemplateInstance())
                goto L1;
            if (e.op == EXP.type)
                e = new ScopeExp(e.loc, ti);
            else
                e = new DotExp(e.loc, e, new ScopeExp(e.loc, ti));
            return e.expressionSemantic(sc);
        }

        if (s.isImport() || s.isModule() || s.isPackage())
        {
            return symbolToExp(s, e.loc, sc, false);
        }

        OverloadSet o = s.isOverloadSet();
        if (o)
        {
            auto oe = new OverExp(e.loc, o);
            if (e.op == EXP.type)
            {
                return oe;
            }
            return new DotExp(e.loc, e, oe);
        }

        Declaration d = s.isDeclaration();
        if (!d)
        {
            error(e.loc, "`%s.%s` is not a declaration", e.toErrMsg(), ident.toChars());
            return ErrorExp.get();
        }

        if (e.op == EXP.type)
        {
            /* It's:
             *    Struct.d
             */
            if (TupleDeclaration tup = d.isTupleDeclaration())
            {
                e = new TupleExp(e.loc, tup);
                fillTupleExpExps(e.isTupleExp(), tup);
                return e.expressionSemantic(sc);
            }
            if (d.needThis() && sc.intypeof != 1)
            {
                /* Rewrite as:
                 *  this.d
                 *
                 * only if the scope in which we are
                 * has a `this` that matches the type
                 * of the lhs of the dot expression.
                 *
                 * https://issues.dlang.org/show_bug.cgi?id=23617
                 */
                auto fd = hasThis(sc);
                if (fd && fd.isThis() == mt.sym)
                {
                    e = new DotVarExp(e.loc, new ThisExp(e.loc), d);
                    return e.expressionSemantic(sc);
                }
            }
            if (d.semanticRun == PASS.initial)
                d.dsymbolSemantic(null);
            checkAccess(e.loc, sc, e, d);
            auto ve = new VarExp(e.loc, d);
            if (d.isVarDeclaration() && d.needThis())
                ve.type = d.type.addMod(e.type.mod);
            return ve;
        }

        bool unreal = e.op == EXP.variable && (cast(VarExp)e).var.isField();
        if (d.isDataseg() || unreal && d.isField())
        {
            // (e, d)
            checkAccess(e.loc, sc, e, d);
            Expression ve = new VarExp(e.loc, d);
            e = unreal ? ve : new CommaExp(e.loc, e, ve);
            return e.expressionSemantic(sc);
        }

        e = new DotVarExp(e.loc, e, d);
        return e.expressionSemantic(sc);
    }

    Expression visitEnum(TypeEnum mt)
    {
        static if (LOGDOTEXP)
        {
            printf("TypeEnum::dotExp(e = '%s', ident = '%s') '%s'\n", e.toChars(), ident.toChars(), mt.toChars());
        }
        // https://issues.dlang.org/show_bug.cgi?id=14010
        if (ident == Id._mangleof)
        {
            return mt.getProperty(sc, e.loc, ident, flag & 1);
        }

        if (mt.sym.semanticRun < PASS.semanticdone)
            mt.sym.dsymbolSemantic(null);

        Dsymbol s = mt.sym.search(e.loc, ident);
        if (!s)
        {
            if (ident == Id._init)
            {
                return mt.getProperty(sc, e.loc, ident, flag & 1);
            }

            /* Allow special enums to not need a member list
             */
            if ((ident == Id.max || ident == Id.min) && (mt.sym.members || !mt.sym.isSpecial()))
            {
                return mt.getProperty(sc, e.loc, ident, flag & 1);
            }

            Expression res = mt.sym.getMemtype(Loc.initial).dotExp(sc, e, ident, DotExpFlag.gag);
            if (!(flag & 1) && !res)
            {
                if (auto ns = mt.sym.search_correct(ident))
                    error(e.loc, "no property `%s` for type `%s`. Did you mean `%s.%s` ?", ident.toChars(), mt.toChars(), mt.toChars(),
                        ns.toChars());
                else
                    error(e.loc, "no property `%s` for type `%s`", ident.toChars(),
                        mt.toChars());

                errorSupplemental(mt.sym.loc, "%s `%s` defined here",
                    mt.sym.kind, mt.toChars());
                return ErrorExp.get();
            }
            return res;
        }
        EnumMember m = s.isEnumMember();
        return m.getVarExp(e.loc, sc);
    }

    Expression visitClass(TypeClass mt)
    {
        Dsymbol s;
        static if (LOGDOTEXP)
        {
            printf("TypeClass::dotExp(e = '%s', ident = '%s')\n", e.toChars(), ident.toChars());
        }
        assert(e.op != EXP.dot);

        // https://issues.dlang.org/show_bug.cgi?id=12543
        if (ident == Id.__sizeof || ident == Id.__xalignof || ident == Id._mangleof)
        {
            return mt.Type.getProperty(sc, e.loc, ident, 0);
        }

        /* If e.tupleof
         */
        if (ident == Id._tupleof)
        {
            objc.checkTupleof(e, mt);

            /* Create a TupleExp
             */
            e = e.expressionSemantic(sc); // do this before turning on noAccessCheck

            {
                import dmd.dsymbolsem: size;
                mt.sym.size(e.loc); // do semantic of type
            }

            Expression e0;
            Expression ev = e.op == EXP.type ? null : e;
            if (ev)
                ev = extractSideEffect(sc, "__tup", e0, ev);

            auto exps = new Expressions();
            exps.reserve(mt.sym.fields.length);
            for (size_t i = 0; i < mt.sym.fields.length; i++)
            {
                VarDeclaration v = mt.sym.fields[i];
                // Don't include hidden 'this' pointer
                if (v.isThisDeclaration())
                    continue;
                Expression ex;
                if (ev)
                    ex = new DotVarExp(e.loc, ev, v);
                else
                {
                    ex = new VarExp(e.loc, v);
                    ex.type = ex.type.addMod(e.type.mod);
                }
                exps.push(ex);
            }

            e = new TupleExp(e.loc, e0, exps);
            Scope* sc2 = sc.push();
            sc2.noAccessCheck = true;
            e = e.expressionSemantic(sc2);
            sc2.pop();
            return e;
        }

        SearchOptFlags flags = sc.ignoresymbolvisibility ? SearchOpt.ignoreVisibility : SearchOpt.all;
        s = mt.sym.search(e.loc, ident, flags | SearchOpt.ignorePrivateImports);

    L1:
        if (!s)
        {
            // See if it's a 'this' class or a base class
            if (mt.sym.ident == ident)
            {
                if (e.op == EXP.type)
                {
                    return mt.Type.getProperty(sc, e.loc, ident, 0);
                }
                e = new DotTypeExp(e.loc, e, mt.sym);
                e = e.expressionSemantic(sc);
                return e;
            }
            if (auto cbase = mt.sym.searchBase(ident))
            {
                if (e.op == EXP.type)
                {
                    return mt.Type.getProperty(sc, e.loc, ident, 0);
                }
                if (auto ifbase = cbase.isInterfaceDeclaration())
                    e = new CastExp(e.loc, e, ifbase.type);
                else
                    e = new DotTypeExp(e.loc, e, cbase);
                e = e.expressionSemantic(sc);
                return e;
            }

            if (ident == Id.classinfo)
            {
                if (!Type.typeinfoclass)
                {
                    error(e.loc, "`object.TypeInfo_Class` could not be found, but is implicitly used");
                    return ErrorExp.get();
                }

                Type t = Type.typeinfoclass.type;
                if (e.op == EXP.type || e.op == EXP.dotType)
                {
                    /* For type.classinfo, we know the classinfo
                     * at compile time.
                     */
                    if (!mt.sym.vclassinfo)
                        mt.sym.vclassinfo = new TypeInfoClassDeclaration(mt.sym.type);
                    e = new VarExp(e.loc, mt.sym.vclassinfo);
                    e = e.addressOf();
                    e.type = t; // do this so we don't get redundant dereference
                }
                else
                {
                    /* For class objects, the classinfo reference is the first
                     * entry in the vtbl[]
                     */
                    e = new PtrExp(e.loc, e);
                    e.type = t.pointerTo();
                    if (mt.sym.isInterfaceDeclaration())
                    {
                        if (mt.sym.isCPPinterface())
                        {
                            /* C++ interface vtbl[]s are different in that the
                             * first entry is always pointer to the first virtual
                             * function, not classinfo.
                             * We can't get a .classinfo for it.
                             */
                            error(e.loc, "no `.classinfo` for C++ interface objects");
                        }
                        /* For an interface, the first entry in the vtbl[]
                         * is actually a pointer to an instance of struct Interface.
                         * The first member of Interface is the .classinfo,
                         * so add an extra pointer indirection.
                         */
                        e.type = e.type.pointerTo();
                        e = new PtrExp(e.loc, e);
                        e.type = t.pointerTo();
                    }
                    e = new PtrExp(e.loc, e, t);
                }
                return e;
            }

            if (ident == Id.__vptr)
            {
                /* The pointer to the vtbl[]
                 * *cast(immutable(void*)**)e
                 */
                e = e.castTo(sc, mt.tvoidptr.immutableOf().pointerTo().pointerTo());
                e = new PtrExp(e.loc, e);
                e = e.expressionSemantic(sc);
                return e;
            }

            if (ident == Id.__monitor && mt.sym.hasMonitor())
            {
                /* The handle to the monitor (call it a void*)
                 * *(cast(void**)e + 1)
                 */
                e = e.castTo(sc, mt.tvoidptr.pointerTo());
                e = new AddExp(e.loc, e, IntegerExp.literal!1);
                e = new PtrExp(e.loc, e);
                e = e.expressionSemantic(sc);
                return e;
            }

            if (ident == Id.outer && mt.sym.vthis)
            {
                if (mt.sym.vthis.semanticRun == PASS.initial)
                    mt.sym.vthis.dsymbolSemantic(null);

                if (auto cdp = mt.sym.toParentLocal().isClassDeclaration())
                {
                    auto dve = new DotVarExp(e.loc, e, mt.sym.vthis);
                    dve.type = cdp.type.addMod(e.type.mod);
                    return dve;
                }

                /* https://issues.dlang.org/show_bug.cgi?id=15839
                 * Find closest parent class through nested functions.
                 */
                for (auto p = mt.sym.toParentLocal(); p; p = p.toParentLocal())
                {
                    auto fd = p.isFuncDeclaration();
                    if (!fd)
                        break;
                    auto ad = fd.isThis();
                    if (!ad && fd.isNested())
                        continue;
                    if (!ad)
                        break;
                    if (auto cdp = ad.isClassDeclaration())
                    {
                        auto ve = new ThisExp(e.loc);

                        ve.var = fd.vthis;
                        const nestedError = fd.vthis.checkNestedReference(sc, e.loc);
                        assert(!nestedError);

                        ve.type = cdp.type.addMod(fd.vthis.type.mod).addMod(e.type.mod);
                        return ve;
                    }
                    break;
                }

                // Continue to show enclosing function's frame (stack or closure).
                auto dve = new DotVarExp(e.loc, e, mt.sym.vthis);
                dve.type = mt.sym.vthis.type.addMod(e.type.mod);
                return dve;
            }

            return noMember(mt, sc, e, ident, flag & 1);
        }
        if (!sc.ignoresymbolvisibility && !symbolIsVisible(sc, s))
        {
            return noMember(mt, sc, e, ident, flag);
        }
        if (!s.isFuncDeclaration()) // because of overloading
        {
            s.checkDeprecated(e.loc, sc);
            if (auto d = s.isDeclaration())
                d.checkDisabled(e.loc, sc);
        }
        s = s.toAlias();

        if (auto em = s.isEnumMember())
        {
            return em.getVarExp(e.loc, sc);
        }
        if (auto v = s.isVarDeclaration())
        {
            if (!v.type ||
                !v.type.deco && v.inuse)
            {
                if (v.inuse) // https://issues.dlang.org/show_bug.cgi?id=9494
                    error(e.loc, "circular reference to %s `%s`", v.kind(), v.toPrettyChars());
                else
                    error(e.loc, "forward reference to %s `%s`", v.kind(), v.toPrettyChars());
                return ErrorExp.get();
            }
            if (v.type.ty == Terror)
            {
                error(e.loc, "type of variable `%s` has errors", v.toPrettyChars);
                return ErrorExp.get();
            }

            if ((v.storage_class & STC.manifest) && v._init)
            {
                if (v.inuse)
                {
                    error(e.loc, "circular initialization of %s `%s`", v.kind(), v.toPrettyChars());
                    return ErrorExp.get();
                }
                checkAccess(e.loc, sc, null, v);
                Expression ve = new VarExp(e.loc, v);
                ve = ve.expressionSemantic(sc);
                return ve;
            }
        }

        if (auto t = dmd.dsymbolsem.getType(s))
        {
            return (new TypeExp(e.loc, t)).expressionSemantic(sc);
        }

        TemplateMixin tm = s.isTemplateMixin();
        if (tm)
        {
            return new DotExp(e.loc, e, new ScopeExp(e.loc, tm)).expressionSemantic(sc);
        }

        TemplateDeclaration td = s.isTemplateDeclaration();

        Expression toTemplateExp(TemplateDeclaration td)
        {
            if (e.op == EXP.type)
                e = new TemplateExp(e.loc, td);
            else
                e = new DotTemplateExp(e.loc, e, td);
            e = e.expressionSemantic(sc);
            return e;
        }

        if (td)
        {
            return toTemplateExp(td);
        }

        TemplateInstance ti = s.isTemplateInstance();
        if (ti)
        {
            if (!ti.semanticRun)
            {
                ti.dsymbolSemantic(sc);
                if (!ti.inst || ti.errors) // if template failed to expand
                {
                    return ErrorExp.get();
                }
            }
            s = ti.inst.toAlias();
            if (!s.isTemplateInstance())
                goto L1;
            if (e.op == EXP.type)
                e = new ScopeExp(e.loc, ti);
            else
                e = new DotExp(e.loc, e, new ScopeExp(e.loc, ti));
            return e.expressionSemantic(sc);
        }

        if (s.isImport() || s.isModule() || s.isPackage())
        {
            e = symbolToExp(s, e.loc, sc, false);
            return e;
        }

        OverloadSet o = s.isOverloadSet();
        if (o)
        {
            auto oe = new OverExp(e.loc, o);
            if (e.op == EXP.type)
            {
                return oe;
            }
            return new DotExp(e.loc, e, oe);
        }

        Declaration d = s.isDeclaration();
        if (!d)
        {
            error(e.loc, "`%s.%s` is not a declaration", e.toErrMsg(), ident.toChars());
            return ErrorExp.get();
        }

        if (e.op == EXP.type)
        {
            /* It's:
             *    Class.d
             */
            if (TupleDeclaration tup = d.isTupleDeclaration())
            {
                e = new TupleExp(e.loc, tup);
                fillTupleExpExps(e.isTupleExp(), tup);
                e = e.expressionSemantic(sc);
                return e;
            }

            if (mt.sym.classKind == ClassKind.objc
                && d.isFuncDeclaration()
                && d.isFuncDeclaration().isStatic
                && d.isFuncDeclaration().objc.selector)
            {
                auto classRef = new ObjcClassReferenceExp(e.loc, mt.sym);
                classRef.type = dmd.dsymbolsem.getType((objc.getRuntimeMetaclass(mt.sym)));
                return new DotVarExp(e.loc, classRef, d).expressionSemantic(sc);
            }
            else if (d.needThis() && sc.intypeof != 1)
            {
                /* Rewrite as:
                 *  this.d
                 */
                AggregateDeclaration ad = d.isMemberLocal();
                if (auto f = hasThis(sc))
                {
                    // This is almost same as getRightThis() in expressionsem.d
                    Expression e1;
                    Type t;
                    /* returns: true to continue, false to return */
                    if (f.hasDualContext)
                    {
                        if (f.followInstantiationContext(ad))
                        {
                            e1 = new VarExp(e.loc, f.vthis);
                            e1 = new PtrExp(e1.loc, e1);
                            e1 = new IndexExp(e1.loc, e1, IntegerExp.literal!1);
                            auto pd = f.toParent2().isDeclaration();
                            assert(pd);
                            t = pd.type.toBasetype();
                            e1 = getThisSkipNestedFuncs(e1.loc, sc, f.toParent2(), ad, e1, t, d, true);
                            if (!e1)
                            {
                                e = new VarExp(e.loc, d);
                                return e;
                            }
                            goto L2;
                        }
                    }
                    e1 = new ThisExp(e.loc);
                    e1 = e1.expressionSemantic(sc);
                L2:
                    t = e1.type.toBasetype();
                    ClassDeclaration cd = e.type.isClassHandle();
                    ClassDeclaration tcd = t.isClassHandle();
                    if (cd && tcd && (tcd == cd || cd.isBaseOf(tcd, null)))
                    {
                        e = new DotTypeExp(e1.loc, e1, cd);
                        e = new DotVarExp(e.loc, e, d);
                        e = e.expressionSemantic(sc);
                        return e;
                    }
                    if (tcd && tcd.isNested())
                    {
                        /* e1 is the 'this' pointer for an inner class: tcd.
                         * Rewrite it as the 'this' pointer for the outer class.
                         */
                        auto vthis = tcd.followInstantiationContext(ad) ? tcd.vthis2 : tcd.vthis;
                        e1 = new DotVarExp(e.loc, e1, vthis);
                        e1.type = vthis.type;
                        e1.type = e1.type.addMod(t.mod);
                        // Do not call ensureStaticLinkTo()
                        //e1 = e1.expressionSemantic(sc);

                        // Skip up over nested functions, and get the enclosing
                        // class type.
                        e1 = getThisSkipNestedFuncs(e1.loc, sc, tcd.toParentP(ad), ad, e1, t, d, true);
                        if (!e1)
                        {
                            e = new VarExp(e.loc, d);
                            return e;
                        }
                        goto L2;
                    }
                }
            }
            //printf("e = %s, d = %s\n", e.toChars(), d.toChars());
            if (d.semanticRun == PASS.initial)
                d.dsymbolSemantic(null);

            // If static function, get the most visible overload.
            // Later on the call is checked for correctness.
            // https://issues.dlang.org/show_bug.cgi?id=12511
            Dsymbol d2 = d;
            if (auto fd = d.isFuncDeclaration())
            {
                import dmd.access : mostVisibleOverload;
                d2 = mostVisibleOverload(fd, sc._module);
            }

            checkAccess(e.loc, sc, e, d2);
            if (d2.isDeclaration())
            {
                d = cast(Declaration)d2;
                auto ve = new VarExp(e.loc, d);
                if (d.isVarDeclaration() && d.needThis())
                    ve.type = d.type.addMod(e.type.mod);
                return ve;
            }
            else if (d2.isTemplateDeclaration())
            {
                return toTemplateExp(cast(TemplateDeclaration)d2);
            }
            else
                assert(0);
        }

        bool unreal = e.op == EXP.variable && (cast(VarExp)e).var.isField();
        if (d.isDataseg() || unreal && d.isField())
        {
            // (e, d)
            checkAccess(e.loc, sc, e, d);
            Expression ve = new VarExp(e.loc, d);
            e = unreal ? ve : new CommaExp(e.loc, e, ve);
            e = e.expressionSemantic(sc);
            return e;
        }

        e = new DotVarExp(e.loc, e, d);
        e = e.expressionSemantic(sc);
        return e;
    }

    switch (mt.ty)
    {
        case Tvector:    return visitVector   (mt.isTypeVector());
        case Tsarray:    return visitSArray   (mt.isTypeSArray());
        case Tstruct:    return visitStruct   (mt.isTypeStruct());
        case Tenum:      return visitEnum     (mt.isTypeEnum());
        case Terror:     return visitError    (mt.isTypeError());
        case Tarray:     return visitDArray   (mt.isTypeDArray());
        case Taarray:    return visitAArray   (mt.isTypeAArray());
        case Treference: return visitReference(mt.isTypeReference());
        case Tdelegate:  return visitDelegate (mt.isTypeDelegate());
        case Tclass:     return visitClass    (mt.isTypeClass());

        default:         return mt.isTypeBasic()
                                ? visitBasic(cast(TypeBasic)mt)
                                : visitType(mt);
    }
}

// if initializer is 0
bool isZeroInit(Type t, Loc loc)
{
    bool visitType(Type _)
    {
        return false;       // assume not
    }

    bool visitBasic(TypeBasic t)
    {
        switch (t.ty)
        {
            case Tchar:
            case Twchar:
            case Tdchar:
            case Timaginary32:
            case Timaginary64:
            case Timaginary80:
            case Tfloat32:
            case Tfloat64:
            case Tfloat80:
            case Tcomplex32:
            case Tcomplex64:
            case Tcomplex80:
                return false; // no
            default:
                return true; // yes
        }
    }

    bool visitVector(TypeVector t)
    {
        return t.basetype.isZeroInit(loc);
    }

    bool visitSArray(TypeSArray t)
    {
        return t.next.isZeroInit(loc);
    }

    bool visitStruct(TypeStruct t)
    {
        // Determine zeroInit here, as this can be called before semantic2
        t.sym.determineSize(t.sym.loc);
        return t.sym.zeroInit;
    }

    bool visitEnum(TypeEnum t)
    {
        return t.sym.getDefaultValue(loc).toBool().hasValue(false);
    }

    switch(t.ty)
    {
        default:               return t.isTypeBasic() ? visitBasic(cast(TypeBasic)t) : visitType(t);
        case Tvector:          return visitVector(t.isTypeVector());
        case Tsarray:          return visitSArray(t.isTypeSArray());
        case Taarray:
        case Tarray:
        case Treference:
        case Tdelegate:
        case Tclass:
        case Tpointer:         return true;
        case Tstruct:          return visitStruct(t.isTypeStruct());
        case Tenum:            return visitEnum(t.isTypeEnum());
    }
}


/************************
 * Get the default initialization expression for a type.
 * Params:
 *  mt = the type for which the init expression is returned
 *  loc = the location where the expression needs to be evaluated
 *  isCfile = default initializers are different with C
 *
 * Returns:
 *  The initialization expression for the type.
 */
Expression defaultInit(Type mt, Loc loc, const bool isCfile = false)
{
    Expression visitBasic(TypeBasic mt)
    {
        static if (LOGDEFAULTINIT)
        {
            printf("TypeBasic::defaultInit() '%s' isCfile: %d\n", mt.toChars(), isCfile);
        }
        dinteger_t value = 0;

        switch (mt.ty)
        {
        case Tchar:
            value = isCfile ? 0 : 0xFF;
            break;

        case Twchar:
        case Tdchar:
            value = isCfile ? 0 : 0xFFFF;
            break;

        case Timaginary32:
        case Timaginary64:
        case Timaginary80:
        case Tfloat32:
        case Tfloat64:
        case Tfloat80:
            return new RealExp(loc, isCfile ? CTFloat.zero : target.RealProperties.nan, mt);

        case Tcomplex32:
        case Tcomplex64:
        case Tcomplex80:
            {
                // Can't use fvalue + I*fvalue (the im part becomes a quiet NaN).
                const cvalue = isCfile ? complex_t(CTFloat.zero, CTFloat.zero)
                                       : complex_t(target.RealProperties.nan, target.RealProperties.nan);
                return new ComplexExp(loc, cvalue, mt);
            }

        case Tvoid:
            error(loc, "`void` does not have a default initializer");
            return ErrorExp.get();

        default:
            break;
        }
        return new IntegerExp(loc, value, mt);
    }

    Expression visitVector(TypeVector mt)
    {
        //printf("TypeVector::defaultInit()\n");
        assert(mt.basetype.ty == Tsarray);
        Expression e = mt.basetype.defaultInit(loc, isCfile);
        auto ve = new VectorExp(loc, e, mt);
        ve.type = mt;
        ve.dim = cast(int)(mt.basetype.size(loc) / mt.elementType().size(loc));
        return ve;
    }

    Expression visitSArray(TypeSArray mt)
    {
        static if (LOGDEFAULTINIT)
        {
            printf("TypeSArray::defaultInit() '%s' isCfile %d\n", mt.toChars(), isCfile);
        }
        if (mt.next.ty == Tvoid)
            return mt.tuns8.defaultInit(loc, isCfile);
        else
            return mt.next.defaultInit(loc, isCfile);
    }

    Expression visitFunction(TypeFunction mt)
    {
        error(loc, "`function` does not have a default initializer");
        return ErrorExp.get();
    }

    Expression visitStruct(TypeStruct mt)
    {
        static if (LOGDEFAULTINIT)
        {
            printf("TypeStruct::defaultInit() '%s'\n", mt.toChars());
        }
        Declaration d = new SymbolDeclaration(mt.sym.loc, mt.sym);
        assert(d);
        d.type = mt;
        d.storage_class |= STC.rvalue; // https://issues.dlang.org/show_bug.cgi?id=14398
        return new VarExp(mt.sym.loc, d);
    }

    Expression visitEnum(TypeEnum mt)
    {
        static if (LOGDEFAULTINIT)
        {
            printf("TypeEnum::defaultInit() '%s'\n", mt.toChars());
        }
        // Initialize to first member of enum
        Expression e = mt.sym.getDefaultValue(loc);
        e = e.copy();
        e.loc = loc;
        e.type = mt; // to deal with const, immutable, etc., variants
        return e;
    }

    Expression visitTuple(TypeTuple mt)
    {
        static if (LOGDEFAULTINIT)
        {
            printf("TypeTuple::defaultInit() '%s'\n", mt.toChars());
        }
        auto exps = new Expressions(mt.arguments.length);
        for (size_t i = 0; i < mt.arguments.length; i++)
        {
            Parameter p = (*mt.arguments)[i];
            assert(p.type);
            Expression e = p.type.defaultInitLiteral(loc);
            if (e.op == EXP.error)
            {
                return e;
            }
            (*exps)[i] = e;
        }
        return new TupleExp(loc, exps);
    }

    Expression visitNoreturn(TypeNoreturn mt)
    {
        static if (LOGDEFAULTINIT)
        {
            printf("TypeNoreturn::defaultInit() '%s'\n", mt.toChars());
        }
        auto cond = IntegerExp.createBool(false);
        auto msg = new StringExp(loc, "Accessed expression of type `noreturn`");
        msg.type = Type.tstring;
        auto ae = new AssertExp(loc, cond, msg);
        ae.type = mt;
        return ae;
    }

    switch (mt.ty)
    {
        case Tvector:   return visitVector  (mt.isTypeVector());
        case Tsarray:   return visitSArray  (mt.isTypeSArray());
        case Tfunction: return visitFunction(mt.isTypeFunction());
        case Tstruct:   return visitStruct  (mt.isTypeStruct());
        case Tenum:     return visitEnum    (mt.isTypeEnum());
        case Ttuple:    return visitTuple   (mt.isTypeTuple());

        case Tnull:     return new NullExp(Loc.initial, Type.tnull);

        case Terror:    return ErrorExp.get();

        case Tarray:
        case Taarray:
        case Tpointer:
        case Treference:
        case Tdelegate:
        case Tclass:    return new NullExp(loc, mt);
        case Tnoreturn: return visitNoreturn(mt.isTypeNoreturn());

        default:        return mt.isTypeBasic() ?
                                visitBasic(cast(TypeBasic)mt) :
                                null;
    }
}

/*
If `type` resolves to a dsymbol, then that
dsymbol is returned.

Params:
  type = the type that is checked
  sc   = the scope where the type is used

Returns:
  The dsymbol to which the type resolve or `null`
  if the type does resolve to any symbol (for example,
  in the case of basic types).
*/
Dsymbol toDsymbol(Type type, Scope* sc)
{
    Dsymbol visitType(Type _)            { return null; }
    Dsymbol visitStruct(TypeStruct type) { return type.sym; }
    Dsymbol visitEnum(TypeEnum type)     { return type.sym; }
    Dsymbol visitClass(TypeClass type)   { return type.sym; }

    Dsymbol visitTraits(TypeTraits type)
    {
        Type t;
        Expression e;
        Dsymbol s;
        resolve(type, type.loc, sc, e, t, s);
        if (t && t.ty != Terror)
            s = t.toDsymbol(sc);
        else if (e)
            s = getDsymbol(e);

        return s;
    }

    Dsymbol visitMixin(TypeMixin type)
    {
        Type t;
        Expression e;
        Dsymbol s;
        resolve(type, type.loc, sc, e, t, s);
        if (t)
            s = t.toDsymbol(sc);
        else if (e)
            s = getDsymbol(e);

        return s;
    }

    Dsymbol visitIdentifier(TypeIdentifier type)
    {
        //printf("TypeIdentifier::toDsymbol('%s')\n", toChars(type));
        if (!sc)
            return null;

        Type t;
        Expression e;
        Dsymbol s;
        resolve(type, type.loc, sc, e, t, s);
        if (t && t.ty != Tident)
            s = t.toDsymbol(sc);
        if (e)
            s = getDsymbol(e);
        return s;
    }

    Dsymbol visitInstance(TypeInstance type)
    {
        Type t;
        Expression e;
        Dsymbol s;
        //printf("TypeInstance::semantic(%s)\n", toChars());
        resolve(type, type.loc, sc, e, t, s);
        if (t && t.ty != Tinstance)
            s = t.toDsymbol(sc);
        return s;
    }

    Dsymbol visitTypeof(TypeTypeof type)
    {
        //printf("TypeTypeof::toDsymbol('%s')\n", toChars());
        Expression e;
        Type t;
        Dsymbol s;
        resolve(type, type.loc, sc, e, t, s);
        return s;
    }

    Dsymbol visitReturn(TypeReturn type)
    {
        Expression e;
        Type t;
        Dsymbol s;
        resolve(type, type.loc, sc, e, t, s);
        return s;
    }

    switch(type.ty)
    {
        default:                return visitType(type);
        case Ttraits:           return visitTraits(type.isTypeTraits());
        case Tmixin:            return visitMixin(type.isTypeMixin());
        case Tident:            return visitIdentifier(type.isTypeIdentifier());
        case Tinstance:         return visitInstance(type.isTypeInstance());
        case Ttypeof:           return visitTypeof(type.isTypeTypeof());
        case Treturn:           return visitReturn(type.isTypeReturn());
        case Tstruct:           return visitStruct(type.isTypeStruct());
        case Tenum:             return visitEnum(type.isTypeEnum());
        case Tclass:            return visitClass(type.isTypeClass());
    }
}

/************************************
 * Add storage class modifiers to type.
 */
Type addStorageClass(Type type, STC stc)
{
    Type visitType(Type t)
    {
        /* Just translate to MOD bits and let addMod() do the work
         */
        MOD mod = 0;
        if (stc & STC.immutable_)
            mod = MODFlags.immutable_;
        else
        {
            if (stc & (STC.const_ | STC.in_))
                mod |= MODFlags.const_;
            if (stc & STC.wild)
                mod |= MODFlags.wild;
            if (stc & STC.shared_)
                mod |= MODFlags.shared_;
        }
        return t.addMod(mod);
    }

    Type visitFunction(TypeFunction tf_src)
    {
        //printf("addStorageClass(%llx) %d\n", stc, (stc & STC.scope_) != 0);
        TypeFunction t = visitType(tf_src).toTypeFunction();
        if ((stc & STC.pure_ && !t.purity) ||
            (stc & STC.nothrow_ && !t.isNothrow) ||
            (stc & STC.nogc && !t.isNogc) ||
            (stc & STC.scope_ && !t.isScopeQual) ||
            (stc & STC.safe && t.trust < TRUST.trusted))
        {
            // Klunky to change these
            auto tf = new TypeFunction(t.parameterList, t.next, t.linkage, STC.none);
            tf.mod = t.mod;
            tf.inferenceArguments = tf_src.inferenceArguments;
            tf.purity = t.purity;
            tf.isNothrow = t.isNothrow;
            tf.isNogc = t.isNogc;
            tf.isProperty = t.isProperty;
            tf.isRef = t.isRef;
            tf.isReturn = t.isReturn;
            tf.isReturnScope = t.isReturnScope;
            tf.isScopeQual = t.isScopeQual;
            tf.isReturnInferred = t.isReturnInferred;
            tf.isScopeInferred = t.isScopeInferred;
            tf.trust = t.trust;
            tf.isInOutParam = t.isInOutParam;
            tf.isInOutQual = t.isInOutQual;
            tf.isCtor = t.isCtor;

            if (stc & STC.pure_)
                tf.purity = PURE.fwdref;
            if (stc & STC.nothrow_)
                tf.isNothrow = true;
            if (stc & STC.nogc)
                tf.isNogc = true;
            if (stc & STC.safe)
                tf.trust = TRUST.safe;
            if (stc & STC.scope_)
            {
                tf.isScopeQual = true;
                if (stc & STC.scopeinferred)
                    tf.isScopeInferred = true;
            }

            tf.deco = tf.merge().deco;
            t = tf;
        }
        return t;
    }

    Type visitDelegate(TypeDelegate tdg)
    {
        TypeDelegate t = visitType(tdg).isTypeDelegate();
        return t;
    }

    switch(type.ty)
    {
        default:            return visitType(type);
        case Tfunction:     return visitFunction(type.isTypeFunction());
        case Tdelegate:     return visitDelegate(type.isTypeDelegate());
    }
}

/**********************************************
 * Extract complex type from core.stdc.config
 * Params:
 *      loc = for error messages
 *      sc = context
 *      ty = a complex or imaginary type
 * Returns:
 *      Complex!float, Complex!double, Complex!real or null for error
 */

Type getComplexLibraryType(Loc loc, Scope* sc, TY ty)
{
    // singleton
    __gshared Type complex_float;
    __gshared Type complex_double;
    __gshared Type complex_real;

    Type* pt;
    Identifier id;
    switch (ty)
    {
        case Timaginary32:
        case Tcomplex32:   id = Id.c_complex_float;  pt = &complex_float;  break;
        case Timaginary64:
        case Tcomplex64:   id = Id.c_complex_double; pt = &complex_double; break;
        case Timaginary80:
        case Tcomplex80:   id = Id.c_complex_real;   pt = &complex_real;   break;
        default:
             return Type.terror;
    }

    if (*pt)
        return *pt;
    *pt = Type.terror;

    Module mConfig = loadCoreStdcConfig();
    if (!mConfig)
    {
        error(loc, "`core.stdc.config` is required for complex numbers");
        return *pt;
    }

    Dsymbol s = mConfig.searchX(Loc.initial, sc, id, SearchOpt.ignorePrivateImports);
    if (!s)
    {
        error(loc, "`%s` not found in core.stdc.config", id.toChars());
        return *pt;
    }
    s = s.toAlias();
    if (auto t = dmd.dsymbolsem.getType(s))
    {
        if (auto ts = t.toBasetype().isTypeStruct())
        {
            *pt = ts;
            return ts;
        }
    }
    if (auto sd = s.isStructDeclaration())
    {
        *pt = sd.type;
        return sd.type;
    }

    error(loc, "`%s` must be an alias for a complex struct", s.toChars());
    return *pt;
}

/*******************************
 * Covariant means that 'src' can substitute for 't',
 * i.e. a pure function is a match for an impure type.
 * Params:
 *      src = source type
 *      t = type 'src' is covariant with
 *      pstc = if not null, store STCxxxx which would make it covariant
 *      cppCovariant = true if extern(C++) function types should follow C++ covariant rules
 * Returns:
 *     An enum value of either `Covariant.yes` or a reason it's not covariant.
 */
Covariant covariant(Type src, Type t, STC* pstc = null, bool cppCovariant = false)
{
    version (none)
    {
        printf("Type::covariant(t = %s) %s\n", t.toChars(), src.toChars());
        printf("deco = %p, %p\n", src.deco, t.deco);
        //    printf("ty = %d\n", next.ty);
        printf("mod = %x, %x\n", src.mod, t.mod);
    }
    if (pstc)
        *pstc = STC.none;
    STC stc = STC.none;

    bool notcovariant = false;

    if (src.equals(t))
        return Covariant.yes;

    TypeFunction t1 = src.isTypeFunction();
    TypeFunction t2 = t.isTypeFunction();

    if (!t1 || !t2)
        goto Ldistinct;

    if (t1.parameterList.varargs != t2.parameterList.varargs)
        goto Ldistinct;

    if (t1.parameterList.parameters && t2.parameterList.parameters)
    {
        if (t1.parameterList.length != t2.parameterList.length)
            goto Ldistinct;

        foreach (i, fparam1; t1.parameterList)
        {
            Parameter fparam2 = t2.parameterList[i];
            Type tp1 = fparam1.type;
            Type tp2 = fparam2.type;

            if (!tp1.equals(tp2))
            {
                if (tp1.ty == tp2.ty)
                {
                    if (auto tc1 = tp1.isTypeClass())
                    {
                        if (tc1.sym == (cast(TypeClass)tp2).sym && MODimplicitConv(tp2.mod, tp1.mod))
                            goto Lcov;
                    }
                    else if (auto ts1 = tp1.isTypeStruct())
                    {
                        if (ts1.sym == (cast(TypeStruct)tp2).sym && MODimplicitConv(tp2.mod, tp1.mod))
                            goto Lcov;
                    }
                    else if (tp1.ty == Tpointer)
                    {
                        if (tp2.implicitConvTo(tp1))
                            goto Lcov;
                    }
                    else if (tp1.ty == Tarray)
                    {
                        if (tp2.implicitConvTo(tp1))
                            goto Lcov;
                    }
                    else if (tp1.ty == Tdelegate)
                    {
                        if (tp2.implicitConvTo(tp1))
                            goto Lcov;
                    }
                }
                goto Ldistinct;
            }
        Lcov:
            notcovariant |= !fparam1.isCovariant(t1.isRef, fparam2);

            /* https://issues.dlang.org/show_bug.cgi?id=23135
             * extern(C++) mutable parameters are not covariant with const.
             */
            if (t1.linkage == LINK.cpp && cppCovariant)
            {
                notcovariant |= tp1.isNaked != tp2.isNaked;
                if (auto tpn1 = tp1.nextOf())
                    notcovariant |= tpn1.isNaked != tp2.nextOf().isNaked;
            }
        }
    }
    else if (t1.parameterList.parameters != t2.parameterList.parameters)
    {
        if (t1.parameterList.length || t2.parameterList.length)
            goto Ldistinct;
    }

    // The argument lists match
    if (notcovariant)
        goto Lnotcovariant;
    if (t1.linkage != t2.linkage)
        goto Lnotcovariant;

    {
        // Return types
        Type t1n = t1.next;
        Type t2n = t2.next;

        if (!t1n || !t2n) // happens with return type inference
            goto Lnotcovariant;

        if (t1n.equals(t2n))
            goto Lcovariant;
        if (t1n.ty == Tclass && t2n.ty == Tclass)
        {
            /* If same class type, but t2n is const, then it's
             * covariant. Do this test first because it can work on
             * forward references.
             */
            if ((cast(TypeClass)t1n).sym == (cast(TypeClass)t2n).sym && MODimplicitConv(t1n.mod, t2n.mod))
                goto Lcovariant;

            // If t1n is forward referenced:
            ClassDeclaration cd = (cast(TypeClass)t1n).sym;
            if (cd.semanticRun < PASS.semanticdone && !cd.isBaseInfoComplete())
                cd.dsymbolSemantic(null);
            if (!cd.isBaseInfoComplete())
            {
                return Covariant.fwdref;
            }
        }
        if (t1n.ty == Tstruct && t2n.ty == Tstruct)
        {
            if ((cast(TypeStruct)t1n).sym == (cast(TypeStruct)t2n).sym && MODimplicitConv(t1n.mod, t2n.mod))
                goto Lcovariant;
        }
        else if (t1n.ty == t2n.ty && t1n.implicitConvTo(t2n))
        {
            if (t1.isRef && t2.isRef)
            {
                // Treat like pointers to t1n and t2n
                if (t1n.constConv(t2n) < MATCH.constant)
                    goto Lnotcovariant;
            }
            goto Lcovariant;
        }
        else if (t1n.ty == Tnull)
        {
            // NULL is covariant with any pointer type, but not with any
            // dynamic arrays, associative arrays or delegates.
            // https://issues.dlang.org/show_bug.cgi?id=8589
            // https://issues.dlang.org/show_bug.cgi?id=19618
            Type t2bn = t2n.toBasetype();
            if (t2bn.ty == Tnull || t2bn.ty == Tpointer || t2bn.ty == Tclass)
                goto Lcovariant;
        }
        // bottom type is covariant to any type
        else if (t1n.ty == Tnoreturn)
            goto Lcovariant;
    }
    goto Lnotcovariant;

Lcovariant:
    if (t1.isRef != t2.isRef)
        goto Lnotcovariant;

    if (!t1.isRef && (t1.isScopeQual || t2.isScopeQual))
    {
        STC stc1 = t1.isScopeQual ? STC.scope_ : STC.none;
        STC stc2 = t2.isScopeQual ? STC.scope_ : STC.none;
        if (t1.isReturn)
        {
            stc1 |= STC.return_;
            if (!t1.isScopeQual)
                stc1 |= STC.ref_;
        }
        if (t2.isReturn)
        {
            stc2 |= STC.return_;
            if (!t2.isScopeQual)
                stc2 |= STC.ref_;
        }
        if (!Parameter.isCovariantScope(t1.isRef, stc1, stc2))
            goto Lnotcovariant;
    }

    // We can subtract 'return ref' from 'this', but cannot add it
    else if (t1.isReturn && !t2.isReturn)
        goto Lnotcovariant;

    /* https://issues.dlang.org/show_bug.cgi?id=23135
     * extern(C++) mutable member functions are not covariant with const.
     */
    if (t1.linkage == LINK.cpp && cppCovariant && t1.isNaked != t2.isNaked)
        goto Lnotcovariant;

    /* Can convert mutable to const
     */
    if (!MODimplicitConv(t2.mod, t1.mod))
    {
        version (none)
        {
            //stop attribute inference with const
            // If adding 'const' will make it covariant
            if (MODimplicitConv(t2.mod, MODmerge(t1.mod, MODFlags.const_)))
                stc |= STC.const_;
            else
                goto Lnotcovariant;
        }
        else
        {
            goto Ldistinct;
        }
    }

    /* Can convert pure to impure, nothrow to throw, and nogc to gc
     */
    if (!t1.purity && t2.purity)
        stc |= STC.pure_;

    if (!t1.isNothrow && t2.isNothrow)
        stc |= STC.nothrow_;

    if (!t1.isNogc && t2.isNogc)
        stc |= STC.nogc;

    /* Can convert safe/trusted to system
     */
    if (t1.trust <= TRUST.system && t2.trust >= TRUST.trusted)
    {
        // Should we infer trusted or safe? Go with safe.
        stc |= STC.safe;
    }

    if (stc)
    {
        if (pstc)
            *pstc = stc;
        goto Lnotcovariant;
    }

    //printf("\tcovaraint: 1\n");
    return Covariant.yes;

Ldistinct:
    //printf("\tcovaraint: 0\n");
    return Covariant.distinct;

Lnotcovariant:
    //printf("\tcovaraint: 2\n");
    return Covariant.no;
}

/************************************
 * Take the specified storage class for p,
 * and use the function signature to infer whether
 * STC.scope_ and STC.return_ should be OR'd in.
 * (This will not affect the name mangling.)
 * Params:
 *  tf = TypeFunction to use to get the signature from
 *  tthis = type of `this` parameter, null if none
 *  p = parameter to this function
 *  outerVars = context variables p could escape into, if any
 *  indirect = is this for an indirect or virtual function call?
 * Returns:
 *  storage class with STC.scope_ or STC.return_ OR'd in
 */
STC parameterStorageClass(TypeFunction tf, Type tthis, Parameter p, VarDeclarations* outerVars = null,
    bool indirect = false)
{
    //printf("parameterStorageClass(p: %s)\n", p.toChars());
    auto stc = p.storageClass;

    // When the preview switch is enable, `in` parameters are `scope`
    if (stc & STC.constscoperef)
        return stc | STC.scope_;

    if (stc & (STC.scope_ | STC.return_ | STC.lazy_) || tf.purity == PURE.impure)
        return stc;

    /* If haven't inferred the return type yet, can't infer storage classes
     */
    if (!tf.nextOf() || !tf.isNothrow)
        return stc;

    tf.purityLevel();

    static bool mayHavePointers(Type t)
    {
        if (auto ts = t.isTypeStruct())
        {
            auto sym = ts.sym;
            if (sym.members && !sym.determineFields() && sym.type != Type.terror)
                // struct is forward referenced, so "may have" pointers
                return true;
        }
        return t.hasPointers();
    }

    // See if p can escape via any of the other parameters
    if (tf.purity == PURE.weak)
    {
        /*
         * Indirect calls may escape p through a nested context
         * See:
         *   https://issues.dlang.org/show_bug.cgi?id=24212
         *   https://issues.dlang.org/show_bug.cgi?id=24213
         */
        if (indirect)
            return stc;

        // Check escaping through parameters
        foreach (i, fparam; tf.parameterList)
        {
            Type t = fparam.type;
            if (!t)
                continue;
            t = t.baseElemOf();     // punch thru static arrays
            if (t.isMutable() && t.hasPointers())
            {
                if (fparam.isReference() && fparam != p)
                    return stc;

                if (t.ty == Tdelegate)
                    return stc;     // could escape thru delegate

                if (t.ty == Tclass)
                    return stc;

                /* if t is a pointer to mutable pointer
                 */
                if (auto tn = t.nextOf())
                {
                    if (tn.isMutable() && mayHavePointers(tn))
                        return stc;   // escape through pointers
                }
            }
        }

        // Check escaping through `this`
        if (tthis && tthis.isMutable())
        {
            import dmd.dsymbolsem : hasPointers;
            foreach (VarDeclaration v; isAggregate(tthis).fields)
            {
                if (v.hasPointers())
                    return stc;
            }
        }

        // Check escaping through nested context
        if (outerVars && tf.isMutable())
        {
            import dmd.dsymbolsem : hasPointers;
            foreach (VarDeclaration v; *outerVars)
            {
                if (v.hasPointers())
                    return stc;
            }
        }
    }

    // Check escaping through return value
    Type tret = tf.nextOf().toBasetype();
    if (tf.isRef || tret.hasPointers())
    {
        return stc | STC.scope_ | STC.return_ | STC.returnScope;
    }
    else
        return stc | STC.scope_;
}

bool isBaseOf(Type tthis, Type t, int* poffset)
{
    auto tc = tthis.isTypeClass();
    if (!tc)
        return false;

    if (!t || t.ty != Tclass)
        return false;

    ClassDeclaration cd = t.isTypeClass().sym;
    if (cd.semanticRun < PASS.semanticdone && !cd.isBaseInfoComplete())
        cd.dsymbolSemantic(null);
    if (tc.sym.semanticRun < PASS.semanticdone && !tc.sym.isBaseInfoComplete())
        tc.sym.dsymbolSemantic(null);

    if (tc.sym.isBaseOf(cd, poffset))
        return true;

    return false;
}

bool equivalent(Type src, Type t)
{
    return immutableOf(src).equals(t.immutableOf());
}

Type pointerTo(Type type)
{
    if (type.ty == Terror)
        return type;
    auto mcache = type.getMcache();
    if (!mcache.pto)
    {
        Type t = new TypePointer(type);
        if (type.ty == Tfunction)
        {
            t.deco = t.merge().deco;
            mcache.pto = t;
        }
        else
            mcache.pto = t.merge();
    }
    return mcache.pto;
}

Type referenceTo(Type type)
{
    if (type.ty == Terror)
        return type;
    auto mcache = type.getMcache();
    if (!mcache.rto)
    {
        Type t = new TypeReference(type);
        mcache.rto = t.merge();
    }
    return mcache.rto;
}

// Make corresponding static array type without semantic
Type sarrayOf(Type type, dinteger_t dim)
{
    assert(type.deco);
    Type t = new TypeSArray(type, new IntegerExp(Loc.initial, dim, Type.tsize_t));
    // according to TypeSArray.semantic()
    t = t.addMod(type.mod);
    t = t.merge();
    return t;
}

Type arrayOf(Type type)
{
    if (type.ty == Terror)
        return type;
    auto mcache = type.getMcache();
    if (!mcache.arrayof)
    {
        Type t = new TypeDArray(type);
        mcache.arrayof = t.merge();
    }
    return mcache.arrayof;
}

/********************************
 * Convert to 'const'.
 */
Type constOf(Type type)
{
    //printf("Type::constOf() %p %s\n", type, type.toChars());
    if (type.mod == MODFlags.const_)
        return type;
    if (type.mcache && type.mcache.cto)
    {
        assert(type.mcache.cto.mod == MODFlags.const_);
        return type.mcache.cto;
    }
    Type t = type.makeConst();
    t = t.merge();
    t.fixTo(type);
    //printf("-Type::constOf() %p %s\n", t, t.toChars());
    return t;
}

/********************************
 * Convert to 'immutable'.
 */
Type immutableOf(Type type)
{
    //printf("Type::immutableOf() %p %s\n", this, toChars());
    if (type.isImmutable())
        return type;
    if (type.mcache && type.mcache.ito)
    {
        assert(type.mcache.ito.isImmutable());
        return type.mcache.ito;
    }
    Type t = type.makeImmutable();
    t = t.merge();
    t.fixTo(type);
    //printf("\t%p\n", t);
    return t;
}

/********************************
 * Make type mutable.
 */
Type mutableOf(Type type)
{
    //printf("Type::mutableOf() %p, %s\n", type, type.toChars());
    Type t = type;
    if (type.isImmutable())
    {
        type.getMcache();
        t = type.mcache.ito; // immutable => naked
        assert(!t || (t.isMutable() && !t.isShared()));
    }
    else if (type.isConst())
    {
        type.getMcache();
        if (type.isShared())
        {
            if (type.isWild())
                t = type.mcache.swcto; // shared wild const -> shared
            else
                t = type.mcache.sto; // shared const => shared
        }
        else
        {
            if (type.isWild())
                t = type.mcache.wcto; // wild const -> naked
            else
                t = type.mcache.cto; // const => naked
        }
        assert(!t || t.isMutable());
    }
    else if (type.isWild())
    {
        type.getMcache();
        if (type.isShared())
            t = type.mcache.sto; // shared wild => shared
        else
            t = type.mcache.wto; // wild => naked
        assert(!t || t.isMutable());
    }
    if (!t)
    {
        t = type.makeMutable();
        t = t.merge();
        t.fixTo(type);
    }
    else
        t = t.merge();
    assert(t.isMutable());
    return t;
}

Type sharedOf(Type type)
{
    //printf("Type::sharedOf() %p, %s\n", type, type.toChars());
    if (type.mod == MODFlags.shared_)
        return type;
    if (type.mcache && type.mcache.sto)
    {
        assert(type.mcache.sto.mod == MODFlags.shared_);
        return type.mcache.sto;
    }
    Type t = type.makeShared();
    t = t.merge();
    t.fixTo(type);
    //printf("\t%p\n", t);
    return t;
}

Type sharedConstOf(Type type)
{
    //printf("Type::sharedConstOf() %p, %s\n", type, type.toChars());
    if (type.mod == (MODFlags.shared_ | MODFlags.const_))
        return type;
    if (type.mcache && type.mcache.scto)
    {
        assert(type.mcache.scto.mod == (MODFlags.shared_ | MODFlags.const_));
        return type.mcache.scto;
    }
    Type t = type.makeSharedConst();
    t = t.merge();
    t.fixTo(type);
    //printf("\t%p\n", t);
    return t;
}

/********************************
 * Make type unshared.
 *      0            => 0
 *      const        => const
 *      immutable    => immutable
 *      shared       => 0
 *      shared const => const
 *      wild         => wild
 *      wild const   => wild const
 *      shared wild  => wild
 *      shared wild const => wild const
 */
Type unSharedOf(Type type)
{
    //printf("Type::unSharedOf() %p, %s\n", type, type.toChars());
    Type t = type;

    if (type.isShared())
    {
        type.getMcache();
        if (type.isWild())
        {
            if (type.isConst())
                t = type.mcache.wcto; // shared wild const => wild const
            else
                t = type.mcache.wto; // shared wild => wild
        }
        else
        {
            if (type.isConst())
                t = type.mcache.cto; // shared const => const
            else
                t = type.mcache.sto; // shared => naked
        }
        assert(!t || !t.isShared());
    }

    if (!t)
    {
        t = type.nullAttributes();
        t.mod = type.mod & ~MODFlags.shared_;
        t.ctype = type.ctype;
        t = t.merge();
        t.fixTo(type);
    }
    else
        t = t.merge();
    assert(!t.isShared());
    return t;
}

/********************************
 * Convert to 'wild'.
 */
Type wildOf(Type type)
{
    //printf("Type::wildOf() %p %s\n", type, type.toChars());
    if (type.mod == MODFlags.wild)
        return type;
    if (type.mcache && type.mcache.wto)
    {
        assert(type.mcache.wto.mod == MODFlags.wild);
        return type.mcache.wto;
    }
    Type t = type.makeWild();
    t = t.merge();
    t.fixTo(type);
    //printf("\t%p %s\n", t, t.toChars());
    return t;
}

Type wildConstOf(Type type)
{
    //printf("Type::wildConstOf() %p %s\n", type, type.toChars());
    if (type.mod == MODFlags.wildconst)
        return type;
    if (type.mcache && type.mcache.wcto)
    {
        assert(type.mcache.wcto.mod == MODFlags.wildconst);
        return type.mcache.wcto;
    }
    Type t = type.makeWildConst();
    t = t.merge();
    t.fixTo(type);
    //printf("\t%p %s\n", t, t.toChars());
    return t;
}

Type sharedWildOf(Type type)
{
    //printf("Type::sharedWildOf() %p, %s\n", type, type.toChars());
    if (type.mod == (MODFlags.shared_ | MODFlags.wild))
        return type;
    if (type.mcache && type.mcache.swto)
    {
        assert(type.mcache.swto.mod == (MODFlags.shared_ | MODFlags.wild));
        return type.mcache.swto;
    }
    Type t = type.makeSharedWild();
    t = t.merge();
    t.fixTo(type);
    //printf("\t%p %s\n", t, t.toChars());
    return t;
}

Type sharedWildConstOf(Type type)
{
    //printf("Type::sharedWildConstOf() %p, %s\n", type, type.toChars());
    if (type.mod == (MODFlags.shared_ | MODFlags.wildconst))
        return type;
    if (type.mcache && type.mcache.swcto)
    {
        assert(type.mcache.swcto.mod == (MODFlags.shared_ | MODFlags.wildconst));
        return type.mcache.swcto;
    }
    Type t = type.makeSharedWildConst();
    t = t.merge();
    t.fixTo(type);
    //printf("\t%p %s\n", t, t.toChars());
    return t;
}

Type nakedOf(Type type)
{
    //printf("Type::nakedOf() %p, %s\n", type, type.toChars());
    if (type.mod == 0)
        return type;
    if (type.mcache) with(type.mcache)
    {
        // the cache has the naked type at the "identity" position, try to find it
        if (cto && cto.mod == 0)
            return cto;
        if (ito && ito.mod == 0)
            return ito;
        if (sto && sto.mod == 0)
            return sto;
        if (scto && scto.mod == 0)
            return scto;
        if (wto && wto.mod == 0)
            return wto;
        if (wcto && wcto.mod == 0)
            return wcto;
        if (swto && swto.mod == 0)
            return swto;
        if (swcto && swcto.mod == 0)
            return swcto;
    }
    Type t = type.nullAttributes();
    t.mod = 0;
    t = t.merge();
    t.fixTo(type);
    //printf("\t%p %s\n", t, t.toChars());
    return t;
}

Type unqualify(Type type, uint m)
{
    Type t = type.mutableOf().unSharedOf();

    Type tn = type.ty == Tenum ? null : type.nextOf();
    if (tn && tn.ty != Tfunction)
    {
        Type utn = tn.unqualify(m);
        if (utn != tn)
        {
            if (type.ty == Tpointer)
                t = utn.pointerTo();
            else if (type.ty == Tarray)
                t = utn.arrayOf();
            else if (type.ty == Tsarray)
                t = new TypeSArray(utn, (cast(TypeSArray)type).dim);
            else if (type.ty == Taarray)
            {
                t = new TypeAArray(utn, (cast(TypeAArray)type).index);
            }
            else
                assert(0);

            t = t.merge();
        }
    }
    t = t.addMod(type.mod & ~m);
    return t;
}

/**************************
 * Return type with the top level of it being mutable.
 *
 * Params:
 *  t = type for which the top level mutable version is being returned
 *
 * Returns:
 *  type version with mutable top level
 */
Type toHeadMutable(const Type t)
{
    Type unqualType = cast(Type) t;
    if (t.isTypeStruct() || t.isTypeClass())
        return unqualType;

    if (!t.mod)
        return unqualType;
    return unqualType.mutableOf();
}

Type aliasthisOf(Type type)
{
    auto ad = isAggregate(type);
    if (!ad || !ad.aliasthis)
        return null;

    auto s = ad.aliasthis.sym;
    if (s.isAliasDeclaration())
        s = s.toAlias();

    if (s.isTupleDeclaration())
        return null;

    if (auto vd = s.isVarDeclaration())
    {
        auto t = vd.type;
        if (vd.needThis())
            t = t.addMod(type.mod);
        return t;
    }
    Dsymbol callable = s.isFuncDeclaration();
    callable = callable ? callable : s.isTemplateDeclaration();
    if (callable)
    {
        auto fd = resolveFuncCall(Loc.initial, null, callable, null, type, ArgumentList(), FuncResolveFlag.quiet);
        if (!fd || fd.errors || !functionSemantic(fd))
            return Type.terror;

        auto t = fd.type.nextOf();
        if (!t) // https://issues.dlang.org/show_bug.cgi?id=14185
            return Type.terror;
        t = t.substWildTo(type.mod == 0 ? MODFlags.mutable : type.mod);
        return t;
    }
    if (auto d = s.isDeclaration())
    {
        assert(d.type);
        return d.type;
    }
    if (auto ed = s.isEnumDeclaration())
    {
        return ed.type;
    }

    //printf("%s\n", s.kind());
    return null;
}

/************************************
 * Apply MODxxxx bits to existing type.
 */
Type castMod(Type type, MOD mod)
{
    Type t;
    switch (mod)
    {
    case 0:
        t = type.unSharedOf().mutableOf();
        break;

    case MODFlags.const_:
        t = type.unSharedOf().constOf();
        break;

    case MODFlags.wild:
        t = type.unSharedOf().wildOf();
        break;

    case MODFlags.wildconst:
        t = type.unSharedOf().wildConstOf();
        break;

    case MODFlags.shared_:
        t = type.mutableOf().sharedOf();
        break;

    case MODFlags.shared_ | MODFlags.const_:
        t = type.sharedConstOf();
        break;

    case MODFlags.shared_ | MODFlags.wild:
        t = type.sharedWildOf();
        break;

    case MODFlags.shared_ | MODFlags.wildconst:
        t = type.sharedWildConstOf();
        break;

    case MODFlags.immutable_:
        t = type.immutableOf();
        break;

    default:
        assert(0);
    }
    return t;
}

Type substWildTo(Type type, uint mod)
{
    auto tf = type.isTypeFunction();
    if (!tf)
    {
        //printf("+Type.substWildTo this = %s, mod = x%x\n", toChars(), mod);
        Type t;

        if (Type tn = type.nextOf())
        {
            // substitution has no effect on function pointer type.
            if (type.ty == Tpointer && tn.ty == Tfunction)
            {
                t = type;
                goto L1;
            }

            t = tn.substWildTo(mod);
            if (t == tn)
                t = type;
            else
            {
                if (type.ty == Tpointer)
                    t = t.pointerTo();
                else if (type.ty == Tarray)
                    t = t.arrayOf();
                else if (type.ty == Tsarray)
                    t = new TypeSArray(t, (cast(TypeSArray)type).dim.syntaxCopy());
                else if (type.ty == Taarray)
                {
                    t = new TypeAArray(t, (cast(TypeAArray)type).index.substWildTo(mod));
                }
                else if (type.ty == Tdelegate)
                {
                    t = new TypeDelegate(t.isTypeFunction());
                }
                else
                    assert(0);

                t = t.merge();
            }
        }
        else
            t = type;

    L1:
        if (type.isWild())
        {
            if (mod == MODFlags.immutable_)
            {
                t = t.immutableOf();
            }
            else if (mod == MODFlags.wildconst)
            {
                t = t.wildConstOf();
            }
            else if (mod == MODFlags.wild)
            {
                if (type.isWildConst())
                    t = t.wildConstOf();
                else
                    t = t.wildOf();
            }
            else if (mod == MODFlags.const_)
            {
                t = t.constOf();
            }
            else
            {
                if (type.isWildConst())
                    t = t.constOf();
                else
                    t = t.mutableOf();
            }
        }
        if (type.isConst())
            t = t.addMod(MODFlags.const_);
        if (type.isShared())
            t = t.addMod(MODFlags.shared_);

        //printf("-Type.substWildTo t = %s\n", t.toChars());
        return t.merge();
    }

    if (!tf.iswild && !(tf.mod & MODFlags.wild))
        return tf;

    // Substitude inout qualifier of function type to mutable or immutable
    // would break type system. Instead substitude inout to the most weak
    // qualifer - const.
    uint m = MODFlags.const_;

    assert(tf.next);
    Type tret = tf.next.substWildTo(m);
    Parameters* params = tf.parameterList.parameters;
    if (tf.mod & MODFlags.wild)
        params = tf.parameterList.parameters.copy();
    for (size_t i = 0; i < params.length; i++)
    {
        Parameter p = (*params)[i];
        Type t = p.type.substWildTo(m);
        if (t == p.type)
            continue;
        if (params == tf.parameterList.parameters)
            params = tf.parameterList.parameters.copy();
        (*params)[i] = new Parameter(p.loc, p.storageClass, t, null, null, null);
    }
    if (tf.next == tret && params == tf.parameterList.parameters)
        return tf;

    // Similar to TypeFunction.syntaxCopy;
    auto t = new TypeFunction(ParameterList(params, tf.parameterList.varargs), tret, tf.linkage);
    t.mod = ((tf.mod & MODFlags.wild) ? (tf.mod & ~MODFlags.wild) | MODFlags.const_ : tf.mod);
    t.isNothrow = tf.isNothrow;
    t.isNogc = tf.isNogc;
    t.purity = tf.purity;
    t.isProperty = tf.isProperty;
    t.isRef = tf.isRef;
    t.isReturn = tf.isReturn;
    t.isReturnScope = tf.isReturnScope;
    t.isScopeQual = tf.isScopeQual;
    t.isReturnInferred = tf.isReturnInferred;
    t.isScopeInferred = tf.isScopeInferred;
    t.isInOutParam = false;
    t.isInOutQual = false;
    t.trust = tf.trust;
    t.inferenceArguments = tf.inferenceArguments;
    t.isCtor = tf.isCtor;
    return t.merge();
}

/************************************
 * Add MODxxxx bits to existing type.
 * We're adding, not replacing, so adding const to
 * a shared type => "shared const"
 */
Type addMod(Type type, MOD mod)
{
    /* Add anything to immutable, and it remains immutable
     */
    Type t = type;
    if (!t.isImmutable())
    {
        //printf("addMod(%x) %s\n", mod, toChars());
        switch (mod)
        {
        case 0:
            break;

        case MODFlags.const_:
            if (type.isShared())
            {
                if (type.isWild())
                    t = type.sharedWildConstOf();
                else
                    t = type.sharedConstOf();
            }
            else
            {
                if (type.isWild())
                    t = type.wildConstOf();
                else
                    t = t.constOf();
            }
            break;

        case MODFlags.wild:
            if (type.isShared())
            {
                if (type.isConst())
                    t = type.sharedWildConstOf();
                else
                    t = type.sharedWildOf();
            }
            else
            {
                if (type.isConst())
                    t = type.wildConstOf();
                else
                    t = type.wildOf();
            }
            break;

        case MODFlags.wildconst:
            if (type.isShared())
                t = type.sharedWildConstOf();
            else
                t = type.wildConstOf();
            break;

        case MODFlags.shared_:
            if (type.isWild())
            {
                if (type.isConst())
                    t = type.sharedWildConstOf();
                else
                    t = type.sharedWildOf();
            }
            else
            {
                if (type.isConst())
                    t = type.sharedConstOf();
                else
                    t = type.sharedOf();
            }
            break;

        case MODFlags.shared_ | MODFlags.const_:
            if (type.isWild())
                t = type.sharedWildConstOf();
            else
                t = type.sharedConstOf();
            break;

        case MODFlags.shared_ | MODFlags.wild:
            if (type.isConst())
                t = type.sharedWildConstOf();
            else
                t = type.sharedWildOf();
            break;

        case MODFlags.shared_ | MODFlags.wildconst:
            t = type.sharedWildConstOf();
            break;

        case MODFlags.immutable_:
            t = type.immutableOf();
            break;

        default:
            assert(0);
        }
    }
    return t;
}

/**
 * Check whether this type has endless `alias this` recursion.
 *
 * Params:
 *   t = type to check whether it has a recursive alias this
 * Returns:
 *   `true` if `t` has an `alias this` that can be implicitly
 *    converted back to `t` itself.
 */
private bool checkAliasThisRec(Type t)
{
    Type tb = t.toBasetype();
    AliasThisRec* pflag;
    if (tb.ty == Tstruct)
        pflag = &(cast(TypeStruct)tb).att;
    else if (tb.ty == Tclass)
        pflag = &(cast(TypeClass)tb).att;
    else
        return false;

    AliasThisRec flag = cast(AliasThisRec)(*pflag & AliasThisRec.typeMask);
    if (flag == AliasThisRec.fwdref)
    {
        Type att = aliasthisOf(t);
        flag = att && att.implicitConvTo(t) ? AliasThisRec.yes : AliasThisRec.no;
    }
    *pflag = cast(AliasThisRec)(flag | (*pflag & ~AliasThisRec.typeMask));
    return flag == AliasThisRec.yes;
}

/**************************************
 * Check and set 'att' if 't' is a recursive 'alias this' type
 *
 * The goal is to prevent endless loops when there is a cycle in the alias this chain.
 * Since there is no multiple `alias this`, the chain either ends in a leaf,
 * or it loops back on itself as some point.
 *
 * Example: S0 -> (S1 -> S2 -> S3 -> S1)
 *
 * `S0` is not a recursive alias this, so this returns `false`, and a rewrite to `S1` can be tried.
 * `S1` is a recursive alias this type, but since `att` is initialized to `null`,
 * this still returns `false`, but `att1` is set to `S1`.
 * A rewrite to `S2` and `S3` can be tried, but when we want to try a rewrite to `S1` again,
 * we notice `att == t`, so we're back at the start of the loop, and this returns `true`.
 *
 * Params:
 *   att = type reference used to detect recursion. Should be initialized to `null`.
 *   t   = type of 'alias this' rewrite to attempt
 *
 * Returns:
 *   `false` if the rewrite is safe, `true` if it would loop back around
 */
bool isRecursiveAliasThis(ref Type att, Type t)
{
    //printf("+isRecursiveAliasThis(att = %s, t = %s)\n", att ? att.toChars() : "null", t.toChars());
    auto tb = t.toBasetype();
    if (att && tb.equivalent(att))
        return true;
    if (!att && tb.checkAliasThisRec())
        att = tb;
    return false;
}

MATCH implicitConvToWithoutAliasThis(TypeStruct from, Type to)
{
    //printf("TypeStruct::implicitConvToWithoutAliasThis(%s => %s)\n", toChars(), to.toChars());

    auto tos = to.isTypeStruct();
    if (!(tos && from.sym == tos.sym))
        return MATCH.nomatch;

    if (from.mod == to.mod)
        return MATCH.exact;

    if (MODimplicitConv(from.mod, to.mod))
        return MATCH.constant;

    /* Check all the fields. If they can all be converted,
     * allow the conversion.
     */
    MATCH m = MATCH.constant;
    uint offset = ~0; // must never match a field offset
    foreach (v; from.sym.fields[])
    {
        /* Why are we only looking at the first member of a union?
         * The check should check for overlap of v with the previous field,
         * not just starting at the same point
         */
        if (!global.params.fixImmutableConv && v.offset == offset) // v is at same offset as previous field
            continue;       // ignore

        Type tvf = v.type.addMod(from.mod);    // from type
        Type tvt  = v.type.addMod(to.mod);     // to type

        // field match
        MATCH mf = tvf.implicitConvTo(tvt);
        //printf("\t%s => %s, match = %d\n", v.type.toChars(), tvt.toChars(), mf);

        if (mf == MATCH.nomatch)
            return MATCH.nomatch;
        if (mf < m) // if field match is worse
            m = mf;
        offset = v.offset;
    }
    return m;
}

MATCH implicitConvToWithoutAliasThis(TypeClass from, Type to)
{
    ClassDeclaration cdto = to.isClassHandle();
    MATCH m = constConv(from, to);
    if (m > MATCH.nomatch)
        return m;

    if (cdto && cdto.isBaseOf(from.sym, null) && MODimplicitConv(from.mod, to.mod))
    {
        //printf("'to' is base\n");
        return MATCH.convert;
    }
    return MATCH.nomatch;
}

MATCH implicitConvToThroughAliasThis(TypeClass from, Type to)
{
    MATCH m;
    if (from.sym.aliasthis && !(from.att & AliasThisRec.tracing))
    {
        if (auto ato = aliasthisOf(from))
        {
            from.att = cast(AliasThisRec)(from.att | AliasThisRec.tracing);
            m = ato.implicitConvTo(to);
            from.att = cast(AliasThisRec)(from.att & ~AliasThisRec.tracing);
        }
    }
    return m;
}

MATCH implicitConvToThroughAliasThis(TypeStruct from, Type to)
{
    auto tos = to.isTypeStruct();
    if (!(tos && from.sym == tos.sym) &&
        from.sym.aliasthis &&
        !(from.att & AliasThisRec.tracing))
    {
        if (auto ato = aliasthisOf(from))
        {
            from.att = cast(AliasThisRec)(from.att | AliasThisRec.tracing);
            MATCH m = ato.implicitConvTo(to);
            from.att = cast(AliasThisRec)(from.att & ~AliasThisRec.tracing);
            return m;
        }
    }
    return MATCH.nomatch;
}

/*******************************************
 * Compute number of elements for a (possibly multidimensional) static array,
 * or 1 for other types.
 * Params:
 *  t = static array type
 *  loc = for error message
 * Returns:
 *  number of elements, uint.max on overflow
 */
uint numberOfElems(Type t, Loc loc)
{
    //printf("Type::numberOfElems()\n");
    uinteger_t n = 1;
    Type tb = t;
    while ((tb = tb.toBasetype()).ty == Tsarray)
    {
        bool overflow = false;
        n = mulu(n, (cast(TypeSArray)tb).dim.toUInteger(), overflow);
        if (overflow || n >= uint.max)
        {
            error(loc, "static array `%s` size overflowed to %llu", t.toChars(), cast(ulong)n);
            return uint.max;
        }
        tb = (cast(TypeSArray)tb).next;
    }
    return cast(uint)n;
}

bool checkRetType(TypeFunction tf, Loc loc)
{
    Type tb = tf.next.toBasetype();
    if (tb.ty == Tfunction)
    {
        error(loc, "functions cannot return a function");
        tf.next = Type.terror;
    }
    if (tb.ty == Ttuple)
    {
        error(loc, "functions cannot return a sequence (use `std.typecons.Tuple`)");
        tf.next = Type.terror;
    }
    if (!tf.isRef && (tb.ty == Tstruct || tb.ty == Tsarray))
    {
        if (auto ts = tb.baseElemOf().isTypeStruct())
        {
            if (!ts.sym.members)
            {
                error(loc, "functions cannot return opaque type `%s` by value", tb.toChars());
                tf.next = Type.terror;
            }
        }
    }
    if (tb.ty == Terror)
        return true;
    return false;
}

/// Returns: whether `t` is a struct/class/enum without a body
bool isOpaqueType(Type t)
{
    if (auto te = t.isTypeEnum())
        return te.sym.members is null;
    if (auto ts = t.isTypeStruct())
        return ts.sym.members is null;
    if (auto tc = t.isTypeClass())
        return tc.sym.members is null;
    return false;
}


/******************************* Private *****************************************/

private:

/**************************
 * This evaluates exp while setting length to be the number
 * of elements in the tuple t.
 */
Expression semanticLength(Scope* sc, Type t, Expression exp)
{
    if (auto tt = t.isTypeTuple())
    {
        ScopeDsymbol sym = new ArrayScopeSymbol(sc, tt);
        sym.parent = sc.scopesym;
        sc = sc.push(sym);
        sc = sc.startCTFE();
        exp = exp.expressionSemantic(sc);
        exp = resolveProperties(sc, exp);
        sc = sc.endCTFE();
        sc.pop();
    }
    else
    {
        sc = sc.startCTFE();
        exp = exp.expressionSemantic(sc);
        exp = resolveProperties(sc, exp);
        sc = sc.endCTFE();
    }
    return exp;
}

Expression semanticLength(Scope* sc, TupleDeclaration tup, Expression exp)
{
    ScopeDsymbol sym = new ArrayScopeSymbol(sc, tup);
    sym.parent = sc.scopesym;

    sc = sc.push(sym);
    sc = sc.startCTFE();
    exp = exp.expressionSemantic(sc);
    exp = resolveProperties(sc, exp);
    sc = sc.endCTFE();
    sc.pop();

    return exp;
}

/************************************
 * Transitively search a type for all function types.
 * If any function types with parameters are found that have parameter identifiers
 * or default arguments, remove those and create a new type stripped of those.
 * This is used to determine the "canonical" version of a type which is useful for
 * comparisons.
 * Params:
 *      t = type to scan
 * Returns:
 *      `t` if no parameter identifiers or default arguments found, otherwise a new type that is
 *      the same as t but with no parameter identifiers or default arguments.
 */
Type stripDefaultArgs(Type t)
{
    static Parameters* stripParams(Parameters* parameters)
    {
        static Parameter stripParameter(Parameter p)
        {
            Type t = stripDefaultArgs(p.type);
            return (t != p.type || p.defaultArg || p.ident || p.userAttribDecl)
                ? new Parameter(p.loc, p.storageClass, t, null, null, null)
                : null;
        }

        if (parameters)
        {
            foreach (i, p; *parameters)
            {
                if (Parameter ps = stripParameter(p))
                {
                    // Replace params with a copy we can modify
                    Parameters* nparams = new Parameters(parameters.length);

                    foreach (j, ref np; *nparams)
                    {
                        Parameter pj = (*parameters)[j];
                        if (j < i)
                            np = pj;
                        else if (j == i)
                            np = ps;
                        else
                        {
                            Parameter nps = stripParameter(pj);
                            np = nps ? nps : pj;
                        }
                    }
                    return nparams;
                }
            }
        }
        return parameters;
    }

    if (t is null)
        return t;

    if (auto tf = t.isTypeFunction())
    {
        Type tret = stripDefaultArgs(tf.next);
        Parameters* params = stripParams(tf.parameterList.parameters);
        if (tret == tf.next && params == tf.parameterList.parameters)
            return t;
        TypeFunction tr = tf.copy().isTypeFunction();
        tr.parameterList.parameters = params;
        tr.next = tret;
        //printf("strip %s\n   <- %s\n", tr.toChars(), t.toChars());
        return tr;
    }
    else if (auto tt = t.isTypeTuple())
    {
        Parameters* args = stripParams(tt.arguments);
        if (args == tt.arguments)
            return t;
        TypeTuple tr = t.copy().isTypeTuple();
        tr.arguments = args;
        return tr;
    }
    else if (t.ty == Tenum)
    {
        // TypeEnum::nextOf() may be != NULL, but it's not necessary here.
        return t;
    }
    else
    {
        Type tn = t.nextOf();
        Type n = stripDefaultArgs(tn);
        if (n == tn)
            return t;
        TypeNext tr = cast(TypeNext)t.copy();
        tr.next = n;
        return tr;
    }
}

/******************************
 * Get the value of the .max/.min property of `ed` as an Expression.
 * Lazily computes the value and caches it in maxval/minval.
 * Reports any errors.
 * Params:
 *      ed = the EnumDeclaration being examined
 *      loc = location to use for error messages
 *      id = Id::max or Id::min
 * Returns:
 *      corresponding value of .max/.min
 */
Expression getMaxMinValue(EnumDeclaration ed, Loc loc, Identifier id)
{
    //printf("EnumDeclaration::getMaxValue()\n");

    static Expression pvalToResult(Expression e, Loc loc)
    {
        if (e.op != EXP.error)
        {
            e = e.copy();
            e.loc = loc;
        }
        return e;
    }

    Expression* pval = (id == Id.max) ? &ed.maxval : &ed.minval;

    Expression errorReturn()
    {
        *pval = ErrorExp.get();
        return *pval;
    }

    if (ed.inuse)
    {
        .error(loc, "%s `%s` recursive definition of `.%s` property", ed.kind, ed.toPrettyChars, id.toChars());
        return errorReturn();
    }
    if (*pval)
        return pvalToResult(*pval, loc);

    if (ed._scope)
        dsymbolSemantic(ed, ed._scope);
    if (ed.errors)
        return errorReturn();
    if (!ed.members)
    {
        .error(loc, "%s `%s` is opaque and has no `.%s`", ed.kind, ed.toPrettyChars, id.toChars(), id.toChars());
        return errorReturn();
    }
    if (!(ed.memtype && ed.memtype.isIntegral()))
    {
        .error(loc, "%s `%s` has no `.%s` property because base type `%s` is not an integral type", ed.kind, ed.toPrettyChars, id.toChars(),
              id.toChars(), ed.memtype ? ed.memtype.toChars() : "");
        return errorReturn();
    }

    bool first = true;
    for (size_t i = 0; i < ed.members.length; i++)
    {
        EnumMember em = (*ed.members)[i].isEnumMember();
        if (!em)
            continue;
        if (em.errors)
        {
            ed.errors = true;
            continue;
        }

        if (em.semanticRun < PASS.semanticdone)
        {
            .error(em.loc, "%s `%s` is forward referenced looking for `.%s`", em.kind, em.toPrettyChars, id.toChars());
            ed.errors = true;
            continue;
        }

        if (first)
        {
            *pval = em.value;
            first = false;
        }
        else
        {
            /* In order to work successfully with UDTs,
             * build expressions to do the comparisons,
             * and let the semantic analyzer and constant
             * folder give us the result.
             */

            /* Compute:
             *   if (e > maxval)
             *      maxval = e;
             */
            Expression e = em.value;
            Expression ec = new CmpExp(id == Id.max ? EXP.greaterThan : EXP.lessThan, em.loc, e, *pval);
            ed.inuse = true;
            ec = ec.expressionSemantic(em._scope);
            ed.inuse = false;
            ec = ec.ctfeInterpret();
            if (ec.op == EXP.error)
            {
                ed.errors = true;
                continue;
            }
            if (ec.toInteger())
                *pval = e;
        }
    }
    return ed.errors ? errorReturn() : pvalToResult(*pval, loc);
}

/******************************************
 * Compile the MixinType, returning the type or expression AST.
 *
 * Doesn't run semantic() on the returned object.
 * Params:
 *      tm = mixin to compile as a type or expression
 *      loc = location for error messages
 *      sc = context
 * Return:
 *      null if error, else RootObject AST as parsed
 */
RootObject compileTypeMixin(TypeMixin tm, Loc loc, Scope* sc)
{
    OutBuffer buf;
    if (expressionsToString(buf, sc, tm.exps, tm.loc, null, true))
        return null;

    const errors = global.errors;
    const len = buf.length;
    buf.writeByte(0);
    const str = buf.extractSlice()[0 .. len];
    const bool doUnittests = global.params.parsingUnittestsRequired();
    scope p = new Parser!ASTCodegen(sc._module, str, false, global.errorSink, &global.compileEnv, doUnittests);
    adjustLocForMixin(str, loc, *p.baseLoc, global.params.mixinOut);
    p.linnum = p.baseLoc.startLine;
    p.nextToken();
    //printf("p.loc.linnum = %d\n", p.loc.linnum);

    auto o = p.parseTypeOrAssignExp(TOK.endOfFile);
    if (errors != global.errors)
    {
        assert(global.errors != errors); // should have caught all these cases
        return null;
    }
    if (p.token.value != TOK.endOfFile)
    {
        .error(loc, "unexpected token `%s` after type `%s`",
            p.token.toChars(), o.toChars());
        .errorSupplemental(loc, "while parsing string mixin type `%s`",
            str.ptr);
        return null;
    }

    return o;
}<|MERGE_RESOLUTION|>--- conflicted
+++ resolved
@@ -83,7 +83,6 @@
     }
 }
 
-<<<<<<< HEAD
 bool needsNested(Type _this)
 {
     static bool typeStructNeedsNested(TypeStruct _this)
@@ -111,7 +110,8 @@
         return typeStructNeedsNested(ts);
     else if (auto te = _this.isTypeEnum())
         return te.memType().needsNested();
-=======
+}
+
 bool isImaginary(Type _this)
 {
     if (auto te = _this.isTypeEnum())
@@ -125,7 +125,6 @@
         return (tb.flags & TFlags.complex) != 0;
     else if (auto te = _this.isTypeEnum())
         return te.memType().isComplex();
->>>>>>> bf569b52
     return false;
 }
 
