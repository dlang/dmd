--- conflicted
+++ resolved
@@ -77,7 +77,6 @@
     }
 }
 
-<<<<<<< HEAD
 bool isImaginary(Type _this)
 {
     if (auto te = _this.isTypeEnum())
@@ -92,7 +91,8 @@
     else if (auto te = _this.isTypeEnum())
         return te.memType().isComplex();
     return false;
-=======
+}
+
 // Exposed as it is used in `expressionsem`
 MOD typeDeduceWild(Type _this, Type t, bool isRef)
 {
@@ -200,7 +200,6 @@
     else if (auto tc = _this.isTypeClass())
         return typeClassDeduceWild(tc, t, isRef);
     return typeDeduceWild(_this, t, isRef);
->>>>>>> 25702d8b
 }
 
 bool isString(Type _this)
