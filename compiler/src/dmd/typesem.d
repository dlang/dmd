/**
 * Semantic analysis for D types.
 *
 * Copyright:   Copyright (C) 1999-2025 by The D Language Foundation, All Rights Reserved
 * Authors:     $(LINK2 https://www.digitalmars.com, Walter Bright)
 * License:     $(LINK2 https://www.boost.org/LICENSE_1_0.txt, Boost License 1.0)
 * Source:      $(LINK2 https://github.com/dlang/dmd/blob/master/compiler/src/dmd/typesem.d, _typesem.d)
 * Documentation:  https://dlang.org/phobos/dmd_typesem.html
 * Coverage:    https://codecov.io/gh/dlang/dmd/src/master/compiler/src/dmd/typesem.d
 */

module dmd.typesem;

import core.checkedint;
import core.stdc.string;
import core.stdc.stdio;

import dmd.access;
import dmd.aggregate;
import dmd.arrayop;
import dmd.arraytypes;
import dmd.astcodegen;
import dmd.astenums;
import dmd.dcast;
import dmd.dclass;
import dmd.declaration;
import dmd.denum;
import dmd.dinterpret;
import dmd.dmodule;
import dmd.dscope;
import dmd.dstruct;
import dmd.dsymbol;
import dmd.dsymbolsem;
import dmd.templatesem : computeOneMember;
import dmd.dtemplate;
import dmd.enumsem;
import dmd.errors;
import dmd.expression;
import dmd.expressionsem;
import dmd.func;
import dmd.funcsem;
import dmd.globals;
import dmd.hdrgen;
import dmd.id;
import dmd.identifier;
import dmd.imphint;
import dmd.importc;
import dmd.init;
import dmd.initsem;
import dmd.location;
import dmd.mtype;
import dmd.mangle;
import dmd.nogc;
import dmd.objc;
import dmd.opover;
import dmd.optimize;
import dmd.parse;
import dmd.root.complex;
import dmd.root.ctfloat;
import dmd.root.rmem;
import dmd.common.outbuffer;
import dmd.rootobject;
import dmd.root.string;
import dmd.safe;
import dmd.semantic3;
import dmd.sideeffect;
import dmd.target;
import dmd.tokens;

<<<<<<< HEAD
/***************************
 * Look for bugs in constructing types.
 */
void check(Type _this)
{
    if (_this.mcache)
    with (_this.mcache)
    switch (_this.mod)
    {
    case 0:
        if (cto)
            assert(cto.mod == MODFlags.const_);
        if (ito)
            assert(ito.mod == MODFlags.immutable_);
        if (sto)
            assert(sto.mod == MODFlags.shared_);
        if (scto)
            assert(scto.mod == (MODFlags.shared_ | MODFlags.const_));
        if (wto)
            assert(wto.mod == MODFlags.wild);
        if (wcto)
            assert(wcto.mod == MODFlags.wildconst);
        if (swto)
            assert(swto.mod == (MODFlags.shared_ | MODFlags.wild));
        if (swcto)
            assert(swcto.mod == (MODFlags.shared_ | MODFlags.wildconst));
        break;

    case MODFlags.const_:
        if (cto)
            assert(cto.mod == 0);
        if (ito)
            assert(ito.mod == MODFlags.immutable_);
        if (sto)
            assert(sto.mod == MODFlags.shared_);
        if (scto)
            assert(scto.mod == (MODFlags.shared_ | MODFlags.const_));
        if (wto)
            assert(wto.mod == MODFlags.wild);
        if (wcto)
            assert(wcto.mod == MODFlags.wildconst);
        if (swto)
            assert(swto.mod == (MODFlags.shared_ | MODFlags.wild));
        if (swcto)
            assert(swcto.mod == (MODFlags.shared_ | MODFlags.wildconst));
        break;

    case MODFlags.wild:
        if (cto)
            assert(cto.mod == MODFlags.const_);
        if (ito)
            assert(ito.mod == MODFlags.immutable_);
        if (sto)
            assert(sto.mod == MODFlags.shared_);
        if (scto)
            assert(scto.mod == (MODFlags.shared_ | MODFlags.const_));
        if (wto)
            assert(wto.mod == 0);
        if (wcto)
            assert(wcto.mod == MODFlags.wildconst);
        if (swto)
            assert(swto.mod == (MODFlags.shared_ | MODFlags.wild));
        if (swcto)
            assert(swcto.mod == (MODFlags.shared_ | MODFlags.wildconst));
        break;

    case MODFlags.wildconst:
        assert(!cto || cto.mod == MODFlags.const_);
        assert(!ito || ito.mod == MODFlags.immutable_);
        assert(!sto || sto.mod == MODFlags.shared_);
        assert(!scto || scto.mod == (MODFlags.shared_ | MODFlags.const_));
        assert(!wto || wto.mod == MODFlags.wild);
        assert(!wcto || wcto.mod == 0);
        assert(!swto || swto.mod == (MODFlags.shared_ | MODFlags.wild));
        assert(!swcto || swcto.mod == (MODFlags.shared_ | MODFlags.wildconst));
        break;

    case MODFlags.shared_:
        if (cto)
            assert(cto.mod == MODFlags.const_);
        if (ito)
            assert(ito.mod == MODFlags.immutable_);
        if (sto)
            assert(sto.mod == 0);
        if (scto)
            assert(scto.mod == (MODFlags.shared_ | MODFlags.const_));
        if (wto)
            assert(wto.mod == MODFlags.wild);
        if (wcto)
            assert(wcto.mod == MODFlags.wildconst);
        if (swto)
            assert(swto.mod == (MODFlags.shared_ | MODFlags.wild));
        if (swcto)
            assert(swcto.mod == (MODFlags.shared_ | MODFlags.wildconst));
        break;

    case MODFlags.shared_ | MODFlags.const_:
        if (cto)
            assert(cto.mod == MODFlags.const_);
        if (ito)
            assert(ito.mod == MODFlags.immutable_);
        if (sto)
            assert(sto.mod == MODFlags.shared_);
        if (scto)
            assert(scto.mod == 0);
        if (wto)
            assert(wto.mod == MODFlags.wild);
        if (wcto)
            assert(wcto.mod == MODFlags.wildconst);
        if (swto)
            assert(swto.mod == (MODFlags.shared_ | MODFlags.wild));
        if (swcto)
            assert(swcto.mod == (MODFlags.shared_ | MODFlags.wildconst));
        break;

    case MODFlags.shared_ | MODFlags.wild:
        if (cto)
            assert(cto.mod == MODFlags.const_);
        if (ito)
            assert(ito.mod == MODFlags.immutable_);
        if (sto)
            assert(sto.mod == MODFlags.shared_);
        if (scto)
            assert(scto.mod == (MODFlags.shared_ | MODFlags.const_));
        if (wto)
            assert(wto.mod == MODFlags.wild);
        if (wcto)
            assert(wcto.mod == MODFlags.wildconst);
        if (swto)
            assert(swto.mod == 0);
        if (swcto)
            assert(swcto.mod == (MODFlags.shared_ | MODFlags.wildconst));
        break;

    case MODFlags.shared_ | MODFlags.wildconst:
        assert(!cto || cto.mod == MODFlags.const_);
        assert(!ito || ito.mod == MODFlags.immutable_);
        assert(!sto || sto.mod == MODFlags.shared_);
        assert(!scto || scto.mod == (MODFlags.shared_ | MODFlags.const_));
        assert(!wto || wto.mod == MODFlags.wild);
        assert(!wcto || wcto.mod == MODFlags.wildconst);
        assert(!swto || swto.mod == (MODFlags.shared_ | MODFlags.wild));
        assert(!swcto || swcto.mod == 0);
        break;

    case MODFlags.immutable_:
        if (cto)
            assert(cto.mod == MODFlags.const_);
        if (ito)
            assert(ito.mod == 0);
        if (sto)
            assert(sto.mod == MODFlags.shared_);
        if (scto)
            assert(scto.mod == (MODFlags.shared_ | MODFlags.const_));
        if (wto)
            assert(wto.mod == MODFlags.wild);
        if (wcto)
            assert(wcto.mod == MODFlags.wildconst);
        if (swto)
            assert(swto.mod == (MODFlags.shared_ | MODFlags.wild));
        if (swcto)
            assert(swcto.mod == (MODFlags.shared_ | MODFlags.wildconst));
=======
/**********************************
 * For our new type '_this', which is type-constructed from t,
 * fill in the cto, ito, sto, scto, wto shortcuts.
 */
void fixTo(Type _this, Type t)
{
    // If fixing this: immutable(T*) by t: immutable(T)*,
    // cache t to this.xto won't break transitivity.
    Type mto = null;
    Type tn = _this.nextOf();
    if (!tn || _this.ty != Tsarray && tn.mod == t.nextOf().mod)
    {
        switch (t.mod)
        {
        case 0:
            mto = t;
            break;

        case MODFlags.const_:
            _this.getMcache();
            _this.mcache.cto = t;
            break;

        case MODFlags.wild:
            _this.getMcache();
            _this.mcache.wto = t;
            break;

        case MODFlags.wildconst:
            _this.getMcache();
            _this.mcache.wcto = t;
            break;

        case MODFlags.shared_:
            _this.getMcache();
            _this.mcache.sto = t;
            break;

        case MODFlags.shared_ | MODFlags.const_:
            _this.getMcache();
            _this.mcache.scto = t;
            break;

        case MODFlags.shared_ | MODFlags.wild:
            _this.getMcache();
            _this.mcache.swto = t;
            break;

        case MODFlags.shared_ | MODFlags.wildconst:
            _this.getMcache();
            _this.mcache.swcto = t;
            break;

        case MODFlags.immutable_:
            _this.getMcache();
            _this.mcache.ito = t;
            break;

        default:
            break;
        }
    }
    assert(_this.mod != t.mod);

    if (_this.mod)
    {
        _this.getMcache();
        t.getMcache();
    }
    switch (_this.mod)
    {
    case 0:
        break;

    case MODFlags.const_:
        _this.mcache.cto = mto;
        t.mcache.cto = _this;
        break;

    case MODFlags.wild:
        _this.mcache.wto = mto;
        t.mcache.wto = _this;
        break;

    case MODFlags.wildconst:
        _this.mcache.wcto = mto;
        t.mcache.wcto = _this;
        break;

    case MODFlags.shared_:
        _this.mcache.sto = mto;
        t.mcache.sto = _this;
        break;

    case MODFlags.shared_ | MODFlags.const_:
        _this.mcache.scto = mto;
        t.mcache.scto = _this;
        break;

    case MODFlags.shared_ | MODFlags.wild:
        _this.mcache.swto = mto;
        t.mcache.swto = _this;
        break;

    case MODFlags.shared_ | MODFlags.wildconst:
        _this.mcache.swcto = mto;
        t.mcache.swcto = _this;
        break;

    case MODFlags.immutable_:
        t.mcache.ito = _this;
        if (t.mcache.cto)
            t.mcache.cto.getMcache().ito = _this;
        if (t.mcache.sto)
            t.mcache.sto.getMcache().ito = _this;
        if (t.mcache.scto)
            t.mcache.scto.getMcache().ito = _this;
        if (t.mcache.wto)
            t.mcache.wto.getMcache().ito = _this;
        if (t.mcache.wcto)
            t.mcache.wcto.getMcache().ito = _this;
        if (t.mcache.swto)
            t.mcache.swto.getMcache().ito = _this;
        if (t.mcache.swcto)
            t.mcache.swcto.getMcache().ito = _this;
>>>>>>> 907abb6d
        break;

    default:
        assert(0);
    }

<<<<<<< HEAD
    Type tn = _this.nextOf();
    if (tn && _this.ty != Tfunction && tn.ty != Tfunction && _this.ty != Tenum)
    {
        // Verify transitivity
        switch (_this.mod)
        {
        case 0:
        case MODFlags.const_:
        case MODFlags.wild:
        case MODFlags.wildconst:
        case MODFlags.shared_:
        case MODFlags.shared_ | MODFlags.const_:
        case MODFlags.shared_ | MODFlags.wild:
        case MODFlags.shared_ | MODFlags.wildconst:
        case MODFlags.immutable_:
            assert(tn.mod == MODFlags.immutable_ || (tn.mod & _this.mod) == _this.mod);
            break;

        default:
            assert(0);
        }
        tn.check();
    }
=======
    _this.check();
    t.check();
    //printf("fixTo: %s, %s\n", toChars(), t.toChars());
>>>>>>> 907abb6d
}

void transitive(TypeNext _this)
{
    // Invoke transitivity of type attributes
    _this.next = _this.next.addMod(_this.mod);
}

private inout(TypeNext) isTypeNext(inout Type _this)
{
    switch(_this.ty)
    {
        case Tpointer, Treference, Tfunction, Tdelegate, Tslice, Tarray, Taarray, Tsarray:
            return cast(typeof(return)) _this;
        default: return null;
    }
}

/********************************
 * true if when type is copied, it needs a copy constructor or postblit
 * applied. Only applies to value types, not ref types.
 */
bool needsCopyOrPostblit(Type _this)
{
    if (auto tsa = _this.isTypeSArray())
        return tsa.next.needsCopyOrPostblit();
    else if (auto ts = _this.isTypeStruct())
        return ts.sym.hasCopyCtor || ts.sym.postblit;
    else if (auto te = _this.isTypeEnum())
        return te.memType().needsCopyOrPostblit();
    return false;
}

/********************************
 * true if when type goes out of scope, it needs a destructor applied.
 * Only applies to value types, not ref types.
 */
bool needsDestruction(Type _this)
{
    if (auto tsa = _this.isTypeSArray())
        return tsa.next.needsDestruction();
    else if (auto ts = _this.isTypeStruct())
        return ts.sym.dtor !is null;
    else if (auto te = _this.isTypeEnum())
        return te.memType().needsDestruction();
    return false;
}

bool needsNested(Type _this)
{
    static bool typeStructNeedsNested(TypeStruct _this)
    {
        if (_this.inuse) return false; // circular type, error instead of crashing

        _this.inuse = true;
        scope(exit) _this.inuse = false;

        if (_this.sym.isNested())
            return true;

        for (size_t i = 0; i < _this.sym.fields.length; i++)
        {
            VarDeclaration v = _this.sym.fields[i];
            if (!v.isDataseg() && v.type.needsNested())
                return true;
        }
        return false;
    }

    if (auto tsa = _this.isTypeSArray())
        return tsa.next.needsNested();
    else if (auto ts = _this.isTypeStruct())
        return typeStructNeedsNested(ts);
    else if (auto te = _this.isTypeEnum())
        return te.memType().needsNested();
    return false;
}

bool isScalar(Type _this)
{
    if (auto tb = _this.isTypeBasic())
        return (tb.flags & (TFlags.integral | TFlags.floating)) != 0;
    else if (auto tv = _this.isTypeVector())
        return tv.basetype.nextOf().isScalar();
    else if (auto te = _this.isTypeEnum())
        return te.memType().isScalar();
    else if (_this.isTypePointer())
        return true;
    return false;
}

bool isUnsigned(Type _this)
{
    if (auto tb = _this.isTypeBasic())
        return (tb.flags & TFlags.unsigned) != 0;
    else if (auto tv = _this.isTypeVector())
        return tv.basetype.nextOf().isUnsigned();
    else if (auto te = _this.isTypeEnum())
        return te.memType().isUnsigned();
    return false;
}

bool isImaginary(Type _this)
{
    if (auto te = _this.isTypeEnum())
        return te.memType().isImaginary();
    return _this.isImaginaryNonSemantic();
}

bool isComplex(Type _this)
{
    if (auto tb = _this.isTypeBasic())
        return (tb.flags & TFlags.complex) != 0;
    else if (auto te = _this.isTypeEnum())
        return te.memType().isComplex();
    return false;
}

// Exposed as it is used in `expressionsem`
MOD typeDeduceWild(Type _this, Type t, bool isRef)
{
    //printf("Type::deduceWild this = '%s', tprm = '%s'\n", toChars(), tprm.toChars());
    if (t.isWild())
    {
        if (_this.isImmutable())
            return MODFlags.immutable_;
        if (_this.isWildConst())
        {
            if (t.isWildConst())
                return MODFlags.wild;
            return MODFlags.wildconst;
        }
        if (_this.isWild())
            return MODFlags.wild;
        if (_this.isConst())
            return MODFlags.const_;
        if (_this.isMutable())
            return MODFlags.mutable;
        assert(0);
    }
    return 0;
}

/***************************************
 * Compute MOD bits matching `this` argument type to wild parameter type.
 * Params:
 *  _this = base parameter type
 *  t = corresponding parameter type
 *  isRef = parameter is `ref` or `out`
 * Returns:
 *  MOD bits
 */
MOD deduceWild(Type _this, Type t, bool isRef)
{
    static MOD typeNextDeduceWild(TypeNext _this, Type t, bool isRef)
    {
        if (_this.ty == Tfunction)
            return 0;

        ubyte wm;

        Type tn = t.nextOf();
        if (!isRef && (_this.ty == Tarray || _this.ty == Tpointer) && tn)
        {
            wm = _this.next.deduceWild(tn, true);
            if (!wm)
                wm = typeDeduceWild(cast(Type)_this, t, true);
        }
        else
        {
            wm = typeDeduceWild(cast(Type)_this, t, isRef);
            if (!wm && tn)
                wm = _this.next.deduceWild(tn, true);
        }
        return wm;
    }

    static MOD typeStructDeduceWild(TypeStruct _this, Type t, bool isRef)
    {
        if (_this.ty == t.ty && _this.sym == (cast(TypeStruct)t).sym)
            return typeDeduceWild(cast(Type)_this, t, isRef);

        ubyte wm = 0;

        if (t.hasWild() && _this.sym.aliasthis && !(_this.att & AliasThisRec.tracing))
        {
            if (auto ato = aliasthisOf(_this))
            {
                _this.att = cast(AliasThisRec)(_this.att | AliasThisRec.tracing);
                wm = ato.deduceWild(t, isRef);
                _this.att = cast(AliasThisRec)(_this.att & ~AliasThisRec.tracing);
            }
        }

        return wm;
    }

    static MOD typeClassDeduceWild(TypeClass _this, Type t, bool isRef)
    {
        ClassDeclaration cd = t.isClassHandle();
        if (cd && (_this.sym == cd || cd.isBaseOf(_this.sym, null)))
            return typeDeduceWild(cast(Type)_this, t, isRef);

        ubyte wm = 0;

        if (t.hasWild() && _this.sym.aliasthis && !(_this.att & AliasThisRec.tracing))
        {
            if (auto ato = aliasthisOf(_this))
            {
                _this.att = cast(AliasThisRec)(_this.att | AliasThisRec.tracing);
                wm = ato.deduceWild(t, isRef);
                _this.att = cast(AliasThisRec)(_this.att & ~AliasThisRec.tracing);
            }
        }

        return wm;
    }

    if (auto tn = _this.isTypeNext())
        return typeNextDeduceWild(tn, t, isRef);
    else if (auto ts = _this.isTypeStruct())
        return typeStructDeduceWild(ts, t, isRef);
    else if (auto tc = _this.isTypeClass())
        return typeClassDeduceWild(tc, t, isRef);
    return typeDeduceWild(_this, t, isRef);
}

bool isString(Type _this)
{
    if (auto tsa = _this.isTypeSArray())
    {
        TY nty = tsa.next.toBasetype().ty;
        return nty.isSomeChar();
    }
    else if (auto tda = _this.isTypeDArray())
    {
        TY nty = tda.next.toBasetype().ty;
        return nty.isSomeChar();
    }
    else if (auto te = _this.isTypeEnum())
        return te.memType().isString();
    return false;
}

/**************************
 * Returns true if T can be converted to boolean value.
 */
bool isBoolean(Type _this)
{
    switch(_this.ty)
    {
        case Tvector, Tstruct: return false;
        case Tarray, Taarray, Tdelegate, Tclass, Tnull: return true;
        case Tenum: return _this.isTypeEnum().memType().isBoolean();
        // bottom type can be implicitly converted to any other type
        case Tnoreturn: return true;
        default: return _this.isScalar();
    }
}

bool isReal(Type _this)
{
    if (auto tb = _this.isTypeBasic())
        return (tb.flags & TFlags.real_) != 0;
    else if (auto te = _this.isTypeEnum())
        return te.memType().isReal();
    return false;
}

// real, imaginary, or complex
bool isFloating(Type _this)
{
    if (auto tb = _this.isTypeBasic())
        return (tb.flags & TFlags.floating) != 0;
    else if (auto tv = _this.isTypeVector())
        return tv.basetype.nextOf().isFloating();
    else if (auto te = _this.isTypeEnum())
        return te.memType().isFloating();
    return false;
}

bool isIntegral(Type _this)
{
    if (auto tb = _this.isTypeBasic())
        return (tb.flags & TFlags.integral) != 0;
    else if (auto tv = _this.isTypeVector())
        return tv.basetype.nextOf().isIntegral();
    else if (auto te = _this.isTypeEnum())
        return te.memType().isIntegral();
    return false;
}

Type makeSharedWildConst(Type _this)
{
    if (_this.mcache && _this.mcache.swcto)
        return _this.mcache.swcto;
    Type t = _this.nullAttributes();
    t.mod = MODFlags.shared_ | MODFlags.wildconst;

    if (auto tn = _this.isTypeNext())
    {
        //printf("TypeNext::makeSharedWildConst() %s\n", toChars());
        TypeNext _t = cast(TypeNext) t;
        if (tn.ty != Tfunction && tn.next.ty != Tfunction && !tn.next.isImmutable())
        {
            _t.next = tn.next.sharedWildConstOf();
        }
        //printf("TypeNext::makeSharedWildConst() returns %p, %s\n", t, t.toChars());
        return _t;
    }
    return t;
}

Type makeSharedWild(Type _this)
{
    if (_this.mcache && _this.mcache.swto)
        return _this.mcache.swto;
    Type t = _this.nullAttributes();
    t.mod = MODFlags.shared_ | MODFlags.wild;

    if (auto tn = _this.isTypeNext())
    {
        //printf("TypeNext::makeSharedWild() %s\n", toChars());
        TypeNext _t = cast(TypeNext) t;
        if (tn.ty != Tfunction && tn.next.ty != Tfunction && !tn.next.isImmutable())
        {
            if (tn.next.isConst())
                _t.next = tn.next.sharedWildConstOf();
            else
                _t.next = tn.next.sharedWildOf();
        }
        //printf("TypeNext::makeSharedWild() returns %p, %s\n", t, t.toChars());
        return _t;
    }
    return t;
}

Type makeWildConst(Type _this)
{
    if (_this.mcache && _this.mcache.wcto)
        return _this.mcache.wcto;
    Type t = _this.nullAttributes();
    t.mod = MODFlags.wildconst;

    if (auto tn = _this.isTypeNext())
    {
        //printf("TypeNext::makeWildConst() %s\n", toChars());
        TypeNext _t = cast(TypeNext) t;
        if (tn.ty != Tfunction && tn.next.ty != Tfunction && !tn.next.isImmutable())
        {
            if (tn.next.isShared())
                _t.next = tn.next.sharedWildConstOf();
            else
                _t.next = tn.next.wildConstOf();
        }
        //printf("TypeNext::makeWildConst() returns %p, %s\n", t, t.toChars());
        return _t;
    }
    return t;
}

Type makeWild(Type _this)
{
    if (_this.mcache && _this.mcache.wto)
        return _this.mcache.wto;
    Type t = _this.nullAttributes();
    t.mod = MODFlags.wild;

    if (auto tn = _this.isTypeNext())
    {
        //printf("TypeNext::makeWild() %s\n", toChars());
        TypeNext _t = cast(TypeNext) t;
        if (tn.ty != Tfunction && tn.next.ty != Tfunction && !tn.next.isImmutable())
        {
            if (tn.next.isShared())
            {
                if (tn.next.isConst())
                    _t.next = tn.next.sharedWildConstOf();
                else
                    _t.next = tn.next.sharedWildOf();
            }
            else
            {
                if (tn.next.isConst())
                    _t.next = tn.next.wildConstOf();
                else
                    _t.next = tn.next.wildOf();
            }
        }
        //printf("TypeNext::makeWild() returns %p, %s\n", t, t.toChars());
        return _t;
    }
    return t;
}

Type makeSharedConst(Type _this)
{
    if (_this.mcache && _this.mcache.scto)
        return _this.mcache.scto;
    Type t = _this.nullAttributes();
    t.mod = MODFlags.shared_ | MODFlags.const_;

    if (auto tn = _this.isTypeNext())
    {
        //printf("TypeNext::makeSharedConst() %s\n", toChars());
        TypeNext _t = cast(TypeNext) t;
        if (tn.ty != Tfunction && tn.next.ty != Tfunction && !tn.next.isImmutable())
        {
            if (tn.next.isWild())
                _t.next = tn.next.sharedWildConstOf();
            else
                _t.next = tn.next.sharedConstOf();
        }
        //printf("TypeNext::makeSharedConst() returns %p, %s\n", t, t.toChars());
        return _t;
    }
    return t;
}

Type makeShared(Type _this)
{
    if (_this.mcache && _this.mcache.sto)
        return _this.mcache.sto;
    Type t = _this.nullAttributes();
    t.mod = MODFlags.shared_;

    if (auto tn = _this.isTypeNext())
    {
        //printf("TypeNext::makeShared() %s\n", toChars());
        TypeNext _t = cast(TypeNext) t;
        if (tn.ty != Tfunction && tn.next.ty != Tfunction && !tn.next.isImmutable())
        {
            if (tn.next.isWild())
            {
                if (tn.next.isConst())
                    _t.next = tn.next.sharedWildConstOf();
                else
                    _t.next = tn.next.sharedWildOf();
            }
            else
            {
                if (tn.next.isConst())
                    _t.next = tn.next.sharedConstOf();
                else
                    _t.next = tn.next.sharedOf();
            }
        }
        //printf("TypeNext::makeShared() returns %p, %s\n", t, t.toChars());
        return _t;
    }
    return t;
}

Type makeImmutable(Type _this)
{
    if (_this.mcache && _this.mcache.ito)
        return _this.mcache.ito;
    Type t = _this.nullAttributes();
    t.mod = MODFlags.immutable_;

    if (auto tn = _this.isTypeNext())
    {
        //printf("TypeNext::makeImmutable() %s\n", toChars());
        TypeNext _t = cast(TypeNext) t;
        if (tn.ty != Tfunction && tn.next.ty != Tfunction && !tn.next.isImmutable())
        {
            _t.next = tn.next.immutableOf();
        }
        return _t;
    }
    return t;
}

Type makeMutable(Type _this)
{
    Type t = _this.nullAttributes();
    t.mod = _this.mod & MODFlags.shared_;

    if (auto tn = _this.isTypeNext())
    {
        //printf("TypeNext::makeMutable() %p, %s\n", this, toChars());
        TypeNext _t = cast(TypeNext)t;
        if (tn.ty == Tsarray)
        {
            _t.next = tn.next.mutableOf();
        }
        //printf("TypeNext::makeMutable() returns %p, %s\n", t, t.toChars());
        return _t;
    }
    return t;
}

Type makeConst(Type _this)
{
    if (_this.mcache && _this.mcache.cto)
    {
        assert(_this.mcache.cto.mod == MODFlags.const_);
        return _this.mcache.cto;
    }

    static Type defaultMakeConst(Type _this)
    {
        //printf("Type::makeConst() %p, %s\n", this, toChars());
        Type t = _this.nullAttributes();
        t.mod = MODFlags.const_;
        //printf("-Type::makeConst() %p, %s\n", t, toChars());
        return t;
    }

    static Type typeNextMakeConst(TypeNext _this)
    {
        //printf("TypeNext::makeConst() %p, %s\n", this, toChars());
        TypeNext t = cast(TypeNext)defaultMakeConst(cast(Type)_this);
        if (_this.ty != Tfunction && _this.next.ty != Tfunction && !_this.next.isImmutable())
        {
            if (_this.next.isShared())
            {
                if (_this.next.isWild())
                    t.next = _this.next.sharedWildConstOf();
                else
                    t.next = _this.next.sharedConstOf();
            }
            else
            {
                if (_this.next.isWild())
                    t.next = _this.next.wildConstOf();
                else
                    t.next = _this.next.constOf();
            }
        }
        //printf("TypeNext::makeConst() returns %p, %s\n", t, t.toChars());
        return t;
    }

    if (auto tn = _this.isTypeNext())
        return typeNextMakeConst(tn);

    return defaultMakeConst(_this);
}

Type toBasetype2(TypeEnum _this)
{
    if (!_this.sym.members && !_this.sym.memtype)
        return _this;
    auto tb = _this.sym.getMemtype(Loc.initial).toBasetype();
    return tb.castMod(_this.mod); // retain modifier bits from '_this'
}

Type memType(TypeEnum _this)
{
    return _this.sym.getMemtype(Loc.initial);
}

uint alignsize(Type _this)
{
    static uint structAlignsize(TypeStruct _this)
    {
        import dmd.dsymbolsem : size;
        _this.sym.size(Loc.initial); // give error for forward references
        return _this.sym.alignsize;
    }

    static uint enumAlignsize(TypeEnum _this)
    {
        Type t = _this.memType();
        if (t.ty == Terror)
            return 4;
        return t.alignsize();
    }

    if (auto tb = _this.isTypeBasic())
        return target.alignsize(tb);

    switch(_this.ty)
    {
        case Tvector: return cast(uint)_this.isTypeVector().basetype.size();
        case Tsarray: return _this.isTypeSArray().next.alignsize();
        // A DArray consists of two ptr-sized values, so align it on pointer size boundary
        case Tarray, Tdelegate: return target.ptrsize;
        case Tstruct: return structAlignsize(_this.isTypeStruct());
        case Tenum: return enumAlignsize(_this.isTypeEnum());
        case Tnoreturn: return 0;
        default: return cast(uint)size(_this, Loc.initial);
    }
}

/*************************************
 * Detect if type has pointer fields that are initialized to void.
 * Local stack variables with such void fields can remain uninitialized,
 * leading to pointer bugs.
 * Returns:
 *  true if so
 */

bool hasVoidInitPointers(Type _this)
{
    if (auto tsa = _this.isTypeSArray())
    {
        return tsa.next.hasVoidInitPointers();
    }
    else if (auto ts = _this.isTypeStruct())
    {
        import dmd.dsymbolsem : size;
        ts.sym.size(Loc.initial); // give error for forward references
        ts.sym.determineTypeProperties();
        return ts.sym.hasVoidInitPointers;
    }
    else if (auto te = _this.isTypeEnum())
    {
        return te.memType().hasVoidInitPointers();
    }
    return false;
}

void Type_init()
{
    Type.stringtable._init(14_000);

    // Set basic types
    __gshared TY* basetab =
    [
        Tvoid,
        Tint8,
        Tuns8,
        Tint16,
        Tuns16,
        Tint32,
        Tuns32,
        Tint64,
        Tuns64,
        Tint128,
        Tuns128,
        Tfloat32,
        Tfloat64,
        Tfloat80,
        Timaginary32,
        Timaginary64,
        Timaginary80,
        Tcomplex32,
        Tcomplex64,
        Tcomplex80,
        Tbool,
        Tchar,
        Twchar,
        Tdchar,
        Terror
    ];

    static Type merge(Type t)
    {
        import dmd.mangle.basic : tyToDecoBuffer;

        OutBuffer buf;
        buf.reserve(3);

        if (t.ty == Tnoreturn)
            buf.writestring("Nn");
        else
            tyToDecoBuffer(buf, t.ty);

        auto sv = t.stringtable.update(buf[]);
        if (sv.value)
            return sv.value;
        t.deco = cast(char*)sv.toDchars();
        sv.value = t;
        return t;
    }

    for (size_t i = 0; basetab[i] != Terror; i++)
    {
        Type t = new TypeBasic(basetab[i]);
        .merge(t);
        t = merge(t);
        Type.basic[basetab[i]] = t;
    }
    Type.basic[Terror] = new TypeError();

    Type.tnoreturn = new TypeNoreturn();
    Type.tnoreturn.deco = merge(Type.tnoreturn).deco;
    Type.basic[Tnoreturn] = Type.tnoreturn;

    Type.tvoid = Type.basic[Tvoid];
    Type.tint8 = Type.basic[Tint8];
    Type.tuns8 = Type.basic[Tuns8];
    Type.tint16 = Type.basic[Tint16];
    Type.tuns16 = Type.basic[Tuns16];
    Type.tint32 = Type.basic[Tint32];
    Type.tuns32 = Type.basic[Tuns32];
    Type.tint64 = Type.basic[Tint64];
    Type.tuns64 = Type.basic[Tuns64];
    Type.tint128 = Type.basic[Tint128];
    Type.tuns128 = Type.basic[Tuns128];
    Type.tfloat32 = Type.basic[Tfloat32];
    Type.tfloat64 = Type.basic[Tfloat64];
    Type.tfloat80 = Type.basic[Tfloat80];

    Type.timaginary32 = Type.basic[Timaginary32];
    Type.timaginary64 = Type.basic[Timaginary64];
    Type.timaginary80 = Type.basic[Timaginary80];

    Type.tcomplex32 = Type.basic[Tcomplex32];
    Type.tcomplex64 = Type.basic[Tcomplex64];
    Type.tcomplex80 = Type.basic[Tcomplex80];

    Type.tbool = Type.basic[Tbool];
    Type.tchar = Type.basic[Tchar];
    Type.twchar = Type.basic[Twchar];
    Type.tdchar = Type.basic[Tdchar];

    Type.tshiftcnt = Type.tint32;
    Type.terror = Type.basic[Terror];
    Type.tnoreturn = Type.basic[Tnoreturn];
    Type.tnull = new TypeNull();
    Type.tnull.deco = merge(Type.tnull).deco;

    Type.tvoidptr = Type.tvoid.pointerTo();
    Type.tstring = Type.tchar.immutableOf().arrayOf();
    Type.twstring = Type.twchar.immutableOf().arrayOf();
    Type.tdstring = Type.tdchar.immutableOf().arrayOf();

    const isLP64 = target.isLP64;

    Type.tsize_t    = Type.basic[isLP64 ? Tuns64 : Tuns32];
    Type.tptrdiff_t = Type.basic[isLP64 ? Tint64 : Tint32];
    Type.thash_t = Type.tsize_t;

    static if (__VERSION__ == 2081)
    {
        // Related issue: https://issues.dlang.org/show_bug.cgi?id=19134
        // D 2.081.x regressed initializing class objects at compile time.
        // As a workaround initialize this global at run-time instead.
        TypeTuple.empty = new TypeTuple();
    }
}

/************************************
 * Return alignment to use for this type.
 */
structalign_t alignment(Type _this)
{
    if (auto tsa = _this.isTypeSArray())
    {
        return tsa.next.alignment();
    }
    else if (auto ts = _this.isTypeStruct())
    {
        import dmd.dsymbolsem : size;
        if (ts.sym.alignment.isUnknown())
            ts.sym.size(ts.sym.loc);
        return ts.sym.alignment;
    }
    structalign_t s;
    s.setDefault();
    return s;
}

/***************************************
 * Returns: true if type has any invariants
 */
bool hasInvariant(Type _this)
{
    if (auto tsa = _this.isTypeSArray())
    {
        return tsa.next.hasInvariant();
    }
    else if (auto ts = _this.isTypeStruct())
    {
        import dmd.dsymbolsem : size;
        ts.sym.size(Loc.initial); // give error for forward references
        ts.sym.determineTypeProperties();
        return ts.sym.hasInvariant() || ts.sym.hasFieldWithInvariant;
    }
    else if (auto te = _this.isTypeEnum())
    {
        return te.memType().hasInvariant();
    }
    return false;
}

/*************************************
 * Detect if this is an unsafe type because of the presence of `@system` members
 * Returns:
 *  true if so
 */
bool hasUnsafeBitpatterns(Type _this)
{
    static bool tstructImpl(TypeStruct _this)
    {
        import dmd.dsymbolsem : size;
        _this.sym.size(Loc.initial); // give error for forward references
        _this.sym.determineTypeProperties();
        return _this.sym.hasUnsafeBitpatterns;
    }

    if(auto tb = _this.isTypeBasic())
        return tb.ty == Tbool;

    switch(_this.ty)
    {
        case Tenum: return _this.isTypeEnum().memType().hasUnsafeBitpatterns();
        case Tstruct: return tstructImpl(_this.isTypeStruct());
        case Tsarray: return _this.isTypeSArray().next.hasUnsafeBitpatterns();
        default: return false;
    }
}

/*************************************
 * Resolve a tuple index, `s[oindex]`, by figuring out what `s[oindex]` represents.
 * Setting one of pe/pt/ps.
 * Params:
 *      loc = location for error messages
 *      sc = context
 *      s = symbol being indexed - could be a tuple, could be an expression
 *      pe = set if s[oindex] is an Expression, otherwise null
 *      pt = set if s[oindex] is a Type, otherwise null
 *      ps = set if s[oindex] is a Dsymbol, otherwise null
 *      oindex = index into s
 */
private void resolveTupleIndex(Loc loc, Scope* sc, Dsymbol s, out Expression pe, out Type pt, out Dsymbol ps, RootObject oindex)
{
    auto tup = s.isTupleDeclaration();

    auto eindex = isExpression(oindex);
    auto tindex = isType(oindex);
    auto sindex = isDsymbol(oindex);

    if (!tup)
    {
        // It's really an index expression
        if (tindex)
            eindex = new TypeExp(loc, tindex);
        else if (sindex)
            eindex = symbolToExp(sindex, loc, sc, false);
        Expression e = new IndexExp(loc, symbolToExp(s, loc, sc, false), eindex);
        e = e.expressionSemantic(sc);
        resolveExp(e, pt, pe, ps);
        return;
    }

    // Convert oindex to Expression, then try to resolve to constant.
    if (tindex)
        tindex.resolve(loc, sc, eindex, tindex, sindex);
    if (sindex)
        eindex = symbolToExp(sindex, loc, sc, false);
    if (!eindex)
    {
        .error(loc, "index `%s` is not an expression", oindex.toChars());
        pt = Type.terror;
        return;
    }

    eindex = semanticLength(sc, tup, eindex);
    eindex = eindex.ctfeInterpret();
    if (eindex.op == EXP.error)
    {
        pt = Type.terror;
        return;
    }
    const(uinteger_t) d = eindex.toUInteger();
    if (d >= tup.objects.length)
    {
        .error(loc, "sequence index `%llu` out of bounds `[0 .. %llu]`", d, cast(ulong)tup.objects.length);
        pt = Type.terror;
        return;
    }

    RootObject o = (*tup.objects)[cast(size_t)d];
    ps = isDsymbol(o);
    if (auto t = isType(o))
        pt = t.typeSemantic(loc, sc);
    if (auto e = isExpression(o))
        resolveExp(e, pt, pe, ps);
}

/*************************************
 * Takes an array of Identifiers and figures out if
 * it represents a Type, Expression, or Dsymbol.
 * Params:
 *      mt = array of identifiers
 *      loc = location for error messages
 *      sc = context
 *      s = symbol to start search at
 *      scopesym = unused
 *      pe = set if expression otherwise null
 *      pt = set if type otherwise null
 *      ps = set if symbol otherwise null
 *      typeid = set if in TypeidExpression https://dlang.org/spec/expression.html#TypeidExpression
 */
private void resolveHelper(TypeQualified mt, Loc loc, Scope* sc, Dsymbol s, Dsymbol scopesym,
    out Expression pe, out Type pt, out Dsymbol ps, bool intypeid = false)
{
    version (none)
    {
        printf("TypeQualified::resolveHelper(sc = %p, idents = '%s')\n", sc, mt.toChars());
        if (scopesym)
            printf("\tscopesym = '%s'\n", scopesym.toChars());
    }

    if (!s)
    {
        /* Look for what user might have intended
         */
        const p = mt.mutableOf().unSharedOf().toChars();
        auto id = Identifier.idPool(p[0 .. strlen(p)]);
        if (!(sc && sc.inCfile))
        {
            if (const n = importHint(id.toString()))
                error(loc, "`%s` is not defined, perhaps `import %.*s;` ?", p, cast(int)n.length, n.ptr);
            else if (auto s2 = sc.search_correct(id))
                error(loc, "undefined identifier `%s`, did you mean %s `%s`?", p, s2.kind(), s2.toChars());
            else if (const q = Scope.search_correct_C(id))
                error(loc, "undefined identifier `%s`, did you mean `%s`?", p, q);
            else if ((id == Id.This   && sc.getStructClassScope()) ||
                     (id == Id._super && sc.getClassScope()))
                error(loc, "undefined identifier `%s`, did you mean `typeof(%s)`?", p, p);
            else
                error(mt.loc, "undefined identifier `%s`", p);
        }
        else {
            if (const n = cIncludeHint(id.toString()))
                error(loc, "`%s` is not defined, perhaps `#include %.*s` ?", p, cast(int)n.length, n.ptr);
            else if (auto s2 = sc.search_correct(id))
                error(loc, "undefined identifier `%s`, did you mean %s `%s`?", p, s2.kind(), s2.toChars());
            else
                error(loc, "undefined identifier `%s`", p);
        }

        pt = Type.terror;
        return;
    }

    //printf("\t1: s = '%s' %p, kind = '%s'\n",s.toChars(), s, s.kind());
    Declaration d = s.isDeclaration();
    if (d && (d.storage_class & STC.templateparameter))
        s = s.toAlias();
    else
    {
        // check for deprecated or disabled aliases
        // functions are checked after overloading
        // templates are checked after matching constraints
        if (!s.isFuncDeclaration() && !s.isTemplateDeclaration())
            s.checkDeprecated(loc, sc);
        if (d)
            d.checkDisabled(loc, sc, true);
    }
    s = s.toAlias();
    //printf("\t2: s = '%s' %p, kind = '%s'\n",s.toChars(), s, s.kind());
    for (size_t i = 0; i < mt.idents.length; i++)
    {
        RootObject id = mt.idents[i];
        switch (id.dyncast()) with (DYNCAST)
        {
        case expression:
        case type:
            Type tx;
            Expression ex;
            Dsymbol sx;
            resolveTupleIndex(loc, sc, s, ex, tx, sx, id);
            if (sx)
            {
                s = sx.toAlias();
                continue;
            }
            if (tx)
                ex = new TypeExp(loc, tx);
            assert(ex);

            ex = typeToExpressionHelper(mt, ex, i + 1);
            ex = ex.expressionSemantic(sc);
            resolveExp(ex, pt, pe, ps);
            return;
        default:
            break;
        }

        Type t = dmd.dsymbolsem.getType(s); // type symbol, type alias, or type tuple?
        const errorsave = global.errors;
        SearchOptFlags flags = t is null ? SearchOpt.localsOnly : SearchOpt.ignorePrivateImports;

        Dsymbol sm = s.searchX(loc, sc, id, flags);
        if (sm)
        {
            if (!sc.ignoresymbolvisibility && !symbolIsVisible(sc, sm))
            {
                .error(loc, "`%s` is not visible from module `%s`", sm.toPrettyChars(), sc._module.toChars());
                sm = null;
            }
            // Same check as in dotIdSemanticProp(DotIdExp)
            else if (sm.isPackage() && checkAccess(sc, sm.isPackage()))
            {
                // @@@DEPRECATED_2.106@@@
                // Should be an error in 2.106. Just remove the deprecation call
                // and uncomment the null assignment
                deprecation(loc, "%s %s is not accessible here, perhaps add 'static import %s;'", sm.kind(), sm.toPrettyChars(), sm.toPrettyChars());
                //sm = null;
            }
        }
        if (global.errors != errorsave)
        {
            pt = Type.terror;
            return;
        }

        void helper3()
        {
            Expression e;
            VarDeclaration v = s.isVarDeclaration();
            FuncDeclaration f = s.isFuncDeclaration();
            if (intypeid || !v && !f)
                e = symbolToExp(s, loc, sc, true);
            else
                e = new VarExp(loc, s.isDeclaration(), true);

            e = typeToExpressionHelper(mt, e, i);
            e = e.expressionSemantic(sc);
            resolveExp(e, pt, pe, ps);
        }

        //printf("\t3: s = %p %s %s, sm = %p\n", s, s.kind(), s.toChars(), sm);
        if (intypeid && !t && sm && sm.needThis())
            return helper3();

        if (VarDeclaration v = s.isVarDeclaration())
        {
            // https://issues.dlang.org/show_bug.cgi?id=19913
            // v.type would be null if it is a forward referenced member.
            if (v.type is null)
                v.dsymbolSemantic(sc);
            if (v.storage_class & (STC.const_ | STC.immutable_ | STC.manifest) ||
                v.type.isConst() || v.type.isImmutable())
            {
                // https://issues.dlang.org/show_bug.cgi?id=13087
                // this.field is not constant always
                if (!v.isThisDeclaration())
                    return helper3();
            }
        }

        if (!sm)
            return helper3();

        if (sm.isAliasDeclaration)
            sm.checkDeprecated(loc, sc);
        s = sm.toAlias();
    }

    if (auto em = s.isEnumMember())
    {
        // It's not a type, it's an expression
        pe = em.getVarExp(loc, sc);
        return;
    }
    if (auto v = s.isVarDeclaration())
    {
        /* This is mostly same with DsymbolExp::semantic(), but we cannot use it
         * because some variables used in type context need to prevent lowering
         * to a literal or contextful expression. For example:
         *
         *  enum a = 1; alias b = a;
         *  template X(alias e){ alias v = e; }  alias x = X!(1);
         *  struct S { int v; alias w = v; }
         *      // TypeIdentifier 'a', 'e', and 'v' should be EXP.variable,
         *      // because getDsymbol() need to work in AliasDeclaration::semantic().
         */
        if (!v.type ||
            !v.type.deco && v.inuse)
        {
            if (v.inuse) // https://issues.dlang.org/show_bug.cgi?id=9494
                error(loc, "circular reference to %s `%s`", v.kind(), v.toPrettyChars());
            else
                error(loc, "forward reference to %s `%s`", v.kind(), v.toPrettyChars());
            pt = Type.terror;
            return;
        }
        if (v.type.ty == Terror)
            pt = Type.terror;
        else
            pe = new VarExp(loc, v);
        return;
    }
    if (auto fld = s.isFuncLiteralDeclaration())
    {
        //printf("'%s' is a function literal\n", fld.toChars());
        auto e = new FuncExp(loc, fld);
        pe = e.expressionSemantic(sc);
        return;
    }
    version (none)
    {
        if (FuncDeclaration fd = s.isFuncDeclaration())
        {
            pe = new DsymbolExp(loc, fd);
            return;
        }
    }

    Type t;
    while (1)
    {
        t = dmd.dsymbolsem.getType(s);
        if (t)
            break;
        ps = s;
        return;
    }

    if (auto ti = t.isTypeInstance())
        if (ti != mt && !ti.deco)
        {
            if (!ti.tempinst.errors)
                error(loc, "forward reference to `%s`", ti.toChars());
            pt = Type.terror;
            return;
        }

    if (t.ty == Ttuple)
        pt = t;
    else
        pt = t.merge();
}

/***************************************
 * Search for identifier id as a member of `this`.
 * `id` may be a template instance.
 *
 * Params:
 *  loc = location to print the error messages
 *  sc = the scope where the symbol is located
 *  id = the id of the symbol
 *  flags = the search flags which can be `SearchLocalsOnly` or `SearchOpt.ignorePrivateImports`
 *
 * Returns:
 *      symbol found, NULL if not
 */
private Dsymbol searchX(Dsymbol dsym, Loc loc, Scope* sc, RootObject id, SearchOptFlags flags)
{
    //printf("Dsymbol::searchX(this=%p,%s, ident='%s')\n", this, toChars(), ident.toChars());
    Dsymbol s = dsym.toAlias();
    Dsymbol sm;
    if (Declaration d = s.isDeclaration())
    {
        if (d.inuse)
        {
            .error(loc, "circular reference to `%s`", d.toPrettyChars());
            return null;
        }
    }
    switch (id.dyncast())
    {
    case DYNCAST.identifier:
        sm = s.search(loc, cast(Identifier)id, flags);
        break;
    case DYNCAST.dsymbol:
        {
            // It's a template instance
            //printf("\ttemplate instance id\n");
            Dsymbol st = cast(Dsymbol)id;
            TemplateInstance ti = st.isTemplateInstance();
            sm = s.search(loc, ti.name);
            if (!sm)
                return null;
            sm = sm.toAlias();
            TemplateDeclaration td = sm.isTemplateDeclaration();
            if (!td)
                return null; // error but handled later
            ti.tempdecl = td;
            if (!ti.semanticRun)
                ti.dsymbolSemantic(sc);
            sm = ti.toAlias();
            break;
        }
    case DYNCAST.type:
    case DYNCAST.expression:
    default:
        assert(0);
    }
    return sm;
}

/***************************************************
 * Determine if type t is copyable.
 * Params:
 *      t = type to check
 * Returns:
 *      true if we can copy it
 */
bool isCopyable(Type t)
{
    //printf("isCopyable() %s\n", t.toChars());
    if (auto ts = t.isTypeStruct())
    {
        if (ts.sym.postblit &&
            ts.sym.postblit.storage_class & STC.disable)
            return false;
        if (ts.sym.hasCopyCtor)
        {
            // check if there is a matching overload of the copy constructor and whether it is disabled or not
            // `assert(ctor)` fails on Win32 and Win_32_64. See: https://auto-tester.puremagic.com/pull-history.ghtml?projectid=1&repoid=1&pullid=10575
            Dsymbol ctor = search_function(ts.sym, Id.ctor);
            assert(ctor);
            scope el = new IdentifierExp(Loc.initial, Id.p); // dummy lvalue
            el.type = cast() ts;
            Expressions* args = new Expressions(el);
            FuncDeclaration f = resolveFuncCall(Loc.initial, null, ctor, null, cast()ts, ArgumentList(args), FuncResolveFlag.quiet);
            if (!f || f.storage_class & STC.disable)
                return false;
        }
    }
    return true;
}

/**************************
 * When T is mutable,
 * Given:
 *      T a, b;
 * Can we bitwise assign:
 *      a = b;
 * ?
 */
bool isAssignable(Type t)
{
    if (auto te = t.isTypeEnum())
        t = te.memType();
    TypeStruct ts = t.isTypeStruct();
    if (!ts)
        return true;

    bool assignable = true;
    uint offset = ~0; // dead-store initialize to prevent spurious warning

    auto sym = ts.sym;
    sym.determineSize(sym.loc);

    /* If any of the fields are const or immutable,
     * then one cannot assign this struct.
     */
    for (size_t i = 0; i < sym.fields.length; i++)
    {
        VarDeclaration v = sym.fields[i];
        //printf("%s [%d] v = (%s) %s, v.offset = %d, v.parent = %s\n", sym.toChars(), i, v.kind(), v.toChars(), v.offset, v.parent.kind());
        if (i == 0)
        {
        }
        else if (v.offset == offset)
        {
            /* If any fields of anonymous union are assignable,
             * then regard union as assignable.
             * This is to support unsafe things like Rebindable templates.
             */
            if (assignable)
                continue;
        }
        else
        {
            if (!assignable)
                return false;
        }
        assignable = v.type.isMutable() && v.type.isAssignable();
        offset = v.offset;
        //printf(" -> assignable = %d\n", assignable);
    }

    return assignable;
}

/************************************
 * Determine mutability of indirections in (ref) t.
 *
 * Returns: When the type has any mutable indirections, returns 0.
 * When all indirections are immutable, returns 2.
 * Otherwise, when the type has const/inout indirections, returns 1.
 *
 * Params:
 *      isRef = if true, check `ref t`; otherwise, check just `t`
 *      t = the type that is being checked
 */
int mutabilityOfType(bool isRef, Type t)
{
    if (isRef)
    {
        if (t.mod & MODFlags.immutable_)
            return 2;
        if (t.mod & (MODFlags.const_ | MODFlags.wild))
            return 1;
        return 0;
    }

    t = t.baseElemOf();

    if (!t.hasPointers() || t.mod & MODFlags.immutable_)
        return 2;

    /* Accept immutable(T)[] and immutable(T)* as being strongly pure
     */
    if (t.ty == Tarray || t.ty == Tpointer)
    {
        Type tn = t.nextOf().toBasetype();
        if (tn.mod & MODFlags.immutable_)
            return 2;
        if (tn.mod & (MODFlags.const_ | MODFlags.wild))
            return 1;
    }

    /* The rest of this is too strict; fix later.
     * For example, the only pointer members of a struct may be immutable,
     * which would maintain strong purity.
     * (Just like for dynamic arrays and pointers above.)
     */
    if (t.mod & (MODFlags.const_ | MODFlags.wild))
        return 1;

    /* Should catch delegates and function pointers, and fold in their purity
     */
    return 0;
}

/********************************************
 * Set 'purity' field of 'typeFunction'.
 * Do this lazily, as the parameter types might be forward referenced.
 */
void purityLevel(TypeFunction typeFunction)
{
    TypeFunction tf = typeFunction;
    if (tf.purity != PURE.fwdref)
        return;

    typeFunction.purity = PURE.const_; // assume strong until something weakens it

    /* Evaluate what kind of purity based on the modifiers for the parameters
     */
    foreach (i, fparam; tf.parameterList)
    {
        Type t = fparam.type;
        if (!t)
            continue;

        if (fparam.storageClass & (STC.lazy_ | STC.out_))
        {
            typeFunction.purity = PURE.weak;
            break;
        }
        const pref = (fparam.storageClass & STC.ref_) != 0;
        if (mutabilityOfType(pref, t) == 0)
            typeFunction.purity = PURE.weak;
    }

    tf.purity = typeFunction.purity;
}

/*************************************
 * https://issues.dlang.org/show_bug.cgi?id=14488
 * Check if the inner most base type is complex or imaginary.
 * Should only give alerts when set to emit transitional messages.
 * Params:
 *  type = type to check
 *  loc = The source location.
 *  sc = scope of the type
 */
extern (D) bool checkComplexTransition(Type type, Loc loc, Scope* sc)
{
    if (sc.isDeprecated())
        return false;
    // Don't complain if we're inside a template constraint
    // https://issues.dlang.org/show_bug.cgi?id=21831
    if (sc.inTemplateConstraint)
        return false;

    Type t = type.baseElemOf();
    while (t.ty == Tpointer || t.ty == Tarray)
        t = t.nextOf().baseElemOf();

    // Basetype is an opaque enum, nothing to check.
    if (t.ty == Tenum && !(cast(TypeEnum)t).sym.memtype)
        return false;

    if (t.isImaginary() || t.isComplex())
    {
        if (sc.inCfile)
            return true;            // complex/imaginary not deprecated in C code
        Type rt;
        switch (t.ty)
        {
        case Tcomplex32:
        case Timaginary32:
            rt = Type.tfloat32;
            break;

        case Tcomplex64:
        case Timaginary64:
            rt = Type.tfloat64;
            break;

        case Tcomplex80:
        case Timaginary80:
            rt = Type.tfloat80;
            break;

        default:
            assert(0);
        }
        // @@@DEPRECATED_2.117@@@
        // Deprecated in 2.097 - Can be made an error from 2.117.
        // The deprecation period is longer than usual as `cfloat`,
        // `cdouble`, and `creal` were quite widely used.
        if (t.isComplex())
        {
            deprecation(loc, "use of complex type `%s` is deprecated, use `std.complex.Complex!(%s)` instead",
                type.toChars(), rt.toChars());
            return true;
        }
        else
        {
            deprecation(loc, "use of imaginary type `%s` is deprecated, use `%s` instead",
                type.toChars(), rt.toChars());
            return true;
        }
    }
    return false;
}

/**
 * Look for the index of parameter `ident` in the parameter list
 *
 * Params:
 *   tf = function type
 *   ident = identifier of parameter to search for
 * Returns: index of parameter with name `ident` or -1 if not found
 */
private extern(D) ptrdiff_t findParameterIndex(TypeFunction tf, Identifier ident)
{
    foreach (i, p; tf.parameterList)
    {
        if (p.ident == ident)
            return i;
    }
    return -1;
}

/*********************************
 * Append error message to buf.
 * Input:
 *  buf = message sink
 *  format = printf format
 */
private extern(C) void getMatchError(ref OutBuffer buf, const(char)* format, ...)
{
    if (global.gag && !global.params.v.showGaggedErrors)
        return;
    va_list ap;
    va_start(ap, format);
    buf.vprintf(format, ap);
    va_end(ap);
}

/********************************
 * Convert an `argumentList`, which may contain named arguments, into
 * a list of arguments in the order of the parameter list.
 *
 * Params:
 *   tf = function type
 *      argumentList = array of function arguments
 *      buf = if not null, append error message to it
 * Returns: re-ordered argument list, or `null` on error
 */
extern(D) Expressions* resolveNamedArgs(TypeFunction tf, ArgumentList argumentList, OutBuffer* buf)
{
    Expression[] args = argumentList.arguments ? (*argumentList.arguments)[] : null;
    ArgumentLabel[] names = argumentList.names ? (*argumentList.names)[] : null;
    const nParams = tf.parameterList.length(); // cached because O(n)
    auto newArgs = new Expressions(nParams);
    newArgs.zero();
    size_t ci = 0;
    bool hasNamedArgs = false;
    const bool isVariadic = tf.parameterList.varargs != VarArg.none;
    foreach (i, arg; args)
    {
        if (!arg)
        {
            ci++;
            continue;
        }
        auto name = i < names.length ? names[i].name : null;
        if (name)
        {
            hasNamedArgs = true;
            const pi = tf.findParameterIndex(name);
            if (pi == -1)
            {
                if (buf)
                    getMatchError(*buf, "no parameter named `%s`", name.toChars());
                return null;
            }
            ci = pi;
        }
        if (ci >= newArgs.length)
        {
            if (!isVariadic)
            {
                // Without named args, let the caller diagnose argument overflow
                if (hasNamedArgs && buf)
                    getMatchError(*buf, "argument `%s` goes past end of parameter list", arg.toChars());
                return null;
            }
            while (ci >= newArgs.length)
                newArgs.push(null);
        }

        if ((*newArgs)[ci])
        {
            if (buf)
                getMatchError(*buf, "parameter `%s` assigned twice", tf.parameterList[ci].toChars());
            return null;
        }
        (*newArgs)[ci++] = arg;
    }
    foreach (i, arg; (*newArgs)[])
    {
        if (arg || tf.parameterList[i].defaultArg)
            continue;

        if (isVariadic && i + 1 == newArgs.length)
            continue;

        // dtemplate sets `defaultArg=null` to avoid semantic on default arguments,
        // don't complain about missing arguments in that case
        if (tf.incomplete)
            continue;

        if (buf)
            getMatchError(*buf, "missing argument for parameter #%d: `%s`",
                          i + 1, parameterToChars(tf.parameterList[i], tf, false));
        return null;
    }
    // strip trailing nulls from default arguments
    size_t e = newArgs.length;
    while (e > 0 && (*newArgs)[e - 1] is null)
    {
        --e;
    }
    newArgs.setDim(e);
    return newArgs;
}

/********************************
 * 'args' are being matched to function type 'tf'
 * Determine match level.
 * Params:
 *      fd = function being called, if a symbol
 *      tf = function type
 *      tthis = type of `this` pointer, null if not member function
 *      argumentList = arguments to function call
 *      flag = 1: performing a partial ordering match
 *      errorHelper = delegate to call for error messages
 *      sc = context
 * Returns:
 *      MATCHxxxx
 */
extern (D) MATCH callMatch(FuncDeclaration fd, TypeFunction tf, Type tthis, ArgumentList argumentList,
        int flag = 0, void delegate(const(char)*) scope errorHelper = null, Scope* sc = null)
{
    //printf("callMatch() fd: %s, tf: %s\n", fd ? fd.ident.toChars() : "null", toChars(tf));
    MATCH match = MATCH.exact; // assume exact match
    ubyte wildmatch = 0;

    if (tthis)
    {
        Type t = tthis;
        if (t.toBasetype().ty == Tpointer)
            t = t.toBasetype().nextOf(); // change struct* to struct
        if (t.mod != tf.mod)
        {
            if (MODimplicitConv(t.mod, tf.mod))
                match = MATCH.constant;
            else if ((tf.mod & MODFlags.wild) && MODimplicitConv(t.mod, (tf.mod & ~MODFlags.wild) | MODFlags.const_))
            {
                match = MATCH.constant;
            }
            else
                return MATCH.nomatch;
        }
        if (tf.isWild())
        {
            if (t.isWild())
                wildmatch |= MODFlags.wild;
            else if (t.isConst())
                wildmatch |= MODFlags.const_;
            else if (t.isImmutable())
                wildmatch |= MODFlags.immutable_;
            else
                wildmatch |= MODFlags.mutable;
        }
    }

    ParameterList* parameterList = &tf.parameterList;
    const nparams = parameterList.length;
    if (argumentList.length > nparams)
    {
        if (parameterList.varargs == VarArg.none)
        {
            // suppress early exit if an error message is wanted,
            // so we can check any matching args are valid
            if (!errorHelper)
                return MATCH.nomatch;
        }
        // too many args; no match
        match = MATCH.convert; // match ... with a "conversion" match level
    }

    // https://issues.dlang.org/show_bug.cgi?id=22997
    if (parameterList.varargs == VarArg.none && nparams > argumentList.length && !parameterList.hasDefaultArgs)
    {
        if (errorHelper)
        {
            OutBuffer buf;
            buf.printf("too few arguments, expected %d, got %d", cast(int)nparams, cast(int)argumentList.length);
            errorHelper(buf.peekChars());
        }
        return MATCH.nomatch;
    }
    const(char)* failMessage;
    const(char)** pMessage = errorHelper ? &failMessage : null;
    OutBuffer buf;
    auto resolvedArgs = tf.resolveNamedArgs(argumentList, errorHelper ? &buf : null);
    Expression[] args;
    if (!resolvedArgs)
    {
        if (buf.length)
        {
            errorHelper(buf.peekChars());
            return MATCH.nomatch;
        }

        // if no message was provided, it was because of overflow which will be diagnosed below
        match = MATCH.nomatch;
        args = argumentList.arguments ? (*argumentList.arguments)[] : null;
    }
    else
    {
        args = (*resolvedArgs)[];
    }

    foreach (u, p; *parameterList)
    {
        if (u >= args.length)
            break;

        Expression arg = args[u];
        if (!arg)
            continue; // default argument

        Type tprm = p.type;
        Type targ = arg.type;

        if (!(p.isLazy() && tprm.ty == Tvoid && targ.ty != Tvoid))
        {
            const isRef = p.isReference();
            wildmatch |= targ.deduceWild(tprm, isRef);
        }
    }
    if (wildmatch)
    {
        /* Calculate wild matching modifier
         */
        if (wildmatch & MODFlags.const_ || wildmatch & (wildmatch - 1))
            wildmatch = MODFlags.const_;
        else if (wildmatch & MODFlags.immutable_)
            wildmatch = MODFlags.immutable_;
        else if (wildmatch & MODFlags.wild)
            wildmatch = MODFlags.wild;
        else
        {
            assert(wildmatch & MODFlags.mutable);
            wildmatch = MODFlags.mutable;
        }
    }

    foreach (u, p; *parameterList)
    {
        MATCH m;

        assert(p);

        // One or more arguments remain
        if (u < args.length)
        {
            Expression arg = args[u];
            if (!arg)
                continue; // default argument
            m = argumentMatchParameter(fd, tf, p, arg, wildmatch, flag, sc, pMessage);
            if (failMessage)
            {
                buf.reset();
                buf.writestring(failMessage);
            }
        }
        else if (p.defaultArg)
            continue;

        /* prefer matching the element type rather than the array
         * type when more arguments are present with T[]...
         */
        if (parameterList.varargs == VarArg.typesafe && u + 1 == nparams && args.length > nparams)
            goto L1;

        //printf("\tm = %d\n", m);
        if (m == MATCH.nomatch) // if no match
        {
        L1:
            if (parameterList.varargs == VarArg.typesafe && u + 1 == nparams) // if last varargs param
            {
                Expression[] trailingArgs;
                if (args.length >= u)
                    trailingArgs = args[u .. $];
                if (auto vmatch = matchTypeSafeVarArgs(tf, p, trailingArgs, pMessage))
                    return vmatch < match ? vmatch : match;
                // Error message was already generated in `matchTypeSafeVarArgs`
                if (failMessage)
                    errorHelper(failMessage);
                return MATCH.nomatch;
            }
            if (errorHelper)
            {
                if (u >= args.length)
                    getMatchError(buf, "missing argument for parameter #%d: `%s`",
                                  u + 1, parameterToChars(p, tf, false));
                // If an error happened previously, `pMessage` was already filled
                else if (buf.length == 0)
                    buf.writestring(tf.getParamError(args[u], p));

                errorHelper(buf.peekChars());
            }
            return MATCH.nomatch;
        }
        if (m < match)
            match = m; // pick worst match
    }

    if (errorHelper && !parameterList.varargs && args.length > nparams)
    {
        // all parameters had a match, but there are surplus args
        OutBuffer buf2;
        getMatchError(buf2, "expected %d argument(s), not %d", nparams, args.length);
        errorHelper(buf2.extractChars());
        return MATCH.nomatch;
    }
    //printf("match = %d\n", match);
    return match;
}

/**
 * Used by `callMatch` to check if the copy constructor may be called to
 * copy the argument
 *
 * This is done by seeing if a call to the copy constructor can be made:
 * ```
 * typeof(tprm) __copytemp;
 * copytemp.__copyCtor(arg);
 * ```
 */
private extern(D) bool isCopyConstructorCallable (StructDeclaration argStruct,
    Expression arg, Type tprm, Scope* sc, const(char)** pMessage)
{
    //printf("isCopyConstructorCallable() argStruct: %s arg: %s tprm: %s\n", argStruct.toChars(), toChars(arg), toChars(tprm));
    auto tmp = new VarDeclaration(arg.loc, tprm, Identifier.generateId("__copytemp"), null);
    tmp.storage_class = STC.rvalue | STC.temp | STC.ctfe;
    tmp.dsymbolSemantic(sc);
    Expression ve = new VarExp(arg.loc, tmp);
    Expression e = new DotIdExp(arg.loc, ve, Id.ctor);
    e = new CallExp(arg.loc, e, arg);
    //printf("e = %s\n", e.toChars());
    if (dmd.expressionsem.trySemantic(e, sc))
        return true;

    if (!pMessage)
        return false;

    /* https://issues.dlang.org/show_bug.cgi?id=22202
     *
     * If a function was deduced by semantic on the CallExp,
     * it means that resolveFuncCall completed succesfully.
     * Therefore, there exists a callable copy constructor,
     * however, it cannot be called because scope constraints
     * such as purity, safety or nogc.
     */
    OutBuffer buf;
    auto callExp = e.isCallExp();

    bool nocpctor()
    {
        buf.printf("`struct %s` does not define a copy constructor for `%s` to `%s` copies",
                   argStruct.toChars(), arg.type.toChars(), tprm.toChars());
        *pMessage = buf.extractChars();
        return false;
    }

    auto f = callExp.f;
    if (!f)
        return nocpctor();

    if (f.isDisabled() && !f.isGenerated)
    {
        /* https://issues.dlang.org/show_bug.cgi?id=24301
         * Copy constructor is explicitly disabled
         */
        buf.printf("`%s` copy constructor cannot be used because it is annotated with `@disable`",
            f.type.toChars());
        *pMessage = buf.extractChars();
        return false;
    }

    bool bpure = !f.isPure && sc.func.setImpure(arg.loc, null);
    bool bsafe = !f.isSafe() && !f.isTrusted() && sc.setUnsafe(false, arg.loc, null);
    bool bnogc = !f.isNogc && sc.setGC(sc.func, arg.loc, null);
    if (bpure | bsafe | bnogc)
    {
        const nullptr = "".ptr;
        buf.printf("`%s` copy constructor cannot be called from a `%s%s%s` context",
            f.type.toChars(),
            bpure ? "pure " .ptr : nullptr,
            bsafe ? "@safe ".ptr : nullptr,
            bnogc ? "nogc"  .ptr : nullptr);
    }
    else if (f.isGenerated && f.isDisabled())
    {
        /* https://issues.dlang.org/show_bug.cgi?id=23097
         * Compiler generated copy constructor failed.
         */
        buf.printf("generating a copy constructor for `struct %s` failed, therefore instances of it are uncopyable",
                   argStruct.toChars());
    }
    else
    {
        /* Although a copy constructor may exist, no suitable match was found.
         * i.e: `inout` constructor creates `const` object, not mutable.
         * Fallback to using the original generic error before https://issues.dlang.org/show_bug.cgi?id=22202.
         */
        return nocpctor();
    }

    *pMessage = buf.extractChars();

    return false;
}

/**
 * Match a single parameter to an argument.
 *
 * This function is called by `TypeFunction.callMatch` while iterating over
 * the list of parameter. Here we check if `arg` is a match for `p`,
 * which is mostly about checking if `arg.type` converts to type of `p`
 * and some check about value reference.
 *
 * Params:
 *   fd = the function being called if symbol, null if not
 *   tf = The `TypeFunction`, only used for error reporting
 *   p = The parameter of `tf` being matched
 *   arg = Argument being passed (bound) to `p`
 *   wildmatch = Wild (`inout`) matching level, derived from the full argument list
 *   flag = A non-zero value means we are doing a partial ordering check
 *          (no value semantic check)
 *   sc = Scope we are in
 *   pMessage = A buffer to write the error in, or `null`
 *
 * Returns: Whether `trailingArgs` match `p`.
 */
private extern(D) MATCH argumentMatchParameter (FuncDeclaration fd, TypeFunction tf, Parameter p,
    Expression arg, ubyte wildmatch, int flag, Scope* sc, const(char)** pMessage)
{
    static if (0)
    printf("argumentMatchParameter() sc: %p, fd: %s, tf: %s, p: %s, arg: %s, arg.type: %s\n",
        sc, fd ? fd.ident.toChars() : "null", tf.toChars(), parameterToChars(p, tf, false), arg.toChars(), arg.type.toChars());
    MATCH m;
    Type targ = arg.type;
    Type tprm = wildmatch ? p.type.substWildTo(wildmatch) : p.type;

    if (p.isLazy() && tprm.ty == Tvoid && targ.ty != Tvoid)
        m = MATCH.convert;
    else if (flag)
    {
        // for partial ordering, value is an irrelevant mockup, just look at the type
        m = targ.implicitConvTo(tprm);
    }
    else
    {
        const isRef = p.isReference();

        StructDeclaration argStruct, prmStruct;
        if (targ.ty == Tstruct && tprm.ty == Tstruct)
        {
            // if the argument and the parameter are of the same unqualified struct type
            argStruct = (cast(TypeStruct)targ).sym;
            prmStruct = (cast(TypeStruct)tprm).sym;

            /* if both a copy constructor and move constructor exist, then match
             * the lvalue to the copy constructor only and the rvalue to the move constructor
             * only
             */
            if (argStruct == prmStruct && fd)
            {
                if (auto cfd = fd.isCtorDeclaration())
                {
                    /* Get struct that constructor is making
                     */

                    auto t1 = cfd.type.toBasetype();
                    auto t2 = t1.nextOf();
                    auto t3 = t2.isTypeStruct();
                    if (t3)
                    {
                    auto ctorStruct = t3.sym;
//                    StructDeclaration ctorStruct = cfd.type.toBasetype().nextOf().isTypeStruct().sym;

                    if (prmStruct == ctorStruct && ctorStruct.hasCopyCtor && ctorStruct.hasMoveCtor)
                    {
                        if (cfd.isCpCtor && !arg.isLvalue())
                            return MATCH.nomatch;       // copy constructor is only for lvalues
                        if (cfd.isMoveCtor && arg.isLvalue())
                            return MATCH.nomatch;       // move constructor is only for rvalues
                    }
                    }
                }
            }
        }

        // check if the copy constructor may be called to copy the argument
        if (arg.isLvalue() && !isRef && argStruct && argStruct == prmStruct && argStruct.hasCopyCtor &&
            !isCopyConstructorCallable(argStruct, arg, tprm, sc, pMessage))
        {
            return MATCH.nomatch;
        }
        else
        {
            import dmd.dcast : cimplicitConvTo;
            m = (sc && sc.inCfile) ? arg.cimplicitConvTo(tprm) : arg.implicitConvTo(tprm);
        }
    }

    // Non-lvalues do not match ref or out parameters
    if (!p.isReference())
        return m;

    // https://issues.dlang.org/show_bug.cgi?id=13783
    // Don't use toBasetype() to handle enum types.
    Type ta = targ;
    Type tp = tprm;
    //printf("fparam[%d] ta = %s, tp = %s\n", u, ta.toChars(), tp.toChars());

    if (m && !arg.isLvalue())
    {
        if (p.storageClass & STC.out_)
        {
            if (pMessage) *pMessage = tf.getParamError(arg, p);
            return MATCH.nomatch;
        }

        if (arg.op == EXP.string_ && tp.ty == Tsarray)
        {
            if (ta.ty != Tsarray)
            {
                Type tn = tp.nextOf().castMod(ta.nextOf().mod);
                dinteger_t dim = (cast(StringExp)arg).len;
                ta = tn.sarrayOf(dim);
            }
        }
        else if (arg.op == EXP.slice && tp.ty == Tsarray)
        {
            // Allow conversion from T[lwr .. upr] to ref T[upr-lwr]
            if (ta.ty != Tsarray)
            {
                Type tn = ta.nextOf();
                dinteger_t dim = (cast(TypeSArray)tp).dim.toUInteger();
                ta = tn.sarrayOf(dim);
            }
        }
        else if (p.storageClass & STC.constscoperef)
        {
            // Allow converting a literal to an `in` which is `ref`
            if (arg.op == EXP.arrayLiteral && tp.ty == Tsarray)
            {
                Type tn = tp.nextOf();
                dinteger_t dim = (cast(TypeSArray)tp).dim.toUInteger();
                ta = tn.sarrayOf(dim);
            }

            // Need to make this a rvalue through a temporary
            m = MATCH.convert;
        }
        else if (!(sc && sc.previews.rvalueRefParam) ||
                 p.storageClass & STC.out_ ||
                 !arg.type.isCopyable())  // can't copy to temp for ref parameter
        {
            if (pMessage) *pMessage = tf.getParamError(arg, p);
            return MATCH.nomatch;
        }
        else
        {
            /* in functionParameters() we'll convert this
             * rvalue into a temporary
             */
            m = MATCH.convert;
        }
    }

    /* If the match is not already perfect or if the arg
       is not a lvalue then try the `alias this` chain
       see  https://issues.dlang.org/show_bug.cgi?id=15674
       and https://issues.dlang.org/show_bug.cgi?id=21905
    */
    if (ta != tp || !arg.isLvalue())
    {
        Type firsttab = ta.toBasetype();
        while (1)
        {
            Type tab = ta.toBasetype();
            Type tat = tab.aliasthisOf();
            if (!tat || !tat.implicitConvTo(tprm))
                break;
            if (tat == tab || tat == firsttab)
                break;
            ta = tat;
        }
    }

    /* A ref variable should work like a head-const reference.
     * e.g. disallows:
     *  ref T      <- an lvalue of const(T) argument
     *  ref T[dim] <- an lvalue of const(T[dim]) argument
     */
    if (!ta.constConv(tp))
    {
        if (pMessage) *pMessage = tf.getParamError(arg, p);
        return MATCH.nomatch;
    }

    if (arg.isBitField())
    {
        if (pMessage) *pMessage = tf.getParamError(arg, p);
        return MATCH.nomatch;
    }

    return m;
}

// arguments get specially formatted
private const(char)* getParamError(TypeFunction tf, Expression arg, Parameter par)
{
    if (global.gag && !global.params.v.showGaggedErrors)
        return null;
    // show qualification when toChars() is the same but types are different
    // https://issues.dlang.org/show_bug.cgi?id=19948
    // when comparing the type with strcmp, we need to drop the qualifier
    bool qual = !arg.type.mutableOf().equals(par.type.mutableOf()) &&
        strcmp(arg.type.mutableOf().toChars(), par.type.mutableOf().toChars()) == 0;
    OutBuffer buf;
    // only mention rvalue or bitfield if it's relevant
    if (arg.isBitField())
    {
        buf.printf("cannot pass bitfield argument `%s` to parameter `%s`",
                   arg.toErrMsg(), parameterToChars(par, tf, qual));
    }
    else
    {
        auto at = qual ? arg.type.toPrettyChars(true) : arg.type.toChars();
        const rv = !arg.isLvalue() && par.isReference() && !(par.storageClass & STC.constscoperef);
        buf.printf("cannot pass %sargument `%s` of type `%s` to parameter `%s`",
            rv ? "rvalue ".ptr : "".ptr, arg.toErrMsg(), at,
            parameterToChars(par, tf, qual));
    }
    return buf.extractChars();
}

/**
 * Match the remaining arguments `trailingArgs` with parameter `p`.
 *
 * Assume we already checked that `p` is the last parameter of `tf`,
 * and we want to know whether the arguments would match `p`.
 *
 * Params:
 *   tf = The `TypeFunction`, only used for error reporting
 *   p = The last parameter of `tf` which is variadic
 *   trailingArgs = The remaining arguments that should match `p`
 *   pMessage = A buffer to write the error in, or `null`
 *
 * Returns: Whether `trailingArgs` match `p`.
 */
private extern(D) MATCH matchTypeSafeVarArgs(TypeFunction tf, Parameter p,
    Expression[] trailingArgs, const(char)** pMessage)
{
    Type tb = p.type.toBasetype();

    switch (tb.ty)
    {
    case Tsarray:
        TypeSArray tsa = cast(TypeSArray)tb;
        dinteger_t sz = tsa.dim.toInteger();
        if (sz != trailingArgs.length)
        {
            if (pMessage)
            {
                OutBuffer buf;
                getMatchError(buf, "expected %llu variadic argument(s), not %zu",
                    sz, trailingArgs.length);
                *pMessage = buf.extractChars();
            }
            return MATCH.nomatch;
        }
        goto case Tarray;
    case Tarray:
    {
        MATCH match = MATCH.exact;
        TypeArray ta = cast(TypeArray)tb;
        foreach (arg; trailingArgs)
        {
            MATCH m;
            assert(arg);

            /* If lazy array of delegates,
             * convert arg(s) to delegate(s)
             */
            Type tret = p.isLazyArray();
            if (tret)
            {
                if (ta.next.equals(arg.type))
                    m = MATCH.exact;
                else if (tret.toBasetype().ty == Tvoid)
                    m = MATCH.convert;
                else
                {
                    m = arg.implicitConvTo(tret);
                    if (m == MATCH.nomatch)
                        m = arg.implicitConvTo(ta.next);
                }
            }
            else
                m = arg.implicitConvTo(ta.next);

            if (m == MATCH.nomatch)
            {
                if (pMessage) *pMessage = tf.getParamError(arg, p);
                return MATCH.nomatch;
            }
            if (m < match)
                match = m;
        }
        return match;
    }
    case Tclass:
        // We leave it up to the actual constructor call to do the matching.
        return MATCH.exact;

    default:
        // We can have things as `foo(int[int] wat...)` but they only match
        // with an associative array proper.
        if (!pMessage) {}
        else if (!trailingArgs.length)
        {
            OutBuffer buf;
            getMatchError(buf, "expected an argument for parameter `%s`",
                parameterToChars(p, tf, false));
            *pMessage = buf.extractChars();
        }
        else
            *pMessage = tf.getParamError(trailingArgs[0], p);

        return MATCH.nomatch;
    }
}

/// Compute cached type properties for `TypeStruct`
void determineTypeProperties(StructDeclaration sd)
{
    import dmd.dsymbolsem : hasPointers;
    if (sd.computedTypeProperties)
        return;
    foreach (vd; sd.fields)
    {
        if (vd.storage_class & STC.ref_ || vd.hasPointers())
        {
            sd.hasPointerField = true;
            sd.hasUnsafeBitpatterns = true;
        }

        if (vd._init && vd._init.isVoidInitializer() && vd.hasPointers())
            sd.hasVoidInitPointers = true;

        if (vd.storage_class & STC.system || vd.type.hasUnsafeBitpatterns())
            sd.hasUnsafeBitpatterns = true;

        if (!vd._init && vd.type.hasVoidInitPointers())
            sd.hasVoidInitPointers = true;

        if (vd.type.hasInvariant())
            sd.hasFieldWithInvariant = true;
    }
    sd.computedTypeProperties = true;
}

/***************************************
 * Return !=0 if type has pointers that need to
 * be scanned by the GC during a collection cycle.
 */
bool hasPointers(Type t)
{
    bool visitType(Type _)              { return false; }
    bool visitDArray(TypeDArray _)      { return true; }
    bool visitAArray(TypeAArray _)      { return true; }
    bool visitPointer(TypePointer _)    { return true; }
    bool visitDelegate(TypeDelegate _)  { return true; }
    bool visitClass(TypeClass _)        { return true; }
    bool visitEnum(TypeEnum t)          { return t.memType().hasPointers(); }

    /* Although null isn't dereferencable, treat it as a pointer type for
     * attribute inference, generic code, etc.
     */
    bool visitNull(TypeNull _)          { return true; }

    bool visitSArray(TypeSArray t)
    {
        /* Don't want to do this, because:
         *    struct S { T* array[0]; }
         * may be a variable length struct.
         */
        //if (dim.toInteger() == 0)
        //    return false;

        if (t.next.ty == Tvoid)
        {
            // Arrays of void contain arbitrary data, which may include pointers
            return true;
        }
        else
            return t.next.hasPointers();
    }

    bool visitStruct(TypeStruct t)
    {
        StructDeclaration sym = t.sym;

        if (sym.members && !sym.determineFields() && sym.type != Type.terror)
            error(sym.loc, "no size because of forward references");

        sym.determineTypeProperties();
        return sym.hasPointerField;
    }


    switch(t.ty)
    {
        default:            return visitType(t);
        case Tsarray:       return visitSArray(t.isTypeSArray());
        case Tarray:        return visitDArray(t.isTypeDArray());
        case Taarray:       return visitAArray(t.isTypeAArray());
        case Tpointer:      return visitPointer(t.isTypePointer());
        case Tdelegate:     return visitDelegate(t.isTypeDelegate());
        case Tstruct:       return visitStruct(t.isTypeStruct());
        case Tenum:         return visitEnum(t.isTypeEnum());
        case Tclass:        return visitClass(t.isTypeClass());
        case Tnull:         return visitNull(t.isTypeNull());
    }
}

/**************************************
 * Returns an indirect type one step from t.
 */
Type getIndirection(Type t)
{
    t = t.baseElemOf();
    if (t.ty == Tarray || t.ty == Tpointer)
        return t.nextOf().toBasetype();
    if (t.ty == Taarray || t.ty == Tclass)
        return t;
    if (t.ty == Tstruct)
        return t.hasPointers() ? t : null; // TODO

    // should consider TypeDelegate?
    return null;
}

uinteger_t size(Type t)
{
    return size(t, Loc.initial);
}

uinteger_t size(Type t, Loc loc)
{

    uinteger_t visitType(Type t)
    {
        error(loc, "no size for type `%s`", t.toChars());
        return SIZE_INVALID;
    }

    uinteger_t visitBasic(TypeBasic t)
    {
        uint size;
        //printf("TypeBasic::size()\n");
        switch (t.ty)
        {
            case Tint8:
            case Tuns8:
                size = 1;
                break;

            case Tint16:
            case Tuns16:
                size = 2;
                break;

            case Tint32:
            case Tuns32:
            case Tfloat32:
            case Timaginary32:
                size = 4;
                break;

            case Tint64:
            case Tuns64:
            case Tfloat64:
            case Timaginary64:
                size = 8;
                break;

            case Tfloat80:
            case Timaginary80:
                size = target.realsize;
                break;

            case Tcomplex32:
                size = 8;
                break;

            case Tcomplex64:
            case Tint128:
            case Tuns128:
                size = 16;
                break;

            case Tcomplex80:
                size = target.realsize * 2;
                break;

            case Tvoid:
                //size = Type::size();      // error message
                size = 1;
                break;

            case Tbool:
                size = 1;
                break;

            case Tchar:
                size = 1;
                break;

            case Twchar:
                size = 2;
                break;

            case Tdchar:
                size = 4;
                break;

            default:
                assert(0);
            }

        //printf("TypeBasic::size() = %d\n", size);
        return size;
    }

    uinteger_t visitSArray(TypeSArray t)
    {
        //printf("TypeSArray::size()\n");
        const n = t.numberOfElems(loc);
        const elemsize = t.baseElemOf().size(loc);
        bool overflow = false;
        const sz = mulu(n, elemsize, overflow);
        if (overflow || sz >= uint.max)
        {
            if (elemsize != SIZE_INVALID && n != uint.max)
                error(loc, "static array `%s` size overflowed to %lld", t.toChars(), cast(long)sz);
            return SIZE_INVALID;
        }
        return sz;

    }

    uinteger_t visitTypeQualified(TypeQualified t)
    {
        if (t.ty == Ttypeof)
        {
            auto type = (cast(TypeTypeof)t).exp.type;
            if (type)
                return type.size(loc);
        }

        error(t.loc, "size of type `%s` is not known", t.toChars());
        return SIZE_INVALID;
    }

    switch(t.ty)
    {
        default:            return t.isTypeBasic() ? visitBasic(t.isTypeBasic()) : visitType(t);
        case Ttraits:
        case Terror:        return SIZE_INVALID;
        case Tvector:       return t.isTypeVector().basetype.size();
        case Tsarray:       return visitSArray(t.isTypeSArray());
        case Tdelegate:
        case Tarray:        return target.ptrsize * 2;
        case Tpointer:
        case Treference:
        case Tclass:
        case Taarray:       return target.ptrsize;
        case Tident:
        case Tinstance:
        case Ttypeof:
        case Treturn:       return visitTypeQualified(cast(TypeQualified)t);
        case Tstruct:
        {
            import dmd.dsymbolsem: size;
            return t.isTypeStruct().sym.size(loc);
        }
        case Tenum:         return t.isTypeEnum().sym.getMemtype(loc).size(loc);
        case Tnull:         return t.tvoidptr.size(loc);
        case Tnoreturn:     return 0;
    }
}

/*******************************
 * Determine if converting 'this' to 'to' is an identity operation,
 * a conversion to const operation, or the types aren't the same.
 * Returns:
 *      MATCH.exact      'this' == 'to'
 *      MATCH.constant      'to' is const
 *      MATCH.nomatch    conversion to mutable or invariant
 */
MATCH constConv(Type from, Type to)
{
    MATCH visitType(Type from)
    {
        //printf("Type::constConv(this = %s, to = %s)\n", from.toChars(), to.toChars());
        if (from.equals(to))
            return MATCH.exact;
        if (from.ty == to.ty && MODimplicitConv(from.mod, to.mod))
            return MATCH.constant;
        return MATCH.nomatch;
    }

    MATCH visitNext(TypeNext from)
    {
        //printf("TypeNext::constConv from = %s, to = %s\n", from.toChars(), to.toChars());
        if (from.equals(to))
            return MATCH.exact;

        if (!(from.ty == to.ty && MODimplicitConv(from.mod, to.mod)))
            return MATCH.nomatch;

        Type tn = to.nextOf();
        if (!(tn && from.next.ty == tn.ty))
            return MATCH.nomatch;

        MATCH m;
        if (to.isConst()) // whole tail const conversion
        {
            // Recursive shared level check
            m = from.next.constConv(tn);
            if (m == MATCH.exact)
                m = MATCH.constant;
        }
        else
        {
            //printf("\tnext => %s, to.next => %s\n", from.next.toChars(), tn.toChars());
            m = from.next.equals(tn) ? MATCH.constant : MATCH.nomatch;
        }
        return m;
    }

    MATCH visitSArray(TypeSArray from)
    {
        if (auto tsa = to.isTypeSArray())
        {
            if (!from.dim.equals(tsa.dim))
                return MATCH.nomatch;
        }
        return visitNext(from);
    }

    MATCH visitAArray(TypeAArray from)
    {
        if (auto taa = to.isTypeAArray())
        {
            MATCH mindex = from.index.constConv(taa.index);
            MATCH mkey = from.next.constConv(taa.next);
            // Pick the worst match
            return mkey < mindex ? mkey : mindex;
        }
        return visitType(from);
    }

    MATCH visitPointer(TypePointer from)
    {
        if (from.next.ty == Tfunction)
        {
            if (to.nextOf() && from.next.equals((cast(TypeNext)to).next))
                return visitType(from);
            else
                return MATCH.nomatch;
        }
        return visitNext(from);
    }

    MATCH visitFunction(TypeFunction from)
    {
        // Attributes need to match exactly, otherwise it's an implicit conversion
        if (from.ty != to.ty || !from.attributesEqual(cast(TypeFunction) to))
            return MATCH.nomatch;

        return visitNext(from);
    }

    MATCH visitStruct(TypeStruct from)
    {
        if (from.equals(to))
            return MATCH.exact;
        if (from.ty == to.ty && from.sym == (cast(TypeStruct)to).sym && MODimplicitConv(from.mod, to.mod))
            return MATCH.constant;
        return MATCH.nomatch;
    }

    MATCH visitEnum(TypeEnum from)
    {
        if (from.equals(to))
            return MATCH.exact;
        if (from.ty == to.ty && from.sym == (cast(TypeEnum)to).sym && MODimplicitConv(from.mod, to.mod))
            return MATCH.constant;
        return MATCH.nomatch;
    }

    MATCH visitClass(TypeClass from)
    {
        if (from.equals(to))
            return MATCH.exact;
        if (from.ty == to.ty && from.sym == (cast(TypeClass)to).sym && MODimplicitConv(from.mod, to.mod))
            return MATCH.constant;

        /* Conversion derived to const(base)
         */
        int offset = 0;
        if (to.isBaseOf(from, &offset) && offset == 0 && MODimplicitConv(from.mod, to.mod))
        {
            // Disallow:
            //  derived to base
            //  inout(derived) to inout(base)
            if (!to.isMutable() && !to.isWild())
                return MATCH.convert;
        }

        return MATCH.nomatch;
    }

    MATCH visitNoreturn(TypeNoreturn from)
    {
        // Either another noreturn or conversion to any type
        return from.implicitConvTo(to);
    }

    switch(from.ty)
    {
        default:            return visitType(from);
        case Tsarray:       return visitSArray(from.isTypeSArray());
        case Taarray:       return visitAArray(from.isTypeAArray());
        case Treference:
        case Tdelegate:
        case Tslice:
        case Tarray:        return visitNext(cast(TypeNext)from);
        case Tpointer:      return visitPointer(from.isTypePointer());
        case Tfunction:     return visitFunction(from.isTypeFunction());
        case Tstruct:       return visitStruct(from.isTypeStruct());
        case Tenum:         return visitEnum(from.isTypeEnum());
        case Tclass:        return visitClass(from.isTypeClass());
        case Tnoreturn:     return visitNoreturn(from.isTypeNoreturn());
    }
}


/******************************************
 * Perform semantic analysis on a type.
 * Params:
 *      type = Type AST node
 *      loc = the location of the type
 *      sc = context
 * Returns:
 *      `Type` with completed semantic analysis, `Terror` if errors
 *      were encountered
 */
Type typeSemantic(Type type, Loc loc, Scope* sc)
{
    static Type error()
    {
        return Type.terror;
    }

    Type visitType(Type t)
    {
        // @@@DEPRECATED_2.110@@@
        // Use of `cent` and `ucent` has always been an error.
        // Starting from 2.100, recommend core.int128 as a replace for the
        // lack of compiler support.
        if (t.ty == Tint128 || t.ty == Tuns128)
        {
            .error(loc, "`cent` and `ucent` types are obsolete, use `core.int128.Cent` instead");
            return error();
        }

        return t.merge();
    }

    Type visitComplex(TypeBasic t)
    {
        if (!sc.inCfile)
            return visitType(t);

        auto tc = getComplexLibraryType(loc, sc, t.ty);
        if (tc.ty == Terror)
            return tc;
        return tc.addMod(t.mod).merge();
    }

    Type visitVector(TypeVector mtype)
    {
        const errors = global.errors;
        mtype.basetype = mtype.basetype.typeSemantic(loc, sc);
        if (errors != global.errors)
            return error();
        mtype.basetype = mtype.basetype.toBasetype().mutableOf();
        if (mtype.basetype.ty != Tsarray)
        {
            .error(loc, "T in __vector(T) must be a static array, not `%s`", mtype.basetype.toChars());
            return error();
        }
        TypeSArray t = mtype.basetype.isTypeSArray();
        const sz = cast(int)t.size(loc);
        final switch (target.isVectorTypeSupported(sz, t.nextOf()))
        {
        case 0:
            // valid
            break;

        case 1:
            // no support at all
            .error(loc, "SIMD vector types not supported on this platform");
            return error();

        case 2:
            // invalid base type
            .error(loc, "vector type `%s` is not supported on this platform", mtype.toChars());
            return error();

        case 3:
            // invalid size
            .error(loc, "%d byte vector type `%s` is not supported on this platform", sz, mtype.toChars());
            return error();
        }
        return merge(mtype);
    }

    Type visitSArray(TypeSArray mtype)
    {
        //printf("TypeSArray::semantic() %s\n", toChars());
        Type t;
        Expression e;
        Dsymbol s;
        mtype.next.resolve(loc, sc, e, t, s);

        if (auto tup = s ? s.isTupleDeclaration() : null)
        {
            mtype.dim = semanticLength(sc, tup, mtype.dim);
            mtype.dim = mtype.dim.ctfeInterpret();
            if (mtype.dim.op == EXP.error)
                return error();

            uinteger_t d = mtype.dim.toUInteger();
            if (d >= tup.objects.length)
            {
                .error(loc, "sequence index `%llu` out of bounds `[0 .. %llu]`", cast(ulong)d, cast(ulong)tup.objects.length);
                return error();
            }

            RootObject o = (*tup.objects)[cast(size_t)d];
            if (auto tt = o.isType())
                return tt.addMod(mtype.mod);
            .error(loc, "`%s` is not a type", mtype.toChars());
            return error();
        }

        if (t && t.ty == Terror)
            return error();

        Type tn = mtype.next.typeSemantic(loc, sc);
        if (tn.ty == Terror)
            return error();

        Type tbn = tn.toBasetype();
        if (mtype.dim)
        {
            auto errors = global.errors;
            mtype.dim = semanticLength(sc, tbn, mtype.dim);
            mtype.dim = mtype.dim.implicitCastTo(sc, Type.tsize_t);
            if (errors != global.errors)
                return error();

            mtype.dim = mtype.dim.optimize(WANTvalue);
            mtype.dim = mtype.dim.ctfeInterpret();
            if (mtype.dim.op == EXP.error)
                return error();

            errors = global.errors;
            dinteger_t d1 = mtype.dim.toInteger();
            if (errors != global.errors)
                return error();

            mtype.dim = mtype.dim.implicitCastTo(sc, Type.tsize_t);
            mtype.dim = mtype.dim.optimize(WANTvalue);
            if (mtype.dim.op == EXP.error)
                return error();

            errors = global.errors;
            dinteger_t d2 = mtype.dim.toInteger();
            if (errors != global.errors)
                return error();

            if (mtype.dim.op == EXP.error)
                return error();

            Type overflowError()
            {
                .error(loc, "`%s` size %llu * %llu exceeds 0x%llx size limit for static array",
                        mtype.toChars(), cast(ulong)tbn.size(loc), cast(ulong)d1, target.maxStaticDataSize);
                return error();
            }

            if (d1 != d2)
                return overflowError();

            Type tbx = tbn.baseElemOf();
            if (tbx.ty == Tstruct && !tbx.isTypeStruct().sym.members ||
                tbx.ty == Tenum && !tbx.isTypeEnum().sym.members)
            {
                /* To avoid meaningless error message, skip the total size limit check
                 * when the bottom of element type is opaque.
                 */
            }
            else if (tbn.isTypeBasic() ||
                     tbn.ty == Tpointer ||
                     tbn.ty == Tarray ||
                     tbn.ty == Tsarray ||
                     tbn.ty == Taarray ||
                     (tbn.ty == Tstruct && tbn.isTypeStruct().sym.sizeok == Sizeok.done) ||
                     tbn.ty == Tclass)
            {
                /* Only do this for types that don't need to have semantic()
                 * run on them for the size, since they may be forward referenced.
                 */
                bool overflow = false;
                if (mulu(tbn.size(loc), d2, overflow) > target.maxStaticDataSize || overflow)
                    return overflowError();
            }
        }
        switch (tbn.ty)
        {
        case Ttuple:
            {
                // Index the tuple to get the type
                assert(mtype.dim);
                TypeTuple tt = tbn.isTypeTuple();
                uinteger_t d = mtype.dim.toUInteger();
                if (d >= tt.arguments.length)
                {
                    .error(loc, "sequence index `%llu` out of bounds `[0 .. %llu]`", cast(ulong)d, cast(ulong)tt.arguments.length);
                    return error();
                }
                Type telem = (*tt.arguments)[cast(size_t)d].type;
                return telem.addMod(mtype.mod);
            }

        case Tfunction:
        case Tnone:
            .error(loc, "cannot have array of `%s`", tbn.toChars());
            return error();

        default:
            break;
        }
        if (tbn.isScopeClass())
        {
            .error(loc, "cannot have array of scope `%s`", tbn.toChars());
            return error();
        }

        /* Ensure things like const(immutable(T)[3]) become immutable(T[3])
         * and const(T)[3] become const(T[3])
         */
        mtype.next = tn;
        mtype.transitive();
        return mtype.addMod(tn.mod).merge();
    }

    Type visitDArray(TypeDArray mtype)
    {
        Type tn = mtype.next.typeSemantic(loc, sc);
        Type tbn = tn.toBasetype();
        switch (tbn.ty)
        {
        case Ttuple:
            return tbn;

        case Tfunction:
        case Tnone:
            .error(loc, "cannot have array of `%s`", tbn.toChars());
            return error();

        case Terror:
            return error();

        default:
            break;
        }
        if (tn.isScopeClass())
        {
            .error(loc, "cannot have array of scope `%s`", tn.toChars());
            return error();
        }
        mtype.next = tn;
        mtype.transitive();
        return merge(mtype);
    }

    Type visitAArray(TypeAArray mtype)
    {
        //printf("TypeAArray::semantic() %s index.ty = %d\n", mtype.toChars(), mtype.index.ty);
        if (mtype.deco)
        {
            return mtype;
        }

        mtype.loc = loc;
        if (sc)
            sc.setNoFree();

        // Deal with the case where we thought the index was a type, but
        // in reality it was an expression.
        if (mtype.index.ty == Tident || mtype.index.ty == Tinstance || mtype.index.ty == Tsarray || mtype.index.ty == Ttypeof || mtype.index.ty == Treturn || mtype.index.ty == Tmixin)
        {
            Expression e;
            Type t;
            Dsymbol s;
            Loc indexLoc;

            switch (mtype.index.ty)
            {
                case Tident:    indexLoc = mtype.index.isTypeIdentifier().loc;  break;
                case Tinstance: indexLoc = mtype.index.isTypeInstance().loc;    break;
                case Ttypeof:   indexLoc = mtype.index.isTypeTypeof().loc;      break;
                case Treturn:   indexLoc = mtype.index.isTypeReturn().loc;      break;
                case Tmixin:    indexLoc = mtype.index.isTypeMixin().loc;       break;
                default: indexLoc = mtype.loc;
            }

            mtype.index.resolve(indexLoc, sc, e, t, s);

            // https://issues.dlang.org/show_bug.cgi?id=15478
            if (s)
                e = symbolToExp(s, loc, sc, false);

            if (e)
            {
                // It was an expression -
                // Rewrite as a static array
                auto tsa = new TypeSArray(mtype.next, e);
                return tsa.typeSemantic(loc, sc);
            }
            else if (t)
                mtype.index = t.typeSemantic(loc, sc);
            else
            {
                .error(loc, "index is not a type or an expression");
                return error();
            }
        }
        else
            mtype.index = mtype.index.typeSemantic(loc, sc);
        mtype.index = mtype.index.merge2();

        if (mtype.index.nextOf() && !mtype.index.nextOf().isImmutable())
        {
            mtype.index = mtype.index.constOf().mutableOf();
            version (none)
            {
                printf("index is %p %s\n", mtype.index, mtype.index.toChars());
                mtype.index.check();
                printf("index.mod = x%x\n", mtype.index.mod);
                printf("index.ito = x%p\n", mtype.index.getMcache().ito);
                if (mtype.index.getMcache().ito)
                {
                    printf("index.ito.mod = x%x\n", mtype.index.getMcache().ito.mod);
                    printf("index.ito.ito = x%p\n", mtype.index.getMcache().ito.getMcache().ito);
                }
            }
        }

        switch (mtype.index.toBasetype().ty)
        {
        case Tfunction:
        case Tvoid:
        case Tnone:
        case Ttuple:
            .error(loc, "cannot have associative array key of `%s`", mtype.index.toBasetype().toChars());
            goto case Terror;
        case Terror:
            return error();

        default:
            break;
        }
        Type tbase = mtype.index.baseElemOf();
        while (tbase.ty == Tarray)
            tbase = tbase.nextOf().baseElemOf();
        if (auto ts = tbase.isTypeStruct())
        {
            /* AA's need typeid(index).equals() and getHash(). Issue error if not correctly set up.
             */
            StructDeclaration sd = ts.sym;
            if (sd.semanticRun < PASS.semanticdone)
                sd.dsymbolSemantic(null);

            // duplicate a part of StructDeclaration::semanticTypeInfoMembers
            //printf("AA = %s, key: xeq = %p, xerreq = %p xhash = %p\n", toChars(), sd.xeq, sd.xerreq, sd.xhash);

            if (sd.xeq && sd.xeq.isGenerated && sd.xeq._scope && sd.xeq.semanticRun < PASS.semantic3done)
            {
                uint errors = global.startGagging();
                sd.xeq.semantic3(sd.xeq._scope);
                if (global.endGagging(errors))
                    sd.xeq = sd.xerreq;
            }


            //printf("AA = %s, key: xeq = %p, xhash = %p\n", toChars(), sd.xeq, sd.xhash);
            const(char)* s = (mtype.index.toBasetype().ty != Tstruct) ? "bottom of " : "";
            if (!sd.xeq)
            {
                // If sd.xhash != NULL:
                //   sd or its fields have user-defined toHash.
                //   AA assumes that its result is consistent with bitwise equality.
                // else:
                //   bitwise equality & hashing
            }
            else if (sd.xeq == sd.xerreq)
            {
                if (search_function(sd, Id.opEquals))
                {
                    .error(loc, "%sAA key type `%s` does not have `bool opEquals(ref const %s) const`", s, sd.toChars(), sd.toChars());
                }
                else
                {
                    .error(loc, "%sAA key type `%s` does not support const equality", s, sd.toChars());
                }
                return error();
            }
            else if (!sd.xhash)
            {
                if (search_function(sd, Id.opEquals))
                {
                    .error(loc, "%sAA key type `%s` should have `extern (D) size_t toHash() const nothrow @safe` if `opEquals` defined", s, sd.toChars());
                }
                else
                {
                    .error(loc, "%sAA key type `%s` supports const equality but doesn't support const hashing", s, sd.toChars());
                }
                return error();
            }
            else
            {
                // defined equality & hashing
                assert(sd.xeq && sd.xhash);

                /* xeq and xhash may be implicitly defined by compiler. For example:
                 *   struct S { int[] arr; }
                 * With 'arr' field equality and hashing, compiler will implicitly
                 * generate functions for xopEquals and xtoHash in TypeInfo_Struct.
                 */
            }
        }
        else if (tbase.ty == Tclass && !tbase.isTypeClass().sym.isInterfaceDeclaration())
        {
            ClassDeclaration cd = tbase.isTypeClass().sym;
            if (cd.semanticRun < PASS.semanticdone)
                cd.dsymbolSemantic(null);

            if (!ClassDeclaration.object)
            {
                ObjectNotFound(Loc.initial, cd.ident);
                return error();
            }

            __gshared FuncDeclaration feq = null;
            __gshared FuncDeclaration fcmp = null;
            __gshared FuncDeclaration fhash = null;
            if (!feq)
                feq = search_function(ClassDeclaration.object, Id.opEquals).isFuncDeclaration();
            if (!fcmp)
                fcmp = search_function(ClassDeclaration.object, Id.opCmp).isFuncDeclaration();
            if (!fhash)
                fhash = search_function(ClassDeclaration.object, Id.tohash).isFuncDeclaration();
            assert(fcmp && feq && fhash);

            if (feq.vtblIndex < cd.vtbl.length && cd.vtbl[feq.vtblIndex] == feq)
            {
                version (all)
                {
                    if (fcmp.vtblIndex < cd.vtbl.length && cd.vtbl[fcmp.vtblIndex] != fcmp)
                    {
                        const(char)* s = (mtype.index.toBasetype().ty != Tclass) ? "bottom of " : "";
                        .error(loc, "%sAA key type `%s` now requires equality rather than comparison", s, cd.toChars());
                        errorSupplemental(loc, "Please override `Object.opEquals` and `Object.toHash`.");
                    }
                }
            }
        }
        mtype.next = mtype.next.typeSemantic(loc, sc).merge2();
        mtype.transitive();

        switch (mtype.next.toBasetype().ty)
        {
        case Tfunction:
        case Tvoid:
        case Tnone:
        case Ttuple:
            .error(loc, "cannot have associative array of `%s`", mtype.next.toChars());
            goto case Terror;
        case Terror:
            return error();
        default:
            break;
        }
        if (mtype.next.isScopeClass())
        {
            .error(loc, "cannot have array of scope `%s`", mtype.next.toChars());
            return error();
        }
        return merge(mtype);
    }

    Type visitPointer(TypePointer mtype)
    {
        //printf("TypePointer::semantic() %s\n", toChars());
        if (mtype.deco)
        {
            return mtype;
        }
        Type n = mtype.next.typeSemantic(loc, sc);
        switch (n.toBasetype().ty)
        {
        case Ttuple:
            .error(loc, "cannot have pointer to `%s`", n.toChars());
            goto case Terror;
        case Terror:
            return error();
        default:
            break;
        }
        if (n != mtype.next)
        {
            mtype.deco = null;
        }
        mtype.next = n;
        if (mtype.next.ty != Tfunction)
        {
            mtype.transitive();
            return merge(mtype);
        }
        version (none)
        {
            return merge(mtype);
        }
        else
        {
            mtype.deco = merge(mtype).deco;
            /* Don't return merge(), because arg identifiers and default args
             * can be different
             * even though the types match
             */
            return mtype;
        }
    }

    Type visitReference(TypeReference mtype)
    {
        //printf("TypeReference::semantic()\n");
        Type n = mtype.next.typeSemantic(loc, sc);
        if (n != mtype.next)
           mtype.deco = null;
        mtype.next = n;
        mtype.transitive();
        return merge(mtype);
    }

    Type visitFunction(TypeFunction mtype)
    {
        if (mtype.deco) // if semantic() already run
        {
            //printf("already done\n");
            return mtype;
        }
        //printf("TypeFunction::semantic() this = %p\n", mtype);
        //printf("TypeFunction::semantic() %s, sc.stc = %llx\n", mtype.toChars(), sc.stc);

        bool errors = false;

        if (mtype.inuse > global.recursionLimit)
        {
            mtype.inuse = 0;
            .error(loc, "recursive type");
            return error();
        }

        /* Copy in order to not mess up original.
         * This can produce redundant copies if inferring return type,
         * as semantic() will get called again on this.
         */
        TypeFunction tf = mtype.copy().toTypeFunction();
        if (mtype.parameterList.parameters)
        {
            tf.parameterList.parameters = mtype.parameterList.parameters.copy();
            for (size_t i = 0; i < mtype.parameterList.parameters.length; i++)
            {
                Parameter p = cast(Parameter)mem.xmalloc(__traits(classInstanceSize, Parameter));
                memcpy(cast(void*)p, cast(void*)(*mtype.parameterList.parameters)[i], __traits(classInstanceSize, Parameter));
                (*tf.parameterList.parameters)[i] = p;
            }
        }

        if (sc.stc & STC.pure_)
            tf.purity = PURE.fwdref;
        if (sc.stc & STC.nothrow_)
            tf.isNothrow = true;
        if (sc.stc & STC.nogc)
            tf.isNogc = true;
        if (sc.stc & STC.ref_)
            tf.isRef = true;
        if (sc.stc & STC.return_)
            tf.isReturn = true;
        if (sc.stc & STC.returnScope)
            tf.isReturnScope = true;
        if (sc.stc & STC.returninferred)
            tf.isReturnInferred = true;
        if (sc.stc & STC.scope_)
            tf.isScopeQual = true;
        if (sc.stc & STC.scopeinferred)
            tf.isScopeInferred = true;

//        if (tf.isReturn && !tf.isRef)
//            tf.isScopeQual = true;                                  // return by itself means 'return scope'

        if (tf.trust == TRUST.default_)
        {
            if (sc.stc & STC.safe)
                tf.trust = TRUST.safe;
            else if (sc.stc & STC.system)
                tf.trust = TRUST.system;
            else if (sc.stc & STC.trusted)
                tf.trust = TRUST.trusted;
        }

        if (sc.stc & STC.property)
            tf.isProperty = true;
        if (sc.stc & STC.live)
            tf.isLive = true;

        tf.linkage = sc.linkage;
        if (tf.linkage == LINK.system)
            tf.linkage = target.systemLinkage();

        version (none)
        {
            /* If the parent is @safe, then this function defaults to safe
             * too.
             * If the parent's @safe-ty is inferred, then this function's @safe-ty needs
             * to be inferred first.
             */
            if (tf.trust == TRUST.default_)
                for (Dsymbol p = sc.func; p; p = p.toParent2())
                {
                    FuncDeclaration fd = p.isFuncDeclaration();
                    if (fd)
                    {
                        if (fd.isSafeBypassingInference())
                            tf.trust = TRUST.safe; // default to @safe
                        break;
                    }
                }
        }

        bool wildreturn = false;
        if (tf.next)
        {
            sc = sc.push();
            sc.stc &= ~(STC.TYPECTOR | STC.FUNCATTR);
            tf.next = tf.next.typeSemantic(loc, sc);
            sc = sc.pop();
            errors |= tf.checkRetType(loc);
            if (tf.next.isScopeClass() && !tf.isCtor)
            {
                .error(loc, "functions cannot return `scope %s`", tf.next.toChars());
                errors = true;
            }
            if (tf.next.hasWild())
                wildreturn = true;

            if (tf.isReturn && !tf.isRef && !tf.next.hasPointers())
            {
                tf.isReturn = false;
            }
        }

        /// Perform semantic on the default argument to a parameter
        /// Modify the `defaultArg` field of `fparam`, which must not be `null`
        /// Returns `false` whether an error was encountered.
        static bool defaultArgSemantic (ref Parameter fparam, Scope* sc)
        {
            Expression e = fparam.defaultArg;
            const isRefOrOut = fparam.isReference();
            const isAuto = fparam.storageClass & (STC.auto_ | STC.autoref);
            if (isRefOrOut && !isAuto)
            {
                e = e.expressionSemantic(sc);
                e = resolveProperties(sc, e);
            }
            else
            {
                e = inferType(e, fparam.type);
                Scope* sc2 = sc.push();
                sc2.inDefaultArg = true;
                Initializer iz = new ExpInitializer(e.loc, e);
                iz = iz.initializerSemantic(sc2, fparam.type, INITnointerpret);
                e = iz.initializerToExpression();
                sc2.pop();
            }
            if (e.op == EXP.function_) // https://issues.dlang.org/show_bug.cgi?id=4820
            {
                FuncExp fe = e.isFuncExp();
                // Replace function literal with a function symbol,
                // since default arg expression must be copied when used
                // and copying the literal itself is wrong.
                e = new VarExp(e.loc, fe.fd, false);
                e = new AddrExp(e.loc, e);
                e = e.expressionSemantic(sc);
            }
            if (isRefOrOut && (!isAuto || e.isLvalue())
                && !MODimplicitConv(e.type.mod, fparam.type.mod))
            {
                const(char)* errTxt = fparam.storageClass & STC.ref_ ? "ref" : "out";
                .error(e.loc, "expression `%s` of type `%s` is not implicitly convertible to type `%s %s` of parameter `%s`",
                      e.toErrMsg(), e.type.toChars(), errTxt, fparam.type.toChars(), fparam.toChars());
            }
            e = e.implicitCastTo(sc, fparam.type);

            // default arg must be an lvalue
            if (isRefOrOut && !isAuto &&
                !(fparam.storageClass & STC.constscoperef) && !sc.previews.rvalueRefParam)
                e = e.toLvalue(sc, "create default argument for `ref` / `out` parameter from");

            fparam.defaultArg = e;
            return (e.op != EXP.error);
        }

        ubyte wildparams = 0;
        if (tf.parameterList.parameters)
        {
            /* Create a scope for evaluating the default arguments for the parameters
             */
            Scope* argsc = sc.push();
            argsc.stc = STC.none; // don't inherit storage class
            argsc.visibility = Visibility(Visibility.Kind.public_);
            argsc.func = null;

            size_t dim = tf.parameterList.length;
            for (size_t i = 0; i < dim; i++)
            {
                Parameter fparam = tf.parameterList[i];
                fparam.storageClass |= STC.parameter;
                mtype.inuse++;
                fparam.type = fparam.type.typeSemantic(loc, argsc);
                mtype.inuse--;

                if (fparam.type.ty == Terror)
                {
                    errors = true;
                    continue;
                }

                fparam.type = fparam.type.addStorageClass(fparam.storageClass);

                if (fparam.storageClass & (STC.auto_ | STC.alias_ | STC.static_))
                {
                    if (!fparam.type)
                        continue;
                }

                fparam.type = fparam.type.cAdjustParamType(sc); // adjust C array and function parameter types

                Type t = fparam.type.toBasetype();

                /* If fparam after semantic() turns out to be a tuple, the number of parameters may
                 * change.
                 */
                if (auto tt = t.isTypeTuple())
                {
                    /* TypeFunction::parameter also is used as the storage of
                     * Parameter objects for FuncDeclaration. So we should copy
                     * the elements of TypeTuple::arguments to avoid unintended
                     * sharing of Parameter object among other functions.
                     */
                    if (tt.arguments && tt.arguments.length)
                    {
                        /* Propagate additional storage class from tuple parameters to their
                         * element-parameters.
                         * Make a copy, as original may be referenced elsewhere.
                         */
                        size_t tdim = tt.arguments.length;
                        auto newparams = new Parameters(tdim);
                        for (size_t j = 0; j < tdim; j++)
                        {
                            Parameter narg = (*tt.arguments)[j];

                            // https://issues.dlang.org/show_bug.cgi?id=12744
                            // If the storage classes of narg
                            // conflict with the ones in fparam, it's ignored.
                            STC stc  = fparam.storageClass | narg.storageClass;
                            STC stc1 = fparam.storageClass & (STC.ref_ | STC.out_ | STC.lazy_);
                            STC stc2 =   narg.storageClass & (STC.ref_ | STC.out_ | STC.lazy_);
                            if (stc1 && stc2 && stc1 != stc2)
                            {
                                OutBuffer buf1;  stcToBuffer(buf1, stc1 | ((stc1 & STC.ref_) ? (fparam.storageClass & STC.auto_) : STC.none));
                                OutBuffer buf2;  stcToBuffer(buf2, stc2);

                                .error(loc, "incompatible parameter storage classes `%s` and `%s`",
                                    buf1.peekChars(), buf2.peekChars());
                                errors = true;
                                stc = stc1 | (stc & ~(STC.ref_ | STC.out_ | STC.lazy_));
                            }
                            (*newparams)[j] = new Parameter(
                                loc, stc, narg.type, narg.ident, narg.defaultArg, narg.userAttribDecl);
                        }
                        fparam.type = new TypeTuple(newparams);
                        fparam.type = fparam.type.typeSemantic(loc, argsc);
                    }
                    fparam.storageClass = STC.parameter;

                    /* Reset number of parameters, and back up one to do this fparam again,
                     * now that it is a tuple
                     */
                    dim = tf.parameterList.length;
                    i--;
                    continue;
                }

                // -preview=in: Always add `ref` when used with `extern(C++)` functions
                // Done here to allow passing opaque types with `in`
                if ((fparam.storageClass & (STC.in_ | STC.ref_)) == STC.in_)
                {
                    switch (tf.linkage)
                    {
                    case LINK.cpp:
                        if (fparam.storageClass & STC.constscoperef)
                            fparam.storageClass |= STC.ref_;
                        break;
                    case LINK.default_, LINK.d:
                        break;
                    default:
                        if (fparam.storageClass & STC.constscoperef)
                        {
                            .error(loc, "cannot use `in` parameters with `extern(%s)` functions",
                                   linkageToChars(tf.linkage));
                            .errorSupplemental(loc, "parameter `%s` declared as `in` here", fparam.toChars());
                        }
                        else
                        {
                            // Note that this deprecation will not trigger on `in ref` / `ref in`
                            // parameters, however the parser will trigger a deprecation on them.
                            .deprecation(loc, "using `in` parameters with `extern(%s)` functions is deprecated",
                                         linkageToChars(tf.linkage));
                            .deprecationSupplemental(loc, "parameter `%s` declared as `in` here", fparam.toChars());
                        }
                        break;
                    }
                }

                if (t.ty == Tfunction)
                {
                    .error(loc, "cannot have parameter of function type `%s`", fparam.type.toChars());
                    errors = true;
                }
                else if (!fparam.isReference() &&
                         (t.ty == Tstruct || t.ty == Tsarray || t.ty == Tenum))
                {
                    Type tb2 = t.baseElemOf();
                    if (tb2.ty == Tstruct && !tb2.isTypeStruct().sym.members ||
                        tb2.ty == Tenum   && !tb2.isTypeEnum().sym.memtype)
                    {
                        if (fparam.storageClass & STC.constscoperef)
                        {
                            .error(loc, "cannot infer `ref` for `in` parameter `%s` of opaque type `%s`",
                                   fparam.toChars(), fparam.type.toChars());
                        }
                        else
                            .error(loc, "cannot have parameter of opaque type `%s` by value",
                                   fparam.type.toChars());
                        errors = true;
                    }
                }
                else if (!fparam.isLazy() && t.ty == Tvoid)
                {
                    .error(loc, "cannot have parameter of type `%s`", fparam.type.toChars());
                    errors = true;
                }

                const bool isTypesafeVariadic = i + 1 == dim && tf.parameterList.varargs == VarArg.typesafe;
                const bool isStackAllocatedVariadic = isTypesafeVariadic && (t.isTypeDArray() || t.isTypeClass());

                if (isTypesafeVariadic && t.isTypeClass())
                {
                    // Deprecated in 2.111, kept as a legacy feature for compatibility (currently no plan to turn it into an error)
                    .deprecation(loc, "typesafe variadic parameters with a `class` type (`%s %s...`) are deprecated",
                        t.isTypeClass().sym.ident.toChars(), fparam.toChars());
                }

                if (isStackAllocatedVariadic)
                {
                    /* typesafe variadic arguments are constructed on the stack, so must be `scope`
                     */
                    fparam.storageClass |= STC.scope_ | STC.scopeinferred;
                }

                if (fparam.storageClass & STC.return_)
                {
                    if (!fparam.isReference())
                    {
                        if (!(fparam.storageClass & STC.scope_))
                            fparam.storageClass |= STC.scope_ | STC.scopeinferred; // 'return' implies 'scope'
                        if (tf.isRef)
                        {
                        }
                        else if (tf.next && !tf.next.hasPointers() && tf.next.toBasetype().ty != Tvoid)
                        {
                            fparam.storageClass &= ~STC.return_;   // https://issues.dlang.org/show_bug.cgi?id=18963
                        }
                    }

                    if (isStackAllocatedVariadic)
                    {
                        /* This is because they can be constructed on the stack
                         * https://dlang.org/spec/function.html#typesafe_variadic_functions
                         */
                        .error(loc, "typesafe variadic function parameter `%s` of type `%s` cannot be marked `return`",
                            fparam.ident ? fparam.ident.toChars() : "", t.toChars());
                        errors = true;
                    }
                }

                if (fparam.storageClass & STC.out_)
                {
                    if (ubyte m = fparam.type.mod & (MODFlags.immutable_ | MODFlags.const_ | MODFlags.wild))
                    {
                        .error(loc, "cannot have `%s out` parameter of type `%s`", MODtoChars(m), t.toChars());
                        errors = true;
                    }
                    else
                    {
                        Type tv = t.baseElemOf();
                        if (tv.ty == Tstruct && tv.isTypeStruct().sym.noDefaultCtor)
                        {
                            .error(loc, "cannot have `out` parameter of type `%s` because the default construction is disabled", fparam.type.toChars());
                            errors = true;
                        }
                    }
                }

                if (t.hasWild())
                {
                    wildparams |= 1;
                    //if (tf.next && !wildreturn)
                    //    error(loc, "inout on parameter means inout must be on return type as well (if from D1 code, replace with `ref`)");
                }

                // Remove redundant storage classes for type, they are already applied
                fparam.storageClass &= ~(STC.TYPECTOR);

                // -preview=in: add `ref` storage class to suited `in` params
                if ((fparam.storageClass & (STC.constscoperef | STC.ref_)) == STC.constscoperef)
                {
                    auto ts = t.baseElemOf().isTypeStruct();
                    const isPOD = !ts || ts.sym.isPOD();
                    if (!isPOD || target.preferPassByRef(t))
                        fparam.storageClass |= STC.ref_;
                }
            }

            Expressions* fargs = mtype.inferenceArguments.arguments;

            // mtype.argumentList only provided for Implicit Function Template Instantiation
            if (mtype.inferenceArguments.length > 0)
                fargs = tf.resolveNamedArgs(mtype.inferenceArguments, null);

            // Now that we completed semantic for the argument types,
            // run semantic on their default values,
            // bearing in mind tuples have been expanded.
            // We need to keep a pair of [oidx, eidx] (original index,
            // extended index), as we need to run semantic when `oidx` changes.
            size_t tupleOrigIdx = size_t.max;
            size_t tupleExtIdx = size_t.max;
            foreach (oidx, oparam, eidx, eparam; tf.parameterList)
            {
                // oparam (original param) will always have the default arg
                // if there's one, but `eparam` will not if it's an expanded
                // tuple. When we see an expanded tuple, we need to save its
                // position to get the offset in it later on.
                if (oparam.defaultArg)
                {
                    // Get the obvious case out of the way
                    if (oparam is eparam)
                        errors |= !defaultArgSemantic(eparam, argsc);
                    // We're seeing a new tuple
                    else if (tupleOrigIdx == size_t.max || tupleOrigIdx < oidx)
                    {
                        /* https://issues.dlang.org/show_bug.cgi?id=18572
                         *
                         * If a tuple parameter has a default argument, when expanding the parameter
                         * tuple the default argument tuple must also be expanded.
                         */
                        tupleOrigIdx = oidx;
                        tupleExtIdx = eidx;
                        errors |= !defaultArgSemantic(oparam, argsc);
                        TupleExp te = oparam.defaultArg.isTupleExp();
                        if (te && te.exps && te.exps.length)
                            eparam.defaultArg = (*te.exps)[0];
                    }
                    // Processing an already-seen tuple
                    else
                    {
                        TupleExp te = oparam.defaultArg.isTupleExp();
                        if (te && te.exps && te.exps.length)
                            eparam.defaultArg = (*te.exps)[eidx - tupleExtIdx];
                    }
                }

                // We need to know the default argument to resolve `auto ref`,
                // hence why this has to take place as the very last step.
                /* Resolve "auto ref" storage class to be either ref or value,
                 * based on the argument matching the parameter
                 */
                if (eparam.storageClass & STC.auto_)
                {
                    Expression farg = (fargs && eidx < fargs.length) ? (*fargs)[eidx] : null;
                    if (!farg)
                        farg = eparam.defaultArg;

                    if (farg && (eparam.storageClass & STC.ref_))
                    {
                        if (!farg.isLvalue() || farg.isBitField())
                            eparam.storageClass &= ~STC.ref_; // value parameter
                        eparam.storageClass &= ~STC.auto_;    // https://issues.dlang.org/show_bug.cgi?id=14656
                        eparam.storageClass |= STC.autoref;
                    }
                    else if (mtype.incomplete && (eparam.storageClass & STC.ref_))
                    {
                        // the default argument may have been temporarily removed,
                        // see usage of `TypeFunction.incomplete`.
                        // https://issues.dlang.org/show_bug.cgi?id=19891
                        eparam.storageClass &= ~STC.auto_;
                        eparam.storageClass |= STC.autoref;
                    }
                    else if (eparam.storageClass & STC.ref_)
                    {
                        .error(loc, "cannot explicitly instantiate template function with `auto ref` parameter");
                        errors = true;
                    }
                    else
                    {
                        .error(loc, "`auto` can only be used as part of `auto ref` for template function parameters");
                        errors = true;
                    }
                }
            }

            argsc.pop();
        }
        if (tf.isWild())
            wildparams |= 2;

        if (wildreturn && !wildparams)
        {
            .error(loc, "`inout` on `return` means `inout` must be on a parameter as well for `%s`", mtype.toChars());
            errors = true;
        }
        tf.isInOutParam = (wildparams & 1) != 0;
        tf.isInOutQual  = (wildparams & 2) != 0;

        if (tf.isProperty && (tf.parameterList.varargs != VarArg.none || tf.parameterList.length > 2))
        {
            .error(loc, "properties can only have zero, one, or two parameter");
            errors = true;
        }

        if (tf.parameterList.varargs == VarArg.variadic && tf.linkage != LINK.d && tf.parameterList.length == 0 &&
            !sc.inCfile)
        {
            .error(loc, "variadic functions with non-D linkage must have at least one parameter");
            errors = true;
        }

        if (errors)
            return error();

        if (tf.next)
            tf.deco = tf.merge().deco;

        /* Don't return merge(), because arg identifiers and default args
         * can be different
         * even though the types match
         */
        return tf;
    }

    Type visitDelegate(TypeDelegate mtype)
    {
        //printf("TypeDelegate::semantic() %s\n", mtype.toChars());
        if (mtype.deco) // if semantic() already run
        {
            //printf("already done\n");
            return mtype;
        }
        mtype.next = mtype.next.typeSemantic(loc, sc);
        if (mtype.next.ty != Tfunction)
            return error();

        /* In order to deal with https://issues.dlang.org/show_bug.cgi?id=4028
         * perhaps default arguments should
         * be removed from next before the merge.
         */
        version (none)
        {
            return mtype.merge();
        }
        else
        {
            /* Don't return merge(), because arg identifiers and default args
             * can be different
             * even though the types match
             */
            mtype.deco = mtype.merge().deco;
            return mtype;
        }
    }

    Type visitIdentifier(TypeIdentifier mtype)
    {
        Type t;
        Expression e;
        Dsymbol s;
        //printf("TypeIdentifier::semantic(%s)\n", mtype.toChars());
        if (mtype.loc != Loc.initial)
            mtype.resolve(mtype.loc, sc, e, t, s);
        else
            mtype.resolve(loc, sc, e, t, s);

        if (t)
        {
            //printf("\tit's a type %d, %s, %s\n", t.ty, t.toChars(), t.deco);
            return t.addMod(mtype.mod);
        }

        if (s)
        {
            auto td = s.isTemplateDeclaration;
            td.computeOneMember();
            if (td && td.onemember && td.onemember.isAggregateDeclaration)
                .error(loc, "template %s `%s` is used as a type without instantiation"
                    ~ "; to instantiate it use `%s!(arguments)`",
                    s.kind, s.toPrettyChars, s.ident.toChars);
            else
                .error(loc, "%s `%s` is used as a type", s.kind, s.toPrettyChars);
            //assert(0);
        }
        else if (e.op == EXP.variable) // special case: variable is used as a type
        {
            /*
                N.B. This branch currently triggers for the following code
                template test(x* x)
                {

                }
                i.e. the compiler prints "variable x is used as a type"
                which isn't a particularly good error message (x is a variable?).
            */
            Dsymbol varDecl = mtype.toDsymbol(sc);
            Module varDeclModule = varDecl.getModule(); //This can be null

            .error(loc, "variable `%s` is used as a type", mtype.toChars());
            //Check for null to avoid https://issues.dlang.org/show_bug.cgi?id=22574
            if ((varDeclModule !is null) && varDeclModule != sc._module) // variable is imported
            {
                .errorSupplemental(
                    varDeclModule.loc,
                    "variable `%s` is imported here from: `%s`",
                    varDecl.toChars,
                    varDeclModule.toPrettyChars,
                );
            }

            .errorSupplemental(varDecl.loc, "variable `%s` is declared here", varDecl.toChars);
        }
        else
            .error(loc, "`%s` is used as a type", mtype.toChars());
        return error();
    }

    Type visitInstance(TypeInstance mtype)
    {
        Type t;
        Expression e;
        Dsymbol s;

        //printf("TypeInstance::semantic(%p, %s)\n", this, toChars());
        {
            const errors = global.errors;
            mtype.resolve(loc, sc, e, t, s);
            // if we had an error evaluating the symbol, suppress further errors
            if (!t && errors != global.errors)
                return error();
        }

        if (!t)
        {
            if (!e && s && s.errors)
            {
                // if there was an error evaluating the symbol, it might actually
                // be a type. Avoid misleading error messages.
                .error(loc, "`%s` had previous errors", mtype.toChars());
            }
            else
                .error(loc, "`%s` is used as a type", mtype.toChars());
            return error();
        }
        return t;
    }

    Type visitTypeof(TypeTypeof mtype)
    {
        //printf("TypeTypeof::semantic() %s\n", mtype.toChars());
        Expression e;
        Type t;
        Dsymbol s;
        mtype.resolve(loc, sc, e, t, s);
        if (s && (t = dmd.dsymbolsem.getType(s)) !is null)
            t = t.addMod(mtype.mod);
        if (!t)
        {
            .error(loc, "`%s` is used as a type", mtype.toChars());
            return error();
        }
        return t;
    }

    Type visitTraits(TypeTraits mtype)
    {
        Expression e;
        Type t;
        Dsymbol s;
        mtype.resolve(loc, sc, e, t, s);

        if (!t)
        {
            if (!global.errors)
                .error(mtype.loc, "`%s` does not give a valid type", mtype.toChars);
            return error();
        }
        return t;
    }

    Type visitReturn(TypeReturn mtype)
    {
        //printf("TypeReturn::semantic() %s\n", toChars());
        Expression e;
        Type t;
        Dsymbol s;
        mtype.resolve(loc, sc, e, t, s);
        if (s && (t = dmd.dsymbolsem.getType(s)) !is null)
            t = t.addMod(mtype.mod);
        if (!t)
        {
            .error(loc, "`%s` is used as a type", mtype.toChars());
            return error();
        }
        return t;
    }

    Type visitStruct(TypeStruct mtype)
    {
        //printf("TypeStruct::semantic('%s')\n", mtype.toChars());
        if (mtype.deco)
            return mtype;

        /* Don't semantic for sym because it should be deferred until
         * sizeof needed or its members accessed.
         */
        // instead, parent should be set correctly
        assert(mtype.sym.parent);

        if (mtype.sym.type.ty == Terror)
            return error();

        return merge(mtype);
    }

    Type visitEnum(TypeEnum mtype)
    {
        //printf("TypeEnum::semantic() %s\n", toChars());
        return mtype.deco ? mtype : merge(mtype);
    }

    Type visitClass(TypeClass mtype)
    {
        //printf("TypeClass::semantic(%s)\n", mtype.toChars());
        if (mtype.deco)
            return mtype;

        /* Don't semantic for sym because it should be deferred until
         * sizeof needed or its members accessed.
         */
        // instead, parent should be set correctly
        assert(mtype.sym.parent);

        if (mtype.sym.type.ty == Terror)
            return error();

        return merge(mtype);
    }

    Type visitTuple(TypeTuple mtype)
    {
        //printf("TypeTuple::semantic(this = %p)\n", this);
        //printf("TypeTuple::semantic() %p, %s\n", this, toChars());
        if (!mtype.deco)
            mtype.deco = merge(mtype).deco;

        /* Don't return merge(), because a tuple with one type has the
         * same deco as that type.
         */
        return mtype;
    }

    Type visitSlice(TypeSlice mtype)
    {
        //printf("TypeSlice::semantic() %s\n", toChars());
        Type tn = mtype.next.typeSemantic(loc, sc);
        //printf("next: %s\n", tn.toChars());

        Type tbn = tn.toBasetype();
        if (tbn.ty != Ttuple)
        {
            .error(loc, "can only slice type sequences, not `%s`", tbn.toChars());
            return error();
        }
        TypeTuple tt = cast(TypeTuple)tbn;

        mtype.lwr = semanticLength(sc, tbn, mtype.lwr);
        mtype.upr = semanticLength(sc, tbn, mtype.upr);
        mtype.lwr = mtype.lwr.ctfeInterpret();
        mtype.upr = mtype.upr.ctfeInterpret();
        if (mtype.lwr.op == EXP.error || mtype.upr.op == EXP.error)
            return error();

        uinteger_t i1 = mtype.lwr.toUInteger();
        uinteger_t i2 = mtype.upr.toUInteger();
        if (!(i1 <= i2 && i2 <= tt.arguments.length))
        {
            .error(loc, "slice `[%llu..%llu]` is out of range of `[0..%llu]`",
                cast(ulong)i1, cast(ulong)i2, cast(ulong)tt.arguments.length);
            return error();
        }

        mtype.next = tn;
        mtype.transitive();

        auto args = new Parameters();
        args.reserve(cast(size_t)(i2 - i1));
        foreach (arg; (*tt.arguments)[cast(size_t)i1 .. cast(size_t)i2])
        {
            args.push(arg);
        }
        Type t = new TypeTuple(args);
        return t.typeSemantic(loc, sc);
    }

    Type visitMixin(TypeMixin mtype)
    {
        //printf("TypeMixin::semantic() %s\n", toChars());

        Expression e;
        Type t;
        Dsymbol s;
        mtype.resolve(loc, sc, e, t, s);

        if (t && t.ty != Terror)
            return t;

        .error(mtype.loc, "`mixin(%s)` does not give a valid type", mtype.obj.toChars);
        return error();
    }

    Type visitTag(TypeTag mtype)
    {
        //printf("TypeTag.semantic() %s\n", mtype.toChars());
        Type returnType(TypeTag tt)
        {
            Type t = tt.resolved;
            // To make const checking work, the const STC needs to be added:
            // t = t.resolved.addSTC(mtype.mod.ModToStc);
            // However, this currently fails compilable/test22875.i
            // Apparently there's some aliasing going on, where mutable
            // versions of the type also get const applied to them.
            return t.deco ? t : t.merge();
        }

        if (mtype.resolved)
        {
            /* struct S s, *p;
             */
            return returnType(mtype);
        }

        /* Find the current scope by skipping tag scopes.
         * In C, tag scopes aren't considered scopes.
         */
        Scope* sc2 = sc;
        while (1)
        {
            sc2 = sc2.inner();
            auto scopesym = sc2.scopesym;
            if (scopesym.isStructDeclaration())
            {
                sc2 = sc2.enclosing;
                continue;
            }
            break;
        }

        /* Declare mtype as a struct/union/enum declaration
         */
        void declareTag()
        {
            void declare(ScopeDsymbol sd)
            {
                sd.members = mtype.members;
                auto scopesym = sc2.inner().scopesym;
                if (scopesym.members)
                    scopesym.members.push(sd);
                if (scopesym.symtab && !scopesym.symtabInsert(sd))
                {
                    Dsymbol s2 = scopesym.symtabLookup(sd, mtype.id);
                    handleTagSymbols(*sc2, sd, s2, scopesym);
                }
                sd.parent = sc2.parent;
                sd.dsymbolSemantic(sc2);
            }

            switch (mtype.tok)
            {
                case TOK.enum_:
                    auto ed = new EnumDeclaration(mtype.loc, mtype.id, mtype.base);
                    declare(ed);
                    mtype.resolved = visitEnum(new TypeEnum(ed));
                    break;

                case TOK.struct_:
                    auto sd = new StructDeclaration(mtype.loc, mtype.id, false);
                    sd.alignment = mtype.packalign;
                    declare(sd);
                    mtype.resolved = visitStruct(new TypeStruct(sd));
                    break;

                case TOK.union_:
                    auto ud = new UnionDeclaration(mtype.loc, mtype.id);
                    ud.alignment = mtype.packalign;
                    declare(ud);
                    mtype.resolved = visitStruct(new TypeStruct(ud));
                    break;

                default:
                    assert(0);
            }
        }

        /* If it doesn't have a tag by now, supply one.
         * It'll be unique, and therefore introducing.
         * Declare it, and done.
         */
        if (!mtype.id)
        {
            mtype.id = Identifier.generateId("__tag"[]);
            declareTag();
            return returnType(mtype);
        }

        /* look for pre-existing declaration
         */
        Dsymbol scopesym;
        auto s = sc2.search(mtype.loc, mtype.id, scopesym, SearchOpt.ignoreErrors | SearchOpt.tagNameSpace);
        if (!s || s.isModule())
        {
            // no pre-existing declaration, so declare it
            if (mtype.tok == TOK.enum_ && !mtype.members)
                .error(mtype.loc, "`enum %s` is incomplete without members", mtype.id.toChars()); // C11 6.7.2.3-3
            declareTag();
            return returnType(mtype);
        }

        /* A redeclaration only happens if both declarations are in
         * the same scope
         */
        const bool redeclar = (scopesym == sc2.inner().scopesym);

        if (redeclar)
        {
            if (mtype.tok == TOK.enum_ && s.isEnumDeclaration())
            {
                auto ed = s.isEnumDeclaration();
                if (mtype.members && ed.members)
                    .error(mtype.loc, "`%s` already has members", mtype.id.toChars());
                else if (!ed.members)
                {
                    ed.members = mtype.members;
                }
                else
                {
                }
                mtype.resolved = ed.type;
            }
            else if (mtype.tok == TOK.union_ && s.isUnionDeclaration() ||
                     mtype.tok == TOK.struct_ && s.isStructDeclaration())
            {
                // Add members to original declaration
                auto sd = s.isStructDeclaration();
                if (mtype.members && sd.members)
                {
                    /* struct S { int b; };
                     * struct S { int a; } *s;
                     */
                    .error(mtype.loc, "`%s` already has members", mtype.id.toChars());
                }
                else if (!sd.members)
                {
                    /* struct S;
                     * struct S { int a; } *s;
                     */
                    sd.members = mtype.members;
                    if (sd.semanticRun == PASS.semanticdone)
                    {
                        /* The first semantic pass marked `sd` as an opaque struct.
                         * Re-run semantic so that all newly assigned members are
                         * picked up and added to the symtab.
                         */
                        sd.semanticRun = PASS.semantic;
                        sd.dsymbolSemantic(sc2);
                    }
                }
                else
                {
                    /* struct S { int a; };
                     * struct S* s;
                     */
                }
                mtype.resolved = sd.type;
            }
            else
            {
                /* int S;
                 * struct S { int a; } *s;
                 */
                .error(mtype.loc, "redeclaration of `%s`", mtype.id.toChars());
                mtype.resolved = error();
            }
        }
        else if (mtype.members)
        {
            /* struct S;
             * { struct S { int a; } *s; }
             */
            declareTag();
        }
        else
        {
            if (mtype.tok == TOK.enum_ && s.isEnumDeclaration())
            {
                mtype.resolved = s.isEnumDeclaration().type;
            }
            else if (mtype.tok == TOK.union_ && s.isUnionDeclaration() ||
                     mtype.tok == TOK.struct_ && s.isStructDeclaration())
            {
                /* struct S;
                 * { struct S* s; }
                 */
                mtype.resolved = s.isStructDeclaration().type;
            }
            else
            {
                /* union S;
                 * { struct S* s; }
                 */
                .error(mtype.loc, "redeclaring `%s %s` as `%s %s`",
                    s.kind(), s.toChars(), Token.toChars(mtype.tok), mtype.id.toChars());
                declareTag();
            }
        }
        return returnType(mtype);
    }

    switch (type.ty)
    {
        default:         return visitType(type);
        case Tcomplex32:
        case Tcomplex64:
        case Tcomplex80: return visitComplex(type.isTypeBasic());
        case Tvector:    return visitVector(type.isTypeVector());
        case Tsarray:    return visitSArray(type.isTypeSArray());
        case Tarray:     return visitDArray(type.isTypeDArray());
        case Taarray:    return visitAArray(type.isTypeAArray());
        case Tpointer:   return visitPointer(type.isTypePointer());
        case Treference: return visitReference(type.isTypeReference());
        case Tfunction:  return visitFunction(type.isTypeFunction());
        case Tdelegate:  return visitDelegate(type.isTypeDelegate());
        case Tident:     return visitIdentifier(type.isTypeIdentifier());
        case Tinstance:  return visitInstance(type.isTypeInstance());
        case Ttypeof:    return visitTypeof(type.isTypeTypeof());
        case Ttraits:    return visitTraits(type.isTypeTraits());
        case Treturn:    return visitReturn(type.isTypeReturn());
        case Tstruct:    return visitStruct(type.isTypeStruct());
        case Tenum:      return visitEnum(type.isTypeEnum());
        case Tclass:     return visitClass(type.isTypeClass());
        case Ttuple:     return visitTuple(type.isTypeTuple());
        case Tslice:     return visitSlice(type.isTypeSlice());
        case Tmixin:     return visitMixin(type.isTypeMixin());
        case Ttag:       return visitTag(type.isTypeTag());
    }
}

Type trySemantic(Type type, Loc loc, Scope* sc)
{
    //printf("+trySemantic(%s) %d\n", toChars(), global.errors);

    // Needed to display any deprecations that were gagged
    auto tcopy = type.syntaxCopy();

    const errors = global.startGagging();
    Type t = typeSemantic(type, loc, sc);
    if (global.endGagging(errors) || t.ty == Terror) // if any errors happened
    {
        t = null;
    }
    else
    {
        // If `typeSemantic` succeeded, there may have been deprecations that
        // were gagged due the `startGagging` above.  Run again to display
        // those deprecations.  https://issues.dlang.org/show_bug.cgi?id=19107
        if (global.gaggedDeprecations > 0)
            typeSemantic(tcopy, loc, sc);
    }
    //printf("-trySemantic(%s) %d\n", toChars(), global.errors);
    return t;
}

/************************************
 * If an identical type to `type` is in `type.stringtable`, return
 * the latter one. Otherwise, add it to `type.stringtable`.
 * Some types don't get merged and are returned as-is.
 * Params:
 *      type = Type to check against existing types
 * Returns:
 *      the type that was merged
 */
Type merge(Type type)
{
    switch (type.ty)
    {
        case Terror:
        case Ttypeof:
        case Tident:
        case Tinstance:
        case Tmixin:
        case Ttag:
            return type;        // don't merge placeholder types

        case Tsarray:
            // prevents generating the mangle if the array dim is not yet known
            if (auto ie = type.isTypeSArray().dim.isIntegerExp())
            {
                // After TypeSemantic, the length is always converted to size_t, but the parser
                // usually generates regular integer types (e.g. in cast(const ubyte[2])) which
                // it may try to merge, which then leads to failing implicit conversions as 2LU != 2
                // according to Expression.equals. Only merge array types with size_t lengths for now.
                // https://github.com/dlang/dmd/issues/21179
                if (ie.type != Type.tsize_t)
                    return type;

                goto default;
            }
            return type;

        case Tenum:
            break;

        case Taarray:
            if (!type.isTypeAArray().index.merge().deco)
                return type;
            goto default;

        case Tfunction:
            if (!type.nextOf()) // don't merge if return type is unknown
                return type;
            goto default;

        default:
            if (type.nextOf() && !type.nextOf().deco)
                return type;
            break;
    }

    //printf("merge(%s)\n", toChars());
    if (type.deco)
        return type;

    OutBuffer buf;
    buf.reserve(32);

    mangleToBuffer(type, buf);

    auto sv = type.stringtable.update(buf[]);
    if (sv.value)
    {
        Type t = sv.value;
        debug
        {
            import core.stdc.stdio;
            if (!t.deco)
                printf("t = %s\n", t.toChars());
        }
        assert(t.deco);
        //printf("old value, deco = '%s' %p\n", t.deco, t.deco);
        return t;
    }
    else
    {
        Type t = stripDefaultArgs(type);
        sv.value = t;
        type.deco = t.deco = cast(char*)sv.toDchars();
        //printf("new value, deco = '%s' %p\n", t.deco, t.deco);
        return t;
    }
}

/*************************************
 * This version does a merge even if the deco is already computed.
 * Necessary for types that have a deco, but are not merged.
 */
Type merge2(Type type)
{
    //printf("merge2(%s)\n", toChars());
    Type t = type;
    assert(t);
    if (!t.deco)
        return t.merge();

    auto sv = Type.stringtable.lookup(t.deco, strlen(t.deco));
    if (sv && sv.value)
    {
        t = sv.value;
        assert(t.deco);
    }
    else
        assert(0);
    return t;
}

private enum LOGDEFAULTINIT = 0;
/***************************************
 * Use when we prefer the default initializer to be a literal,
 * rather than a global immutable variable.
 */
Expression defaultInitLiteral(Type t, Loc loc)
{

    if (t.isTypeError())
        return ErrorExp.get();
    if (auto ts = t.isTypeStruct())
    {
        static if (LOGDEFAULTINIT)
        {
            printf("TypeStruct::defaultInitLiteral() '%s'\n", toChars());
        }
        {
            import dmd.dsymbolsem: size;
            ts.sym.size(loc);
        }
        if (ts.sym.sizeok != Sizeok.done)
            return ErrorExp.get();

        auto structelems = new Expressions(ts.sym.nonHiddenFields());
        uint offset = 0;
        foreach (j; 0 .. structelems.length)
        {
            VarDeclaration vd = ts.sym.fields[j];
            Expression e;
            if (vd.inuse)
            {
                error(loc, "circular reference to `%s`", vd.toPrettyChars());
                return ErrorExp.get();
            }
            if (vd.offset < offset || vd.type.size() == 0)
                e = null;
            else if (vd._init)
            {
                if (vd._init.isVoidInitializer())
                    e = null;
                else
                    e = vd.getConstInitializer(false);
            }
            else
                e = vd.type.defaultInitLiteral(loc);
            if (e && e.op == EXP.error)
                return e;
            if (e)
                offset = vd.offset + cast(uint)vd.type.size();
            (*structelems)[j] = e;
        }
        auto structinit = new StructLiteralExp(loc, ts.sym, structelems);

        /* Copy from the initializer symbol for larger symbols,
         * otherwise the literals expressed as code get excessively large.
         */
        if (size(ts, loc) > target.ptrsize * 4 && !ts.needsNested())
            structinit.useStaticInit = true;

        structinit.type = ts;
        return structinit;
    }
    if (auto tv = t.isTypeVector())
    {
        //printf("TypeVector::defaultInitLiteral()\n");
        assert(tv.basetype.ty == Tsarray);
        Expression e = tv.basetype.defaultInitLiteral(loc);
        auto ve = new VectorExp(loc, e, tv);
        ve.type = tv;
        ve.dim = cast(int)(tv.basetype.size(loc) / tv.elementType().size(loc));
        return ve;
    }
    if (auto tsa = t.isTypeSArray())
    {
        static if (LOGDEFAULTINIT)
        {
            printf("TypeSArray::defaultInitLiteral() '%s'\n", toChars());
        }
        size_t d = cast(size_t)tsa.dim.toInteger();
        Expression elementinit;
        if (tsa.next.ty == Tvoid)
            elementinit = Type.tuns8.defaultInitLiteral(loc);
        else
            elementinit = tsa.next.defaultInitLiteral(loc);
        auto elements = new Expressions(d);
        foreach (ref e; *elements)
            e = null;
        auto ae = new ArrayLiteralExp(loc, tsa, elementinit, elements);
        return ae;
    }
    return defaultInit(t, loc);
}
/***************************************
 * Calculate built-in properties which just the type is necessary.
 *
 * Params:
 *  t = the type for which the property is calculated
 *  scope_ = the scope from which the property is being accessed. Used for visibility checks only.
 *  loc = the location where the property is encountered
 *  ident = the identifier of the property
 *  flag = if flag & 1, don't report "not a property" error and just return NULL.
 *  src = expression for type `t` or null.
 * Returns:
 *      expression representing the property, or null if not a property and (flag & 1)
 */
Expression getProperty(Type t, Scope* scope_, Loc loc, Identifier ident, int flag,
    Expression src = null)
{
    Expression visitType(Type mt)
    {
        Expression e;
        static if (LOGDOTEXP)
        {
            printf("Type::getProperty(type = '%s', ident = '%s')\n", mt.toChars(), ident.toChars());
        }
        if (ident == Id.__sizeof)
        {
            const sz = mt.size(loc);
            if (sz == SIZE_INVALID)
                return ErrorExp.get();
            return new IntegerExp(loc, sz, Type.tsize_t);
        }
        else if (ident == Id.__xalignof)
        {
            const explicitAlignment = mt.alignment();
            const naturalAlignment = mt.alignsize();
            const actualAlignment = (explicitAlignment.isDefault() ? naturalAlignment : explicitAlignment.get());
            return new IntegerExp(loc, actualAlignment, Type.tsize_t);
        }
        else if (ident == Id._init)
        {
            Type tb = mt.toBasetype();
            e = mt.defaultInitLiteral(loc);
            if (tb.ty == Tstruct && tb.needsNested())
            {
                e.isStructLiteralExp().useStaticInit = true;
            }
            return e;
        }
        else if (ident == Id._mangleof)
        {
            if (!mt.deco)
            {
                error(loc, "forward reference of type `%s.mangleof`", mt.toChars());
                return ErrorExp.get();
            }
            else
            {
                e = new StringExp(loc, mt.deco.toDString());
                Scope sc;
                sc.eSink = global.errorSink;
                e = e.expressionSemantic(&sc);
            }
            return e;
        }
        else if (ident == Id.stringof)
        {
            const s = mt.toChars();
            e = new StringExp(loc, s.toDString());
            Scope sc;
            sc.eSink = global.errorSink;
            e = e.expressionSemantic(&sc);
            return e;
        }
        else if (flag && mt != Type.terror)
        {
            return null;
        }

        Dsymbol s = null;
        auto derefType = mt.isTypePointer() ? mt.nextOf() : mt;

        if (derefType.isTypeStruct() || derefType.isTypeClass() || derefType.isTypeEnum())
            s = derefType.toDsymbol(null);
        if (s)
            s = s.search_correct(ident);
        if (s && !symbolIsVisible(scope_, s))
            s = null;

        if (mt == Type.terror)
            return ErrorExp.get();

        if (s)
        {
            error(loc, "no property `%s` for type `%s`", ident.toErrMsg(), mt.toErrMsg());
            errorSupplemental(s.loc, "did you mean `%s`?", ident == s.ident ? s.toPrettyChars() : s.toErrMsg());
        }
        else if (ident == Id.opCall && mt.ty == Tclass)
            error(loc, "no property `%s` for type `%s`, did you mean `new %s`?", ident.toErrMsg(), mt.toErrMsg(), mt.toPrettyChars());

        else if (const n = importHint(ident.toString()))
                error(loc, "no property `%s` for type `%s`, perhaps `import %.*s;` is needed?", ident.toErrMsg(), mt.toErrMsg(), cast(int)n.length, n.ptr);
        else
        {
            if (src)
            {
                error(loc, "no property `%s` for `%s` of type `%s`",
                    ident.toErrMsg(), src.toErrMsg(), mt.toPrettyChars(true));
                auto s2 = scope_.search_correct(ident);
                // UFCS
                if (s2 && s2.isFuncDeclaration)
                {
                    if (s2.ident == ident)
                    {
                        errorSupplemental(s2.loc, "cannot call %s `%s` with UFCS because it is not declared at module scope",
                            s2.kind(), s2.toErrMsg());
                    }
                    else
                        errorSupplemental(s2.loc, "did you mean %s `%s`?",
                            s2.kind(), s2.toErrMsg());
                }
            }
            else
                error(loc, "no property `%s` for type `%s`", ident.toErrMsg(), mt.toPrettyChars(true));

            if (auto dsym = derefType.toDsymbol(scope_))
            {
                if (auto sym = dsym.isAggregateDeclaration())
                {
                    if (!sym.members)
                    {
                        errorSupplemental(sym.loc, "`%s %s` is opaque and has no members.", sym.kind, mt.toPrettyChars(true));
                        return ErrorExp.get();
                    }

                    if (auto fd = search_function(sym, Id.opDispatch))
                    {
                        if (auto td = fd.isTemplateDeclaration())
                        {
                            e = mt.defaultInitLiteral(loc);
                            auto se = new StringExp(e.loc, ident.toString());
                            auto tiargs = new Objects(se);
                            auto dti = new DotTemplateInstanceExp(e.loc, e, Id.opDispatch, tiargs);
                            dti.ti.tempdecl = td;
                            dti.dotTemplateSemanticProp(scope_, DotExpFlag.none);
                            return ErrorExp.get();
                        }
                    }
                }
                errorSupplemental(dsym.loc, "%s `%s` defined here",
                    dsym.kind, dsym.toErrMsg());
            }
        }

        return ErrorExp.get();
    }

    Expression visitError(TypeError)
    {
        return ErrorExp.get();
    }

    Expression visitBasic(TypeBasic mt)
    {
        Expression integerValue(dinteger_t i)
        {
            return new IntegerExp(loc, i, mt);
        }

        Expression intValue(dinteger_t i)
        {
            return new IntegerExp(loc, i, Type.tint32);
        }

        Expression floatValue(real_t r)
        {
            if (mt.isReal() || mt.isImaginary())
                return new RealExp(loc, r, mt);
            else
            {
                return new ComplexExp(loc, complex_t(r, r), mt);
            }
        }

        //printf("TypeBasic::getProperty('%s')\n", ident.toChars());
        if (ident == Id.max)
        {
            switch (mt.ty)
            {
            case Tint8:        return integerValue(byte.max);
            case Tuns8:        return integerValue(ubyte.max);
            case Tint16:       return integerValue(short.max);
            case Tuns16:       return integerValue(ushort.max);
            case Tint32:       return integerValue(int.max);
            case Tuns32:       return integerValue(uint.max);
            case Tint64:       return integerValue(long.max);
            case Tuns64:       return integerValue(ulong.max);
            case Tbool:        return integerValue(bool.max);
            case Tchar:        return integerValue(char.max);
            case Twchar:       return integerValue(wchar.max);
            case Tdchar:       return integerValue(dchar.max);
            case Tcomplex32:
            case Timaginary32:
            case Tfloat32:     return floatValue(target.FloatProperties.max);
            case Tcomplex64:
            case Timaginary64:
            case Tfloat64:     return floatValue(target.DoubleProperties.max);
            case Tcomplex80:
            case Timaginary80:
            case Tfloat80:     return floatValue(target.RealProperties.max);
            default:           break;
            }
        }
        else if (ident == Id.min)
        {
            switch (mt.ty)
            {
            case Tint8:        return integerValue(byte.min);
            case Tuns8:
            case Tuns16:
            case Tuns32:
            case Tuns64:
            case Tbool:
            case Tchar:
            case Twchar:
            case Tdchar:       return integerValue(0);
            case Tint16:       return integerValue(short.min);
            case Tint32:       return integerValue(int.min);
            case Tint64:       return integerValue(long.min);
            default:           break;
            }
        }
        else if (ident == Id.min_normal)
        {
            switch (mt.ty)
            {
            case Tcomplex32:
            case Timaginary32:
            case Tfloat32:     return floatValue(target.FloatProperties.min_normal);
            case Tcomplex64:
            case Timaginary64:
            case Tfloat64:     return floatValue(target.DoubleProperties.min_normal);
            case Tcomplex80:
            case Timaginary80:
            case Tfloat80:     return floatValue(target.RealProperties.min_normal);
            default:           break;
            }
        }
        else if (ident == Id.nan)
        {
            switch (mt.ty)
            {
            case Tcomplex32:
            case Tcomplex64:
            case Tcomplex80:
            case Timaginary32:
            case Timaginary64:
            case Timaginary80:
            case Tfloat32:
            case Tfloat64:
            case Tfloat80:     return floatValue(target.RealProperties.nan);
            default:           break;
            }
        }
        else if (ident == Id.infinity)
        {
            switch (mt.ty)
            {
            case Tcomplex32:
            case Tcomplex64:
            case Tcomplex80:
            case Timaginary32:
            case Timaginary64:
            case Timaginary80:
            case Tfloat32:
            case Tfloat64:
            case Tfloat80:     return floatValue(target.RealProperties.infinity);
            default:           break;
            }
        }
        else if (ident == Id.dig)
        {
            switch (mt.ty)
            {
            case Tcomplex32:
            case Timaginary32:
            case Tfloat32:     return intValue(target.FloatProperties.dig);
            case Tcomplex64:
            case Timaginary64:
            case Tfloat64:     return intValue(target.DoubleProperties.dig);
            case Tcomplex80:
            case Timaginary80:
            case Tfloat80:     return intValue(target.RealProperties.dig);
            default:           break;
            }
        }
        else if (ident == Id.epsilon)
        {
            switch (mt.ty)
            {
            case Tcomplex32:
            case Timaginary32:
            case Tfloat32:     return floatValue(target.FloatProperties.epsilon);
            case Tcomplex64:
            case Timaginary64:
            case Tfloat64:     return floatValue(target.DoubleProperties.epsilon);
            case Tcomplex80:
            case Timaginary80:
            case Tfloat80:     return floatValue(target.RealProperties.epsilon);
            default:           break;
            }
        }
        else if (ident == Id.mant_dig)
        {
            switch (mt.ty)
            {
            case Tcomplex32:
            case Timaginary32:
            case Tfloat32:     return intValue(target.FloatProperties.mant_dig);
            case Tcomplex64:
            case Timaginary64:
            case Tfloat64:     return intValue(target.DoubleProperties.mant_dig);
            case Tcomplex80:
            case Timaginary80:
            case Tfloat80:     return intValue(target.RealProperties.mant_dig);
            default:           break;
            }
        }
        else if (ident == Id.max_10_exp)
        {
            switch (mt.ty)
            {
            case Tcomplex32:
            case Timaginary32:
            case Tfloat32:     return intValue(target.FloatProperties.max_10_exp);
            case Tcomplex64:
            case Timaginary64:
            case Tfloat64:     return intValue(target.DoubleProperties.max_10_exp);
            case Tcomplex80:
            case Timaginary80:
            case Tfloat80:     return intValue(target.RealProperties.max_10_exp);
            default:           break;
            }
        }
        else if (ident == Id.max_exp)
        {
            switch (mt.ty)
            {
            case Tcomplex32:
            case Timaginary32:
            case Tfloat32:     return intValue(target.FloatProperties.max_exp);
            case Tcomplex64:
            case Timaginary64:
            case Tfloat64:     return intValue(target.DoubleProperties.max_exp);
            case Tcomplex80:
            case Timaginary80:
            case Tfloat80:     return intValue(target.RealProperties.max_exp);
            default:           break;
            }
        }
        else if (ident == Id.min_10_exp)
        {
            switch (mt.ty)
            {
            case Tcomplex32:
            case Timaginary32:
            case Tfloat32:     return intValue(target.FloatProperties.min_10_exp);
            case Tcomplex64:
            case Timaginary64:
            case Tfloat64:     return intValue(target.DoubleProperties.min_10_exp);
            case Tcomplex80:
            case Timaginary80:
            case Tfloat80:     return intValue(target.RealProperties.min_10_exp);
            default:           break;
            }
        }
        else if (ident == Id.min_exp)
        {
            switch (mt.ty)
            {
            case Tcomplex32:
            case Timaginary32:
            case Tfloat32:     return intValue(target.FloatProperties.min_exp);
            case Tcomplex64:
            case Timaginary64:
            case Tfloat64:     return intValue(target.DoubleProperties.min_exp);
            case Tcomplex80:
            case Timaginary80:
            case Tfloat80:     return intValue(target.RealProperties.min_exp);
            default:           break;
            }
        }
        return visitType(mt);
    }

    Expression visitVector(TypeVector mt)
    {
        return visitType(mt);
    }

    Expression visitEnum(TypeEnum mt)
    {
        Expression e;
        if (ident == Id.max || ident == Id.min)
        {
            return mt.sym.getMaxMinValue(loc, ident);
        }
        else if (ident == Id._init)
        {
            e = mt.defaultInitLiteral(loc);
        }
        else if (ident == Id.stringof)
        {
            e = new StringExp(loc, mt.toString());
            Scope sc;
            e = e.expressionSemantic(&sc);
        }
        else if (ident == Id._mangleof)
        {
            e = visitType(mt);
        }
        else
        {
            e = mt.toBasetype().getProperty(scope_, loc, ident, flag);
        }
        return e;
    }

    Expression visitTuple(TypeTuple mt)
    {
        Expression e;
        static if (LOGDOTEXP)
        {
            printf("TypeTuple::getProperty(type = '%s', ident = '%s')\n", mt.toChars(), ident.toChars());
        }
        if (ident == Id.length)
        {
            e = new IntegerExp(loc, mt.arguments.length, Type.tsize_t);
        }
        else if (ident == Id._init)
        {
            e = mt.defaultInitLiteral(loc);
        }
        else if (flag)
        {
            e = null;
        }
        else
        {
            error(loc, "no property `%s` for sequence `%s`", ident.toChars(), mt.toChars());
            e = ErrorExp.get();
        }
        return e;
    }

    switch (t.ty)
    {
        default:        return t.isTypeBasic() ?
                                visitBasic(cast(TypeBasic)t) :
                                visitType(t);

        case Terror:    return visitError (t.isTypeError());
        case Tvector:   return visitVector(t.isTypeVector());
        case Tenum:     return visitEnum  (t.isTypeEnum());
        case Ttuple:    return visitTuple (t.isTypeTuple());
    }
}

/***************************************
 * Determine if Expression `exp` should instead be a Type, a Dsymbol, or remain an Expression.
 * Params:
 *      exp = Expression to look at
 *      t = if exp should be a Type, set t to that Type else null
 *      s = if exp should be a Dsymbol, set s to that Dsymbol else null
 *      e = if exp should remain an Expression, set e to that Expression else null
 *
 */
private void resolveExp(Expression exp, out Type t, out Expression e, out Dsymbol s)
{
    if (exp.isTypeExp())
        t = exp.type;
    else if (auto ve = exp.isVarExp())
    {
        if (auto v = ve.var.isVarDeclaration())
            e = exp;
        else
            s = ve.var;
    }
    else if (auto te = exp.isTemplateExp())
        s = te.td;
    else if (auto se = exp.isScopeExp())
        s = se.sds;
    else if (exp.isFuncExp())
        s = getDsymbol(exp);
    else if (auto dte = exp.isDotTemplateExp())
        s = dte.td;
    else if (exp.isErrorExp())
        t = Type.terror;
    else
        e = exp;
}

/************************************
 * Resolve type 'mt' to either type, symbol, or expression.
 * If errors happened, resolved to Type.terror.
 *
 * Params:
 *  mt = type to be resolved
 *  loc = the location where the type is encountered
 *  sc = the scope of the type
 *  pe = is set if t is an expression
 *  pt = is set if t is a type
 *  ps = is set if t is a symbol
 *  intypeid = true if in type id
 */
void resolve(Type mt, Loc loc, Scope* sc, out Expression pe, out Type pt, out Dsymbol ps, bool intypeid = false)
{
    void returnExp(Expression e)
    {
        pe = e;
        pt = null;
        ps = null;
    }

    void returnType(Type t)
    {
        pe = null;
        pt = t;
        ps = null;
    }

    void returnSymbol(Dsymbol s)
    {
        pe = null;
        pt = null;
        ps = s;
    }

    void returnError()
    {
        returnType(Type.terror);
    }

    void visitType(Type mt)
    {
        //printf("Type::resolve() %s, %d\n", mt.toChars(), mt.ty);
        Type t = typeSemantic(mt, loc, sc);
        assert(t);
        returnType(t);
    }

    void visitSArray(TypeSArray mt)
    {
        //printf("TypeSArray::resolve() %s\n", mt.toChars());
        mt.next.resolve(loc, sc, pe, pt, ps, intypeid);
        //printf("s = %p, e = %p, t = %p\n", ps, pe, pt);
        if (pe)
        {
            // It's really an index expression
            if (Dsymbol s = getDsymbol(pe))
                pe = new DsymbolExp(loc, s);
            returnExp(new ArrayExp(loc, pe, mt.dim));
        }
        else if (ps)
        {
            Dsymbol s = ps;
            if (auto tup = s.isTupleDeclaration())
            {
                mt.dim = semanticLength(sc, tup, mt.dim);
                mt.dim = mt.dim.ctfeInterpret();
                if (mt.dim.op == EXP.error)
                    return returnError();

                const d = mt.dim.toUInteger();
                if (d >= tup.objects.length)
                {
                    error(loc, "sequence index `%llu` out of bounds `[0 .. %llu]`", d, cast(ulong) tup.objects.length);
                    return returnError();
                }

                RootObject o = (*tup.objects)[cast(size_t)d];
                switch (o.dyncast()) with (DYNCAST)
                {
                case dsymbol:
                    return returnSymbol(cast(Dsymbol)o);
                case expression:
                    Expression e = cast(Expression)o;
                    if (e.op == EXP.dSymbol)
                        return returnSymbol(e.isDsymbolExp().s);
                    else
                        return returnExp(e);
                case type:
                    return returnType((cast(Type)o).addMod(mt.mod));
                default:
                    break;
                }

                /* Create a new TupleDeclaration which
                 * is a slice [d..d+1] out of the old one.
                 * Do it this way because TemplateInstance::semanticTiargs()
                 * can handle unresolved Objects this way.
                 */
                auto objects = new Objects(1);
                (*objects)[0] = o;
                return returnSymbol(new TupleDeclaration(loc, tup.ident, objects));
            }
            else
                return visitType(mt);
        }
        else
        {
            if (pt.ty != Terror)
                mt.next = pt; // prevent re-running semantic() on 'next'
            visitType(mt);
        }

    }

    void visitDArray(TypeDArray mt)
    {
        //printf("TypeDArray::resolve() %s\n", mt.toChars());
        mt.next.resolve(loc, sc, pe, pt, ps, intypeid);
        //printf("s = %p, e = %p, t = %p\n", ps, pe, pt);
        if (pe)
        {
            // It's really a slice expression
            if (Dsymbol s = getDsymbol(pe))
                pe = new DsymbolExp(loc, s);
            returnExp(new ArrayExp(loc, pe));
        }
        else if (ps)
        {
            if (auto tup = ps.isTupleDeclaration())
            {
                // keep ps
            }
            else
                visitType(mt);
        }
        else
        {
            if (pt.ty != Terror)
                mt.next = pt; // prevent re-running semantic() on 'next'
            visitType(mt);
        }
    }

    void visitAArray(TypeAArray mt)
    {
        //printf("TypeAArray::resolve() %s\n", mt.toChars());
        // Deal with the case where we thought the index was a type, but
        // in reality it was an expression.
        if (mt.index.ty == Tident || mt.index.ty == Tinstance || mt.index.ty == Tsarray)
        {
            Expression e;
            Type t;
            Dsymbol s;
            mt.index.resolve(loc, sc, e, t, s, intypeid);
            if (e)
            {
                // It was an expression -
                // Rewrite as a static array
                auto tsa = new TypeSArray(mt.next, e);
                tsa.mod = mt.mod; // just copy mod field so tsa's semantic is not yet done
                return tsa.resolve(loc, sc, pe, pt, ps, intypeid);
            }
            else if (t)
                mt.index = t;
            else
                .error(loc, "index is not a type or an expression");
        }
        visitType(mt);
    }

    /*************************************
     * Takes an array of Identifiers and figures out if
     * it represents a Type or an Expression.
     * Output:
     *      if expression, pe is set
     *      if type, pt is set
     */
    void visitIdentifier(TypeIdentifier mt)
    {
        //printf("TypeIdentifier::resolve(sc = %p, idents = '%s')\n", sc, mt.toChars());
        if (mt.ident == Id.ctfe)
        {
            error(loc, "variable `__ctfe` cannot be read at compile time");
            return returnError();
        }
        if (mt.ident == Id.builtin_va_list) // gcc has __builtin_va_xxxx for stdarg.h
        {
            /* Since we don't support __builtin_va_start, -arg, -end, we don't
             * have to actually care what -list is. A void* will do.
             * If we ever do care, import core.stdc.stdarg and pull
             * the definition out of that, similarly to how std.math is handled for PowExp
             */
            pt = target.va_listType(loc, sc);
            return;
        }

        Dsymbol scopesym;
        Dsymbol s = sc.search(loc, mt.ident, scopesym);
        /*
         * https://issues.dlang.org/show_bug.cgi?id=1170
         * https://issues.dlang.org/show_bug.cgi?id=10739
         *
         * If a symbol is not found, it might be declared in
         * a mixin-ed string or a mixin-ed template, so before
         * issuing an error semantically analyze all string/template
         * mixins that are members of the current ScopeDsymbol.
         */
        if (!s && sc.enclosing)
        {
            ScopeDsymbol sds = sc.enclosing.scopesym;
            if (sds && sds.members)
            {
                void semanticOnMixin(Dsymbol member)
                {
                    if (auto compileDecl = member.isMixinDeclaration())
                        compileDecl.dsymbolSemantic(sc);
                    else if (auto mixinTempl = member.isTemplateMixin())
                        mixinTempl.dsymbolSemantic(sc);
                }
                sds.members.foreachDsymbol( s => semanticOnMixin(s) );
                s = sc.search(loc, mt.ident, scopesym);
            }
        }

        if (s)
        {
            // https://issues.dlang.org/show_bug.cgi?id=16042
            // If `f` is really a function template, then replace `f`
            // with the function template declaration.
            if (auto f = s.isFuncDeclaration())
            {
                if (auto td = getFuncTemplateDecl(f))
                {
                    // If not at the beginning of the overloaded list of
                    // `TemplateDeclaration`s, then get the beginning
                    if (td.overroot)
                        td = td.overroot;
                    s = td;
                }
            }
        }

        mt.resolveHelper(loc, sc, s, scopesym, pe, pt, ps, intypeid);
        if (pt)
            pt = pt.addMod(mt.mod);
    }

    void visitInstance(TypeInstance mt)
    {
        // Note close similarity to TypeIdentifier::resolve()

        //printf("TypeInstance::resolve(sc = %p, tempinst = '%s')\n", sc, mt.tempinst.toChars());
        mt.tempinst.dsymbolSemantic(sc);
        if (!global.gag && mt.tempinst.errors)
            return returnError();

        mt.resolveHelper(loc, sc, mt.tempinst, null, pe, pt, ps, intypeid);
        if (pt)
            pt = pt.addMod(mt.mod);
        //if (pt) printf("pt = %d '%s'\n", pt.ty, pt.toChars());
    }

    void visitTypeof(TypeTypeof mt)
    {
        //printf("TypeTypeof::resolve(this = %p, sc = %p, idents = '%s')\n", mt, sc, mt.toChars());
        //static int nest; if (++nest == 50) *(char*)0=0;
        if (sc is null)
        {
            error(loc, "invalid scope");
            return returnError();
        }
        if (mt.inuse)
        {
            mt.inuse = 2;
            error(loc, "circular `typeof` definition");
        Lerr:
            mt.inuse--;
            return returnError();
        }
        mt.inuse++;

        /* Currently we cannot evaluate 'exp' in speculative context, because
         * the type implementation may leak to the final execution. Consider:
         *
         * struct S(T) {
         *   string toString() const { return "x"; }
         * }
         * void main() {
         *   alias X = typeof(S!int());
         *   assert(typeid(X).toString() == "x");
         * }
         */
        Scope* sc2 = sc.push();

        if (!mt.exp.isTypeidExp())
            /* Treat typeof(typeid(exp)) as needing
             * the full semantic analysis of the typeid.
             * https://issues.dlang.org/show_bug.cgi?id=20958
             */
            sc2.intypeof = 1;

        auto exp2 = mt.exp.expressionSemantic(sc2);
        exp2 = resolvePropertiesOnly(sc2, exp2);
        sc2.pop();

        if (exp2.op == EXP.error)
        {
            if (!global.gag)
                mt.exp = exp2;
            goto Lerr;
        }
        mt.exp = exp2;

        if ((mt.exp.op == EXP.type || mt.exp.op == EXP.scope_) &&
            // https://issues.dlang.org/show_bug.cgi?id=23863
            // compile time sequences are valid types
            !mt.exp.type.isTypeTuple())
        {
            if (!sc.inCfile && // in (extended) C typeof may be used on types as with sizeof
                !mt.exp.hasValidType())
                goto Lerr;

            /* Today, 'typeof(func)' returns void if func is a
             * function template (TemplateExp), or
             * template lambda (FuncExp).
             * It's actually used in Phobos as an idiom, to branch code for
             * template functions.
             */
        }
        if (auto f = mt.exp.op == EXP.variable    ? mt.exp.isVarExp().var.isFuncDeclaration()
                   : mt.exp.op == EXP.dotVariable ? mt.exp.isDotVarExp().var.isFuncDeclaration() : null)
        {
            // f might be a unittest declaration which is incomplete when compiled
            // without -unittest. That causes a segfault in checkForwardRef, see
            // https://issues.dlang.org/show_bug.cgi?id=20626
            if ((!f.isUnitTestDeclaration() || global.params.useUnitTests) && checkForwardRef(f, loc))
                goto Lerr;
        }
        if (auto f = isFuncAddress(mt.exp))
        {
            if (checkForwardRef(f, loc))
                goto Lerr;
        }

        Type t = mt.exp.type;
        if (!t)
        {
            error(loc, "expression `%s` has no type", mt.exp.toChars());
            goto Lerr;
        }
        if (t.ty == Ttypeof)
        {
            error(loc, "forward reference to `%s`", mt.toChars());
            goto Lerr;
        }
        if (mt.idents.length == 0)
        {
            returnType(t.addMod(mt.mod));
        }
        else
        {
            if (Dsymbol s = t.toDsymbol(sc))
                mt.resolveHelper(loc, sc, s, null, pe, pt, ps, intypeid);
            else
            {
                auto e = typeToExpressionHelper(mt, new TypeExp(loc, t));
                e = e.expressionSemantic(sc);
                resolveExp(e, pt, pe, ps);
            }
            if (pt)
                pt = pt.addMod(mt.mod);
        }
        mt.inuse--;
    }

    void visitReturn(TypeReturn mt)
    {
        //printf("TypeReturn::resolve(sc = %p, idents = '%s')\n", sc, mt.toChars());
        Type t;
        {
            FuncDeclaration func = sc.func;
            if (!func)
            {
                error(loc, "`typeof(return)` must be inside function");
                return returnError();
            }
            if (func.fes)
                func = func.fes.func;
            t = func.type.nextOf();
            if (!t)
            {
                error(loc, "cannot use `typeof(return)` inside function `%s` with inferred return type", sc.func.toChars());
                return returnError();
            }
        }
        if (mt.idents.length == 0)
        {
            return returnType(t.addMod(mt.mod));
        }
        else
        {
            if (Dsymbol s = t.toDsymbol(sc))
                mt.resolveHelper(loc, sc, s, null, pe, pt, ps, intypeid);
            else
            {
                auto e = typeToExpressionHelper(mt, new TypeExp(loc, t));
                e = e.expressionSemantic(sc);
                resolveExp(e, pt, pe, ps);
            }
            if (pt)
                pt = pt.addMod(mt.mod);
        }
    }

    void visitSlice(TypeSlice mt)
    {
        mt.next.resolve(loc, sc, pe, pt, ps, intypeid);
        if (pe)
        {
            // It's really a slice expression
            if (Dsymbol s = getDsymbol(pe))
                pe = new DsymbolExp(loc, s);
            return returnExp(new ArrayExp(loc, pe, new IntervalExp(loc, mt.lwr, mt.upr)));
        }
        else if (ps)
        {
            Dsymbol s = ps;
            TupleDeclaration td = s.isTupleDeclaration();
            if (td)
            {
                /* It's a slice of a TupleDeclaration
                 */
                ScopeDsymbol sym = new ArrayScopeSymbol(sc, td);
                sym.parent = sc.scopesym;
                sc = sc.push(sym);
                sc = sc.startCTFE();
                mt.lwr = mt.lwr.expressionSemantic(sc);
                mt.upr = mt.upr.expressionSemantic(sc);
                sc = sc.endCTFE();
                sc = sc.pop();

                mt.lwr = mt.lwr.ctfeInterpret();
                mt.upr = mt.upr.ctfeInterpret();
                const i1 = mt.lwr.toUInteger();
                const i2 = mt.upr.toUInteger();
                if (!(i1 <= i2 && i2 <= td.objects.length))
                {
                    error(loc, "slice `[%llu..%llu]` is out of range of [0..%llu]", i1, i2, cast(ulong) td.objects.length);
                    return returnError();
                }

                if (i1 == 0 && i2 == td.objects.length)
                {
                    return returnSymbol(td);
                }

                /* Create a new TupleDeclaration which
                 * is a slice [i1..i2] out of the old one.
                 */
                auto objects = new Objects(cast(size_t)(i2 - i1));
                for (size_t i = 0; i < objects.length; i++)
                {
                    (*objects)[i] = (*td.objects)[cast(size_t)i1 + i];
                }

                return returnSymbol(new TupleDeclaration(loc, td.ident, objects));
            }
            else
                visitType(mt);
        }
        else
        {
            if (pt.ty != Terror)
                mt.next = pt; // prevent re-running semantic() on 'next'
            visitType(mt);
        }
    }

    void visitMixin(TypeMixin mt)
    {
        RootObject o = mt.obj;

        // if already resolved just set pe/pt/ps and return.
        if (o)
        {
            pe = o.isExpression();
            pt = o.isType();
            ps = o.isDsymbol();
            return;
        }

        o = mt.compileTypeMixin(loc, sc);
        if (auto t = o.isType())
        {
            resolve(t, loc, sc, pe, pt, ps, intypeid);
            if (pt)
                pt = pt.addMod(mt.mod);
        }
        else if (auto e = o.isExpression())
        {
            e = e.expressionSemantic(sc);
            if (auto et = e.isTypeExp())
                returnType(et.type.addMod(mt.mod));
            else
                returnExp(e);
        }
        else
            returnError();

        // save the result
        mt.obj = pe ? pe : (pt ? pt : ps);
    }

    void visitTraits(TypeTraits mt)
    {
        // if already resolved just return the cached object.
        if (mt.obj)
        {
            pt = mt.obj.isType();
            ps = mt.obj.isDsymbol();
            pe = mt.obj.isExpression();
            return;
        }

        import dmd.traits : semanticTraits;

        if (Expression e = semanticTraits(mt.exp, sc))
        {
            switch (e.op)
            {
            case EXP.dotVariable:
                mt.obj = e.isDotVarExp().var;
                break;
            case EXP.variable:
                mt.obj = e.isVarExp().var;
                break;
            case EXP.function_:
                auto fe = e.isFuncExp();
                mt.obj = fe.td ? fe.td : fe.fd;
                break;
            case EXP.dotTemplateDeclaration:
                mt.obj = e.isDotTemplateExp().td;
                break;
            case EXP.dSymbol:
                mt.obj = e.isDsymbolExp().s;
                break;
            case EXP.template_:
                mt.obj = e.isTemplateExp().td;
                break;
            case EXP.scope_:
                mt.obj = e.isScopeExp().sds;
                break;
            case EXP.tuple:
                TupleExp te = e.isTupleExp();
                Objects* elems = new Objects(te.exps.length);
                foreach (i; 0 .. elems.length)
                {
                    auto src = (*te.exps)[i];
                    switch (src.op)
                    {
                    case EXP.type:
                        (*elems)[i] = src.isTypeExp().type;
                        break;
                    case EXP.dotType:
                        (*elems)[i] = src.isDotTypeExp().sym.isType();
                        break;
                    case EXP.overloadSet:
                        (*elems)[i] = src.isOverExp().type;
                        break;
                    default:
                        if (auto sym = isDsymbol(src))
                            (*elems)[i] = sym;
                        else
                            (*elems)[i] = src;
                    }
                }
                TupleDeclaration td = new TupleDeclaration(e.loc, Identifier.generateId("__aliastup"), elems);
                mt.obj = td;
                break;
            case EXP.dotType:
                mt.obj = e.isDotTypeExp().sym.isType();
                break;
            case EXP.type:
                mt.obj = e.isTypeExp().type;
                break;
            case EXP.overloadSet:
                mt.obj = e.isOverExp().type;
                break;
            case EXP.error:
                break;
            default:
                mt.obj = e;
                break;
            }
        }

        if (mt.obj)
        {
            if (auto t = mt.obj.isType())
            {
                t = t.addMod(mt.mod);
                mt.obj = t;
                returnType(t);
            }
            else if (auto s = mt.obj.isDsymbol())
                returnSymbol(s);
            else if (auto e = mt.obj.isExpression())
                returnExp(e);
        }
        else
        {
            assert(global.errors);
            mt.obj = Type.terror;
            return returnError();
        }
    }

    switch (mt.ty)
    {
        default:        visitType      (mt);                    break;
        case Tsarray:   visitSArray    (mt.isTypeSArray());     break;
        case Tarray:    visitDArray    (mt.isTypeDArray());     break;
        case Taarray:   visitAArray    (mt.isTypeAArray());     break;
        case Tident:    visitIdentifier(mt.isTypeIdentifier()); break;
        case Tinstance: visitInstance  (mt.isTypeInstance());   break;
        case Ttypeof:   visitTypeof    (mt.isTypeTypeof());     break;
        case Treturn:   visitReturn    (mt.isTypeReturn());     break;
        case Tslice:    visitSlice     (mt.isTypeSlice());      break;
        case Tmixin:    visitMixin     (mt.isTypeMixin());      break;
        case Ttraits:   visitTraits    (mt.isTypeTraits());     break;
    }
}

/************************
 * Access the members of the object e. This type is same as e.type.
 * Params:
 *  mt = type for which the dot expression is used
 *  sc = instantiating scope
 *  e = expression to convert
 *  ident = identifier being used
 *  flag = DotExpFlag bit flags
 *
 * Returns:
 *  resulting expression with e.ident resolved
 */
Expression dotExp(Type mt, Scope* sc, Expression e, Identifier ident, DotExpFlag flag)
{
    enum LOGDOTEXP = false;
    if (LOGDOTEXP)
        printf("dotExp()\n");

    Expression visitType(Type mt)
    {
        VarDeclaration v = null;
        static if (LOGDOTEXP)
        {
            printf("Type::dotExp(e = '%s', ident = '%s')\n", e.toChars(), ident.toChars());
        }
        Expression ex = e.lastComma();
        if (ex.op == EXP.dotVariable)
        {
            DotVarExp dv = cast(DotVarExp)ex;
            v = dv.var.isVarDeclaration();
        }
        else if (ex.op == EXP.variable)
        {
            VarExp ve = cast(VarExp)ex;
            v = ve.var.isVarDeclaration();
        }
        if (v)
        {
            if (ident == Id.offsetof ||
                ident == Id.bitoffsetof ||
                ident == Id.bitwidth)
            {
                v.dsymbolSemantic(null);
                if (v.isField())
                {
                    auto ad = v.isMember();
                    objc.checkOffsetof(e, ad);
                    {
                        import dmd.dsymbolsem: size;
                        ad.size(e.loc);
                    }
                    if (ad.sizeok != Sizeok.done)
                        return ErrorExp.get();
                    uint value;
                    if (ident == Id.offsetof)
                        value = v.offset;
                    else // Id.bitoffsetof || Id.bitwidth
                    {
                        auto bf = v.isBitFieldDeclaration();
                        if (bf)
                        {
                            value = ident == Id.bitoffsetof ? bf.bitOffset : bf.fieldWidth;
                        }
                        else
                            error(v.loc, "`%s` is not a bitfield, cannot apply `%s`", v.toChars(), ident.toChars());
                    }
                    return new IntegerExp(e.loc, value, Type.tsize_t);
                }
            }
            else if (ident == Id._init)
            {
                Type tb = mt.toBasetype();
                e = mt.defaultInitLiteral(e.loc);
                if (tb.ty == Tstruct && tb.needsNested())
                {
                    e.isStructLiteralExp().useStaticInit = true;
                }
                goto Lreturn;
            }
        }
        if (ident == Id.stringof)
        {
            /* https://issues.dlang.org/show_bug.cgi?id=3796
             * this should demangle e.type.deco rather than
             * pretty-printing the type.
             */
            e = new StringExp(e.loc, e.toString());
        }
        else
            e = mt.getProperty(sc, e.loc, ident, flag & DotExpFlag.gag);

    Lreturn:
        if (e)
            e = e.expressionSemantic(sc);
        return e;
    }

    Expression visitError(TypeError)
    {
        return ErrorExp.get();
    }

    Expression visitBasic(TypeBasic mt)
    {
        static if (LOGDOTEXP)
        {
            printf("TypeBasic::dotExp(e = '%s', ident = '%s')\n", e.toChars(), ident.toChars());
        }
        Type t;
        if (ident == Id.re)
        {
            switch (mt.ty)
            {
            case Tcomplex32:
                t = mt.tfloat32;
                goto L1;

            case Tcomplex64:
                t = mt.tfloat64;
                goto L1;

            case Tcomplex80:
                t = mt.tfloat80;
                goto L1;
            L1:
                e = e.castTo(sc, t);
                break;

            case Tfloat32:
            case Tfloat64:
            case Tfloat80:
                break;

            case Timaginary32:
                t = mt.tfloat32;
                goto L2;

            case Timaginary64:
                t = mt.tfloat64;
                goto L2;

            case Timaginary80:
                t = mt.tfloat80;
                goto L2;
            L2:
                e = new RealExp(e.loc, CTFloat.zero, t);
                break;

            default:
                e = mt.Type.getProperty(sc, e.loc, ident, flag);
                break;
            }
        }
        else if (ident == Id.im)
        {
            Type t2;
            switch (mt.ty)
            {
            case Tcomplex32:
                t = mt.timaginary32;
                t2 = mt.tfloat32;
                goto L3;

            case Tcomplex64:
                t = mt.timaginary64;
                t2 = mt.tfloat64;
                goto L3;

            case Tcomplex80:
                t = mt.timaginary80;
                t2 = mt.tfloat80;
                goto L3;
            L3:
                e = e.castTo(sc, t);
                e.type = t2;
                break;

            case Timaginary32:
                t = mt.tfloat32;
                goto L4;

            case Timaginary64:
                t = mt.tfloat64;
                goto L4;

            case Timaginary80:
                t = mt.tfloat80;
                goto L4;
            L4:
                e = e.copy();
                e.type = t;
                break;

            case Tfloat32:
            case Tfloat64:
            case Tfloat80:
                e = new RealExp(e.loc, CTFloat.zero, mt);
                break;

            default:
                e = mt.Type.getProperty(sc, e.loc, ident, flag);
                break;
            }
        }
        else
        {
            return visitType(mt);
        }
        if (!(flag & 1) || e)
            e = e.expressionSemantic(sc);
        return e;
    }

    Expression visitVector(TypeVector mt)
    {
        static if (LOGDOTEXP)
        {
            printf("TypeVector::dotExp(e = '%s', ident = '%s')\n", e.toChars(), ident.toChars());
        }
        if (ident == Id.ptr && e.op == EXP.call)
        {
            /* The trouble with EXP.call is the return ABI for float[4] is different from
             * __vector(float[4]), and a type paint won't do.
             */
            e = new AddrExp(e.loc, e);
            e = e.expressionSemantic(sc);
            return e.castTo(sc, mt.basetype.nextOf().pointerTo());
        }
        if (ident == Id.array)
        {
            //e = e.castTo(sc, basetype);
            // Keep lvalue-ness
            e = new VectorArrayExp(e.loc, e);
            e = e.expressionSemantic(sc);
            return e;
        }
        if (ident == Id._init || ident == Id.offsetof || ident == Id.stringof || ident == Id.__xalignof)
        {
            // init should return a new VectorExp
            // https://issues.dlang.org/show_bug.cgi?id=12776
            // offsetof does not work on a cast expression, so use e directly
            // stringof should not add a cast to the output
            return visitType(mt);
        }

        // Properties based on the vector element type and are values of the element type
        if (ident == Id.max || ident == Id.min || ident == Id.min_normal ||
            ident == Id.nan || ident == Id.infinity || ident == Id.epsilon)
        {
            auto vet = mt.basetype.isTypeSArray().next; // vector element type
            if (auto ev = getProperty(vet, sc, e.loc, ident, DotExpFlag.gag))
                return ev.castTo(sc, mt); // 'broadcast' ev to the vector elements
        }

        return mt.basetype.dotExp(sc, e.castTo(sc, mt.basetype), ident, flag);
    }

    Expression visitArray(TypeArray mt)
    {
        static if (LOGDOTEXP)
        {
            printf("TypeArray::dotExp(e = '%s', ident = '%s')\n", e.toChars(), ident.toChars());
        }

        e = visitType(mt);

        if (!(flag & 1) || e)
            e = e.expressionSemantic(sc);
        return e;
    }

    Expression visitSArray(TypeSArray mt)
    {
        static if (LOGDOTEXP)
        {
            printf("TypeSArray::dotExp(e = '%s', ident = '%s')\n", e.toChars(), ident.toChars());
        }
        if (ident == Id.length)
        {
            Loc oldLoc = e.loc;
            e = mt.dim.copy();
            e.loc = oldLoc;
        }
        else if (ident == Id.ptr)
        {
            if (e.op == EXP.type)
            {
                error(e.loc, "`%s` is not an expression", e.toErrMsg());
                return ErrorExp.get();
            }
            else if (mt.dim.toUInteger() < 1 && checkUnsafeDotExp(sc, e, ident, flag))
            {
                // .ptr on static array is @safe unless size is 0
                // https://issues.dlang.org/show_bug.cgi?id=20853
                return ErrorExp.get();
            }
            e = e.castTo(sc, e.type.nextOf().pointerTo());
        }
        else if (ident == Id._tupleof)
        {
            if (e.isTypeExp())
            {
                error(e.loc, "`.tupleof` cannot be used on type `%s`", mt.toChars);
                return ErrorExp.get();
            }
            else
            {
                Expression e0;
                Expression ev = e;
                ev = extractSideEffect(sc, "__tup", e0, ev);

                const length = cast(size_t)mt.dim.toUInteger();
                auto exps = new Expressions();
                exps.reserve(length);
                foreach (i; 0 .. length)
                    exps.push(new IndexExp(e.loc, ev, new IntegerExp(e.loc, i, Type.tsize_t)));
                e = new TupleExp(e.loc, e0, exps);
            }
        }
        else
        {
            e = visitArray(mt);
        }
        if (!(flag & 1) || e)
            e = e.expressionSemantic(sc);
        return e;
    }

    Expression visitDArray(TypeDArray mt)
    {
        static if (LOGDOTEXP)
        {
            printf("TypeDArray::dotExp(e = '%s', ident = '%s')\n", e.toChars(), ident.toChars());
        }
        if (e.op == EXP.type && (ident == Id.length || ident == Id.ptr))
        {
            error(e.loc, "`%s` is not an expression", e.toErrMsg());
            return ErrorExp.get();
        }
        if (ident == Id.length)
        {
            if (e.op == EXP.string_)
            {
                StringExp se = cast(StringExp)e;
                return new IntegerExp(se.loc, se.len, Type.tsize_t);
            }
            if (e.op == EXP.null_)
            {
                return new IntegerExp(e.loc, 0, Type.tsize_t);
            }
            if (checkNonAssignmentArrayOp(e))
            {
                return ErrorExp.get();
            }
            e = new ArrayLengthExp(e.loc, e);
            e.type = Type.tsize_t;
            return e;
        }
        else if (ident == Id.ptr)
        {
            if (checkUnsafeDotExp(sc, e, ident, flag))
                return ErrorExp.get();
            return e.castTo(sc, mt.next.pointerTo());
        }
        else
        {
            return visitArray(mt);
        }
    }

    Expression visitAArray(TypeAArray mt)
    {
        static if (LOGDOTEXP)
        {
            printf("TypeAArray::dotExp(e = '%s', ident = '%s')\n", e.toChars(), ident.toChars());
        }
        if (ident == Id.length)
        {
            auto loc = e.loc;
            Expression hookFunc = new IdentifierExp(loc, Id.empty);
            hookFunc = new DotIdExp(loc, hookFunc, Id.object);
            auto keytype = mt.index.substWildTo(MODFlags.const_);
            auto valtype = mt.nextOf().substWildTo(MODFlags.const_);
            auto tiargs = new Objects(keytype, valtype);
            hookFunc = new DotTemplateInstanceExp(loc, hookFunc, Id._d_aaLen, tiargs);
            Expression e = new CallExp(loc, hookFunc, e);
            e = e.expressionSemantic(sc);
            return e;
        }
        else
        {
            return visitType(mt);
        }
    }

    Expression visitReference(TypeReference mt)
    {
        static if (LOGDOTEXP)
        {
            printf("TypeReference::dotExp(e = '%s', ident = '%s')\n", e.toChars(), ident.toChars());
        }
        // References just forward things along
        return mt.next.dotExp(sc, e, ident, flag);
    }

    Expression visitDelegate(TypeDelegate mt)
    {
        static if (LOGDOTEXP)
        {
            printf("TypeDelegate::dotExp(e = '%s', ident = '%s')\n", e.toChars(), ident.toChars());
        }
        if (ident == Id.ptr)
        {
            e = new DelegatePtrExp(e.loc, e);
            e = e.expressionSemantic(sc);
        }
        else if (ident == Id.funcptr)
        {
            if (checkUnsafeDotExp(sc, e, ident, flag))
            {
                return ErrorExp.get();
            }
            e = new DelegateFuncptrExp(e.loc, e);
            e = e.expressionSemantic(sc);
        }
        else
        {
            return visitType(mt);
        }
        return e;
    }

    /***************************************
     * `ident` was not found as a member of `mt`.
     * Attempt to use overloaded opDispatch() or `alias this`.
     * If that fails, forward to visitType().
     * Params:
     *  mt = class or struct
     *  sc = context
     *  e = `this` for `ident`
     *  ident = name of member
     *  flag = flag & 1, don't report "not a property" error and just return NULL.
     *         flag & DotExpFlag.noAliasThis, don't do 'alias this' resolution.
     * Returns:
     *  resolved expression if found, otherwise null
     */
    Expression noMember(Type mt, Scope* sc, Expression e, Identifier ident, int flag)
    {
        //printf("Type.noMember(e: %s ident: %s flag: %d)\n", e.toChars(), ident.toChars(), flag);

        bool gagError = flag & 1;

        __gshared int nest;      // https://issues.dlang.org/show_bug.cgi?id=17380

        static Expression returnExp(Expression e)
        {
            --nest;
            return e;
        }

        if (++nest > global.recursionLimit)
        {
            .error(e.loc, "cannot resolve identifier `%s`", ident.toChars());
            return returnExp(gagError ? null : ErrorExp.get());
        }


        assert(mt.ty == Tstruct || mt.ty == Tclass);
        auto sym = mt.toDsymbol(sc).isAggregateDeclaration();
        assert(sym);
        if (// https://issues.dlang.org/show_bug.cgi?id=22054
            // if a class or struct does not have a body
            // there is no point in searching for its members
            sym.members &&
            ident != Id.__sizeof &&
            ident != Id.__xalignof &&
            ident != Id._init &&
            ident != Id._mangleof &&
            ident != Id.stringof &&
            ident != Id.offsetof &&
            ident != Id.bitoffsetof &&
            ident != Id.bitwidth &&
            // https://issues.dlang.org/show_bug.cgi?id=15045
            // Don't forward special built-in member functions.
            ident != Id.ctor &&
            ident != Id.dtor &&
            ident != Id.__xdtor &&
            ident != Id.postblit &&
            ident != Id.__xpostblit)
        {
            /* Look for overloaded opDispatch to see if we should forward request
             * to it.
             */
            if (auto fd = search_function(sym, Id.opDispatch))
            {
                /* Rewrite e.ident as:
                 *  e.opDispatch!("ident")
                 */

                auto se = new StringExp(e.loc, ident.toString());
                auto tiargs = new Objects(se);
                auto dti = new DotTemplateInstanceExp(e.loc, e, Id.opDispatch, tiargs);

                if (OverloadSet os = fd.isOverloadSet())
                {
                    if (!findTempDecl(dti, sc))
                    {
                        .error(fd.loc, "Couldn't find template declaration for opDispatch");
                        return returnExp(ErrorExp.get());
                    }
                }
                else
                {
                    TemplateDeclaration td = fd.isTemplateDeclaration();
                    if (!td)
                    {
                        .error(fd.loc, "%s `%s` must be a template `opDispatch(string s)`, not a %s",
                               fd.kind, fd.toPrettyChars, fd.kind());
                        return returnExp(ErrorExp.get());
                    }
                    dti.ti.tempdecl = td;
                }

                /* opDispatch, which doesn't need IFTI,  may occur instantiate error.
                 * e.g.
                 *  template opDispatch(name) if (isValid!name) { ... }
                 */
                const errors = gagError ? global.startGagging() : 0;
                e = dti.dotTemplateSemanticProp(sc, DotExpFlag.none);
                if (gagError && global.endGagging(errors))
                    e = null;
                return returnExp(e);
            }

            /* See if we should forward to the alias this.
             */
            auto alias_e = flag & DotExpFlag.noAliasThis ? null
                                                         : resolveAliasThis(sc, e, gagError);
            if (alias_e && alias_e != e)
            {
                /* Rewrite e.ident as:
                 *  e.aliasthis.ident
                 */
                auto die = new DotIdExp(e.loc, alias_e, ident);

                const errors = gagError ? 0 : global.startGagging();
                auto exp = die.dotIdSemanticProp(sc, gagError);
                if (!gagError)
                {
                    global.endGagging(errors);
                    if (exp && exp.op == EXP.error)
                        exp = null;
                }

                if (exp && gagError)
                    // now that we know that the alias this leads somewhere useful,
                    // go back and print deprecations/warnings that we skipped earlier due to the gag
                    resolveAliasThis(sc, e, false);

                return returnExp(exp);
            }
        }
        return returnExp(visitType(mt));
    }

    Expression visitStruct(TypeStruct mt)
    {
        Dsymbol s;
        static if (LOGDOTEXP)
        {
            printf("TypeStruct::dotExp(e = '%s', ident = '%s')\n", e.toChars(), ident.toChars());
        }
        assert(e.op != EXP.dot);

        // https://issues.dlang.org/show_bug.cgi?id=14010
        if (!sc.inCfile && ident == Id._mangleof)
        {
            return mt.getProperty(sc, e.loc, ident, flag & 1);
        }

        /* If e.tupleof
         */
        if (ident == Id._tupleof)
        {
            /* Create a TupleExp out of the fields of the struct e:
             * (e.field0, e.field1, e.field2, ...)
             */
            e = e.expressionSemantic(sc); // do this before turning on noAccessCheck

            if (!mt.sym.determineFields())
            {
                error(e.loc, "unable to determine fields of `%s` because of forward references", mt.toChars());
            }

            Expression e0;
            Expression ev = e.op == EXP.type ? null : e;
            if (ev)
                ev = extractSideEffect(sc, "__tup", e0, ev);

            auto exps = new Expressions();
            exps.reserve(mt.sym.fields.length);
            for (size_t i = 0; i < mt.sym.fields.length; i++)
            {
                VarDeclaration v = mt.sym.fields[i];
                Expression ex;
                if (ev)
                    ex = new DotVarExp(e.loc, ev, v);
                else
                {
                    ex = new VarExp(e.loc, v);
                    ex.type = ex.type.addMod(e.type.mod);
                }
                exps.push(ex);
            }

            e = new TupleExp(e.loc, e0, exps);
            Scope* sc2 = sc.push();
            sc2.noAccessCheck = true;
            e = e.expressionSemantic(sc2);
            sc2.pop();
            return e;
        }

        immutable flags = sc.ignoresymbolvisibility ? SearchOpt.ignoreVisibility : 0;
        s = mt.sym.search(e.loc, ident, flags | SearchOpt.ignorePrivateImports);
    L1:
        if (!s)
        {
            return noMember(mt, sc, e, ident, flag);
        }
        if (!sc.ignoresymbolvisibility && !symbolIsVisible(sc, s))
        {
            return noMember(mt, sc, e, ident, flag);
        }
        // check before alias resolution; the alias itself might be deprecated!
        if (auto ad = s.isAliasDeclaration)
        {
            s.checkDeprecated(e.loc, sc);

            // Fix for https://github.com/dlang/dmd/issues/20610
            if (ad.originalType)
            {
                if (auto tid = ad.originalType.isTypeIdentifier())
                {
                    if (tid.idents.length)
                    {
                        static if (0)
                        {
                            printf("TypeStruct::dotExp(e = '%s', ident = '%s')\n", e.toChars(), ident.toChars());
                            printf("AliasDeclaration: %s\n", ad.toChars());
                            if (ad.aliassym)
                                printf("aliassym: %s\n", ad.aliassym.toChars());
                            printf("tid type: %s\n", toChars(tid));
                        }
                        /* Rewrite e.s as e.(tid.ident).(tid.idents)
                         */
                        Expression die = new DotIdExp(e.loc, e, tid.ident);
                        foreach (id; tid.idents) // maybe use typeToExpressionHelper()
                            die = new DotIdExp(e.loc, die, cast(Identifier)id);
                        /* Ambiguous syntax, only way to disambiguate it to try it
                         */
                        die = dmd.expressionsem.trySemantic(die, sc);
                        if (die && die.isDotVarExp())   // shrink wrap around DotVarExp()
                        {
                            return die;
                        }
                    }
                }
            }
        }
        s = s.toAlias();

        if (auto em = s.isEnumMember())
        {
            return em.getVarExp(e.loc, sc);
        }
        if (auto v = s.isVarDeclaration())
        {
            v.checkDeprecated(e.loc, sc);
            v.checkDisabled(e.loc, sc);
            if (!v.type ||
                !v.type.deco && v.inuse)
            {
                if (v.inuse) // https://issues.dlang.org/show_bug.cgi?id=9494
                    error(e.loc, "circular reference to %s `%s`", v.kind(), v.toPrettyChars());
                else
                    error(e.loc, "forward reference to %s `%s`", v.kind(), v.toPrettyChars());
                return ErrorExp.get();
            }
            if (v.type.ty == Terror)
            {
                return ErrorExp.get();
            }

            if ((v.storage_class & STC.manifest) && v._init)
            {
                if (v.inuse)
                {
                    error(e.loc, "circular initialization of %s `%s`", v.kind(), v.toPrettyChars());
                    return ErrorExp.get();
                }
                checkAccess(e.loc, sc, null, v);
                Expression ve = new VarExp(e.loc, v);
                if (!isTrivialExp(e))
                {
                    ve = new CommaExp(e.loc, e, ve);
                }
                return ve.expressionSemantic(sc);
            }
        }

        if (auto t = dmd.dsymbolsem.getType(s))
        {
            return (new TypeExp(e.loc, t)).expressionSemantic(sc);
        }

        TemplateMixin tm = s.isTemplateMixin();
        if (tm)
        {
            return new DotExp(e.loc, e, new ScopeExp(e.loc, tm)).expressionSemantic(sc);
        }

        TemplateDeclaration td = s.isTemplateDeclaration();
        if (td)
        {
            if (e.op == EXP.type)
                e = new TemplateExp(e.loc, td);
            else
                e = new DotTemplateExp(e.loc, e, td);
            return e.expressionSemantic(sc);
        }

        TemplateInstance ti = s.isTemplateInstance();
        if (ti)
        {
            if (!ti.semanticRun)
            {
                ti.dsymbolSemantic(sc);
                if (!ti.inst || ti.errors) // if template failed to expand
                {
                    return ErrorExp.get();
                }
            }
            s = ti.inst.toAlias();
            if (!s.isTemplateInstance())
                goto L1;
            if (e.op == EXP.type)
                e = new ScopeExp(e.loc, ti);
            else
                e = new DotExp(e.loc, e, new ScopeExp(e.loc, ti));
            return e.expressionSemantic(sc);
        }

        if (s.isImport() || s.isModule() || s.isPackage())
        {
            return symbolToExp(s, e.loc, sc, false);
        }

        OverloadSet o = s.isOverloadSet();
        if (o)
        {
            auto oe = new OverExp(e.loc, o);
            if (e.op == EXP.type)
            {
                return oe;
            }
            return new DotExp(e.loc, e, oe);
        }

        Declaration d = s.isDeclaration();
        if (!d)
        {
            error(e.loc, "`%s.%s` is not a declaration", e.toErrMsg(), ident.toChars());
            return ErrorExp.get();
        }

        if (e.op == EXP.type)
        {
            /* It's:
             *    Struct.d
             */
            if (TupleDeclaration tup = d.isTupleDeclaration())
            {
                e = new TupleExp(e.loc, tup);
                fillTupleExpExps(e.isTupleExp(), tup);
                return e.expressionSemantic(sc);
            }
            if (d.needThis() && sc.intypeof != 1)
            {
                /* Rewrite as:
                 *  this.d
                 *
                 * only if the scope in which we are
                 * has a `this` that matches the type
                 * of the lhs of the dot expression.
                 *
                 * https://issues.dlang.org/show_bug.cgi?id=23617
                 */
                auto fd = hasThis(sc);
                if (fd && fd.isThis() == mt.sym)
                {
                    e = new DotVarExp(e.loc, new ThisExp(e.loc), d);
                    return e.expressionSemantic(sc);
                }
            }
            if (d.semanticRun == PASS.initial)
                d.dsymbolSemantic(null);
            checkAccess(e.loc, sc, e, d);
            auto ve = new VarExp(e.loc, d);
            if (d.isVarDeclaration() && d.needThis())
                ve.type = d.type.addMod(e.type.mod);
            return ve;
        }

        bool unreal = e.op == EXP.variable && (cast(VarExp)e).var.isField();
        if (d.isDataseg() || unreal && d.isField())
        {
            // (e, d)
            checkAccess(e.loc, sc, e, d);
            Expression ve = new VarExp(e.loc, d);
            e = unreal ? ve : new CommaExp(e.loc, e, ve);
            return e.expressionSemantic(sc);
        }

        e = new DotVarExp(e.loc, e, d);
        return e.expressionSemantic(sc);
    }

    Expression visitEnum(TypeEnum mt)
    {
        static if (LOGDOTEXP)
        {
            printf("TypeEnum::dotExp(e = '%s', ident = '%s') '%s'\n", e.toChars(), ident.toChars(), mt.toChars());
        }
        // https://issues.dlang.org/show_bug.cgi?id=14010
        if (ident == Id._mangleof)
        {
            return mt.getProperty(sc, e.loc, ident, flag & 1);
        }

        if (mt.sym.semanticRun < PASS.semanticdone)
            mt.sym.dsymbolSemantic(null);

        Dsymbol s = mt.sym.search(e.loc, ident);
        if (!s)
        {
            if (ident == Id._init)
            {
                return mt.getProperty(sc, e.loc, ident, flag & 1);
            }

            /* Allow special enums to not need a member list
             */
            if ((ident == Id.max || ident == Id.min) && (mt.sym.members || !mt.sym.isSpecial()))
            {
                return mt.getProperty(sc, e.loc, ident, flag & 1);
            }

            Expression res = mt.sym.getMemtype(Loc.initial).dotExp(sc, e, ident, DotExpFlag.gag);
            if (!(flag & 1) && !res)
            {
                if (auto ns = mt.sym.search_correct(ident))
                    error(e.loc, "no property `%s` for type `%s`. Did you mean `%s.%s` ?", ident.toChars(), mt.toChars(), mt.toChars(),
                        ns.toChars());
                else
                    error(e.loc, "no property `%s` for type `%s`", ident.toChars(),
                        mt.toChars());

                errorSupplemental(mt.sym.loc, "%s `%s` defined here",
                    mt.sym.kind, mt.toChars());
                return ErrorExp.get();
            }
            return res;
        }
        EnumMember m = s.isEnumMember();
        return m.getVarExp(e.loc, sc);
    }

    Expression visitClass(TypeClass mt)
    {
        Dsymbol s;
        static if (LOGDOTEXP)
        {
            printf("TypeClass::dotExp(e = '%s', ident = '%s')\n", e.toChars(), ident.toChars());
        }
        assert(e.op != EXP.dot);

        // https://issues.dlang.org/show_bug.cgi?id=12543
        if (ident == Id.__sizeof || ident == Id.__xalignof || ident == Id._mangleof)
        {
            return mt.Type.getProperty(sc, e.loc, ident, 0);
        }

        /* If e.tupleof
         */
        if (ident == Id._tupleof)
        {
            objc.checkTupleof(e, mt);

            /* Create a TupleExp
             */
            e = e.expressionSemantic(sc); // do this before turning on noAccessCheck

            {
                import dmd.dsymbolsem: size;
                mt.sym.size(e.loc); // do semantic of type
            }

            Expression e0;
            Expression ev = e.op == EXP.type ? null : e;
            if (ev)
                ev = extractSideEffect(sc, "__tup", e0, ev);

            auto exps = new Expressions();
            exps.reserve(mt.sym.fields.length);
            for (size_t i = 0; i < mt.sym.fields.length; i++)
            {
                VarDeclaration v = mt.sym.fields[i];
                // Don't include hidden 'this' pointer
                if (v.isThisDeclaration())
                    continue;
                Expression ex;
                if (ev)
                    ex = new DotVarExp(e.loc, ev, v);
                else
                {
                    ex = new VarExp(e.loc, v);
                    ex.type = ex.type.addMod(e.type.mod);
                }
                exps.push(ex);
            }

            e = new TupleExp(e.loc, e0, exps);
            Scope* sc2 = sc.push();
            sc2.noAccessCheck = true;
            e = e.expressionSemantic(sc2);
            sc2.pop();
            return e;
        }

        SearchOptFlags flags = sc.ignoresymbolvisibility ? SearchOpt.ignoreVisibility : SearchOpt.all;
        s = mt.sym.search(e.loc, ident, flags | SearchOpt.ignorePrivateImports);

    L1:
        if (!s)
        {
            // See if it's a 'this' class or a base class
            if (mt.sym.ident == ident)
            {
                if (e.op == EXP.type)
                {
                    return mt.Type.getProperty(sc, e.loc, ident, 0);
                }
                e = new DotTypeExp(e.loc, e, mt.sym);
                e = e.expressionSemantic(sc);
                return e;
            }
            if (auto cbase = mt.sym.searchBase(ident))
            {
                if (e.op == EXP.type)
                {
                    return mt.Type.getProperty(sc, e.loc, ident, 0);
                }
                if (auto ifbase = cbase.isInterfaceDeclaration())
                    e = new CastExp(e.loc, e, ifbase.type);
                else
                    e = new DotTypeExp(e.loc, e, cbase);
                e = e.expressionSemantic(sc);
                return e;
            }

            if (ident == Id.classinfo)
            {
                if (!Type.typeinfoclass)
                {
                    error(e.loc, "`object.TypeInfo_Class` could not be found, but is implicitly used");
                    return ErrorExp.get();
                }

                Type t = Type.typeinfoclass.type;
                if (e.op == EXP.type || e.op == EXP.dotType)
                {
                    /* For type.classinfo, we know the classinfo
                     * at compile time.
                     */
                    if (!mt.sym.vclassinfo)
                        mt.sym.vclassinfo = new TypeInfoClassDeclaration(mt.sym.type);
                    e = new VarExp(e.loc, mt.sym.vclassinfo);
                    e = e.addressOf();
                    e.type = t; // do this so we don't get redundant dereference
                }
                else
                {
                    /* For class objects, the classinfo reference is the first
                     * entry in the vtbl[]
                     */
                    e = new PtrExp(e.loc, e);
                    e.type = t.pointerTo();
                    if (mt.sym.isInterfaceDeclaration())
                    {
                        if (mt.sym.isCPPinterface())
                        {
                            /* C++ interface vtbl[]s are different in that the
                             * first entry is always pointer to the first virtual
                             * function, not classinfo.
                             * We can't get a .classinfo for it.
                             */
                            error(e.loc, "no `.classinfo` for C++ interface objects");
                        }
                        /* For an interface, the first entry in the vtbl[]
                         * is actually a pointer to an instance of struct Interface.
                         * The first member of Interface is the .classinfo,
                         * so add an extra pointer indirection.
                         */
                        e.type = e.type.pointerTo();
                        e = new PtrExp(e.loc, e);
                        e.type = t.pointerTo();
                    }
                    e = new PtrExp(e.loc, e, t);
                }
                return e;
            }

            if (ident == Id.__vptr)
            {
                /* The pointer to the vtbl[]
                 * *cast(immutable(void*)**)e
                 */
                e = e.castTo(sc, mt.tvoidptr.immutableOf().pointerTo().pointerTo());
                e = new PtrExp(e.loc, e);
                e = e.expressionSemantic(sc);
                return e;
            }

            if (ident == Id.__monitor && mt.sym.hasMonitor())
            {
                /* The handle to the monitor (call it a void*)
                 * *(cast(void**)e + 1)
                 */
                e = e.castTo(sc, mt.tvoidptr.pointerTo());
                e = new AddExp(e.loc, e, IntegerExp.literal!1);
                e = new PtrExp(e.loc, e);
                e = e.expressionSemantic(sc);
                return e;
            }

            if (ident == Id.outer && mt.sym.vthis)
            {
                if (mt.sym.vthis.semanticRun == PASS.initial)
                    mt.sym.vthis.dsymbolSemantic(null);

                if (auto cdp = mt.sym.toParentLocal().isClassDeclaration())
                {
                    auto dve = new DotVarExp(e.loc, e, mt.sym.vthis);
                    dve.type = cdp.type.addMod(e.type.mod);
                    return dve;
                }

                /* https://issues.dlang.org/show_bug.cgi?id=15839
                 * Find closest parent class through nested functions.
                 */
                for (auto p = mt.sym.toParentLocal(); p; p = p.toParentLocal())
                {
                    auto fd = p.isFuncDeclaration();
                    if (!fd)
                        break;
                    auto ad = fd.isThis();
                    if (!ad && fd.isNested())
                        continue;
                    if (!ad)
                        break;
                    if (auto cdp = ad.isClassDeclaration())
                    {
                        auto ve = new ThisExp(e.loc);

                        ve.var = fd.vthis;
                        const nestedError = fd.vthis.checkNestedReference(sc, e.loc);
                        assert(!nestedError);

                        ve.type = cdp.type.addMod(fd.vthis.type.mod).addMod(e.type.mod);
                        return ve;
                    }
                    break;
                }

                // Continue to show enclosing function's frame (stack or closure).
                auto dve = new DotVarExp(e.loc, e, mt.sym.vthis);
                dve.type = mt.sym.vthis.type.addMod(e.type.mod);
                return dve;
            }

            return noMember(mt, sc, e, ident, flag & 1);
        }
        if (!sc.ignoresymbolvisibility && !symbolIsVisible(sc, s))
        {
            return noMember(mt, sc, e, ident, flag);
        }
        if (!s.isFuncDeclaration()) // because of overloading
        {
            s.checkDeprecated(e.loc, sc);
            if (auto d = s.isDeclaration())
                d.checkDisabled(e.loc, sc);
        }
        s = s.toAlias();

        if (auto em = s.isEnumMember())
        {
            return em.getVarExp(e.loc, sc);
        }
        if (auto v = s.isVarDeclaration())
        {
            if (!v.type ||
                !v.type.deco && v.inuse)
            {
                if (v.inuse) // https://issues.dlang.org/show_bug.cgi?id=9494
                    error(e.loc, "circular reference to %s `%s`", v.kind(), v.toPrettyChars());
                else
                    error(e.loc, "forward reference to %s `%s`", v.kind(), v.toPrettyChars());
                return ErrorExp.get();
            }
            if (v.type.ty == Terror)
            {
                error(e.loc, "type of variable `%s` has errors", v.toPrettyChars);
                return ErrorExp.get();
            }

            if ((v.storage_class & STC.manifest) && v._init)
            {
                if (v.inuse)
                {
                    error(e.loc, "circular initialization of %s `%s`", v.kind(), v.toPrettyChars());
                    return ErrorExp.get();
                }
                checkAccess(e.loc, sc, null, v);
                Expression ve = new VarExp(e.loc, v);
                ve = ve.expressionSemantic(sc);
                return ve;
            }
        }

        if (auto t = dmd.dsymbolsem.getType(s))
        {
            return (new TypeExp(e.loc, t)).expressionSemantic(sc);
        }

        TemplateMixin tm = s.isTemplateMixin();
        if (tm)
        {
            return new DotExp(e.loc, e, new ScopeExp(e.loc, tm)).expressionSemantic(sc);
        }

        TemplateDeclaration td = s.isTemplateDeclaration();

        Expression toTemplateExp(TemplateDeclaration td)
        {
            if (e.op == EXP.type)
                e = new TemplateExp(e.loc, td);
            else
                e = new DotTemplateExp(e.loc, e, td);
            e = e.expressionSemantic(sc);
            return e;
        }

        if (td)
        {
            return toTemplateExp(td);
        }

        TemplateInstance ti = s.isTemplateInstance();
        if (ti)
        {
            if (!ti.semanticRun)
            {
                ti.dsymbolSemantic(sc);
                if (!ti.inst || ti.errors) // if template failed to expand
                {
                    return ErrorExp.get();
                }
            }
            s = ti.inst.toAlias();
            if (!s.isTemplateInstance())
                goto L1;
            if (e.op == EXP.type)
                e = new ScopeExp(e.loc, ti);
            else
                e = new DotExp(e.loc, e, new ScopeExp(e.loc, ti));
            return e.expressionSemantic(sc);
        }

        if (s.isImport() || s.isModule() || s.isPackage())
        {
            e = symbolToExp(s, e.loc, sc, false);
            return e;
        }

        OverloadSet o = s.isOverloadSet();
        if (o)
        {
            auto oe = new OverExp(e.loc, o);
            if (e.op == EXP.type)
            {
                return oe;
            }
            return new DotExp(e.loc, e, oe);
        }

        Declaration d = s.isDeclaration();
        if (!d)
        {
            error(e.loc, "`%s.%s` is not a declaration", e.toErrMsg(), ident.toChars());
            return ErrorExp.get();
        }

        if (e.op == EXP.type)
        {
            /* It's:
             *    Class.d
             */
            if (TupleDeclaration tup = d.isTupleDeclaration())
            {
                e = new TupleExp(e.loc, tup);
                fillTupleExpExps(e.isTupleExp(), tup);
                e = e.expressionSemantic(sc);
                return e;
            }

            if (mt.sym.classKind == ClassKind.objc
                && d.isFuncDeclaration()
                && d.isFuncDeclaration().isStatic
                && d.isFuncDeclaration().objc.selector)
            {
                auto classRef = new ObjcClassReferenceExp(e.loc, mt.sym);
                classRef.type = dmd.dsymbolsem.getType((objc.getRuntimeMetaclass(mt.sym)));
                return new DotVarExp(e.loc, classRef, d).expressionSemantic(sc);
            }
            else if (d.needThis() && sc.intypeof != 1)
            {
                /* Rewrite as:
                 *  this.d
                 */
                AggregateDeclaration ad = d.isMemberLocal();
                if (auto f = hasThis(sc))
                {
                    // This is almost same as getRightThis() in expressionsem.d
                    Expression e1;
                    Type t;
                    /* returns: true to continue, false to return */
                    if (f.hasDualContext)
                    {
                        if (f.followInstantiationContext(ad))
                        {
                            e1 = new VarExp(e.loc, f.vthis);
                            e1 = new PtrExp(e1.loc, e1);
                            e1 = new IndexExp(e1.loc, e1, IntegerExp.literal!1);
                            auto pd = f.toParent2().isDeclaration();
                            assert(pd);
                            t = pd.type.toBasetype();
                            e1 = getThisSkipNestedFuncs(e1.loc, sc, f.toParent2(), ad, e1, t, d, true);
                            if (!e1)
                            {
                                e = new VarExp(e.loc, d);
                                return e;
                            }
                            goto L2;
                        }
                    }
                    e1 = new ThisExp(e.loc);
                    e1 = e1.expressionSemantic(sc);
                L2:
                    t = e1.type.toBasetype();
                    ClassDeclaration cd = e.type.isClassHandle();
                    ClassDeclaration tcd = t.isClassHandle();
                    if (cd && tcd && (tcd == cd || cd.isBaseOf(tcd, null)))
                    {
                        e = new DotTypeExp(e1.loc, e1, cd);
                        e = new DotVarExp(e.loc, e, d);
                        e = e.expressionSemantic(sc);
                        return e;
                    }
                    if (tcd && tcd.isNested())
                    {
                        /* e1 is the 'this' pointer for an inner class: tcd.
                         * Rewrite it as the 'this' pointer for the outer class.
                         */
                        auto vthis = tcd.followInstantiationContext(ad) ? tcd.vthis2 : tcd.vthis;
                        e1 = new DotVarExp(e.loc, e1, vthis);
                        e1.type = vthis.type;
                        e1.type = e1.type.addMod(t.mod);
                        // Do not call ensureStaticLinkTo()
                        //e1 = e1.expressionSemantic(sc);

                        // Skip up over nested functions, and get the enclosing
                        // class type.
                        e1 = getThisSkipNestedFuncs(e1.loc, sc, tcd.toParentP(ad), ad, e1, t, d, true);
                        if (!e1)
                        {
                            e = new VarExp(e.loc, d);
                            return e;
                        }
                        goto L2;
                    }
                }
            }
            //printf("e = %s, d = %s\n", e.toChars(), d.toChars());
            if (d.semanticRun == PASS.initial)
                d.dsymbolSemantic(null);

            // If static function, get the most visible overload.
            // Later on the call is checked for correctness.
            // https://issues.dlang.org/show_bug.cgi?id=12511
            Dsymbol d2 = d;
            if (auto fd = d.isFuncDeclaration())
            {
                import dmd.access : mostVisibleOverload;
                d2 = mostVisibleOverload(fd, sc._module);
            }

            checkAccess(e.loc, sc, e, d2);
            if (d2.isDeclaration())
            {
                d = cast(Declaration)d2;
                auto ve = new VarExp(e.loc, d);
                if (d.isVarDeclaration() && d.needThis())
                    ve.type = d.type.addMod(e.type.mod);
                return ve;
            }
            else if (d2.isTemplateDeclaration())
            {
                return toTemplateExp(cast(TemplateDeclaration)d2);
            }
            else
                assert(0);
        }

        bool unreal = e.op == EXP.variable && (cast(VarExp)e).var.isField();
        if (d.isDataseg() || unreal && d.isField())
        {
            // (e, d)
            checkAccess(e.loc, sc, e, d);
            Expression ve = new VarExp(e.loc, d);
            e = unreal ? ve : new CommaExp(e.loc, e, ve);
            e = e.expressionSemantic(sc);
            return e;
        }

        e = new DotVarExp(e.loc, e, d);
        e = e.expressionSemantic(sc);
        return e;
    }

    switch (mt.ty)
    {
        case Tvector:    return visitVector   (mt.isTypeVector());
        case Tsarray:    return visitSArray   (mt.isTypeSArray());
        case Tstruct:    return visitStruct   (mt.isTypeStruct());
        case Tenum:      return visitEnum     (mt.isTypeEnum());
        case Terror:     return visitError    (mt.isTypeError());
        case Tarray:     return visitDArray   (mt.isTypeDArray());
        case Taarray:    return visitAArray   (mt.isTypeAArray());
        case Treference: return visitReference(mt.isTypeReference());
        case Tdelegate:  return visitDelegate (mt.isTypeDelegate());
        case Tclass:     return visitClass    (mt.isTypeClass());

        default:         return mt.isTypeBasic()
                                ? visitBasic(cast(TypeBasic)mt)
                                : visitType(mt);
    }
}

// if initializer is 0
bool isZeroInit(Type t, Loc loc)
{
    bool visitType(Type _)
    {
        return false;       // assume not
    }

    bool visitBasic(TypeBasic t)
    {
        switch (t.ty)
        {
            case Tchar:
            case Twchar:
            case Tdchar:
            case Timaginary32:
            case Timaginary64:
            case Timaginary80:
            case Tfloat32:
            case Tfloat64:
            case Tfloat80:
            case Tcomplex32:
            case Tcomplex64:
            case Tcomplex80:
                return false; // no
            default:
                return true; // yes
        }
    }

    bool visitVector(TypeVector t)
    {
        return t.basetype.isZeroInit(loc);
    }

    bool visitSArray(TypeSArray t)
    {
        return t.next.isZeroInit(loc);
    }

    bool visitStruct(TypeStruct t)
    {
        // Determine zeroInit here, as this can be called before semantic2
        t.sym.determineSize(t.sym.loc);
        return t.sym.zeroInit;
    }

    bool visitEnum(TypeEnum t)
    {
        return t.sym.getDefaultValue(loc).toBool().hasValue(false);
    }

    switch(t.ty)
    {
        default:               return t.isTypeBasic() ? visitBasic(cast(TypeBasic)t) : visitType(t);
        case Tvector:          return visitVector(t.isTypeVector());
        case Tsarray:          return visitSArray(t.isTypeSArray());
        case Taarray:
        case Tarray:
        case Treference:
        case Tdelegate:
        case Tclass:
        case Tpointer:         return true;
        case Tstruct:          return visitStruct(t.isTypeStruct());
        case Tenum:            return visitEnum(t.isTypeEnum());
    }
}


/************************
 * Get the default initialization expression for a type.
 * Params:
 *  mt = the type for which the init expression is returned
 *  loc = the location where the expression needs to be evaluated
 *  isCfile = default initializers are different with C
 *
 * Returns:
 *  The initialization expression for the type.
 */
Expression defaultInit(Type mt, Loc loc, const bool isCfile = false)
{
    Expression visitBasic(TypeBasic mt)
    {
        static if (LOGDEFAULTINIT)
        {
            printf("TypeBasic::defaultInit() '%s' isCfile: %d\n", mt.toChars(), isCfile);
        }
        dinteger_t value = 0;

        switch (mt.ty)
        {
        case Tchar:
            value = isCfile ? 0 : 0xFF;
            break;

        case Twchar:
        case Tdchar:
            value = isCfile ? 0 : 0xFFFF;
            break;

        case Timaginary32:
        case Timaginary64:
        case Timaginary80:
        case Tfloat32:
        case Tfloat64:
        case Tfloat80:
            return new RealExp(loc, isCfile ? CTFloat.zero : target.RealProperties.nan, mt);

        case Tcomplex32:
        case Tcomplex64:
        case Tcomplex80:
            {
                // Can't use fvalue + I*fvalue (the im part becomes a quiet NaN).
                const cvalue = isCfile ? complex_t(CTFloat.zero, CTFloat.zero)
                                       : complex_t(target.RealProperties.nan, target.RealProperties.nan);
                return new ComplexExp(loc, cvalue, mt);
            }

        case Tvoid:
            error(loc, "`void` does not have a default initializer");
            return ErrorExp.get();

        default:
            break;
        }
        return new IntegerExp(loc, value, mt);
    }

    Expression visitVector(TypeVector mt)
    {
        //printf("TypeVector::defaultInit()\n");
        assert(mt.basetype.ty == Tsarray);
        Expression e = mt.basetype.defaultInit(loc, isCfile);
        auto ve = new VectorExp(loc, e, mt);
        ve.type = mt;
        ve.dim = cast(int)(mt.basetype.size(loc) / mt.elementType().size(loc));
        return ve;
    }

    Expression visitSArray(TypeSArray mt)
    {
        static if (LOGDEFAULTINIT)
        {
            printf("TypeSArray::defaultInit() '%s' isCfile %d\n", mt.toChars(), isCfile);
        }
        if (mt.next.ty == Tvoid)
            return mt.tuns8.defaultInit(loc, isCfile);
        else
            return mt.next.defaultInit(loc, isCfile);
    }

    Expression visitFunction(TypeFunction mt)
    {
        error(loc, "`function` does not have a default initializer");
        return ErrorExp.get();
    }

    Expression visitStruct(TypeStruct mt)
    {
        static if (LOGDEFAULTINIT)
        {
            printf("TypeStruct::defaultInit() '%s'\n", mt.toChars());
        }
        Declaration d = new SymbolDeclaration(mt.sym.loc, mt.sym);
        assert(d);
        d.type = mt;
        d.storage_class |= STC.rvalue; // https://issues.dlang.org/show_bug.cgi?id=14398
        return new VarExp(mt.sym.loc, d);
    }

    Expression visitEnum(TypeEnum mt)
    {
        static if (LOGDEFAULTINIT)
        {
            printf("TypeEnum::defaultInit() '%s'\n", mt.toChars());
        }
        // Initialize to first member of enum
        Expression e = mt.sym.getDefaultValue(loc);
        e = e.copy();
        e.loc = loc;
        e.type = mt; // to deal with const, immutable, etc., variants
        return e;
    }

    Expression visitTuple(TypeTuple mt)
    {
        static if (LOGDEFAULTINIT)
        {
            printf("TypeTuple::defaultInit() '%s'\n", mt.toChars());
        }
        auto exps = new Expressions(mt.arguments.length);
        for (size_t i = 0; i < mt.arguments.length; i++)
        {
            Parameter p = (*mt.arguments)[i];
            assert(p.type);
            Expression e = p.type.defaultInitLiteral(loc);
            if (e.op == EXP.error)
            {
                return e;
            }
            (*exps)[i] = e;
        }
        return new TupleExp(loc, exps);
    }

    Expression visitNoreturn(TypeNoreturn mt)
    {
        static if (LOGDEFAULTINIT)
        {
            printf("TypeNoreturn::defaultInit() '%s'\n", mt.toChars());
        }
        auto cond = IntegerExp.createBool(false);
        auto msg = new StringExp(loc, "Accessed expression of type `noreturn`");
        msg.type = Type.tstring;
        auto ae = new AssertExp(loc, cond, msg);
        ae.type = mt;
        return ae;
    }

    switch (mt.ty)
    {
        case Tvector:   return visitVector  (mt.isTypeVector());
        case Tsarray:   return visitSArray  (mt.isTypeSArray());
        case Tfunction: return visitFunction(mt.isTypeFunction());
        case Tstruct:   return visitStruct  (mt.isTypeStruct());
        case Tenum:     return visitEnum    (mt.isTypeEnum());
        case Ttuple:    return visitTuple   (mt.isTypeTuple());

        case Tnull:     return new NullExp(Loc.initial, Type.tnull);

        case Terror:    return ErrorExp.get();

        case Tarray:
        case Taarray:
        case Tpointer:
        case Treference:
        case Tdelegate:
        case Tclass:    return new NullExp(loc, mt);
        case Tnoreturn: return visitNoreturn(mt.isTypeNoreturn());

        default:        return mt.isTypeBasic() ?
                                visitBasic(cast(TypeBasic)mt) :
                                null;
    }
}

/*
If `type` resolves to a dsymbol, then that
dsymbol is returned.

Params:
  type = the type that is checked
  sc   = the scope where the type is used

Returns:
  The dsymbol to which the type resolve or `null`
  if the type does resolve to any symbol (for example,
  in the case of basic types).
*/
Dsymbol toDsymbol(Type type, Scope* sc)
{
    Dsymbol visitType(Type _)            { return null; }
    Dsymbol visitStruct(TypeStruct type) { return type.sym; }
    Dsymbol visitEnum(TypeEnum type)     { return type.sym; }
    Dsymbol visitClass(TypeClass type)   { return type.sym; }

    Dsymbol visitTraits(TypeTraits type)
    {
        Type t;
        Expression e;
        Dsymbol s;
        resolve(type, type.loc, sc, e, t, s);
        if (t && t.ty != Terror)
            s = t.toDsymbol(sc);
        else if (e)
            s = getDsymbol(e);

        return s;
    }

    Dsymbol visitMixin(TypeMixin type)
    {
        Type t;
        Expression e;
        Dsymbol s;
        resolve(type, type.loc, sc, e, t, s);
        if (t)
            s = t.toDsymbol(sc);
        else if (e)
            s = getDsymbol(e);

        return s;
    }

    Dsymbol visitIdentifier(TypeIdentifier type)
    {
        //printf("TypeIdentifier::toDsymbol('%s')\n", toChars(type));
        if (!sc)
            return null;

        Type t;
        Expression e;
        Dsymbol s;
        resolve(type, type.loc, sc, e, t, s);
        if (t && t.ty != Tident)
            s = t.toDsymbol(sc);
        if (e)
            s = getDsymbol(e);
        return s;
    }

    Dsymbol visitInstance(TypeInstance type)
    {
        Type t;
        Expression e;
        Dsymbol s;
        //printf("TypeInstance::semantic(%s)\n", toChars());
        resolve(type, type.loc, sc, e, t, s);
        if (t && t.ty != Tinstance)
            s = t.toDsymbol(sc);
        return s;
    }

    Dsymbol visitTypeof(TypeTypeof type)
    {
        //printf("TypeTypeof::toDsymbol('%s')\n", toChars());
        Expression e;
        Type t;
        Dsymbol s;
        resolve(type, type.loc, sc, e, t, s);
        return s;
    }

    Dsymbol visitReturn(TypeReturn type)
    {
        Expression e;
        Type t;
        Dsymbol s;
        resolve(type, type.loc, sc, e, t, s);
        return s;
    }

    switch(type.ty)
    {
        default:                return visitType(type);
        case Ttraits:           return visitTraits(type.isTypeTraits());
        case Tmixin:            return visitMixin(type.isTypeMixin());
        case Tident:            return visitIdentifier(type.isTypeIdentifier());
        case Tinstance:         return visitInstance(type.isTypeInstance());
        case Ttypeof:           return visitTypeof(type.isTypeTypeof());
        case Treturn:           return visitReturn(type.isTypeReturn());
        case Tstruct:           return visitStruct(type.isTypeStruct());
        case Tenum:             return visitEnum(type.isTypeEnum());
        case Tclass:            return visitClass(type.isTypeClass());
    }
}

/************************************
 * Add storage class modifiers to type.
 */
Type addStorageClass(Type type, STC stc)
{
    Type visitType(Type t)
    {
        /* Just translate to MOD bits and let addMod() do the work
         */
        MOD mod = 0;
        if (stc & STC.immutable_)
            mod = MODFlags.immutable_;
        else
        {
            if (stc & (STC.const_ | STC.in_))
                mod |= MODFlags.const_;
            if (stc & STC.wild)
                mod |= MODFlags.wild;
            if (stc & STC.shared_)
                mod |= MODFlags.shared_;
        }
        return t.addMod(mod);
    }

    Type visitFunction(TypeFunction tf_src)
    {
        //printf("addStorageClass(%llx) %d\n", stc, (stc & STC.scope_) != 0);
        TypeFunction t = visitType(tf_src).toTypeFunction();
        if ((stc & STC.pure_ && !t.purity) ||
            (stc & STC.nothrow_ && !t.isNothrow) ||
            (stc & STC.nogc && !t.isNogc) ||
            (stc & STC.scope_ && !t.isScopeQual) ||
            (stc & STC.safe && t.trust < TRUST.trusted))
        {
            // Klunky to change these
            auto tf = new TypeFunction(t.parameterList, t.next, t.linkage, STC.none);
            tf.mod = t.mod;
            tf.inferenceArguments = tf_src.inferenceArguments;
            tf.purity = t.purity;
            tf.isNothrow = t.isNothrow;
            tf.isNogc = t.isNogc;
            tf.isProperty = t.isProperty;
            tf.isRef = t.isRef;
            tf.isReturn = t.isReturn;
            tf.isReturnScope = t.isReturnScope;
            tf.isScopeQual = t.isScopeQual;
            tf.isReturnInferred = t.isReturnInferred;
            tf.isScopeInferred = t.isScopeInferred;
            tf.trust = t.trust;
            tf.isInOutParam = t.isInOutParam;
            tf.isInOutQual = t.isInOutQual;
            tf.isCtor = t.isCtor;

            if (stc & STC.pure_)
                tf.purity = PURE.fwdref;
            if (stc & STC.nothrow_)
                tf.isNothrow = true;
            if (stc & STC.nogc)
                tf.isNogc = true;
            if (stc & STC.safe)
                tf.trust = TRUST.safe;
            if (stc & STC.scope_)
            {
                tf.isScopeQual = true;
                if (stc & STC.scopeinferred)
                    tf.isScopeInferred = true;
            }

            tf.deco = tf.merge().deco;
            t = tf;
        }
        return t;
    }

    Type visitDelegate(TypeDelegate tdg)
    {
        TypeDelegate t = visitType(tdg).isTypeDelegate();
        return t;
    }

    switch(type.ty)
    {
        default:            return visitType(type);
        case Tfunction:     return visitFunction(type.isTypeFunction());
        case Tdelegate:     return visitDelegate(type.isTypeDelegate());
    }
}

/**********************************************
 * Extract complex type from core.stdc.config
 * Params:
 *      loc = for error messages
 *      sc = context
 *      ty = a complex or imaginary type
 * Returns:
 *      Complex!float, Complex!double, Complex!real or null for error
 */

Type getComplexLibraryType(Loc loc, Scope* sc, TY ty)
{
    // singleton
    __gshared Type complex_float;
    __gshared Type complex_double;
    __gshared Type complex_real;

    Type* pt;
    Identifier id;
    switch (ty)
    {
        case Timaginary32:
        case Tcomplex32:   id = Id.c_complex_float;  pt = &complex_float;  break;
        case Timaginary64:
        case Tcomplex64:   id = Id.c_complex_double; pt = &complex_double; break;
        case Timaginary80:
        case Tcomplex80:   id = Id.c_complex_real;   pt = &complex_real;   break;
        default:
             return Type.terror;
    }

    if (*pt)
        return *pt;
    *pt = Type.terror;

    Module mConfig = loadCoreStdcConfig();
    if (!mConfig)
    {
        error(loc, "`core.stdc.config` is required for complex numbers");
        return *pt;
    }

    Dsymbol s = mConfig.searchX(Loc.initial, sc, id, SearchOpt.ignorePrivateImports);
    if (!s)
    {
        error(loc, "`%s` not found in core.stdc.config", id.toChars());
        return *pt;
    }
    s = s.toAlias();
    if (auto t = dmd.dsymbolsem.getType(s))
    {
        if (auto ts = t.toBasetype().isTypeStruct())
        {
            *pt = ts;
            return ts;
        }
    }
    if (auto sd = s.isStructDeclaration())
    {
        *pt = sd.type;
        return sd.type;
    }

    error(loc, "`%s` must be an alias for a complex struct", s.toChars());
    return *pt;
}

/*******************************
 * Covariant means that 'src' can substitute for 't',
 * i.e. a pure function is a match for an impure type.
 * Params:
 *      src = source type
 *      t = type 'src' is covariant with
 *      pstc = if not null, store STCxxxx which would make it covariant
 *      cppCovariant = true if extern(C++) function types should follow C++ covariant rules
 * Returns:
 *     An enum value of either `Covariant.yes` or a reason it's not covariant.
 */
Covariant covariant(Type src, Type t, STC* pstc = null, bool cppCovariant = false)
{
    version (none)
    {
        printf("Type::covariant(t = %s) %s\n", t.toChars(), src.toChars());
        printf("deco = %p, %p\n", src.deco, t.deco);
        //    printf("ty = %d\n", next.ty);
        printf("mod = %x, %x\n", src.mod, t.mod);
    }
    if (pstc)
        *pstc = STC.none;
    STC stc = STC.none;

    bool notcovariant = false;

    if (src.equals(t))
        return Covariant.yes;

    TypeFunction t1 = src.isTypeFunction();
    TypeFunction t2 = t.isTypeFunction();

    if (!t1 || !t2)
        goto Ldistinct;

    if (t1.parameterList.varargs != t2.parameterList.varargs)
        goto Ldistinct;

    if (t1.parameterList.parameters && t2.parameterList.parameters)
    {
        if (t1.parameterList.length != t2.parameterList.length)
            goto Ldistinct;

        foreach (i, fparam1; t1.parameterList)
        {
            Parameter fparam2 = t2.parameterList[i];
            Type tp1 = fparam1.type;
            Type tp2 = fparam2.type;

            if (!tp1.equals(tp2))
            {
                if (tp1.ty == tp2.ty)
                {
                    if (auto tc1 = tp1.isTypeClass())
                    {
                        if (tc1.sym == (cast(TypeClass)tp2).sym && MODimplicitConv(tp2.mod, tp1.mod))
                            goto Lcov;
                    }
                    else if (auto ts1 = tp1.isTypeStruct())
                    {
                        if (ts1.sym == (cast(TypeStruct)tp2).sym && MODimplicitConv(tp2.mod, tp1.mod))
                            goto Lcov;
                    }
                    else if (tp1.ty == Tpointer)
                    {
                        if (tp2.implicitConvTo(tp1))
                            goto Lcov;
                    }
                    else if (tp1.ty == Tarray)
                    {
                        if (tp2.implicitConvTo(tp1))
                            goto Lcov;
                    }
                    else if (tp1.ty == Tdelegate)
                    {
                        if (tp2.implicitConvTo(tp1))
                            goto Lcov;
                    }
                }
                goto Ldistinct;
            }
        Lcov:
            notcovariant |= !fparam1.isCovariant(t1.isRef, fparam2);

            /* https://issues.dlang.org/show_bug.cgi?id=23135
             * extern(C++) mutable parameters are not covariant with const.
             */
            if (t1.linkage == LINK.cpp && cppCovariant)
            {
                notcovariant |= tp1.isNaked != tp2.isNaked;
                if (auto tpn1 = tp1.nextOf())
                    notcovariant |= tpn1.isNaked != tp2.nextOf().isNaked;
            }
        }
    }
    else if (t1.parameterList.parameters != t2.parameterList.parameters)
    {
        if (t1.parameterList.length || t2.parameterList.length)
            goto Ldistinct;
    }

    // The argument lists match
    if (notcovariant)
        goto Lnotcovariant;
    if (t1.linkage != t2.linkage)
        goto Lnotcovariant;

    {
        // Return types
        Type t1n = t1.next;
        Type t2n = t2.next;

        if (!t1n || !t2n) // happens with return type inference
            goto Lnotcovariant;

        if (t1n.equals(t2n))
            goto Lcovariant;
        if (t1n.ty == Tclass && t2n.ty == Tclass)
        {
            /* If same class type, but t2n is const, then it's
             * covariant. Do this test first because it can work on
             * forward references.
             */
            if ((cast(TypeClass)t1n).sym == (cast(TypeClass)t2n).sym && MODimplicitConv(t1n.mod, t2n.mod))
                goto Lcovariant;

            // If t1n is forward referenced:
            ClassDeclaration cd = (cast(TypeClass)t1n).sym;
            if (cd.semanticRun < PASS.semanticdone && !cd.isBaseInfoComplete())
                cd.dsymbolSemantic(null);
            if (!cd.isBaseInfoComplete())
            {
                return Covariant.fwdref;
            }
        }
        if (t1n.ty == Tstruct && t2n.ty == Tstruct)
        {
            if ((cast(TypeStruct)t1n).sym == (cast(TypeStruct)t2n).sym && MODimplicitConv(t1n.mod, t2n.mod))
                goto Lcovariant;
        }
        else if (t1n.ty == t2n.ty && t1n.implicitConvTo(t2n))
        {
            if (t1.isRef && t2.isRef)
            {
                // Treat like pointers to t1n and t2n
                if (t1n.constConv(t2n) < MATCH.constant)
                    goto Lnotcovariant;
            }
            goto Lcovariant;
        }
        else if (t1n.ty == Tnull)
        {
            // NULL is covariant with any pointer type, but not with any
            // dynamic arrays, associative arrays or delegates.
            // https://issues.dlang.org/show_bug.cgi?id=8589
            // https://issues.dlang.org/show_bug.cgi?id=19618
            Type t2bn = t2n.toBasetype();
            if (t2bn.ty == Tnull || t2bn.ty == Tpointer || t2bn.ty == Tclass)
                goto Lcovariant;
        }
        // bottom type is covariant to any type
        else if (t1n.ty == Tnoreturn)
            goto Lcovariant;
    }
    goto Lnotcovariant;

Lcovariant:
    if (t1.isRef != t2.isRef)
        goto Lnotcovariant;

    if (!t1.isRef && (t1.isScopeQual || t2.isScopeQual))
    {
        STC stc1 = t1.isScopeQual ? STC.scope_ : STC.none;
        STC stc2 = t2.isScopeQual ? STC.scope_ : STC.none;
        if (t1.isReturn)
        {
            stc1 |= STC.return_;
            if (!t1.isScopeQual)
                stc1 |= STC.ref_;
        }
        if (t2.isReturn)
        {
            stc2 |= STC.return_;
            if (!t2.isScopeQual)
                stc2 |= STC.ref_;
        }
        if (!Parameter.isCovariantScope(t1.isRef, stc1, stc2))
            goto Lnotcovariant;
    }

    // We can subtract 'return ref' from 'this', but cannot add it
    else if (t1.isReturn && !t2.isReturn)
        goto Lnotcovariant;

    /* https://issues.dlang.org/show_bug.cgi?id=23135
     * extern(C++) mutable member functions are not covariant with const.
     */
    if (t1.linkage == LINK.cpp && cppCovariant && t1.isNaked != t2.isNaked)
        goto Lnotcovariant;

    /* Can convert mutable to const
     */
    if (!MODimplicitConv(t2.mod, t1.mod))
    {
        version (none)
        {
            //stop attribute inference with const
            // If adding 'const' will make it covariant
            if (MODimplicitConv(t2.mod, MODmerge(t1.mod, MODFlags.const_)))
                stc |= STC.const_;
            else
                goto Lnotcovariant;
        }
        else
        {
            goto Ldistinct;
        }
    }

    /* Can convert pure to impure, nothrow to throw, and nogc to gc
     */
    if (!t1.purity && t2.purity)
        stc |= STC.pure_;

    if (!t1.isNothrow && t2.isNothrow)
        stc |= STC.nothrow_;

    if (!t1.isNogc && t2.isNogc)
        stc |= STC.nogc;

    /* Can convert safe/trusted to system
     */
    if (t1.trust <= TRUST.system && t2.trust >= TRUST.trusted)
    {
        // Should we infer trusted or safe? Go with safe.
        stc |= STC.safe;
    }

    if (stc)
    {
        if (pstc)
            *pstc = stc;
        goto Lnotcovariant;
    }

    //printf("\tcovaraint: 1\n");
    return Covariant.yes;

Ldistinct:
    //printf("\tcovaraint: 0\n");
    return Covariant.distinct;

Lnotcovariant:
    //printf("\tcovaraint: 2\n");
    return Covariant.no;
}

/************************************
 * Take the specified storage class for p,
 * and use the function signature to infer whether
 * STC.scope_ and STC.return_ should be OR'd in.
 * (This will not affect the name mangling.)
 * Params:
 *  tf = TypeFunction to use to get the signature from
 *  tthis = type of `this` parameter, null if none
 *  p = parameter to this function
 *  outerVars = context variables p could escape into, if any
 *  indirect = is this for an indirect or virtual function call?
 * Returns:
 *  storage class with STC.scope_ or STC.return_ OR'd in
 */
STC parameterStorageClass(TypeFunction tf, Type tthis, Parameter p, VarDeclarations* outerVars = null,
    bool indirect = false)
{
    //printf("parameterStorageClass(p: %s)\n", p.toChars());
    auto stc = p.storageClass;

    // When the preview switch is enable, `in` parameters are `scope`
    if (stc & STC.constscoperef)
        return stc | STC.scope_;

    if (stc & (STC.scope_ | STC.return_ | STC.lazy_) || tf.purity == PURE.impure)
        return stc;

    /* If haven't inferred the return type yet, can't infer storage classes
     */
    if (!tf.nextOf() || !tf.isNothrow)
        return stc;

    tf.purityLevel();

    static bool mayHavePointers(Type t)
    {
        if (auto ts = t.isTypeStruct())
        {
            auto sym = ts.sym;
            if (sym.members && !sym.determineFields() && sym.type != Type.terror)
                // struct is forward referenced, so "may have" pointers
                return true;
        }
        return t.hasPointers();
    }

    // See if p can escape via any of the other parameters
    if (tf.purity == PURE.weak)
    {
        /*
         * Indirect calls may escape p through a nested context
         * See:
         *   https://issues.dlang.org/show_bug.cgi?id=24212
         *   https://issues.dlang.org/show_bug.cgi?id=24213
         */
        if (indirect)
            return stc;

        // Check escaping through parameters
        foreach (i, fparam; tf.parameterList)
        {
            Type t = fparam.type;
            if (!t)
                continue;
            t = t.baseElemOf();     // punch thru static arrays
            if (t.isMutable() && t.hasPointers())
            {
                if (fparam.isReference() && fparam != p)
                    return stc;

                if (t.ty == Tdelegate)
                    return stc;     // could escape thru delegate

                if (t.ty == Tclass)
                    return stc;

                /* if t is a pointer to mutable pointer
                 */
                if (auto tn = t.nextOf())
                {
                    if (tn.isMutable() && mayHavePointers(tn))
                        return stc;   // escape through pointers
                }
            }
        }

        // Check escaping through `this`
        if (tthis && tthis.isMutable())
        {
            import dmd.dsymbolsem : hasPointers;
            foreach (VarDeclaration v; isAggregate(tthis).fields)
            {
                if (v.hasPointers())
                    return stc;
            }
        }

        // Check escaping through nested context
        if (outerVars && tf.isMutable())
        {
            import dmd.dsymbolsem : hasPointers;
            foreach (VarDeclaration v; *outerVars)
            {
                if (v.hasPointers())
                    return stc;
            }
        }
    }

    // Check escaping through return value
    Type tret = tf.nextOf().toBasetype();
    if (tf.isRef || tret.hasPointers())
    {
        return stc | STC.scope_ | STC.return_ | STC.returnScope;
    }
    else
        return stc | STC.scope_;
}

bool isBaseOf(Type tthis, Type t, int* poffset)
{
    auto tc = tthis.isTypeClass();
    if (!tc)
        return false;

    if (!t || t.ty != Tclass)
        return false;

    ClassDeclaration cd = t.isTypeClass().sym;
    if (cd.semanticRun < PASS.semanticdone && !cd.isBaseInfoComplete())
        cd.dsymbolSemantic(null);
    if (tc.sym.semanticRun < PASS.semanticdone && !tc.sym.isBaseInfoComplete())
        tc.sym.dsymbolSemantic(null);

    if (tc.sym.isBaseOf(cd, poffset))
        return true;

    return false;
}

bool equivalent(Type src, Type t)
{
    return immutableOf(src).equals(t.immutableOf());
}

Type pointerTo(Type type)
{
    if (type.ty == Terror)
        return type;
    auto mcache = type.getMcache();
    if (!mcache.pto)
    {
        Type t = new TypePointer(type);
        if (type.ty == Tfunction)
        {
            t.deco = t.merge().deco;
            mcache.pto = t;
        }
        else
            mcache.pto = t.merge();
    }
    return mcache.pto;
}

Type referenceTo(Type type)
{
    if (type.ty == Terror)
        return type;
    auto mcache = type.getMcache();
    if (!mcache.rto)
    {
        Type t = new TypeReference(type);
        mcache.rto = t.merge();
    }
    return mcache.rto;
}

// Make corresponding static array type without semantic
Type sarrayOf(Type type, dinteger_t dim)
{
    assert(type.deco);
    Type t = new TypeSArray(type, new IntegerExp(Loc.initial, dim, Type.tsize_t));
    // according to TypeSArray.semantic()
    t = t.addMod(type.mod);
    t = t.merge();
    return t;
}

Type arrayOf(Type type)
{
    if (type.ty == Terror)
        return type;
    auto mcache = type.getMcache();
    if (!mcache.arrayof)
    {
        Type t = new TypeDArray(type);
        mcache.arrayof = t.merge();
    }
    return mcache.arrayof;
}

/********************************
 * Convert to 'const'.
 */
Type constOf(Type type)
{
    //printf("Type::constOf() %p %s\n", type, type.toChars());
    if (type.mod == MODFlags.const_)
        return type;
    if (type.mcache && type.mcache.cto)
    {
        assert(type.mcache.cto.mod == MODFlags.const_);
        return type.mcache.cto;
    }
    Type t = type.makeConst();
    t = t.merge();
    t.fixTo(type);
    //printf("-Type::constOf() %p %s\n", t, t.toChars());
    return t;
}

/********************************
 * Convert to 'immutable'.
 */
Type immutableOf(Type type)
{
    //printf("Type::immutableOf() %p %s\n", this, toChars());
    if (type.isImmutable())
        return type;
    if (type.mcache && type.mcache.ito)
    {
        assert(type.mcache.ito.isImmutable());
        return type.mcache.ito;
    }
    Type t = type.makeImmutable();
    t = t.merge();
    t.fixTo(type);
    //printf("\t%p\n", t);
    return t;
}

/********************************
 * Make type mutable.
 */
Type mutableOf(Type type)
{
    //printf("Type::mutableOf() %p, %s\n", type, type.toChars());
    Type t = type;
    if (type.isImmutable())
    {
        type.getMcache();
        t = type.mcache.ito; // immutable => naked
        assert(!t || (t.isMutable() && !t.isShared()));
    }
    else if (type.isConst())
    {
        type.getMcache();
        if (type.isShared())
        {
            if (type.isWild())
                t = type.mcache.swcto; // shared wild const -> shared
            else
                t = type.mcache.sto; // shared const => shared
        }
        else
        {
            if (type.isWild())
                t = type.mcache.wcto; // wild const -> naked
            else
                t = type.mcache.cto; // const => naked
        }
        assert(!t || t.isMutable());
    }
    else if (type.isWild())
    {
        type.getMcache();
        if (type.isShared())
            t = type.mcache.sto; // shared wild => shared
        else
            t = type.mcache.wto; // wild => naked
        assert(!t || t.isMutable());
    }
    if (!t)
    {
        t = type.makeMutable();
        t = t.merge();
        t.fixTo(type);
    }
    else
        t = t.merge();
    assert(t.isMutable());
    return t;
}

Type sharedOf(Type type)
{
    //printf("Type::sharedOf() %p, %s\n", type, type.toChars());
    if (type.mod == MODFlags.shared_)
        return type;
    if (type.mcache && type.mcache.sto)
    {
        assert(type.mcache.sto.mod == MODFlags.shared_);
        return type.mcache.sto;
    }
    Type t = type.makeShared();
    t = t.merge();
    t.fixTo(type);
    //printf("\t%p\n", t);
    return t;
}

Type sharedConstOf(Type type)
{
    //printf("Type::sharedConstOf() %p, %s\n", type, type.toChars());
    if (type.mod == (MODFlags.shared_ | MODFlags.const_))
        return type;
    if (type.mcache && type.mcache.scto)
    {
        assert(type.mcache.scto.mod == (MODFlags.shared_ | MODFlags.const_));
        return type.mcache.scto;
    }
    Type t = type.makeSharedConst();
    t = t.merge();
    t.fixTo(type);
    //printf("\t%p\n", t);
    return t;
}

/********************************
 * Make type unshared.
 *      0            => 0
 *      const        => const
 *      immutable    => immutable
 *      shared       => 0
 *      shared const => const
 *      wild         => wild
 *      wild const   => wild const
 *      shared wild  => wild
 *      shared wild const => wild const
 */
Type unSharedOf(Type type)
{
    //printf("Type::unSharedOf() %p, %s\n", type, type.toChars());
    Type t = type;

    if (type.isShared())
    {
        type.getMcache();
        if (type.isWild())
        {
            if (type.isConst())
                t = type.mcache.wcto; // shared wild const => wild const
            else
                t = type.mcache.wto; // shared wild => wild
        }
        else
        {
            if (type.isConst())
                t = type.mcache.cto; // shared const => const
            else
                t = type.mcache.sto; // shared => naked
        }
        assert(!t || !t.isShared());
    }

    if (!t)
    {
        t = type.nullAttributes();
        t.mod = type.mod & ~MODFlags.shared_;
        t.ctype = type.ctype;
        t = t.merge();
        t.fixTo(type);
    }
    else
        t = t.merge();
    assert(!t.isShared());
    return t;
}

/********************************
 * Convert to 'wild'.
 */
Type wildOf(Type type)
{
    //printf("Type::wildOf() %p %s\n", type, type.toChars());
    if (type.mod == MODFlags.wild)
        return type;
    if (type.mcache && type.mcache.wto)
    {
        assert(type.mcache.wto.mod == MODFlags.wild);
        return type.mcache.wto;
    }
    Type t = type.makeWild();
    t = t.merge();
    t.fixTo(type);
    //printf("\t%p %s\n", t, t.toChars());
    return t;
}

Type wildConstOf(Type type)
{
    //printf("Type::wildConstOf() %p %s\n", type, type.toChars());
    if (type.mod == MODFlags.wildconst)
        return type;
    if (type.mcache && type.mcache.wcto)
    {
        assert(type.mcache.wcto.mod == MODFlags.wildconst);
        return type.mcache.wcto;
    }
    Type t = type.makeWildConst();
    t = t.merge();
    t.fixTo(type);
    //printf("\t%p %s\n", t, t.toChars());
    return t;
}

Type sharedWildOf(Type type)
{
    //printf("Type::sharedWildOf() %p, %s\n", type, type.toChars());
    if (type.mod == (MODFlags.shared_ | MODFlags.wild))
        return type;
    if (type.mcache && type.mcache.swto)
    {
        assert(type.mcache.swto.mod == (MODFlags.shared_ | MODFlags.wild));
        return type.mcache.swto;
    }
    Type t = type.makeSharedWild();
    t = t.merge();
    t.fixTo(type);
    //printf("\t%p %s\n", t, t.toChars());
    return t;
}

Type sharedWildConstOf(Type type)
{
    //printf("Type::sharedWildConstOf() %p, %s\n", type, type.toChars());
    if (type.mod == (MODFlags.shared_ | MODFlags.wildconst))
        return type;
    if (type.mcache && type.mcache.swcto)
    {
        assert(type.mcache.swcto.mod == (MODFlags.shared_ | MODFlags.wildconst));
        return type.mcache.swcto;
    }
    Type t = type.makeSharedWildConst();
    t = t.merge();
    t.fixTo(type);
    //printf("\t%p %s\n", t, t.toChars());
    return t;
}

Type nakedOf(Type type)
{
    //printf("Type::nakedOf() %p, %s\n", type, type.toChars());
    if (type.mod == 0)
        return type;
    if (type.mcache) with(type.mcache)
    {
        // the cache has the naked type at the "identity" position, try to find it
        if (cto && cto.mod == 0)
            return cto;
        if (ito && ito.mod == 0)
            return ito;
        if (sto && sto.mod == 0)
            return sto;
        if (scto && scto.mod == 0)
            return scto;
        if (wto && wto.mod == 0)
            return wto;
        if (wcto && wcto.mod == 0)
            return wcto;
        if (swto && swto.mod == 0)
            return swto;
        if (swcto && swcto.mod == 0)
            return swcto;
    }
    Type t = type.nullAttributes();
    t.mod = 0;
    t = t.merge();
    t.fixTo(type);
    //printf("\t%p %s\n", t, t.toChars());
    return t;
}

Type unqualify(Type type, uint m)
{
    Type t = type.mutableOf().unSharedOf();

    Type tn = type.ty == Tenum ? null : type.nextOf();
    if (tn && tn.ty != Tfunction)
    {
        Type utn = tn.unqualify(m);
        if (utn != tn)
        {
            if (type.ty == Tpointer)
                t = utn.pointerTo();
            else if (type.ty == Tarray)
                t = utn.arrayOf();
            else if (type.ty == Tsarray)
                t = new TypeSArray(utn, (cast(TypeSArray)type).dim);
            else if (type.ty == Taarray)
            {
                t = new TypeAArray(utn, (cast(TypeAArray)type).index);
            }
            else
                assert(0);

            t = t.merge();
        }
    }
    t = t.addMod(type.mod & ~m);
    return t;
}

/**************************
 * Return type with the top level of it being mutable.
 *
 * Params:
 *  t = type for which the top level mutable version is being returned
 *
 * Returns:
 *  type version with mutable top level
 */
Type toHeadMutable(const Type t)
{
    Type unqualType = cast(Type) t;
    if (t.isTypeStruct() || t.isTypeClass())
        return unqualType;

    if (!t.mod)
        return unqualType;
    return unqualType.mutableOf();
}

Type aliasthisOf(Type type)
{
    auto ad = isAggregate(type);
    if (!ad || !ad.aliasthis)
        return null;

    auto s = ad.aliasthis.sym;
    if (s.isAliasDeclaration())
        s = s.toAlias();

    if (s.isTupleDeclaration())
        return null;

    if (auto vd = s.isVarDeclaration())
    {
        auto t = vd.type;
        if (vd.needThis())
            t = t.addMod(type.mod);
        return t;
    }
    Dsymbol callable = s.isFuncDeclaration();
    callable = callable ? callable : s.isTemplateDeclaration();
    if (callable)
    {
        auto fd = resolveFuncCall(Loc.initial, null, callable, null, type, ArgumentList(), FuncResolveFlag.quiet);
        if (!fd || fd.errors || !functionSemantic(fd))
            return Type.terror;

        auto t = fd.type.nextOf();
        if (!t) // https://issues.dlang.org/show_bug.cgi?id=14185
            return Type.terror;
        t = t.substWildTo(type.mod == 0 ? MODFlags.mutable : type.mod);
        return t;
    }
    if (auto d = s.isDeclaration())
    {
        assert(d.type);
        return d.type;
    }
    if (auto ed = s.isEnumDeclaration())
    {
        return ed.type;
    }

    //printf("%s\n", s.kind());
    return null;
}

/************************************
 * Apply MODxxxx bits to existing type.
 */
Type castMod(Type type, MOD mod)
{
    Type t;
    switch (mod)
    {
    case 0:
        t = type.unSharedOf().mutableOf();
        break;

    case MODFlags.const_:
        t = type.unSharedOf().constOf();
        break;

    case MODFlags.wild:
        t = type.unSharedOf().wildOf();
        break;

    case MODFlags.wildconst:
        t = type.unSharedOf().wildConstOf();
        break;

    case MODFlags.shared_:
        t = type.mutableOf().sharedOf();
        break;

    case MODFlags.shared_ | MODFlags.const_:
        t = type.sharedConstOf();
        break;

    case MODFlags.shared_ | MODFlags.wild:
        t = type.sharedWildOf();
        break;

    case MODFlags.shared_ | MODFlags.wildconst:
        t = type.sharedWildConstOf();
        break;

    case MODFlags.immutable_:
        t = type.immutableOf();
        break;

    default:
        assert(0);
    }
    return t;
}

Type substWildTo(Type type, uint mod)
{
    auto tf = type.isTypeFunction();
    if (!tf)
    {
        //printf("+Type.substWildTo this = %s, mod = x%x\n", toChars(), mod);
        Type t;

        if (Type tn = type.nextOf())
        {
            // substitution has no effect on function pointer type.
            if (type.ty == Tpointer && tn.ty == Tfunction)
            {
                t = type;
                goto L1;
            }

            t = tn.substWildTo(mod);
            if (t == tn)
                t = type;
            else
            {
                if (type.ty == Tpointer)
                    t = t.pointerTo();
                else if (type.ty == Tarray)
                    t = t.arrayOf();
                else if (type.ty == Tsarray)
                    t = new TypeSArray(t, (cast(TypeSArray)type).dim.syntaxCopy());
                else if (type.ty == Taarray)
                {
                    t = new TypeAArray(t, (cast(TypeAArray)type).index.substWildTo(mod));
                }
                else if (type.ty == Tdelegate)
                {
                    t = new TypeDelegate(t.isTypeFunction());
                }
                else
                    assert(0);

                t = t.merge();
            }
        }
        else
            t = type;

    L1:
        if (type.isWild())
        {
            if (mod == MODFlags.immutable_)
            {
                t = t.immutableOf();
            }
            else if (mod == MODFlags.wildconst)
            {
                t = t.wildConstOf();
            }
            else if (mod == MODFlags.wild)
            {
                if (type.isWildConst())
                    t = t.wildConstOf();
                else
                    t = t.wildOf();
            }
            else if (mod == MODFlags.const_)
            {
                t = t.constOf();
            }
            else
            {
                if (type.isWildConst())
                    t = t.constOf();
                else
                    t = t.mutableOf();
            }
        }
        if (type.isConst())
            t = t.addMod(MODFlags.const_);
        if (type.isShared())
            t = t.addMod(MODFlags.shared_);

        //printf("-Type.substWildTo t = %s\n", t.toChars());
        return t.merge();
    }

    if (!tf.iswild && !(tf.mod & MODFlags.wild))
        return tf;

    // Substitude inout qualifier of function type to mutable or immutable
    // would break type system. Instead substitude inout to the most weak
    // qualifer - const.
    uint m = MODFlags.const_;

    assert(tf.next);
    Type tret = tf.next.substWildTo(m);
    Parameters* params = tf.parameterList.parameters;
    if (tf.mod & MODFlags.wild)
        params = tf.parameterList.parameters.copy();
    for (size_t i = 0; i < params.length; i++)
    {
        Parameter p = (*params)[i];
        Type t = p.type.substWildTo(m);
        if (t == p.type)
            continue;
        if (params == tf.parameterList.parameters)
            params = tf.parameterList.parameters.copy();
        (*params)[i] = new Parameter(p.loc, p.storageClass, t, null, null, null);
    }
    if (tf.next == tret && params == tf.parameterList.parameters)
        return tf;

    // Similar to TypeFunction.syntaxCopy;
    auto t = new TypeFunction(ParameterList(params, tf.parameterList.varargs), tret, tf.linkage);
    t.mod = ((tf.mod & MODFlags.wild) ? (tf.mod & ~MODFlags.wild) | MODFlags.const_ : tf.mod);
    t.isNothrow = tf.isNothrow;
    t.isNogc = tf.isNogc;
    t.purity = tf.purity;
    t.isProperty = tf.isProperty;
    t.isRef = tf.isRef;
    t.isReturn = tf.isReturn;
    t.isReturnScope = tf.isReturnScope;
    t.isScopeQual = tf.isScopeQual;
    t.isReturnInferred = tf.isReturnInferred;
    t.isScopeInferred = tf.isScopeInferred;
    t.isInOutParam = false;
    t.isInOutQual = false;
    t.trust = tf.trust;
    t.inferenceArguments = tf.inferenceArguments;
    t.isCtor = tf.isCtor;
    return t.merge();
}

/************************************
 * Add MODxxxx bits to existing type.
 * We're adding, not replacing, so adding const to
 * a shared type => "shared const"
 */
Type addMod(Type type, MOD mod)
{
    /* Add anything to immutable, and it remains immutable
     */
    Type t = type;
    if (!t.isImmutable())
    {
        //printf("addMod(%x) %s\n", mod, toChars());
        switch (mod)
        {
        case 0:
            break;

        case MODFlags.const_:
            if (type.isShared())
            {
                if (type.isWild())
                    t = type.sharedWildConstOf();
                else
                    t = type.sharedConstOf();
            }
            else
            {
                if (type.isWild())
                    t = type.wildConstOf();
                else
                    t = t.constOf();
            }
            break;

        case MODFlags.wild:
            if (type.isShared())
            {
                if (type.isConst())
                    t = type.sharedWildConstOf();
                else
                    t = type.sharedWildOf();
            }
            else
            {
                if (type.isConst())
                    t = type.wildConstOf();
                else
                    t = type.wildOf();
            }
            break;

        case MODFlags.wildconst:
            if (type.isShared())
                t = type.sharedWildConstOf();
            else
                t = type.wildConstOf();
            break;

        case MODFlags.shared_:
            if (type.isWild())
            {
                if (type.isConst())
                    t = type.sharedWildConstOf();
                else
                    t = type.sharedWildOf();
            }
            else
            {
                if (type.isConst())
                    t = type.sharedConstOf();
                else
                    t = type.sharedOf();
            }
            break;

        case MODFlags.shared_ | MODFlags.const_:
            if (type.isWild())
                t = type.sharedWildConstOf();
            else
                t = type.sharedConstOf();
            break;

        case MODFlags.shared_ | MODFlags.wild:
            if (type.isConst())
                t = type.sharedWildConstOf();
            else
                t = type.sharedWildOf();
            break;

        case MODFlags.shared_ | MODFlags.wildconst:
            t = type.sharedWildConstOf();
            break;

        case MODFlags.immutable_:
            t = type.immutableOf();
            break;

        default:
            assert(0);
        }
    }
    return t;
}

/**
 * Check whether this type has endless `alias this` recursion.
 *
 * Params:
 *   t = type to check whether it has a recursive alias this
 * Returns:
 *   `true` if `t` has an `alias this` that can be implicitly
 *    converted back to `t` itself.
 */
private bool checkAliasThisRec(Type t)
{
    Type tb = t.toBasetype();
    AliasThisRec* pflag;
    if (tb.ty == Tstruct)
        pflag = &(cast(TypeStruct)tb).att;
    else if (tb.ty == Tclass)
        pflag = &(cast(TypeClass)tb).att;
    else
        return false;

    AliasThisRec flag = cast(AliasThisRec)(*pflag & AliasThisRec.typeMask);
    if (flag == AliasThisRec.fwdref)
    {
        Type att = aliasthisOf(t);
        flag = att && att.implicitConvTo(t) ? AliasThisRec.yes : AliasThisRec.no;
    }
    *pflag = cast(AliasThisRec)(flag | (*pflag & ~AliasThisRec.typeMask));
    return flag == AliasThisRec.yes;
}

/**************************************
 * Check and set 'att' if 't' is a recursive 'alias this' type
 *
 * The goal is to prevent endless loops when there is a cycle in the alias this chain.
 * Since there is no multiple `alias this`, the chain either ends in a leaf,
 * or it loops back on itself as some point.
 *
 * Example: S0 -> (S1 -> S2 -> S3 -> S1)
 *
 * `S0` is not a recursive alias this, so this returns `false`, and a rewrite to `S1` can be tried.
 * `S1` is a recursive alias this type, but since `att` is initialized to `null`,
 * this still returns `false`, but `att1` is set to `S1`.
 * A rewrite to `S2` and `S3` can be tried, but when we want to try a rewrite to `S1` again,
 * we notice `att == t`, so we're back at the start of the loop, and this returns `true`.
 *
 * Params:
 *   att = type reference used to detect recursion. Should be initialized to `null`.
 *   t   = type of 'alias this' rewrite to attempt
 *
 * Returns:
 *   `false` if the rewrite is safe, `true` if it would loop back around
 */
bool isRecursiveAliasThis(ref Type att, Type t)
{
    //printf("+isRecursiveAliasThis(att = %s, t = %s)\n", att ? att.toChars() : "null", t.toChars());
    auto tb = t.toBasetype();
    if (att && tb.equivalent(att))
        return true;
    if (!att && tb.checkAliasThisRec())
        att = tb;
    return false;
}

MATCH implicitConvToWithoutAliasThis(TypeStruct from, Type to)
{
    //printf("TypeStruct::implicitConvToWithoutAliasThis(%s => %s)\n", toChars(), to.toChars());

    auto tos = to.isTypeStruct();
    if (!(tos && from.sym == tos.sym))
        return MATCH.nomatch;

    if (from.mod == to.mod)
        return MATCH.exact;

    if (MODimplicitConv(from.mod, to.mod))
        return MATCH.constant;

    /* Check all the fields. If they can all be converted,
     * allow the conversion.
     */
    MATCH m = MATCH.constant;
    uint offset = ~0; // must never match a field offset
    foreach (v; from.sym.fields[])
    {
        /* Why are we only looking at the first member of a union?
         * The check should check for overlap of v with the previous field,
         * not just starting at the same point
         */
        if (!global.params.fixImmutableConv && v.offset == offset) // v is at same offset as previous field
            continue;       // ignore

        Type tvf = v.type.addMod(from.mod);    // from type
        Type tvt  = v.type.addMod(to.mod);     // to type

        // field match
        MATCH mf = tvf.implicitConvTo(tvt);
        //printf("\t%s => %s, match = %d\n", v.type.toChars(), tvt.toChars(), mf);

        if (mf == MATCH.nomatch)
            return MATCH.nomatch;
        if (mf < m) // if field match is worse
            m = mf;
        offset = v.offset;
    }
    return m;
}

MATCH implicitConvToWithoutAliasThis(TypeClass from, Type to)
{
    ClassDeclaration cdto = to.isClassHandle();
    MATCH m = constConv(from, to);
    if (m > MATCH.nomatch)
        return m;

    if (cdto && cdto.isBaseOf(from.sym, null) && MODimplicitConv(from.mod, to.mod))
    {
        //printf("'to' is base\n");
        return MATCH.convert;
    }
    return MATCH.nomatch;
}

MATCH implicitConvToThroughAliasThis(TypeClass from, Type to)
{
    MATCH m;
    if (from.sym.aliasthis && !(from.att & AliasThisRec.tracing))
    {
        if (auto ato = aliasthisOf(from))
        {
            from.att = cast(AliasThisRec)(from.att | AliasThisRec.tracing);
            m = ato.implicitConvTo(to);
            from.att = cast(AliasThisRec)(from.att & ~AliasThisRec.tracing);
        }
    }
    return m;
}

MATCH implicitConvToThroughAliasThis(TypeStruct from, Type to)
{
    auto tos = to.isTypeStruct();
    if (!(tos && from.sym == tos.sym) &&
        from.sym.aliasthis &&
        !(from.att & AliasThisRec.tracing))
    {
        if (auto ato = aliasthisOf(from))
        {
            from.att = cast(AliasThisRec)(from.att | AliasThisRec.tracing);
            MATCH m = ato.implicitConvTo(to);
            from.att = cast(AliasThisRec)(from.att & ~AliasThisRec.tracing);
            return m;
        }
    }
    return MATCH.nomatch;
}

/*******************************************
 * Compute number of elements for a (possibly multidimensional) static array,
 * or 1 for other types.
 * Params:
 *  t = static array type
 *  loc = for error message
 * Returns:
 *  number of elements, uint.max on overflow
 */
uint numberOfElems(Type t, Loc loc)
{
    //printf("Type::numberOfElems()\n");
    uinteger_t n = 1;
    Type tb = t;
    while ((tb = tb.toBasetype()).ty == Tsarray)
    {
        bool overflow = false;
        n = mulu(n, (cast(TypeSArray)tb).dim.toUInteger(), overflow);
        if (overflow || n >= uint.max)
        {
            error(loc, "static array `%s` size overflowed to %llu", t.toChars(), cast(ulong)n);
            return uint.max;
        }
        tb = (cast(TypeSArray)tb).next;
    }
    return cast(uint)n;
}

bool checkRetType(TypeFunction tf, Loc loc)
{
    Type tb = tf.next.toBasetype();
    if (tb.ty == Tfunction)
    {
        error(loc, "functions cannot return a function");
        tf.next = Type.terror;
    }
    if (tb.ty == Ttuple)
    {
        error(loc, "functions cannot return a sequence (use `std.typecons.Tuple`)");
        tf.next = Type.terror;
    }
    if (!tf.isRef && (tb.ty == Tstruct || tb.ty == Tsarray))
    {
        if (auto ts = tb.baseElemOf().isTypeStruct())
        {
            if (!ts.sym.members)
            {
                error(loc, "functions cannot return opaque type `%s` by value", tb.toChars());
                tf.next = Type.terror;
            }
        }
    }
    if (tb.ty == Terror)
        return true;
    return false;
}

/// Returns: whether `t` is a struct/class/enum without a body
bool isOpaqueType(Type t)
{
    if (auto te = t.isTypeEnum())
        return te.sym.members is null;
    if (auto ts = t.isTypeStruct())
        return ts.sym.members is null;
    if (auto tc = t.isTypeClass())
        return tc.sym.members is null;
    return false;
}


/******************************* Private *****************************************/

private:

/**************************
 * This evaluates exp while setting length to be the number
 * of elements in the tuple t.
 */
Expression semanticLength(Scope* sc, Type t, Expression exp)
{
    if (auto tt = t.isTypeTuple())
    {
        ScopeDsymbol sym = new ArrayScopeSymbol(sc, tt);
        sym.parent = sc.scopesym;
        sc = sc.push(sym);
        sc = sc.startCTFE();
        exp = exp.expressionSemantic(sc);
        exp = resolveProperties(sc, exp);
        sc = sc.endCTFE();
        sc.pop();
    }
    else
    {
        sc = sc.startCTFE();
        exp = exp.expressionSemantic(sc);
        exp = resolveProperties(sc, exp);
        sc = sc.endCTFE();
    }
    return exp;
}

Expression semanticLength(Scope* sc, TupleDeclaration tup, Expression exp)
{
    ScopeDsymbol sym = new ArrayScopeSymbol(sc, tup);
    sym.parent = sc.scopesym;

    sc = sc.push(sym);
    sc = sc.startCTFE();
    exp = exp.expressionSemantic(sc);
    exp = resolveProperties(sc, exp);
    sc = sc.endCTFE();
    sc.pop();

    return exp;
}

/************************************
 * Transitively search a type for all function types.
 * If any function types with parameters are found that have parameter identifiers
 * or default arguments, remove those and create a new type stripped of those.
 * This is used to determine the "canonical" version of a type which is useful for
 * comparisons.
 * Params:
 *      t = type to scan
 * Returns:
 *      `t` if no parameter identifiers or default arguments found, otherwise a new type that is
 *      the same as t but with no parameter identifiers or default arguments.
 */
Type stripDefaultArgs(Type t)
{
    static Parameters* stripParams(Parameters* parameters)
    {
        static Parameter stripParameter(Parameter p)
        {
            Type t = stripDefaultArgs(p.type);
            return (t != p.type || p.defaultArg || p.ident || p.userAttribDecl)
                ? new Parameter(p.loc, p.storageClass, t, null, null, null)
                : null;
        }

        if (parameters)
        {
            foreach (i, p; *parameters)
            {
                if (Parameter ps = stripParameter(p))
                {
                    // Replace params with a copy we can modify
                    Parameters* nparams = new Parameters(parameters.length);

                    foreach (j, ref np; *nparams)
                    {
                        Parameter pj = (*parameters)[j];
                        if (j < i)
                            np = pj;
                        else if (j == i)
                            np = ps;
                        else
                        {
                            Parameter nps = stripParameter(pj);
                            np = nps ? nps : pj;
                        }
                    }
                    return nparams;
                }
            }
        }
        return parameters;
    }

    if (t is null)
        return t;

    if (auto tf = t.isTypeFunction())
    {
        Type tret = stripDefaultArgs(tf.next);
        Parameters* params = stripParams(tf.parameterList.parameters);
        if (tret == tf.next && params == tf.parameterList.parameters)
            return t;
        TypeFunction tr = tf.copy().isTypeFunction();
        tr.parameterList.parameters = params;
        tr.next = tret;
        //printf("strip %s\n   <- %s\n", tr.toChars(), t.toChars());
        return tr;
    }
    else if (auto tt = t.isTypeTuple())
    {
        Parameters* args = stripParams(tt.arguments);
        if (args == tt.arguments)
            return t;
        TypeTuple tr = t.copy().isTypeTuple();
        tr.arguments = args;
        return tr;
    }
    else if (t.ty == Tenum)
    {
        // TypeEnum::nextOf() may be != NULL, but it's not necessary here.
        return t;
    }
    else
    {
        Type tn = t.nextOf();
        Type n = stripDefaultArgs(tn);
        if (n == tn)
            return t;
        TypeNext tr = cast(TypeNext)t.copy();
        tr.next = n;
        return tr;
    }
}

/******************************
 * Get the value of the .max/.min property of `ed` as an Expression.
 * Lazily computes the value and caches it in maxval/minval.
 * Reports any errors.
 * Params:
 *      ed = the EnumDeclaration being examined
 *      loc = location to use for error messages
 *      id = Id::max or Id::min
 * Returns:
 *      corresponding value of .max/.min
 */
Expression getMaxMinValue(EnumDeclaration ed, Loc loc, Identifier id)
{
    //printf("EnumDeclaration::getMaxValue()\n");

    static Expression pvalToResult(Expression e, Loc loc)
    {
        if (e.op != EXP.error)
        {
            e = e.copy();
            e.loc = loc;
        }
        return e;
    }

    Expression* pval = (id == Id.max) ? &ed.maxval : &ed.minval;

    Expression errorReturn()
    {
        *pval = ErrorExp.get();
        return *pval;
    }

    if (ed.inuse)
    {
        .error(loc, "%s `%s` recursive definition of `.%s` property", ed.kind, ed.toPrettyChars, id.toChars());
        return errorReturn();
    }
    if (*pval)
        return pvalToResult(*pval, loc);

    if (ed._scope)
        dsymbolSemantic(ed, ed._scope);
    if (ed.errors)
        return errorReturn();
    if (!ed.members)
    {
        .error(loc, "%s `%s` is opaque and has no `.%s`", ed.kind, ed.toPrettyChars, id.toChars(), id.toChars());
        return errorReturn();
    }
    if (!(ed.memtype && ed.memtype.isIntegral()))
    {
        .error(loc, "%s `%s` has no `.%s` property because base type `%s` is not an integral type", ed.kind, ed.toPrettyChars, id.toChars(),
              id.toChars(), ed.memtype ? ed.memtype.toChars() : "");
        return errorReturn();
    }

    bool first = true;
    for (size_t i = 0; i < ed.members.length; i++)
    {
        EnumMember em = (*ed.members)[i].isEnumMember();
        if (!em)
            continue;
        if (em.errors)
        {
            ed.errors = true;
            continue;
        }

        if (em.semanticRun < PASS.semanticdone)
        {
            .error(em.loc, "%s `%s` is forward referenced looking for `.%s`", em.kind, em.toPrettyChars, id.toChars());
            ed.errors = true;
            continue;
        }

        if (first)
        {
            *pval = em.value;
            first = false;
        }
        else
        {
            /* In order to work successfully with UDTs,
             * build expressions to do the comparisons,
             * and let the semantic analyzer and constant
             * folder give us the result.
             */

            /* Compute:
             *   if (e > maxval)
             *      maxval = e;
             */
            Expression e = em.value;
            Expression ec = new CmpExp(id == Id.max ? EXP.greaterThan : EXP.lessThan, em.loc, e, *pval);
            ed.inuse = true;
            ec = ec.expressionSemantic(em._scope);
            ed.inuse = false;
            ec = ec.ctfeInterpret();
            if (ec.op == EXP.error)
            {
                ed.errors = true;
                continue;
            }
            if (ec.toInteger())
                *pval = e;
        }
    }
    return ed.errors ? errorReturn() : pvalToResult(*pval, loc);
}

/******************************************
 * Compile the MixinType, returning the type or expression AST.
 *
 * Doesn't run semantic() on the returned object.
 * Params:
 *      tm = mixin to compile as a type or expression
 *      loc = location for error messages
 *      sc = context
 * Return:
 *      null if error, else RootObject AST as parsed
 */
RootObject compileTypeMixin(TypeMixin tm, Loc loc, Scope* sc)
{
    OutBuffer buf;
    if (expressionsToString(buf, sc, tm.exps, tm.loc, null, true))
        return null;

    const errors = global.errors;
    const len = buf.length;
    buf.writeByte(0);
    const str = buf.extractSlice()[0 .. len];
    const bool doUnittests = global.params.parsingUnittestsRequired();
    scope p = new Parser!ASTCodegen(sc._module, str, false, global.errorSink, &global.compileEnv, doUnittests);
    adjustLocForMixin(str, loc, *p.baseLoc, global.params.mixinOut);
    p.linnum = p.baseLoc.startLine;
    p.nextToken();
    //printf("p.loc.linnum = %d\n", p.loc.linnum);

    auto o = p.parseTypeOrAssignExp(TOK.endOfFile);
    if (errors != global.errors)
    {
        assert(global.errors != errors); // should have caught all these cases
        return null;
    }
    if (p.token.value != TOK.endOfFile)
    {
        .error(loc, "unexpected token `%s` after type `%s`",
            p.token.toChars(), o.toChars());
        .errorSupplemental(loc, "while parsing string mixin type `%s`",
            str.ptr);
        return null;
    }

    return o;
}<|MERGE_RESOLUTION|>--- conflicted
+++ resolved
@@ -67,7 +67,6 @@
 import dmd.target;
 import dmd.tokens;
 
-<<<<<<< HEAD
 /***************************
  * Look for bugs in constructing types.
  */
@@ -230,7 +229,32 @@
             assert(swto.mod == (MODFlags.shared_ | MODFlags.wild));
         if (swcto)
             assert(swcto.mod == (MODFlags.shared_ | MODFlags.wildconst));
-=======
+
+    Type tn = _this.nextOf();
+    if (tn && _this.ty != Tfunction && tn.ty != Tfunction && _this.ty != Tenum)
+    {
+        // Verify transitivity
+        switch (_this.mod)
+        {
+        case 0:
+        case MODFlags.const_:
+        case MODFlags.wild:
+        case MODFlags.wildconst:
+        case MODFlags.shared_:
+        case MODFlags.shared_ | MODFlags.const_:
+        case MODFlags.shared_ | MODFlags.wild:
+        case MODFlags.shared_ | MODFlags.wildconst:
+        case MODFlags.immutable_:
+            assert(tn.mod == MODFlags.immutable_ || (tn.mod & _this.mod) == _this.mod);
+            break;
+
+        default:
+            assert(0);
+        }
+        tn.check();
+    }
+}
+
 /**********************************
  * For our new type '_this', which is type-constructed from t,
  * fill in the cto, ito, sto, scto, wto shortcuts.
@@ -356,42 +380,14 @@
             t.mcache.swto.getMcache().ito = _this;
         if (t.mcache.swcto)
             t.mcache.swcto.getMcache().ito = _this;
->>>>>>> 907abb6d
         break;
 
     default:
         assert(0);
     }
-
-<<<<<<< HEAD
-    Type tn = _this.nextOf();
-    if (tn && _this.ty != Tfunction && tn.ty != Tfunction && _this.ty != Tenum)
-    {
-        // Verify transitivity
-        switch (_this.mod)
-        {
-        case 0:
-        case MODFlags.const_:
-        case MODFlags.wild:
-        case MODFlags.wildconst:
-        case MODFlags.shared_:
-        case MODFlags.shared_ | MODFlags.const_:
-        case MODFlags.shared_ | MODFlags.wild:
-        case MODFlags.shared_ | MODFlags.wildconst:
-        case MODFlags.immutable_:
-            assert(tn.mod == MODFlags.immutable_ || (tn.mod & _this.mod) == _this.mod);
-            break;
-
-        default:
-            assert(0);
-        }
-        tn.check();
-    }
-=======
     _this.check();
     t.check();
     //printf("fixTo: %s, %s\n", toChars(), t.toChars());
->>>>>>> 907abb6d
 }
 
 void transitive(TypeNext _this)
