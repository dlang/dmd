/**
 * Semantic analysis for D types.
 *
 * Copyright:   Copyright (C) 1999-2025 by The D Language Foundation, All Rights Reserved
 * Authors:     $(LINK2 https://www.digitalmars.com, Walter Bright)
 * License:     $(LINK2 https://www.boost.org/LICENSE_1_0.txt, Boost License 1.0)
 * Source:      $(LINK2 https://github.com/dlang/dmd/blob/master/compiler/src/dmd/typesem.d, _typesem.d)
 * Documentation:  https://dlang.org/phobos/dmd_typesem.html
 * Coverage:    https://codecov.io/gh/dlang/dmd/src/master/compiler/src/dmd/typesem.d
 */

module dmd.typesem;

import core.checkedint;
import core.stdc.string;
import core.stdc.stdio;

import dmd.access;
import dmd.aggregate;
import dmd.arrayop;
import dmd.arraytypes;
import dmd.astcodegen;
import dmd.astenums;
import dmd.dcast;
import dmd.dclass;
import dmd.declaration;
import dmd.denum;
import dmd.dinterpret;
import dmd.dmodule;
import dmd.dscope;
import dmd.dstruct;
import dmd.dsymbol;
import dmd.dsymbolsem;
import dmd.templatesem : computeOneMember;
import dmd.dtemplate;
import dmd.enumsem;
import dmd.errors;
import dmd.expression;
import dmd.expressionsem;
import dmd.func;
import dmd.funcsem;
import dmd.globals;
import dmd.hdrgen;
import dmd.id;
import dmd.identifier;
import dmd.imphint;
import dmd.importc;
import dmd.init;
import dmd.initsem;
import dmd.location;
import dmd.mtype;
import dmd.mangle;
import dmd.nogc;
import dmd.objc;
import dmd.opover;
import dmd.optimize;
import dmd.parse;
import dmd.root.complex;
import dmd.root.ctfloat;
import dmd.root.rmem;
import dmd.common.outbuffer;
import dmd.rootobject;
import dmd.root.string;
import dmd.safe;
import dmd.semantic3;
import dmd.sideeffect;
import dmd.target;
import dmd.tokens;

<<<<<<< HEAD
/*************************************
 * Apply STCxxxx bits to existing type.
 * Use *before* semantic analysis is run.
 */
Type addSTC(Type _this, STC stc)
{
    Type t = _this;
    if (t.isImmutable())
    {
        return t;
    }
    else if (stc & STC.immutable_)
    {
        t = t.makeImmutable();
        return t;
    }

    if ((stc & STC.shared_) && !t.isShared())
    {
        if (t.isWild())
        {
            if (t.isConst())
                t = t.makeSharedWildConst();
            else
                t = t.makeSharedWild();
        }
        else
        {
            if (t.isConst())
                t = t.makeSharedConst();
            else
                t = t.makeShared();
        }
    }
    if ((stc & STC.const_) && !t.isConst())
    {
        if (t.isShared())
        {
            if (t.isWild())
                t = t.makeSharedWildConst();
            else
                t = t.makeSharedConst();
        }
        else
        {
            if (t.isWild())
                t = t.makeWildConst();
            else
                t = t.makeConst();
        }
    }
    if ((stc & STC.wild) && !t.isWild())
    {
        if (t.isShared())
        {
            if (t.isConst())
                t = t.makeSharedWildConst();
            else
                t = t.makeSharedWild();
        }
        else
        {
            if (t.isConst())
                t = t.makeWildConst();
            else
                t = t.makeWild();
        }
    }

    return t;
=======

/***************************************************
 * Determine if type t can be indexed or sliced given that it is not an
 * aggregate with operator overloads.
 * Params:
 *      t = type to check
 * Returns:
 *      true if an expression of type t can be e1 in an array expression
 */
bool isIndexableNonAggregate(Type t)
{
    t = t.toBasetype();
    return (t.ty == Tpointer || t.isStaticOrDynamicArray() || t.ty == Taarray ||
            t.ty == Ttuple || t.ty == Tvector);
}

/**
 * If the type is a class or struct, returns the symbol for it,
 * else null.
 */
AggregateDeclaration isAggregate(Type t)
{
    t = t.toBasetype();
    if (auto tc = t.isTypeClass())
        return tc.sym;
    if (auto ts = t.isTypeStruct())
        return ts.sym;
    return null;
}

/****************************************************
 * Determine if parameter is a lazy array of delegates.
 * If so, return the return type of those delegates.
 * If not, return NULL.
 *
 * Returns T if the type is one of the following forms:
 *      T delegate()[]
 *      T delegate()[dim]
 */
Type isLazyArray(Parameter _this)
{
    Type tb = _this.type.toBasetype();
    if (tb.isStaticOrDynamicArray())
    {
        Type tel = (cast(TypeArray)tb).next.toBasetype();
        if (auto td = tel.isTypeDelegate())
        {
            TypeFunction tf = td.next.toTypeFunction();
            if (tf.parameterList.varargs == VarArg.none && tf.parameterList.length == 0)
            {
                return tf.next; // return type of delegate
            }
        }
    }
    return null;
}

/****************************************
 * Return the mask that an integral type will
 * fit into.
 */
ulong sizemask(Type _this)
{
    ulong m;
    switch (_this.toBasetype().ty)
    {
    case Tbool:
        m = 1;
        break;
    case Tchar:
    case Tint8:
    case Tuns8:
        m = 0xFF;
        break;
    case Twchar:
    case Tint16:
    case Tuns16:
        m = 0xFFFFU;
        break;
    case Tdchar:
    case Tint32:
    case Tuns32:
        m = 0xFFFFFFFFU;
        break;
    case Tint64:
    case Tuns64:
        m = 0xFFFFFFFFFFFFFFFFUL;
        break;
    default:
        assert(0);
    }
    return m;
}

/*************************************
 * If _this is a type of static array, return its base element type.
 */
Type baseElemOf(Type _this)
{
    Type t = _this.toBasetype();
    TypeSArray tsa;
    while ((tsa = t.isTypeSArray()) !is null)
        t = tsa.next.toBasetype();
    return t;
}

/*************************************
 * If this is a type of something, return that something.
 */
Type nextOf(Type _this)
{
    /*******************************
     * For TypeFunction, nextOf() can return NULL if the function return
     * type is meant to be inferred, and semantic() hasn't yet been run
     * on the function. After semantic(), it must no longer be NULL.
     */
    if (auto tn = _this.isTypeNext())
        return tn.next;
    else if (auto te = _this.isTypeEnum())
        return te.memType().nextOf();
    return null;
}

/***************************
 * Look for bugs in constructing types.
 */
void check(Type _this)
{
    if (_this.mcache)
    with (_this.mcache)
    switch (_this.mod)
    {
    case 0:
        if (cto)
            assert(cto.mod == MODFlags.const_);
        if (ito)
            assert(ito.mod == MODFlags.immutable_);
        if (sto)
            assert(sto.mod == MODFlags.shared_);
        if (scto)
            assert(scto.mod == (MODFlags.shared_ | MODFlags.const_));
        if (wto)
            assert(wto.mod == MODFlags.wild);
        if (wcto)
            assert(wcto.mod == MODFlags.wildconst);
        if (swto)
            assert(swto.mod == (MODFlags.shared_ | MODFlags.wild));
        if (swcto)
            assert(swcto.mod == (MODFlags.shared_ | MODFlags.wildconst));
        break;

    case MODFlags.const_:
        if (cto)
            assert(cto.mod == 0);
        if (ito)
            assert(ito.mod == MODFlags.immutable_);
        if (sto)
            assert(sto.mod == MODFlags.shared_);
        if (scto)
            assert(scto.mod == (MODFlags.shared_ | MODFlags.const_));
        if (wto)
            assert(wto.mod == MODFlags.wild);
        if (wcto)
            assert(wcto.mod == MODFlags.wildconst);
        if (swto)
            assert(swto.mod == (MODFlags.shared_ | MODFlags.wild));
        if (swcto)
            assert(swcto.mod == (MODFlags.shared_ | MODFlags.wildconst));
        break;

    case MODFlags.wild:
        if (cto)
            assert(cto.mod == MODFlags.const_);
        if (ito)
            assert(ito.mod == MODFlags.immutable_);
        if (sto)
            assert(sto.mod == MODFlags.shared_);
        if (scto)
            assert(scto.mod == (MODFlags.shared_ | MODFlags.const_));
        if (wto)
            assert(wto.mod == 0);
        if (wcto)
            assert(wcto.mod == MODFlags.wildconst);
        if (swto)
            assert(swto.mod == (MODFlags.shared_ | MODFlags.wild));
        if (swcto)
            assert(swcto.mod == (MODFlags.shared_ | MODFlags.wildconst));
        break;

    case MODFlags.wildconst:
        assert(!cto || cto.mod == MODFlags.const_);
        assert(!ito || ito.mod == MODFlags.immutable_);
        assert(!sto || sto.mod == MODFlags.shared_);
        assert(!scto || scto.mod == (MODFlags.shared_ | MODFlags.const_));
        assert(!wto || wto.mod == MODFlags.wild);
        assert(!wcto || wcto.mod == 0);
        assert(!swto || swto.mod == (MODFlags.shared_ | MODFlags.wild));
        assert(!swcto || swcto.mod == (MODFlags.shared_ | MODFlags.wildconst));
        break;

    case MODFlags.shared_:
        if (cto)
            assert(cto.mod == MODFlags.const_);
        if (ito)
            assert(ito.mod == MODFlags.immutable_);
        if (sto)
            assert(sto.mod == 0);
        if (scto)
            assert(scto.mod == (MODFlags.shared_ | MODFlags.const_));
        if (wto)
            assert(wto.mod == MODFlags.wild);
        if (wcto)
            assert(wcto.mod == MODFlags.wildconst);
        if (swto)
            assert(swto.mod == (MODFlags.shared_ | MODFlags.wild));
        if (swcto)
            assert(swcto.mod == (MODFlags.shared_ | MODFlags.wildconst));
        break;

    case MODFlags.shared_ | MODFlags.const_:
        if (cto)
            assert(cto.mod == MODFlags.const_);
        if (ito)
            assert(ito.mod == MODFlags.immutable_);
        if (sto)
            assert(sto.mod == MODFlags.shared_);
        if (scto)
            assert(scto.mod == 0);
        if (wto)
            assert(wto.mod == MODFlags.wild);
        if (wcto)
            assert(wcto.mod == MODFlags.wildconst);
        if (swto)
            assert(swto.mod == (MODFlags.shared_ | MODFlags.wild));
        if (swcto)
            assert(swcto.mod == (MODFlags.shared_ | MODFlags.wildconst));
        break;

    case MODFlags.shared_ | MODFlags.wild:
        if (cto)
            assert(cto.mod == MODFlags.const_);
        if (ito)
            assert(ito.mod == MODFlags.immutable_);
        if (sto)
            assert(sto.mod == MODFlags.shared_);
        if (scto)
            assert(scto.mod == (MODFlags.shared_ | MODFlags.const_));
        if (wto)
            assert(wto.mod == MODFlags.wild);
        if (wcto)
            assert(wcto.mod == MODFlags.wildconst);
        if (swto)
            assert(swto.mod == 0);
        if (swcto)
            assert(swcto.mod == (MODFlags.shared_ | MODFlags.wildconst));
        break;

    case MODFlags.shared_ | MODFlags.wildconst:
        assert(!cto || cto.mod == MODFlags.const_);
        assert(!ito || ito.mod == MODFlags.immutable_);
        assert(!sto || sto.mod == MODFlags.shared_);
        assert(!scto || scto.mod == (MODFlags.shared_ | MODFlags.const_));
        assert(!wto || wto.mod == MODFlags.wild);
        assert(!wcto || wcto.mod == MODFlags.wildconst);
        assert(!swto || swto.mod == (MODFlags.shared_ | MODFlags.wild));
        assert(!swcto || swcto.mod == 0);
        break;

    case MODFlags.immutable_:
        if (cto)
            assert(cto.mod == MODFlags.const_);
        if (ito)
            assert(ito.mod == 0);
        if (sto)
            assert(sto.mod == MODFlags.shared_);
        if (scto)
            assert(scto.mod == (MODFlags.shared_ | MODFlags.const_));
        if (wto)
            assert(wto.mod == MODFlags.wild);
        if (wcto)
            assert(wcto.mod == MODFlags.wildconst);
        if (swto)
            assert(swto.mod == (MODFlags.shared_ | MODFlags.wild));
        if (swcto)
            assert(swcto.mod == (MODFlags.shared_ | MODFlags.wildconst));
        break;

    default:
        assert(0);
    }

    Type tn = _this.nextOf();
    if (tn && _this.ty != Tfunction && tn.ty != Tfunction && _this.ty != Tenum)
    {
        // Verify transitivity
        switch (_this.mod)
        {
        case 0:
        case MODFlags.const_:
        case MODFlags.wild:
        case MODFlags.wildconst:
        case MODFlags.shared_:
        case MODFlags.shared_ | MODFlags.const_:
        case MODFlags.shared_ | MODFlags.wild:
        case MODFlags.shared_ | MODFlags.wildconst:
        case MODFlags.immutable_:
            assert(tn.mod == MODFlags.immutable_ || (tn.mod & _this.mod) == _this.mod);
            break;

        default:
            assert(0);
        }
        tn.check();
    }
}

/**********************************
 * For our new type '_this', which is type-constructed from t,
 * fill in the cto, ito, sto, scto, wto shortcuts.
 */
void fixTo(Type _this, Type t)
{
    // If fixing this: immutable(T*) by t: immutable(T)*,
    // cache t to this.xto won't break transitivity.
    Type mto = null;
    Type tn = _this.nextOf();
    if (!tn || _this.ty != Tsarray && tn.mod == t.nextOf().mod)
    {
        switch (t.mod)
        {
        case 0:
            mto = t;
            break;

        case MODFlags.const_:
            _this.getMcache();
            _this.mcache.cto = t;
            break;

        case MODFlags.wild:
            _this.getMcache();
            _this.mcache.wto = t;
            break;

        case MODFlags.wildconst:
            _this.getMcache();
            _this.mcache.wcto = t;
            break;

        case MODFlags.shared_:
            _this.getMcache();
            _this.mcache.sto = t;
            break;

        case MODFlags.shared_ | MODFlags.const_:
            _this.getMcache();
            _this.mcache.scto = t;
            break;

        case MODFlags.shared_ | MODFlags.wild:
            _this.getMcache();
            _this.mcache.swto = t;
            break;

        case MODFlags.shared_ | MODFlags.wildconst:
            _this.getMcache();
            _this.mcache.swcto = t;
            break;

        case MODFlags.immutable_:
            _this.getMcache();
            _this.mcache.ito = t;
            break;

        default:
            break;
        }
    }
    assert(_this.mod != t.mod);

    if (_this.mod)
    {
        _this.getMcache();
        t.getMcache();
    }
    switch (_this.mod)
    {
    case 0:
        break;

    case MODFlags.const_:
        _this.mcache.cto = mto;
        t.mcache.cto = _this;
        break;

    case MODFlags.wild:
        _this.mcache.wto = mto;
        t.mcache.wto = _this;
        break;

    case MODFlags.wildconst:
        _this.mcache.wcto = mto;
        t.mcache.wcto = _this;
        break;

    case MODFlags.shared_:
        _this.mcache.sto = mto;
        t.mcache.sto = _this;
        break;

    case MODFlags.shared_ | MODFlags.const_:
        _this.mcache.scto = mto;
        t.mcache.scto = _this;
        break;

    case MODFlags.shared_ | MODFlags.wild:
        _this.mcache.swto = mto;
        t.mcache.swto = _this;
        break;

    case MODFlags.shared_ | MODFlags.wildconst:
        _this.mcache.swcto = mto;
        t.mcache.swcto = _this;
        break;

    case MODFlags.immutable_:
        t.mcache.ito = _this;
        if (t.mcache.cto)
            t.mcache.cto.getMcache().ito = _this;
        if (t.mcache.sto)
            t.mcache.sto.getMcache().ito = _this;
        if (t.mcache.scto)
            t.mcache.scto.getMcache().ito = _this;
        if (t.mcache.wto)
            t.mcache.wto.getMcache().ito = _this;
        if (t.mcache.wcto)
            t.mcache.wcto.getMcache().ito = _this;
        if (t.mcache.swto)
            t.mcache.swto.getMcache().ito = _this;
        if (t.mcache.swcto)
            t.mcache.swcto.getMcache().ito = _this;
        break;

    default:
        assert(0);
    }
    _this.check();
    t.check();
    //printf("fixTo: %s, %s\n", toChars(), t.toChars());
}

void transitive(TypeNext _this)
{
    // Invoke transitivity of type attributes
    _this.next = _this.next.addMod(_this.mod);
>>>>>>> 46cf0637
}

private inout(TypeNext) isTypeNext(inout Type _this)
{
    switch(_this.ty)
    {
        case Tpointer, Treference, Tfunction, Tdelegate, Tslice, Tarray, Taarray, Tsarray:
            return cast(typeof(return)) _this;
        default: return null;
    }
}

/********************************
 * true if when type is copied, it needs a copy constructor or postblit
 * applied. Only applies to value types, not ref types.
 */
bool needsCopyOrPostblit(Type _this)
{
    if (auto tsa = _this.isTypeSArray())
        return tsa.next.needsCopyOrPostblit();
    else if (auto ts = _this.isTypeStruct())
        return ts.sym.hasCopyCtor || ts.sym.postblit;
    else if (auto te = _this.isTypeEnum())
        return te.memType().needsCopyOrPostblit();
    return false;
}

/********************************
 * true if when type goes out of scope, it needs a destructor applied.
 * Only applies to value types, not ref types.
 */
bool needsDestruction(Type _this)
{
    if (auto tsa = _this.isTypeSArray())
        return tsa.next.needsDestruction();
    else if (auto ts = _this.isTypeStruct())
        return ts.sym.dtor !is null;
    else if (auto te = _this.isTypeEnum())
        return te.memType().needsDestruction();
    return false;
}

bool needsNested(Type _this)
{
    static bool typeStructNeedsNested(TypeStruct _this)
    {
        if (_this.inuse) return false; // circular type, error instead of crashing

        _this.inuse = true;
        scope(exit) _this.inuse = false;

        if (_this.sym.isNested())
            return true;

        for (size_t i = 0; i < _this.sym.fields.length; i++)
        {
            VarDeclaration v = _this.sym.fields[i];
            if (!v.isDataseg() && v.type.needsNested())
                return true;
        }
        return false;
    }

    if (auto tsa = _this.isTypeSArray())
        return tsa.next.needsNested();
    else if (auto ts = _this.isTypeStruct())
        return typeStructNeedsNested(ts);
    else if (auto te = _this.isTypeEnum())
        return te.memType().needsNested();
    return false;
}

bool isScalar(Type _this)
{
    if (auto tb = _this.isTypeBasic())
        return (tb.flags & (TFlags.integral | TFlags.floating)) != 0;
    else if (auto tv = _this.isTypeVector())
        return tv.basetype.nextOf().isScalar();
    else if (auto te = _this.isTypeEnum())
        return te.memType().isScalar();
    else if (_this.isTypePointer())
        return true;
    return false;
}

bool isUnsigned(Type _this)
{
    if (auto tb = _this.isTypeBasic())
        return (tb.flags & TFlags.unsigned) != 0;
    else if (auto tv = _this.isTypeVector())
        return tv.basetype.nextOf().isUnsigned();
    else if (auto te = _this.isTypeEnum())
        return te.memType().isUnsigned();
    return false;
}

bool isImaginary(Type _this)
{
    if (auto te = _this.isTypeEnum())
        return te.memType().isImaginary();
    return _this.isImaginaryNonSemantic();
}

bool isComplex(Type _this)
{
    if (auto tb = _this.isTypeBasic())
        return (tb.flags & TFlags.complex) != 0;
    else if (auto te = _this.isTypeEnum())
        return te.memType().isComplex();
    return false;
}

// Exposed as it is used in `expressionsem`
MOD typeDeduceWild(Type _this, Type t, bool isRef)
{
    //printf("Type::deduceWild this = '%s', tprm = '%s'\n", toChars(), tprm.toChars());
    if (t.isWild())
    {
        if (_this.isImmutable())
            return MODFlags.immutable_;
        if (_this.isWildConst())
        {
            if (t.isWildConst())
                return MODFlags.wild;
            return MODFlags.wildconst;
        }
        if (_this.isWild())
            return MODFlags.wild;
        if (_this.isConst())
            return MODFlags.const_;
        if (_this.isMutable())
            return MODFlags.mutable;
        assert(0);
    }
    return 0;
}

/***************************************
 * Compute MOD bits matching `this` argument type to wild parameter type.
 * Params:
 *  _this = base parameter type
 *  t = corresponding parameter type
 *  isRef = parameter is `ref` or `out`
 * Returns:
 *  MOD bits
 */
MOD deduceWild(Type _this, Type t, bool isRef)
{
    static MOD typeNextDeduceWild(TypeNext _this, Type t, bool isRef)
    {
        if (_this.ty == Tfunction)
            return 0;

        ubyte wm;

        Type tn = t.nextOf();
        if (!isRef && (_this.ty == Tarray || _this.ty == Tpointer) && tn)
        {
            wm = _this.next.deduceWild(tn, true);
            if (!wm)
                wm = typeDeduceWild(cast(Type)_this, t, true);
        }
        else
        {
            wm = typeDeduceWild(cast(Type)_this, t, isRef);
            if (!wm && tn)
                wm = _this.next.deduceWild(tn, true);
        }
        return wm;
    }

    static MOD typeStructDeduceWild(TypeStruct _this, Type t, bool isRef)
    {
        if (_this.ty == t.ty && _this.sym == (cast(TypeStruct)t).sym)
            return typeDeduceWild(cast(Type)_this, t, isRef);

        ubyte wm = 0;

        if (t.hasWild() && _this.sym.aliasthis && !(_this.att & AliasThisRec.tracing))
        {
            if (auto ato = aliasthisOf(_this))
            {
                _this.att = cast(AliasThisRec)(_this.att | AliasThisRec.tracing);
                wm = ato.deduceWild(t, isRef);
                _this.att = cast(AliasThisRec)(_this.att & ~AliasThisRec.tracing);
            }
        }

        return wm;
    }

    static MOD typeClassDeduceWild(TypeClass _this, Type t, bool isRef)
    {
        ClassDeclaration cd = t.isClassHandle();
        if (cd && (_this.sym == cd || cd.isBaseOf(_this.sym, null)))
            return typeDeduceWild(cast(Type)_this, t, isRef);

        ubyte wm = 0;

        if (t.hasWild() && _this.sym.aliasthis && !(_this.att & AliasThisRec.tracing))
        {
            if (auto ato = aliasthisOf(_this))
            {
                _this.att = cast(AliasThisRec)(_this.att | AliasThisRec.tracing);
                wm = ato.deduceWild(t, isRef);
                _this.att = cast(AliasThisRec)(_this.att & ~AliasThisRec.tracing);
            }
        }

        return wm;
    }

    if (auto tn = _this.isTypeNext())
        return typeNextDeduceWild(tn, t, isRef);
    else if (auto ts = _this.isTypeStruct())
        return typeStructDeduceWild(ts, t, isRef);
    else if (auto tc = _this.isTypeClass())
        return typeClassDeduceWild(tc, t, isRef);
    return typeDeduceWild(_this, t, isRef);
}

bool isString(Type _this)
{
    if (auto tsa = _this.isTypeSArray())
    {
        TY nty = tsa.next.toBasetype().ty;
        return nty.isSomeChar();
    }
    else if (auto tda = _this.isTypeDArray())
    {
        TY nty = tda.next.toBasetype().ty;
        return nty.isSomeChar();
    }
    else if (auto te = _this.isTypeEnum())
        return te.memType().isString();
    return false;
}

/**************************
 * Returns true if T can be converted to boolean value.
 */
bool isBoolean(Type _this)
{
    switch(_this.ty)
    {
        case Tvector, Tstruct: return false;
        case Tarray, Taarray, Tdelegate, Tclass, Tnull: return true;
        case Tenum: return _this.isTypeEnum().memType().isBoolean();
        // bottom type can be implicitly converted to any other type
        case Tnoreturn: return true;
        default: return _this.isScalar();
    }
}

bool isReal(Type _this)
{
    if (auto tb = _this.isTypeBasic())
        return (tb.flags & TFlags.real_) != 0;
    else if (auto te = _this.isTypeEnum())
        return te.memType().isReal();
    return false;
}

// real, imaginary, or complex
bool isFloating(Type _this)
{
    if (auto tb = _this.isTypeBasic())
        return (tb.flags & TFlags.floating) != 0;
    else if (auto tv = _this.isTypeVector())
        return tv.basetype.nextOf().isFloating();
    else if (auto te = _this.isTypeEnum())
        return te.memType().isFloating();
    return false;
}

bool isIntegral(Type _this)
{
    if (auto tb = _this.isTypeBasic())
        return (tb.flags & TFlags.integral) != 0;
    else if (auto tv = _this.isTypeVector())
        return tv.basetype.nextOf().isIntegral();
    else if (auto te = _this.isTypeEnum())
        return te.memType().isIntegral();
    return false;
}

Type makeSharedWildConst(Type _this)
{
    if (_this.mcache && _this.mcache.swcto)
        return _this.mcache.swcto;
    Type t = _this.nullAttributes();
    t.mod = MODFlags.shared_ | MODFlags.wildconst;

    if (auto tn = _this.isTypeNext())
    {
        //printf("TypeNext::makeSharedWildConst() %s\n", toChars());
        TypeNext _t = cast(TypeNext) t;
        if (tn.ty != Tfunction && tn.next.ty != Tfunction && !tn.next.isImmutable())
        {
            _t.next = tn.next.sharedWildConstOf();
        }
        //printf("TypeNext::makeSharedWildConst() returns %p, %s\n", t, t.toChars());
        return _t;
    }
    return t;
}

Type makeSharedWild(Type _this)
{
    if (_this.mcache && _this.mcache.swto)
        return _this.mcache.swto;
    Type t = _this.nullAttributes();
    t.mod = MODFlags.shared_ | MODFlags.wild;

    if (auto tn = _this.isTypeNext())
    {
        //printf("TypeNext::makeSharedWild() %s\n", toChars());
        TypeNext _t = cast(TypeNext) t;
        if (tn.ty != Tfunction && tn.next.ty != Tfunction && !tn.next.isImmutable())
        {
            if (tn.next.isConst())
                _t.next = tn.next.sharedWildConstOf();
            else
                _t.next = tn.next.sharedWildOf();
        }
        //printf("TypeNext::makeSharedWild() returns %p, %s\n", t, t.toChars());
        return _t;
    }
    return t;
}

Type makeWildConst(Type _this)
{
    if (_this.mcache && _this.mcache.wcto)
        return _this.mcache.wcto;
    Type t = _this.nullAttributes();
    t.mod = MODFlags.wildconst;

    if (auto tn = _this.isTypeNext())
    {
        //printf("TypeNext::makeWildConst() %s\n", toChars());
        TypeNext _t = cast(TypeNext) t;
        if (tn.ty != Tfunction && tn.next.ty != Tfunction && !tn.next.isImmutable())
        {
            if (tn.next.isShared())
                _t.next = tn.next.sharedWildConstOf();
            else
                _t.next = tn.next.wildConstOf();
        }
        //printf("TypeNext::makeWildConst() returns %p, %s\n", t, t.toChars());
        return _t;
    }
    return t;
}

Type makeWild(Type _this)
{
    if (_this.mcache && _this.mcache.wto)
        return _this.mcache.wto;
    Type t = _this.nullAttributes();
    t.mod = MODFlags.wild;

    if (auto tn = _this.isTypeNext())
    {
        //printf("TypeNext::makeWild() %s\n", toChars());
        TypeNext _t = cast(TypeNext) t;
        if (tn.ty != Tfunction && tn.next.ty != Tfunction && !tn.next.isImmutable())
        {
            if (tn.next.isShared())
            {
                if (tn.next.isConst())
                    _t.next = tn.next.sharedWildConstOf();
                else
                    _t.next = tn.next.sharedWildOf();
            }
            else
            {
                if (tn.next.isConst())
                    _t.next = tn.next.wildConstOf();
                else
                    _t.next = tn.next.wildOf();
            }
        }
        //printf("TypeNext::makeWild() returns %p, %s\n", t, t.toChars());
        return _t;
    }
    return t;
}

Type makeSharedConst(Type _this)
{
    if (_this.mcache && _this.mcache.scto)
        return _this.mcache.scto;
    Type t = _this.nullAttributes();
    t.mod = MODFlags.shared_ | MODFlags.const_;

    if (auto tn = _this.isTypeNext())
    {
        //printf("TypeNext::makeSharedConst() %s\n", toChars());
        TypeNext _t = cast(TypeNext) t;
        if (tn.ty != Tfunction && tn.next.ty != Tfunction && !tn.next.isImmutable())
        {
            if (tn.next.isWild())
                _t.next = tn.next.sharedWildConstOf();
            else
                _t.next = tn.next.sharedConstOf();
        }
        //printf("TypeNext::makeSharedConst() returns %p, %s\n", t, t.toChars());
        return _t;
    }
    return t;
}

Type makeShared(Type _this)
{
    if (_this.mcache && _this.mcache.sto)
        return _this.mcache.sto;
    Type t = _this.nullAttributes();
    t.mod = MODFlags.shared_;

    if (auto tn = _this.isTypeNext())
    {
        //printf("TypeNext::makeShared() %s\n", toChars());
        TypeNext _t = cast(TypeNext) t;
        if (tn.ty != Tfunction && tn.next.ty != Tfunction && !tn.next.isImmutable())
        {
            if (tn.next.isWild())
            {
                if (tn.next.isConst())
                    _t.next = tn.next.sharedWildConstOf();
                else
                    _t.next = tn.next.sharedWildOf();
            }
            else
            {
                if (tn.next.isConst())
                    _t.next = tn.next.sharedConstOf();
                else
                    _t.next = tn.next.sharedOf();
            }
        }
        //printf("TypeNext::makeShared() returns %p, %s\n", t, t.toChars());
        return _t;
    }
    return t;
}

Type makeImmutable(Type _this)
{
    if (_this.mcache && _this.mcache.ito)
        return _this.mcache.ito;
    Type t = _this.nullAttributes();
    t.mod = MODFlags.immutable_;

    if (auto tn = _this.isTypeNext())
    {
        //printf("TypeNext::makeImmutable() %s\n", toChars());
        TypeNext _t = cast(TypeNext) t;
        if (tn.ty != Tfunction && tn.next.ty != Tfunction && !tn.next.isImmutable())
        {
            _t.next = tn.next.immutableOf();
        }
        return _t;
    }
    return t;
}

Type makeMutable(Type _this)
{
    Type t = _this.nullAttributes();
    t.mod = _this.mod & MODFlags.shared_;

    if (auto tn = _this.isTypeNext())
    {
        //printf("TypeNext::makeMutable() %p, %s\n", this, toChars());
        TypeNext _t = cast(TypeNext)t;
        if (tn.ty == Tsarray)
        {
            _t.next = tn.next.mutableOf();
        }
        //printf("TypeNext::makeMutable() returns %p, %s\n", t, t.toChars());
        return _t;
    }
    return t;
}

Type makeConst(Type _this)
{
    if (_this.mcache && _this.mcache.cto)
    {
        assert(_this.mcache.cto.mod == MODFlags.const_);
        return _this.mcache.cto;
    }

    static Type defaultMakeConst(Type _this)
    {
        //printf("Type::makeConst() %p, %s\n", this, toChars());
        Type t = _this.nullAttributes();
        t.mod = MODFlags.const_;
        //printf("-Type::makeConst() %p, %s\n", t, toChars());
        return t;
    }

    static Type typeNextMakeConst(TypeNext _this)
    {
        //printf("TypeNext::makeConst() %p, %s\n", this, toChars());
        TypeNext t = cast(TypeNext)defaultMakeConst(cast(Type)_this);
        if (_this.ty != Tfunction && _this.next.ty != Tfunction && !_this.next.isImmutable())
        {
            if (_this.next.isShared())
            {
                if (_this.next.isWild())
                    t.next = _this.next.sharedWildConstOf();
                else
                    t.next = _this.next.sharedConstOf();
            }
            else
            {
                if (_this.next.isWild())
                    t.next = _this.next.wildConstOf();
                else
                    t.next = _this.next.constOf();
            }
        }
        //printf("TypeNext::makeConst() returns %p, %s\n", t, t.toChars());
        return t;
    }

    if (auto tn = _this.isTypeNext())
        return typeNextMakeConst(tn);

    return defaultMakeConst(_this);
}

Type toBasetype2(TypeEnum _this)
{
    if (!_this.sym.members && !_this.sym.memtype)
        return _this;
    auto tb = _this.sym.getMemtype(Loc.initial).toBasetype();
    return tb.castMod(_this.mod); // retain modifier bits from '_this'
}

Type memType(TypeEnum _this)
{
    return _this.sym.getMemtype(Loc.initial);
}

uint alignsize(Type _this)
{
    static uint structAlignsize(TypeStruct _this)
    {
        import dmd.dsymbolsem : size;
        _this.sym.size(Loc.initial); // give error for forward references
        return _this.sym.alignsize;
    }

    static uint enumAlignsize(TypeEnum _this)
    {
        Type t = _this.memType();
        if (t.ty == Terror)
            return 4;
        return t.alignsize();
    }

    if (auto tb = _this.isTypeBasic())
        return target.alignsize(tb);

    switch(_this.ty)
    {
        case Tvector: return cast(uint)_this.isTypeVector().basetype.size();
        case Tsarray: return _this.isTypeSArray().next.alignsize();
        // A DArray consists of two ptr-sized values, so align it on pointer size boundary
        case Tarray, Tdelegate: return target.ptrsize;
        case Tstruct: return structAlignsize(_this.isTypeStruct());
        case Tenum: return enumAlignsize(_this.isTypeEnum());
        case Tnoreturn: return 0;
        default: return cast(uint)size(_this, Loc.initial);
    }
}

/*************************************
 * Detect if type has pointer fields that are initialized to void.
 * Local stack variables with such void fields can remain uninitialized,
 * leading to pointer bugs.
 * Returns:
 *  true if so
 */

bool hasVoidInitPointers(Type _this)
{
    if (auto tsa = _this.isTypeSArray())
    {
        return tsa.next.hasVoidInitPointers();
    }
    else if (auto ts = _this.isTypeStruct())
    {
        import dmd.dsymbolsem : size;
        ts.sym.size(Loc.initial); // give error for forward references
        ts.sym.determineTypeProperties();
        return ts.sym.hasVoidInitPointers;
    }
    else if (auto te = _this.isTypeEnum())
    {
        return te.memType().hasVoidInitPointers();
    }
    return false;
}

void Type_init()
{
    Type.stringtable._init(14_000);

    // Set basic types
    __gshared TY* basetab =
    [
        Tvoid,
        Tint8,
        Tuns8,
        Tint16,
        Tuns16,
        Tint32,
        Tuns32,
        Tint64,
        Tuns64,
        Tint128,
        Tuns128,
        Tfloat32,
        Tfloat64,
        Tfloat80,
        Timaginary32,
        Timaginary64,
        Timaginary80,
        Tcomplex32,
        Tcomplex64,
        Tcomplex80,
        Tbool,
        Tchar,
        Twchar,
        Tdchar,
        Terror
    ];

    static Type merge(Type t)
    {
        import dmd.mangle.basic : tyToDecoBuffer;

        OutBuffer buf;
        buf.reserve(3);

        if (t.ty == Tnoreturn)
            buf.writestring("Nn");
        else
            tyToDecoBuffer(buf, t.ty);

        auto sv = t.stringtable.update(buf[]);
        if (sv.value)
            return sv.value;
        t.deco = cast(char*)sv.toDchars();
        sv.value = t;
        return t;
    }

    for (size_t i = 0; basetab[i] != Terror; i++)
    {
        Type t = new TypeBasic(basetab[i]);
        .merge(t);
        t = merge(t);
        Type.basic[basetab[i]] = t;
    }
    Type.basic[Terror] = new TypeError();

    Type.tnoreturn = new TypeNoreturn();
    Type.tnoreturn.deco = merge(Type.tnoreturn).deco;
    Type.basic[Tnoreturn] = Type.tnoreturn;

    Type.tvoid = Type.basic[Tvoid];
    Type.tint8 = Type.basic[Tint8];
    Type.tuns8 = Type.basic[Tuns8];
    Type.tint16 = Type.basic[Tint16];
    Type.tuns16 = Type.basic[Tuns16];
    Type.tint32 = Type.basic[Tint32];
    Type.tuns32 = Type.basic[Tuns32];
    Type.tint64 = Type.basic[Tint64];
    Type.tuns64 = Type.basic[Tuns64];
    Type.tint128 = Type.basic[Tint128];
    Type.tuns128 = Type.basic[Tuns128];
    Type.tfloat32 = Type.basic[Tfloat32];
    Type.tfloat64 = Type.basic[Tfloat64];
    Type.tfloat80 = Type.basic[Tfloat80];

    Type.timaginary32 = Type.basic[Timaginary32];
    Type.timaginary64 = Type.basic[Timaginary64];
    Type.timaginary80 = Type.basic[Timaginary80];

    Type.tcomplex32 = Type.basic[Tcomplex32];
    Type.tcomplex64 = Type.basic[Tcomplex64];
    Type.tcomplex80 = Type.basic[Tcomplex80];

    Type.tbool = Type.basic[Tbool];
    Type.tchar = Type.basic[Tchar];
    Type.twchar = Type.basic[Twchar];
    Type.tdchar = Type.basic[Tdchar];

    Type.tshiftcnt = Type.tint32;
    Type.terror = Type.basic[Terror];
    Type.tnoreturn = Type.basic[Tnoreturn];
    Type.tnull = new TypeNull();
    Type.tnull.deco = merge(Type.tnull).deco;

    Type.tvoidptr = Type.tvoid.pointerTo();
    Type.tstring = Type.tchar.immutableOf().arrayOf();
    Type.twstring = Type.twchar.immutableOf().arrayOf();
    Type.tdstring = Type.tdchar.immutableOf().arrayOf();

    const isLP64 = target.isLP64;

    Type.tsize_t    = Type.basic[isLP64 ? Tuns64 : Tuns32];
    Type.tptrdiff_t = Type.basic[isLP64 ? Tint64 : Tint32];
    Type.thash_t = Type.tsize_t;

    static if (__VERSION__ == 2081)
    {
        // Related issue: https://issues.dlang.org/show_bug.cgi?id=19134
        // D 2.081.x regressed initializing class objects at compile time.
        // As a workaround initialize this global at run-time instead.
        TypeTuple.empty = new TypeTuple();
    }
}

/************************************
 * Return alignment to use for this type.
 */
structalign_t alignment(Type _this)
{
    if (auto tsa = _this.isTypeSArray())
    {
        return tsa.next.alignment();
    }
    else if (auto ts = _this.isTypeStruct())
    {
        import dmd.dsymbolsem : size;
        if (ts.sym.alignment.isUnknown())
            ts.sym.size(ts.sym.loc);
        return ts.sym.alignment;
    }
    structalign_t s;
    s.setDefault();
    return s;
}

/***************************************
 * Returns: true if type has any invariants
 */
bool hasInvariant(Type _this)
{
    if (auto tsa = _this.isTypeSArray())
    {
        return tsa.next.hasInvariant();
    }
    else if (auto ts = _this.isTypeStruct())
    {
        import dmd.dsymbolsem : size;
        ts.sym.size(Loc.initial); // give error for forward references
        ts.sym.determineTypeProperties();
        return ts.sym.hasInvariant() || ts.sym.hasFieldWithInvariant;
    }
    else if (auto te = _this.isTypeEnum())
    {
        return te.memType().hasInvariant();
    }
    return false;
}

/*************************************
 * Detect if this is an unsafe type because of the presence of `@system` members
 * Returns:
 *  true if so
 */
bool hasUnsafeBitpatterns(Type _this)
{
    static bool tstructImpl(TypeStruct _this)
    {
        import dmd.dsymbolsem : size;
        _this.sym.size(Loc.initial); // give error for forward references
        _this.sym.determineTypeProperties();
        return _this.sym.hasUnsafeBitpatterns;
    }

    if(auto tb = _this.isTypeBasic())
        return tb.ty == Tbool;

    switch(_this.ty)
    {
        case Tenum: return _this.isTypeEnum().memType().hasUnsafeBitpatterns();
        case Tstruct: return tstructImpl(_this.isTypeStruct());
        case Tsarray: return _this.isTypeSArray().next.hasUnsafeBitpatterns();
        default: return false;
    }
}

/*************************************
 * Resolve a tuple index, `s[oindex]`, by figuring out what `s[oindex]` represents.
 * Setting one of pe/pt/ps.
 * Params:
 *      loc = location for error messages
 *      sc = context
 *      s = symbol being indexed - could be a tuple, could be an expression
 *      pe = set if s[oindex] is an Expression, otherwise null
 *      pt = set if s[oindex] is a Type, otherwise null
 *      ps = set if s[oindex] is a Dsymbol, otherwise null
 *      oindex = index into s
 */
private void resolveTupleIndex(Loc loc, Scope* sc, Dsymbol s, out Expression pe, out Type pt, out Dsymbol ps, RootObject oindex)
{
    auto tup = s.isTupleDeclaration();

    auto eindex = isExpression(oindex);
    auto tindex = isType(oindex);
    auto sindex = isDsymbol(oindex);

    if (!tup)
    {
        // It's really an index expression
        if (tindex)
            eindex = new TypeExp(loc, tindex);
        else if (sindex)
            eindex = symbolToExp(sindex, loc, sc, false);
        Expression e = new IndexExp(loc, symbolToExp(s, loc, sc, false), eindex);
        e = e.expressionSemantic(sc);
        resolveExp(e, pt, pe, ps);
        return;
    }

    // Convert oindex to Expression, then try to resolve to constant.
    if (tindex)
        tindex.resolve(loc, sc, eindex, tindex, sindex);
    if (sindex)
        eindex = symbolToExp(sindex, loc, sc, false);
    if (!eindex)
    {
        .error(loc, "index `%s` is not an expression", oindex.toChars());
        pt = Type.terror;
        return;
    }

    eindex = semanticLength(sc, tup, eindex);
    eindex = eindex.ctfeInterpret();
    if (eindex.op == EXP.error)
    {
        pt = Type.terror;
        return;
    }
    const(uinteger_t) d = eindex.toUInteger();
    if (d >= tup.objects.length)
    {
        .error(loc, "sequence index `%llu` out of bounds `[0 .. %llu]`", d, cast(ulong)tup.objects.length);
        pt = Type.terror;
        return;
    }

    RootObject o = (*tup.objects)[cast(size_t)d];
    ps = isDsymbol(o);
    if (auto t = isType(o))
        pt = t.typeSemantic(loc, sc);
    if (auto e = isExpression(o))
        resolveExp(e, pt, pe, ps);
}

/*************************************
 * Takes an array of Identifiers and figures out if
 * it represents a Type, Expression, or Dsymbol.
 * Params:
 *      mt = array of identifiers
 *      loc = location for error messages
 *      sc = context
 *      s = symbol to start search at
 *      scopesym = unused
 *      pe = set if expression otherwise null
 *      pt = set if type otherwise null
 *      ps = set if symbol otherwise null
 *      typeid = set if in TypeidExpression https://dlang.org/spec/expression.html#TypeidExpression
 */
private void resolveHelper(TypeQualified mt, Loc loc, Scope* sc, Dsymbol s, Dsymbol scopesym,
    out Expression pe, out Type pt, out Dsymbol ps, bool intypeid = false)
{
    version (none)
    {
        printf("TypeQualified::resolveHelper(sc = %p, idents = '%s')\n", sc, mt.toChars());
        if (scopesym)
            printf("\tscopesym = '%s'\n", scopesym.toChars());
    }

    if (!s)
    {
        /* Look for what user might have intended
         */
        const p = mt.mutableOf().unSharedOf().toChars();
        auto id = Identifier.idPool(p[0 .. strlen(p)]);
        if (!(sc && sc.inCfile))
        {
            if (const n = importHint(id.toString()))
                error(loc, "`%s` is not defined, perhaps `import %.*s;` ?", p, cast(int)n.length, n.ptr);
            else if (auto s2 = sc.search_correct(id))
                error(loc, "undefined identifier `%s`, did you mean %s `%s`?", p, s2.kind(), s2.toChars());
            else if (const q = Scope.search_correct_C(id))
                error(loc, "undefined identifier `%s`, did you mean `%s`?", p, q);
            else if ((id == Id.This   && sc.getStructClassScope()) ||
                     (id == Id._super && sc.getClassScope()))
                error(loc, "undefined identifier `%s`, did you mean `typeof(%s)`?", p, p);
            else
                error(mt.loc, "undefined identifier `%s`", p);
        }
        else {
            if (const n = cIncludeHint(id.toString()))
                error(loc, "`%s` is not defined, perhaps `#include %.*s` ?", p, cast(int)n.length, n.ptr);
            else if (auto s2 = sc.search_correct(id))
                error(loc, "undefined identifier `%s`, did you mean %s `%s`?", p, s2.kind(), s2.toChars());
            else
                error(loc, "undefined identifier `%s`", p);
        }

        pt = Type.terror;
        return;
    }

    //printf("\t1: s = '%s' %p, kind = '%s'\n",s.toChars(), s, s.kind());
    Declaration d = s.isDeclaration();
    if (d && (d.storage_class & STC.templateparameter))
        s = s.toAlias();
    else
    {
        // check for deprecated or disabled aliases
        // functions are checked after overloading
        // templates are checked after matching constraints
        if (!s.isFuncDeclaration() && !s.isTemplateDeclaration())
            s.checkDeprecated(loc, sc);
        if (d)
            d.checkDisabled(loc, sc, true);
    }
    s = s.toAlias();
    //printf("\t2: s = '%s' %p, kind = '%s'\n",s.toChars(), s, s.kind());
    for (size_t i = 0; i < mt.idents.length; i++)
    {
        RootObject id = mt.idents[i];
        switch (id.dyncast()) with (DYNCAST)
        {
        case expression:
        case type:
            Type tx;
            Expression ex;
            Dsymbol sx;
            resolveTupleIndex(loc, sc, s, ex, tx, sx, id);
            if (sx)
            {
                s = sx.toAlias();
                continue;
            }
            if (tx)
                ex = new TypeExp(loc, tx);
            assert(ex);

            ex = typeToExpressionHelper(mt, ex, i + 1);
            ex = ex.expressionSemantic(sc);
            resolveExp(ex, pt, pe, ps);
            return;
        default:
            break;
        }

        Type t = dmd.dsymbolsem.getType(s); // type symbol, type alias, or type tuple?
        const errorsave = global.errors;
        SearchOptFlags flags = t is null ? SearchOpt.localsOnly : SearchOpt.ignorePrivateImports;

        Dsymbol sm = s.searchX(loc, sc, id, flags);
        if (sm)
        {
            if (!sc.ignoresymbolvisibility && !symbolIsVisible(sc, sm))
            {
                .error(loc, "`%s` is not visible from module `%s`", sm.toPrettyChars(), sc._module.toChars());
                sm = null;
            }
            // Same check as in dotIdSemanticProp(DotIdExp)
            else if (sm.isPackage() && checkAccess(sc, sm.isPackage()))
            {
                // @@@DEPRECATED_2.106@@@
                // Should be an error in 2.106. Just remove the deprecation call
                // and uncomment the null assignment
                deprecation(loc, "%s %s is not accessible here, perhaps add 'static import %s;'", sm.kind(), sm.toPrettyChars(), sm.toPrettyChars());
                //sm = null;
            }
        }
        if (global.errors != errorsave)
        {
            pt = Type.terror;
            return;
        }

        void helper3()
        {
            Expression e;
            VarDeclaration v = s.isVarDeclaration();
            FuncDeclaration f = s.isFuncDeclaration();
            if (intypeid || !v && !f)
                e = symbolToExp(s, loc, sc, true);
            else
                e = new VarExp(loc, s.isDeclaration(), true);

            e = typeToExpressionHelper(mt, e, i);
            e = e.expressionSemantic(sc);
            resolveExp(e, pt, pe, ps);
        }

        //printf("\t3: s = %p %s %s, sm = %p\n", s, s.kind(), s.toChars(), sm);
        if (intypeid && !t && sm && sm.needThis())
            return helper3();

        if (VarDeclaration v = s.isVarDeclaration())
        {
            // https://issues.dlang.org/show_bug.cgi?id=19913
            // v.type would be null if it is a forward referenced member.
            if (v.type is null)
                v.dsymbolSemantic(sc);
            if (v.storage_class & (STC.const_ | STC.immutable_ | STC.manifest) ||
                v.type.isConst() || v.type.isImmutable())
            {
                // https://issues.dlang.org/show_bug.cgi?id=13087
                // this.field is not constant always
                if (!v.isThisDeclaration())
                    return helper3();
            }
        }

        if (!sm)
            return helper3();

        if (sm.isAliasDeclaration)
            sm.checkDeprecated(loc, sc);
        s = sm.toAlias();
    }

    if (auto em = s.isEnumMember())
    {
        // It's not a type, it's an expression
        pe = em.getVarExp(loc, sc);
        return;
    }
    if (auto v = s.isVarDeclaration())
    {
        /* This is mostly same with DsymbolExp::semantic(), but we cannot use it
         * because some variables used in type context need to prevent lowering
         * to a literal or contextful expression. For example:
         *
         *  enum a = 1; alias b = a;
         *  template X(alias e){ alias v = e; }  alias x = X!(1);
         *  struct S { int v; alias w = v; }
         *      // TypeIdentifier 'a', 'e', and 'v' should be EXP.variable,
         *      // because getDsymbol() need to work in AliasDeclaration::semantic().
         */
        if (!v.type ||
            !v.type.deco && v.inuse)
        {
            if (v.inuse) // https://issues.dlang.org/show_bug.cgi?id=9494
                error(loc, "circular reference to %s `%s`", v.kind(), v.toPrettyChars());
            else
                error(loc, "forward reference to %s `%s`", v.kind(), v.toPrettyChars());
            pt = Type.terror;
            return;
        }
        if (v.type.ty == Terror)
            pt = Type.terror;
        else
            pe = new VarExp(loc, v);
        return;
    }
    if (auto fld = s.isFuncLiteralDeclaration())
    {
        //printf("'%s' is a function literal\n", fld.toChars());
        auto e = new FuncExp(loc, fld);
        pe = e.expressionSemantic(sc);
        return;
    }
    version (none)
    {
        if (FuncDeclaration fd = s.isFuncDeclaration())
        {
            pe = new DsymbolExp(loc, fd);
            return;
        }
    }

    Type t;
    while (1)
    {
        t = dmd.dsymbolsem.getType(s);
        if (t)
            break;
        ps = s;
        return;
    }

    if (auto ti = t.isTypeInstance())
        if (ti != mt && !ti.deco)
        {
            if (!ti.tempinst.errors)
                error(loc, "forward reference to `%s`", ti.toChars());
            pt = Type.terror;
            return;
        }

    if (t.ty == Ttuple)
        pt = t;
    else
        pt = t.merge();
}

/***************************************
 * Search for identifier id as a member of `this`.
 * `id` may be a template instance.
 *
 * Params:
 *  loc = location to print the error messages
 *  sc = the scope where the symbol is located
 *  id = the id of the symbol
 *  flags = the search flags which can be `SearchLocalsOnly` or `SearchOpt.ignorePrivateImports`
 *
 * Returns:
 *      symbol found, NULL if not
 */
private Dsymbol searchX(Dsymbol dsym, Loc loc, Scope* sc, RootObject id, SearchOptFlags flags)
{
    //printf("Dsymbol::searchX(this=%p,%s, ident='%s')\n", this, toChars(), ident.toChars());
    Dsymbol s = dsym.toAlias();
    Dsymbol sm;
    if (Declaration d = s.isDeclaration())
    {
        if (d.inuse)
        {
            .error(loc, "circular reference to `%s`", d.toPrettyChars());
            return null;
        }
    }
    switch (id.dyncast())
    {
    case DYNCAST.identifier:
        sm = s.search(loc, cast(Identifier)id, flags);
        break;
    case DYNCAST.dsymbol:
        {
            // It's a template instance
            //printf("\ttemplate instance id\n");
            Dsymbol st = cast(Dsymbol)id;
            TemplateInstance ti = st.isTemplateInstance();
            sm = s.search(loc, ti.name);
            if (!sm)
                return null;
            sm = sm.toAlias();
            TemplateDeclaration td = sm.isTemplateDeclaration();
            if (!td)
                return null; // error but handled later
            ti.tempdecl = td;
            if (!ti.semanticRun)
                ti.dsymbolSemantic(sc);
            sm = ti.toAlias();
            break;
        }
    case DYNCAST.type:
    case DYNCAST.expression:
    default:
        assert(0);
    }
    return sm;
}

/***************************************************
 * Determine if type t is copyable.
 * Params:
 *      t = type to check
 * Returns:
 *      true if we can copy it
 */
bool isCopyable(Type t)
{
    //printf("isCopyable() %s\n", t.toChars());
    if (auto ts = t.isTypeStruct())
    {
        if (ts.sym.postblit &&
            ts.sym.postblit.storage_class & STC.disable)
            return false;
        if (ts.sym.hasCopyCtor)
        {
            // check if there is a matching overload of the copy constructor and whether it is disabled or not
            // `assert(ctor)` fails on Win32 and Win_32_64. See: https://auto-tester.puremagic.com/pull-history.ghtml?projectid=1&repoid=1&pullid=10575
            Dsymbol ctor = search_function(ts.sym, Id.ctor);
            assert(ctor);
            scope el = new IdentifierExp(Loc.initial, Id.p); // dummy lvalue
            el.type = cast() ts;
            Expressions* args = new Expressions(el);
            FuncDeclaration f = resolveFuncCall(Loc.initial, null, ctor, null, cast()ts, ArgumentList(args), FuncResolveFlag.quiet);
            if (!f || f.storage_class & STC.disable)
                return false;
        }
    }
    return true;
}

/**************************
 * When T is mutable,
 * Given:
 *      T a, b;
 * Can we bitwise assign:
 *      a = b;
 * ?
 */
bool isAssignable(Type t)
{
    if (auto te = t.isTypeEnum())
        t = te.memType();
    TypeStruct ts = t.isTypeStruct();
    if (!ts)
        return true;

    bool assignable = true;
    uint offset = ~0; // dead-store initialize to prevent spurious warning

    auto sym = ts.sym;
    sym.determineSize(sym.loc);

    /* If any of the fields are const or immutable,
     * then one cannot assign this struct.
     */
    for (size_t i = 0; i < sym.fields.length; i++)
    {
        VarDeclaration v = sym.fields[i];
        //printf("%s [%d] v = (%s) %s, v.offset = %d, v.parent = %s\n", sym.toChars(), i, v.kind(), v.toChars(), v.offset, v.parent.kind());
        if (i == 0)
        {
        }
        else if (v.offset == offset)
        {
            /* If any fields of anonymous union are assignable,
             * then regard union as assignable.
             * This is to support unsafe things like Rebindable templates.
             */
            if (assignable)
                continue;
        }
        else
        {
            if (!assignable)
                return false;
        }
        assignable = v.type.isMutable() && v.type.isAssignable();
        offset = v.offset;
        //printf(" -> assignable = %d\n", assignable);
    }

    return assignable;
}

/************************************
 * Determine mutability of indirections in (ref) t.
 *
 * Returns: When the type has any mutable indirections, returns 0.
 * When all indirections are immutable, returns 2.
 * Otherwise, when the type has const/inout indirections, returns 1.
 *
 * Params:
 *      isRef = if true, check `ref t`; otherwise, check just `t`
 *      t = the type that is being checked
 */
int mutabilityOfType(bool isRef, Type t)
{
    if (isRef)
    {
        if (t.mod & MODFlags.immutable_)
            return 2;
        if (t.mod & (MODFlags.const_ | MODFlags.wild))
            return 1;
        return 0;
    }

    t = t.baseElemOf();

    if (!t.hasPointers() || t.mod & MODFlags.immutable_)
        return 2;

    /* Accept immutable(T)[] and immutable(T)* as being strongly pure
     */
    if (t.ty == Tarray || t.ty == Tpointer)
    {
        Type tn = t.nextOf().toBasetype();
        if (tn.mod & MODFlags.immutable_)
            return 2;
        if (tn.mod & (MODFlags.const_ | MODFlags.wild))
            return 1;
    }

    /* The rest of this is too strict; fix later.
     * For example, the only pointer members of a struct may be immutable,
     * which would maintain strong purity.
     * (Just like for dynamic arrays and pointers above.)
     */
    if (t.mod & (MODFlags.const_ | MODFlags.wild))
        return 1;

    /* Should catch delegates and function pointers, and fold in their purity
     */
    return 0;
}

/********************************************
 * Set 'purity' field of 'typeFunction'.
 * Do this lazily, as the parameter types might be forward referenced.
 */
void purityLevel(TypeFunction typeFunction)
{
    TypeFunction tf = typeFunction;
    if (tf.purity != PURE.fwdref)
        return;

    typeFunction.purity = PURE.const_; // assume strong until something weakens it

    /* Evaluate what kind of purity based on the modifiers for the parameters
     */
    foreach (i, fparam; tf.parameterList)
    {
        Type t = fparam.type;
        if (!t)
            continue;

        if (fparam.storageClass & (STC.lazy_ | STC.out_))
        {
            typeFunction.purity = PURE.weak;
            break;
        }
        const pref = (fparam.storageClass & STC.ref_) != 0;
        if (mutabilityOfType(pref, t) == 0)
            typeFunction.purity = PURE.weak;
    }

    tf.purity = typeFunction.purity;
}

/*************************************
 * https://issues.dlang.org/show_bug.cgi?id=14488
 * Check if the inner most base type is complex or imaginary.
 * Should only give alerts when set to emit transitional messages.
 * Params:
 *  type = type to check
 *  loc = The source location.
 *  sc = scope of the type
 */
extern (D) bool checkComplexTransition(Type type, Loc loc, Scope* sc)
{
    if (sc.isDeprecated())
        return false;
    // Don't complain if we're inside a template constraint
    // https://issues.dlang.org/show_bug.cgi?id=21831
    if (sc.inTemplateConstraint)
        return false;

    Type t = type.baseElemOf();
    while (t.ty == Tpointer || t.ty == Tarray)
        t = t.nextOf().baseElemOf();

    // Basetype is an opaque enum, nothing to check.
    if (t.ty == Tenum && !(cast(TypeEnum)t).sym.memtype)
        return false;

    if (t.isImaginary() || t.isComplex())
    {
        if (sc.inCfile)
            return true;            // complex/imaginary not deprecated in C code
        Type rt;
        switch (t.ty)
        {
        case Tcomplex32:
        case Timaginary32:
            rt = Type.tfloat32;
            break;

        case Tcomplex64:
        case Timaginary64:
            rt = Type.tfloat64;
            break;

        case Tcomplex80:
        case Timaginary80:
            rt = Type.tfloat80;
            break;

        default:
            assert(0);
        }
        // @@@DEPRECATED_2.117@@@
        // Deprecated in 2.097 - Can be made an error from 2.117.
        // The deprecation period is longer than usual as `cfloat`,
        // `cdouble`, and `creal` were quite widely used.
        if (t.isComplex())
        {
            deprecation(loc, "use of complex type `%s` is deprecated, use `std.complex.Complex!(%s)` instead",
                type.toChars(), rt.toChars());
            return true;
        }
        else
        {
            deprecation(loc, "use of imaginary type `%s` is deprecated, use `%s` instead",
                type.toChars(), rt.toChars());
            return true;
        }
    }
    return false;
}

/**
 * Look for the index of parameter `ident` in the parameter list
 *
 * Params:
 *   tf = function type
 *   ident = identifier of parameter to search for
 * Returns: index of parameter with name `ident` or -1 if not found
 */
private extern(D) ptrdiff_t findParameterIndex(TypeFunction tf, Identifier ident)
{
    foreach (i, p; tf.parameterList)
    {
        if (p.ident == ident)
            return i;
    }
    return -1;
}

/*********************************
 * Append error message to buf.
 * Input:
 *  buf = message sink
 *  format = printf format
 */
private extern(C) void getMatchError(ref OutBuffer buf, const(char)* format, ...)
{
    if (global.gag && !global.params.v.showGaggedErrors)
        return;
    va_list ap;
    va_start(ap, format);
    buf.vprintf(format, ap);
    va_end(ap);
}

/********************************
 * Convert an `argumentList`, which may contain named arguments, into
 * a list of arguments in the order of the parameter list.
 *
 * Params:
 *   tf = function type
 *      argumentList = array of function arguments
 *      buf = if not null, append error message to it
 * Returns: re-ordered argument list, or `null` on error
 */
extern(D) Expressions* resolveNamedArgs(TypeFunction tf, ArgumentList argumentList, OutBuffer* buf)
{
    Expression[] args = argumentList.arguments ? (*argumentList.arguments)[] : null;
    ArgumentLabel[] names = argumentList.names ? (*argumentList.names)[] : null;
    const nParams = tf.parameterList.length(); // cached because O(n)
    auto newArgs = new Expressions(nParams);
    newArgs.zero();
    size_t ci = 0;
    bool hasNamedArgs = false;
    const bool isVariadic = tf.parameterList.varargs != VarArg.none;
    foreach (i, arg; args)
    {
        if (!arg)
        {
            ci++;
            continue;
        }
        auto name = i < names.length ? names[i].name : null;
        if (name)
        {
            hasNamedArgs = true;
            const pi = tf.findParameterIndex(name);
            if (pi == -1)
            {
                if (buf)
                    getMatchError(*buf, "no parameter named `%s`", name.toChars());
                return null;
            }
            ci = pi;
        }
        if (ci >= newArgs.length)
        {
            if (!isVariadic)
            {
                // Without named args, let the caller diagnose argument overflow
                if (hasNamedArgs && buf)
                    getMatchError(*buf, "argument `%s` goes past end of parameter list", arg.toChars());
                return null;
            }
            while (ci >= newArgs.length)
                newArgs.push(null);
        }

        if ((*newArgs)[ci])
        {
            if (buf)
                getMatchError(*buf, "parameter `%s` assigned twice", tf.parameterList[ci].toChars());
            return null;
        }
        (*newArgs)[ci++] = arg;
    }
    foreach (i, arg; (*newArgs)[])
    {
        if (arg || tf.parameterList[i].defaultArg)
            continue;

        if (isVariadic && i + 1 == newArgs.length)
            continue;

        // dtemplate sets `defaultArg=null` to avoid semantic on default arguments,
        // don't complain about missing arguments in that case
        if (tf.incomplete)
            continue;

        if (buf)
            getMatchError(*buf, "missing argument for parameter #%d: `%s`",
                          i + 1, parameterToChars(tf.parameterList[i], tf, false));
        return null;
    }
    // strip trailing nulls from default arguments
    size_t e = newArgs.length;
    while (e > 0 && (*newArgs)[e - 1] is null)
    {
        --e;
    }
    newArgs.setDim(e);
    return newArgs;
}

/********************************
 * 'args' are being matched to function type 'tf'
 * Determine match level.
 * Params:
 *      fd = function being called, if a symbol
 *      tf = function type
 *      tthis = type of `this` pointer, null if not member function
 *      argumentList = arguments to function call
 *      flag = 1: performing a partial ordering match
 *      errorHelper = delegate to call for error messages
 *      sc = context
 * Returns:
 *      MATCHxxxx
 */
extern (D) MATCH callMatch(FuncDeclaration fd, TypeFunction tf, Type tthis, ArgumentList argumentList,
        int flag = 0, void delegate(const(char)*) scope errorHelper = null, Scope* sc = null)
{
    //printf("callMatch() fd: %s, tf: %s\n", fd ? fd.ident.toChars() : "null", toChars(tf));
    MATCH match = MATCH.exact; // assume exact match
    ubyte wildmatch = 0;

    if (tthis)
    {
        Type t = tthis;
        if (t.toBasetype().ty == Tpointer)
            t = t.toBasetype().nextOf(); // change struct* to struct
        if (t.mod != tf.mod)
        {
            if (MODimplicitConv(t.mod, tf.mod))
                match = MATCH.constant;
            else if ((tf.mod & MODFlags.wild) && MODimplicitConv(t.mod, (tf.mod & ~MODFlags.wild) | MODFlags.const_))
            {
                match = MATCH.constant;
            }
            else
                return MATCH.nomatch;
        }
        if (tf.isWild())
        {
            if (t.isWild())
                wildmatch |= MODFlags.wild;
            else if (t.isConst())
                wildmatch |= MODFlags.const_;
            else if (t.isImmutable())
                wildmatch |= MODFlags.immutable_;
            else
                wildmatch |= MODFlags.mutable;
        }
    }

    ParameterList* parameterList = &tf.parameterList;
    const nparams = parameterList.length;
    if (argumentList.length > nparams)
    {
        if (parameterList.varargs == VarArg.none)
        {
            // suppress early exit if an error message is wanted,
            // so we can check any matching args are valid
            if (!errorHelper)
                return MATCH.nomatch;
        }
        // too many args; no match
        match = MATCH.convert; // match ... with a "conversion" match level
    }

    // https://issues.dlang.org/show_bug.cgi?id=22997
    if (parameterList.varargs == VarArg.none && nparams > argumentList.length && !parameterList.hasDefaultArgs)
    {
        if (errorHelper)
        {
            OutBuffer buf;
            buf.printf("too few arguments, expected %d, got %d", cast(int)nparams, cast(int)argumentList.length);
            errorHelper(buf.peekChars());
        }
        return MATCH.nomatch;
    }
    const(char)* failMessage;
    const(char)** pMessage = errorHelper ? &failMessage : null;
    OutBuffer buf;
    auto resolvedArgs = tf.resolveNamedArgs(argumentList, errorHelper ? &buf : null);
    Expression[] args;
    if (!resolvedArgs)
    {
        if (buf.length)
        {
            errorHelper(buf.peekChars());
            return MATCH.nomatch;
        }

        // if no message was provided, it was because of overflow which will be diagnosed below
        match = MATCH.nomatch;
        args = argumentList.arguments ? (*argumentList.arguments)[] : null;
    }
    else
    {
        args = (*resolvedArgs)[];
    }

    foreach (u, p; *parameterList)
    {
        if (u >= args.length)
            break;

        Expression arg = args[u];
        if (!arg)
            continue; // default argument

        Type tprm = p.type;
        Type targ = arg.type;

        if (!(p.isLazy() && tprm.ty == Tvoid && targ.ty != Tvoid))
        {
            const isRef = p.isReference();
            wildmatch |= targ.deduceWild(tprm, isRef);
        }
    }
    if (wildmatch)
    {
        /* Calculate wild matching modifier
         */
        if (wildmatch & MODFlags.const_ || wildmatch & (wildmatch - 1))
            wildmatch = MODFlags.const_;
        else if (wildmatch & MODFlags.immutable_)
            wildmatch = MODFlags.immutable_;
        else if (wildmatch & MODFlags.wild)
            wildmatch = MODFlags.wild;
        else
        {
            assert(wildmatch & MODFlags.mutable);
            wildmatch = MODFlags.mutable;
        }
    }

    foreach (u, p; *parameterList)
    {
        MATCH m;

        assert(p);

        // One or more arguments remain
        if (u < args.length)
        {
            Expression arg = args[u];
            if (!arg)
                continue; // default argument
            m = argumentMatchParameter(fd, tf, p, arg, wildmatch, flag, sc, pMessage);
            if (failMessage)
            {
                buf.reset();
                buf.writestring(failMessage);
            }
        }
        else if (p.defaultArg)
            continue;

        /* prefer matching the element type rather than the array
         * type when more arguments are present with T[]...
         */
        if (parameterList.varargs == VarArg.typesafe && u + 1 == nparams && args.length > nparams)
            goto L1;

        //printf("\tm = %d\n", m);
        if (m == MATCH.nomatch) // if no match
        {
        L1:
            if (parameterList.varargs == VarArg.typesafe && u + 1 == nparams) // if last varargs param
            {
                Expression[] trailingArgs;
                if (args.length >= u)
                    trailingArgs = args[u .. $];
                if (auto vmatch = matchTypeSafeVarArgs(tf, p, trailingArgs, pMessage))
                    return vmatch < match ? vmatch : match;
                // Error message was already generated in `matchTypeSafeVarArgs`
                if (failMessage)
                    errorHelper(failMessage);
                return MATCH.nomatch;
            }
            if (errorHelper)
            {
                if (u >= args.length)
                    getMatchError(buf, "missing argument for parameter #%d: `%s`",
                                  u + 1, parameterToChars(p, tf, false));
                // If an error happened previously, `pMessage` was already filled
                else if (buf.length == 0)
                    buf.writestring(tf.getParamError(args[u], p));

                errorHelper(buf.peekChars());
            }
            return MATCH.nomatch;
        }
        if (m < match)
            match = m; // pick worst match
    }

    if (errorHelper && !parameterList.varargs && args.length > nparams)
    {
        // all parameters had a match, but there are surplus args
        OutBuffer buf2;
        getMatchError(buf2, "expected %d argument(s), not %d", nparams, args.length);
        errorHelper(buf2.extractChars());
        return MATCH.nomatch;
    }
    //printf("match = %d\n", match);
    return match;
}

/**
 * Used by `callMatch` to check if the copy constructor may be called to
 * copy the argument
 *
 * This is done by seeing if a call to the copy constructor can be made:
 * ```
 * typeof(tprm) __copytemp;
 * copytemp.__copyCtor(arg);
 * ```
 */
private extern(D) bool isCopyConstructorCallable (StructDeclaration argStruct,
    Expression arg, Type tprm, Scope* sc, const(char)** pMessage)
{
    //printf("isCopyConstructorCallable() argStruct: %s arg: %s tprm: %s\n", argStruct.toChars(), toChars(arg), toChars(tprm));
    auto tmp = new VarDeclaration(arg.loc, tprm, Identifier.generateId("__copytemp"), null);
    tmp.storage_class = STC.rvalue | STC.temp | STC.ctfe;
    tmp.dsymbolSemantic(sc);
    Expression ve = new VarExp(arg.loc, tmp);
    Expression e = new DotIdExp(arg.loc, ve, Id.ctor);
    e = new CallExp(arg.loc, e, arg);
    //printf("e = %s\n", e.toChars());
    if (dmd.expressionsem.trySemantic(e, sc))
        return true;

    if (!pMessage)
        return false;

    /* https://issues.dlang.org/show_bug.cgi?id=22202
     *
     * If a function was deduced by semantic on the CallExp,
     * it means that resolveFuncCall completed succesfully.
     * Therefore, there exists a callable copy constructor,
     * however, it cannot be called because scope constraints
     * such as purity, safety or nogc.
     */
    OutBuffer buf;
    auto callExp = e.isCallExp();

    bool nocpctor()
    {
        buf.printf("`struct %s` does not define a copy constructor for `%s` to `%s` copies",
                   argStruct.toChars(), arg.type.toChars(), tprm.toChars());
        *pMessage = buf.extractChars();
        return false;
    }

    auto f = callExp.f;
    if (!f)
        return nocpctor();

    if (f.isDisabled() && !f.isGenerated)
    {
        /* https://issues.dlang.org/show_bug.cgi?id=24301
         * Copy constructor is explicitly disabled
         */
        buf.printf("`%s` copy constructor cannot be used because it is annotated with `@disable`",
            f.type.toChars());
        *pMessage = buf.extractChars();
        return false;
    }

    bool bpure = !f.isPure && sc.func.setImpure(arg.loc, null);
    bool bsafe = !f.isSafe() && !f.isTrusted() && sc.setUnsafe(false, arg.loc, null);
    bool bnogc = !f.isNogc && sc.setGC(sc.func, arg.loc, null);
    if (bpure | bsafe | bnogc)
    {
        const nullptr = "".ptr;
        buf.printf("`%s` copy constructor cannot be called from a `%s%s%s` context",
            f.type.toChars(),
            bpure ? "pure " .ptr : nullptr,
            bsafe ? "@safe ".ptr : nullptr,
            bnogc ? "nogc"  .ptr : nullptr);
    }
    else if (f.isGenerated && f.isDisabled())
    {
        /* https://issues.dlang.org/show_bug.cgi?id=23097
         * Compiler generated copy constructor failed.
         */
        buf.printf("generating a copy constructor for `struct %s` failed, therefore instances of it are uncopyable",
                   argStruct.toChars());
    }
    else
    {
        /* Although a copy constructor may exist, no suitable match was found.
         * i.e: `inout` constructor creates `const` object, not mutable.
         * Fallback to using the original generic error before https://issues.dlang.org/show_bug.cgi?id=22202.
         */
        return nocpctor();
    }

    *pMessage = buf.extractChars();

    return false;
}

/**
 * Match a single parameter to an argument.
 *
 * This function is called by `TypeFunction.callMatch` while iterating over
 * the list of parameter. Here we check if `arg` is a match for `p`,
 * which is mostly about checking if `arg.type` converts to type of `p`
 * and some check about value reference.
 *
 * Params:
 *   fd = the function being called if symbol, null if not
 *   tf = The `TypeFunction`, only used for error reporting
 *   p = The parameter of `tf` being matched
 *   arg = Argument being passed (bound) to `p`
 *   wildmatch = Wild (`inout`) matching level, derived from the full argument list
 *   flag = A non-zero value means we are doing a partial ordering check
 *          (no value semantic check)
 *   sc = Scope we are in
 *   pMessage = A buffer to write the error in, or `null`
 *
 * Returns: Whether `trailingArgs` match `p`.
 */
private extern(D) MATCH argumentMatchParameter (FuncDeclaration fd, TypeFunction tf, Parameter p,
    Expression arg, ubyte wildmatch, int flag, Scope* sc, const(char)** pMessage)
{
    static if (0)
    printf("argumentMatchParameter() sc: %p, fd: %s, tf: %s, p: %s, arg: %s, arg.type: %s\n",
        sc, fd ? fd.ident.toChars() : "null", tf.toChars(), parameterToChars(p, tf, false), arg.toChars(), arg.type.toChars());
    MATCH m;
    Type targ = arg.type;
    Type tprm = wildmatch ? p.type.substWildTo(wildmatch) : p.type;

    if (p.isLazy() && tprm.ty == Tvoid && targ.ty != Tvoid)
        m = MATCH.convert;
    else if (flag)
    {
        // for partial ordering, value is an irrelevant mockup, just look at the type
        m = targ.implicitConvTo(tprm);
    }
    else
    {
        const isRef = p.isReference();

        StructDeclaration argStruct, prmStruct;
        if (targ.ty == Tstruct && tprm.ty == Tstruct)
        {
            // if the argument and the parameter are of the same unqualified struct type
            argStruct = (cast(TypeStruct)targ).sym;
            prmStruct = (cast(TypeStruct)tprm).sym;

            /* if both a copy constructor and move constructor exist, then match
             * the lvalue to the copy constructor only and the rvalue to the move constructor
             * only
             */
            if (argStruct == prmStruct && fd)
            {
                if (auto cfd = fd.isCtorDeclaration())
                {
                    /* Get struct that constructor is making
                     */

                    auto t1 = cfd.type.toBasetype();
                    auto t2 = t1.nextOf();
                    auto t3 = t2.isTypeStruct();
                    if (t3)
                    {
                    auto ctorStruct = t3.sym;
//                    StructDeclaration ctorStruct = cfd.type.toBasetype().nextOf().isTypeStruct().sym;

                    if (prmStruct == ctorStruct && ctorStruct.hasCopyCtor && ctorStruct.hasMoveCtor)
                    {
                        if (cfd.isCpCtor && !arg.isLvalue())
                            return MATCH.nomatch;       // copy constructor is only for lvalues
                        if (cfd.isMoveCtor && arg.isLvalue())
                            return MATCH.nomatch;       // move constructor is only for rvalues
                    }
                    }
                }
            }
        }

        // check if the copy constructor may be called to copy the argument
        if (arg.isLvalue() && !isRef && argStruct && argStruct == prmStruct && argStruct.hasCopyCtor &&
            !isCopyConstructorCallable(argStruct, arg, tprm, sc, pMessage))
        {
            return MATCH.nomatch;
        }
        else
        {
            import dmd.dcast : cimplicitConvTo;
            m = (sc && sc.inCfile) ? arg.cimplicitConvTo(tprm) : arg.implicitConvTo(tprm);
        }
    }

    // Non-lvalues do not match ref or out parameters
    if (!p.isReference())
        return m;

    // https://issues.dlang.org/show_bug.cgi?id=13783
    // Don't use toBasetype() to handle enum types.
    Type ta = targ;
    Type tp = tprm;
    //printf("fparam[%d] ta = %s, tp = %s\n", u, ta.toChars(), tp.toChars());

    if (m && !arg.isLvalue())
    {
        if (p.storageClass & STC.out_)
        {
            if (pMessage) *pMessage = tf.getParamError(arg, p);
            return MATCH.nomatch;
        }

        if (arg.op == EXP.string_ && tp.ty == Tsarray)
        {
            if (ta.ty != Tsarray)
            {
                Type tn = tp.nextOf().castMod(ta.nextOf().mod);
                dinteger_t dim = (cast(StringExp)arg).len;
                ta = tn.sarrayOf(dim);
            }
        }
        else if (arg.op == EXP.slice && tp.ty == Tsarray)
        {
            // Allow conversion from T[lwr .. upr] to ref T[upr-lwr]
            if (ta.ty != Tsarray)
            {
                Type tn = ta.nextOf();
                dinteger_t dim = (cast(TypeSArray)tp).dim.toUInteger();
                ta = tn.sarrayOf(dim);
            }
        }
        else if (p.storageClass & STC.constscoperef)
        {
            // Allow converting a literal to an `in` which is `ref`
            if (arg.op == EXP.arrayLiteral && tp.ty == Tsarray)
            {
                Type tn = tp.nextOf();
                dinteger_t dim = (cast(TypeSArray)tp).dim.toUInteger();
                ta = tn.sarrayOf(dim);
            }

            // Need to make this a rvalue through a temporary
            m = MATCH.convert;
        }
        else if (!(sc && sc.previews.rvalueRefParam) ||
                 p.storageClass & STC.out_ ||
                 !arg.type.isCopyable())  // can't copy to temp for ref parameter
        {
            if (pMessage) *pMessage = tf.getParamError(arg, p);
            return MATCH.nomatch;
        }
        else
        {
            /* in functionParameters() we'll convert this
             * rvalue into a temporary
             */
            m = MATCH.convert;
        }
    }

    /* If the match is not already perfect or if the arg
       is not a lvalue then try the `alias this` chain
       see  https://issues.dlang.org/show_bug.cgi?id=15674
       and https://issues.dlang.org/show_bug.cgi?id=21905
    */
    if (ta != tp || !arg.isLvalue())
    {
        Type firsttab = ta.toBasetype();
        while (1)
        {
            Type tab = ta.toBasetype();
            Type tat = tab.aliasthisOf();
            if (!tat || !tat.implicitConvTo(tprm))
                break;
            if (tat == tab || tat == firsttab)
                break;
            ta = tat;
        }
    }

    /* A ref variable should work like a head-const reference.
     * e.g. disallows:
     *  ref T      <- an lvalue of const(T) argument
     *  ref T[dim] <- an lvalue of const(T[dim]) argument
     */
    if (!ta.constConv(tp))
    {
        if (pMessage) *pMessage = tf.getParamError(arg, p);
        return MATCH.nomatch;
    }

    if (arg.isBitField())
    {
        if (pMessage) *pMessage = tf.getParamError(arg, p);
        return MATCH.nomatch;
    }

    return m;
}

// arguments get specially formatted
private const(char)* getParamError(TypeFunction tf, Expression arg, Parameter par)
{
    if (global.gag && !global.params.v.showGaggedErrors)
        return null;
    // show qualification when toChars() is the same but types are different
    // https://issues.dlang.org/show_bug.cgi?id=19948
    // when comparing the type with strcmp, we need to drop the qualifier
    bool qual = !arg.type.mutableOf().equals(par.type.mutableOf()) &&
        strcmp(arg.type.mutableOf().toChars(), par.type.mutableOf().toChars()) == 0;
    OutBuffer buf;
    // only mention rvalue or bitfield if it's relevant
    if (arg.isBitField())
    {
        buf.printf("cannot pass bitfield argument `%s` to parameter `%s`",
                   arg.toErrMsg(), parameterToChars(par, tf, qual));
    }
    else
    {
        auto at = qual ? arg.type.toPrettyChars(true) : arg.type.toChars();
        const rv = !arg.isLvalue() && par.isReference() && !(par.storageClass & STC.constscoperef);
        buf.printf("cannot pass %sargument `%s` of type `%s` to parameter `%s`",
            rv ? "rvalue ".ptr : "".ptr, arg.toErrMsg(), at,
            parameterToChars(par, tf, qual));
    }
    return buf.extractChars();
}

/**
 * Match the remaining arguments `trailingArgs` with parameter `p`.
 *
 * Assume we already checked that `p` is the last parameter of `tf`,
 * and we want to know whether the arguments would match `p`.
 *
 * Params:
 *   tf = The `TypeFunction`, only used for error reporting
 *   p = The last parameter of `tf` which is variadic
 *   trailingArgs = The remaining arguments that should match `p`
 *   pMessage = A buffer to write the error in, or `null`
 *
 * Returns: Whether `trailingArgs` match `p`.
 */
private extern(D) MATCH matchTypeSafeVarArgs(TypeFunction tf, Parameter p,
    Expression[] trailingArgs, const(char)** pMessage)
{
    Type tb = p.type.toBasetype();

    switch (tb.ty)
    {
    case Tsarray:
        TypeSArray tsa = cast(TypeSArray)tb;
        dinteger_t sz = tsa.dim.toInteger();
        if (sz != trailingArgs.length)
        {
            if (pMessage)
            {
                OutBuffer buf;
                getMatchError(buf, "expected %llu variadic argument(s), not %zu",
                    sz, trailingArgs.length);
                *pMessage = buf.extractChars();
            }
            return MATCH.nomatch;
        }
        goto case Tarray;
    case Tarray:
    {
        MATCH match = MATCH.exact;
        TypeArray ta = cast(TypeArray)tb;
        foreach (arg; trailingArgs)
        {
            MATCH m;
            assert(arg);

            /* If lazy array of delegates,
             * convert arg(s) to delegate(s)
             */
            Type tret = p.isLazyArray();
            if (tret)
            {
                if (ta.next.equals(arg.type))
                    m = MATCH.exact;
                else if (tret.toBasetype().ty == Tvoid)
                    m = MATCH.convert;
                else
                {
                    m = arg.implicitConvTo(tret);
                    if (m == MATCH.nomatch)
                        m = arg.implicitConvTo(ta.next);
                }
            }
            else
                m = arg.implicitConvTo(ta.next);

            if (m == MATCH.nomatch)
            {
                if (pMessage) *pMessage = tf.getParamError(arg, p);
                return MATCH.nomatch;
            }
            if (m < match)
                match = m;
        }
        return match;
    }
    case Tclass:
        // We leave it up to the actual constructor call to do the matching.
        return MATCH.exact;

    default:
        // We can have things as `foo(int[int] wat...)` but they only match
        // with an associative array proper.
        if (!pMessage) {}
        else if (!trailingArgs.length)
        {
            OutBuffer buf;
            getMatchError(buf, "expected an argument for parameter `%s`",
                parameterToChars(p, tf, false));
            *pMessage = buf.extractChars();
        }
        else
            *pMessage = tf.getParamError(trailingArgs[0], p);

        return MATCH.nomatch;
    }
}

/// Compute cached type properties for `TypeStruct`
void determineTypeProperties(StructDeclaration sd)
{
    import dmd.dsymbolsem : hasPointers;
    if (sd.computedTypeProperties)
        return;
    foreach (vd; sd.fields)
    {
        if (vd.storage_class & STC.ref_ || vd.hasPointers())
        {
            sd.hasPointerField = true;
            sd.hasUnsafeBitpatterns = true;
        }

        if (vd._init && vd._init.isVoidInitializer() && vd.hasPointers())
            sd.hasVoidInitPointers = true;

        if (vd.storage_class & STC.system || vd.type.hasUnsafeBitpatterns())
            sd.hasUnsafeBitpatterns = true;

        if (!vd._init && vd.type.hasVoidInitPointers())
            sd.hasVoidInitPointers = true;

        if (vd.type.hasInvariant())
            sd.hasFieldWithInvariant = true;
    }
    sd.computedTypeProperties = true;
}

/***************************************
 * Return !=0 if type has pointers that need to
 * be scanned by the GC during a collection cycle.
 */
bool hasPointers(Type t)
{
    bool visitType(Type _)              { return false; }
    bool visitDArray(TypeDArray _)      { return true; }
    bool visitAArray(TypeAArray _)      { return true; }
    bool visitPointer(TypePointer _)    { return true; }
    bool visitDelegate(TypeDelegate _)  { return true; }
    bool visitClass(TypeClass _)        { return true; }
    bool visitEnum(TypeEnum t)          { return t.memType().hasPointers(); }

    /* Although null isn't dereferencable, treat it as a pointer type for
     * attribute inference, generic code, etc.
     */
    bool visitNull(TypeNull _)          { return true; }

    bool visitSArray(TypeSArray t)
    {
        /* Don't want to do this, because:
         *    struct S { T* array[0]; }
         * may be a variable length struct.
         */
        //if (dim.toInteger() == 0)
        //    return false;

        if (t.next.ty == Tvoid)
        {
            // Arrays of void contain arbitrary data, which may include pointers
            return true;
        }
        else
            return t.next.hasPointers();
    }

    bool visitStruct(TypeStruct t)
    {
        StructDeclaration sym = t.sym;

        if (sym.members && !sym.determineFields() && sym.type != Type.terror)
            error(sym.loc, "no size because of forward references");

        sym.determineTypeProperties();
        return sym.hasPointerField;
    }


    switch(t.ty)
    {
        default:            return visitType(t);
        case Tsarray:       return visitSArray(t.isTypeSArray());
        case Tarray:        return visitDArray(t.isTypeDArray());
        case Taarray:       return visitAArray(t.isTypeAArray());
        case Tpointer:      return visitPointer(t.isTypePointer());
        case Tdelegate:     return visitDelegate(t.isTypeDelegate());
        case Tstruct:       return visitStruct(t.isTypeStruct());
        case Tenum:         return visitEnum(t.isTypeEnum());
        case Tclass:        return visitClass(t.isTypeClass());
        case Tnull:         return visitNull(t.isTypeNull());
    }
}

/**************************************
 * Returns an indirect type one step from t.
 */
Type getIndirection(Type t)
{
    t = t.baseElemOf();
    if (t.ty == Tarray || t.ty == Tpointer)
        return t.nextOf().toBasetype();
    if (t.ty == Taarray || t.ty == Tclass)
        return t;
    if (t.ty == Tstruct)
        return t.hasPointers() ? t : null; // TODO

    // should consider TypeDelegate?
    return null;
}

uinteger_t size(Type t)
{
    return size(t, Loc.initial);
}

uinteger_t size(Type t, Loc loc)
{

    uinteger_t visitType(Type t)
    {
        error(loc, "no size for type `%s`", t.toChars());
        return SIZE_INVALID;
    }

    uinteger_t visitBasic(TypeBasic t)
    {
        uint size;
        //printf("TypeBasic::size()\n");
        switch (t.ty)
        {
            case Tint8:
            case Tuns8:
                size = 1;
                break;

            case Tint16:
            case Tuns16:
                size = 2;
                break;

            case Tint32:
            case Tuns32:
            case Tfloat32:
            case Timaginary32:
                size = 4;
                break;

            case Tint64:
            case Tuns64:
            case Tfloat64:
            case Timaginary64:
                size = 8;
                break;

            case Tfloat80:
            case Timaginary80:
                size = target.realsize;
                break;

            case Tcomplex32:
                size = 8;
                break;

            case Tcomplex64:
            case Tint128:
            case Tuns128:
                size = 16;
                break;

            case Tcomplex80:
                size = target.realsize * 2;
                break;

            case Tvoid:
                //size = Type::size();      // error message
                size = 1;
                break;

            case Tbool:
                size = 1;
                break;

            case Tchar:
                size = 1;
                break;

            case Twchar:
                size = 2;
                break;

            case Tdchar:
                size = 4;
                break;

            default:
                assert(0);
            }

        //printf("TypeBasic::size() = %d\n", size);
        return size;
    }

    uinteger_t visitSArray(TypeSArray t)
    {
        //printf("TypeSArray::size()\n");
        const n = t.numberOfElems(loc);
        const elemsize = t.baseElemOf().size(loc);
        bool overflow = false;
        const sz = mulu(n, elemsize, overflow);
        if (overflow || sz >= uint.max)
        {
            if (elemsize != SIZE_INVALID && n != uint.max)
                error(loc, "static array `%s` size overflowed to %lld", t.toChars(), cast(long)sz);
            return SIZE_INVALID;
        }
        return sz;

    }

    uinteger_t visitTypeQualified(TypeQualified t)
    {
        if (t.ty == Ttypeof)
        {
            auto type = (cast(TypeTypeof)t).exp.type;
            if (type)
                return type.size(loc);
        }

        error(t.loc, "size of type `%s` is not known", t.toChars());
        return SIZE_INVALID;
    }

    switch(t.ty)
    {
        default:            return t.isTypeBasic() ? visitBasic(t.isTypeBasic()) : visitType(t);
        case Ttraits:
        case Terror:        return SIZE_INVALID;
        case Tvector:       return t.isTypeVector().basetype.size();
        case Tsarray:       return visitSArray(t.isTypeSArray());
        case Tdelegate:
        case Tarray:        return target.ptrsize * 2;
        case Tpointer:
        case Treference:
        case Tclass:
        case Taarray:       return target.ptrsize;
        case Tident:
        case Tinstance:
        case Ttypeof:
        case Treturn:       return visitTypeQualified(cast(TypeQualified)t);
        case Tstruct:
        {
            import dmd.dsymbolsem: size;
            return t.isTypeStruct().sym.size(loc);
        }
        case Tenum:         return t.isTypeEnum().sym.getMemtype(loc).size(loc);
        case Tnull:         return t.tvoidptr.size(loc);
        case Tnoreturn:     return 0;
    }
}

/*******************************
 * Determine if converting 'this' to 'to' is an identity operation,
 * a conversion to const operation, or the types aren't the same.
 * Returns:
 *      MATCH.exact      'this' == 'to'
 *      MATCH.constant      'to' is const
 *      MATCH.nomatch    conversion to mutable or invariant
 */
MATCH constConv(Type from, Type to)
{
    MATCH visitType(Type from)
    {
        //printf("Type::constConv(this = %s, to = %s)\n", from.toChars(), to.toChars());
        if (from.equals(to))
            return MATCH.exact;
        if (from.ty == to.ty && MODimplicitConv(from.mod, to.mod))
            return MATCH.constant;
        return MATCH.nomatch;
    }

    MATCH visitNext(TypeNext from)
    {
        //printf("TypeNext::constConv from = %s, to = %s\n", from.toChars(), to.toChars());
        if (from.equals(to))
            return MATCH.exact;

        if (!(from.ty == to.ty && MODimplicitConv(from.mod, to.mod)))
            return MATCH.nomatch;

        Type tn = to.nextOf();
        if (!(tn && from.next.ty == tn.ty))
            return MATCH.nomatch;

        MATCH m;
        if (to.isConst()) // whole tail const conversion
        {
            // Recursive shared level check
            m = from.next.constConv(tn);
            if (m == MATCH.exact)
                m = MATCH.constant;
        }
        else
        {
            //printf("\tnext => %s, to.next => %s\n", from.next.toChars(), tn.toChars());
            m = from.next.equals(tn) ? MATCH.constant : MATCH.nomatch;
        }
        return m;
    }

    MATCH visitSArray(TypeSArray from)
    {
        if (auto tsa = to.isTypeSArray())
        {
            if (!from.dim.equals(tsa.dim))
                return MATCH.nomatch;
        }
        return visitNext(from);
    }

    MATCH visitAArray(TypeAArray from)
    {
        if (auto taa = to.isTypeAArray())
        {
            MATCH mindex = from.index.constConv(taa.index);
            MATCH mkey = from.next.constConv(taa.next);
            // Pick the worst match
            return mkey < mindex ? mkey : mindex;
        }
        return visitType(from);
    }

    MATCH visitPointer(TypePointer from)
    {
        if (from.next.ty == Tfunction)
        {
            if (to.nextOf() && from.next.equals((cast(TypeNext)to).next))
                return visitType(from);
            else
                return MATCH.nomatch;
        }
        return visitNext(from);
    }

    MATCH visitFunction(TypeFunction from)
    {
        // Attributes need to match exactly, otherwise it's an implicit conversion
        if (from.ty != to.ty || !from.attributesEqual(cast(TypeFunction) to))
            return MATCH.nomatch;

        return visitNext(from);
    }

    MATCH visitStruct(TypeStruct from)
    {
        if (from.equals(to))
            return MATCH.exact;
        if (from.ty == to.ty && from.sym == (cast(TypeStruct)to).sym && MODimplicitConv(from.mod, to.mod))
            return MATCH.constant;
        return MATCH.nomatch;
    }

    MATCH visitEnum(TypeEnum from)
    {
        if (from.equals(to))
            return MATCH.exact;
        if (from.ty == to.ty && from.sym == (cast(TypeEnum)to).sym && MODimplicitConv(from.mod, to.mod))
            return MATCH.constant;
        return MATCH.nomatch;
    }

    MATCH visitClass(TypeClass from)
    {
        if (from.equals(to))
            return MATCH.exact;
        if (from.ty == to.ty && from.sym == (cast(TypeClass)to).sym && MODimplicitConv(from.mod, to.mod))
            return MATCH.constant;

        /* Conversion derived to const(base)
         */
        int offset = 0;
        if (to.isBaseOf(from, &offset) && offset == 0 && MODimplicitConv(from.mod, to.mod))
        {
            // Disallow:
            //  derived to base
            //  inout(derived) to inout(base)
            if (!to.isMutable() && !to.isWild())
                return MATCH.convert;
        }

        return MATCH.nomatch;
    }

    MATCH visitNoreturn(TypeNoreturn from)
    {
        // Either another noreturn or conversion to any type
        return from.implicitConvTo(to);
    }

    switch(from.ty)
    {
        default:            return visitType(from);
        case Tsarray:       return visitSArray(from.isTypeSArray());
        case Taarray:       return visitAArray(from.isTypeAArray());
        case Treference:
        case Tdelegate:
        case Tslice:
        case Tarray:        return visitNext(cast(TypeNext)from);
        case Tpointer:      return visitPointer(from.isTypePointer());
        case Tfunction:     return visitFunction(from.isTypeFunction());
        case Tstruct:       return visitStruct(from.isTypeStruct());
        case Tenum:         return visitEnum(from.isTypeEnum());
        case Tclass:        return visitClass(from.isTypeClass());
        case Tnoreturn:     return visitNoreturn(from.isTypeNoreturn());
    }
}


/******************************************
 * Perform semantic analysis on a type.
 * Params:
 *      type = Type AST node
 *      loc = the location of the type
 *      sc = context
 * Returns:
 *      `Type` with completed semantic analysis, `Terror` if errors
 *      were encountered
 */
Type typeSemantic(Type type, Loc loc, Scope* sc)
{
    static Type error()
    {
        return Type.terror;
    }

    Type visitType(Type t)
    {
        // @@@DEPRECATED_2.110@@@
        // Use of `cent` and `ucent` has always been an error.
        // Starting from 2.100, recommend core.int128 as a replace for the
        // lack of compiler support.
        if (t.ty == Tint128 || t.ty == Tuns128)
        {
            .error(loc, "`cent` and `ucent` types are obsolete, use `core.int128.Cent` instead");
            return error();
        }

        return t.merge();
    }

    Type visitComplex(TypeBasic t)
    {
        if (!sc.inCfile)
            return visitType(t);

        auto tc = getComplexLibraryType(loc, sc, t.ty);
        if (tc.ty == Terror)
            return tc;
        return tc.addMod(t.mod).merge();
    }

    Type visitVector(TypeVector mtype)
    {
        const errors = global.errors;
        mtype.basetype = mtype.basetype.typeSemantic(loc, sc);
        if (errors != global.errors)
            return error();
        mtype.basetype = mtype.basetype.toBasetype().mutableOf();
        if (mtype.basetype.ty != Tsarray)
        {
            .error(loc, "T in __vector(T) must be a static array, not `%s`", mtype.basetype.toChars());
            return error();
        }
        TypeSArray t = mtype.basetype.isTypeSArray();
        const sz = cast(int)t.size(loc);
        final switch (target.isVectorTypeSupported(sz, t.nextOf()))
        {
        case 0:
            // valid
            break;

        case 1:
            // no support at all
            .error(loc, "SIMD vector types not supported on this platform");
            return error();

        case 2:
            // invalid base type
            .error(loc, "vector type `%s` is not supported on this platform", mtype.toChars());
            return error();

        case 3:
            // invalid size
            .error(loc, "%d byte vector type `%s` is not supported on this platform", sz, mtype.toChars());
            return error();
        }
        return merge(mtype);
    }

    Type visitSArray(TypeSArray mtype)
    {
        //printf("TypeSArray::semantic() %s\n", toChars());
        Type t;
        Expression e;
        Dsymbol s;
        mtype.next.resolve(loc, sc, e, t, s);

        if (auto tup = s ? s.isTupleDeclaration() : null)
        {
            mtype.dim = semanticLength(sc, tup, mtype.dim);
            mtype.dim = mtype.dim.ctfeInterpret();
            if (mtype.dim.op == EXP.error)
                return error();

            uinteger_t d = mtype.dim.toUInteger();
            if (d >= tup.objects.length)
            {
                .error(loc, "sequence index `%llu` out of bounds `[0 .. %llu]`", cast(ulong)d, cast(ulong)tup.objects.length);
                return error();
            }

            RootObject o = (*tup.objects)[cast(size_t)d];
            if (auto tt = o.isType())
                return tt.addMod(mtype.mod);
            .error(loc, "`%s` is not a type", mtype.toChars());
            return error();
        }

        if (t && t.ty == Terror)
            return error();

        Type tn = mtype.next.typeSemantic(loc, sc);
        if (tn.ty == Terror)
            return error();

        Type tbn = tn.toBasetype();
        if (mtype.dim)
        {
            auto errors = global.errors;
            mtype.dim = semanticLength(sc, tbn, mtype.dim);
            mtype.dim = mtype.dim.implicitCastTo(sc, Type.tsize_t);
            if (errors != global.errors)
                return error();

            mtype.dim = mtype.dim.optimize(WANTvalue);
            mtype.dim = mtype.dim.ctfeInterpret();
            if (mtype.dim.op == EXP.error)
                return error();

            errors = global.errors;
            dinteger_t d1 = mtype.dim.toInteger();
            if (errors != global.errors)
                return error();

            mtype.dim = mtype.dim.implicitCastTo(sc, Type.tsize_t);
            mtype.dim = mtype.dim.optimize(WANTvalue);
            if (mtype.dim.op == EXP.error)
                return error();

            errors = global.errors;
            dinteger_t d2 = mtype.dim.toInteger();
            if (errors != global.errors)
                return error();

            if (mtype.dim.op == EXP.error)
                return error();

            Type overflowError()
            {
                .error(loc, "`%s` size %llu * %llu exceeds 0x%llx size limit for static array",
                        mtype.toChars(), cast(ulong)tbn.size(loc), cast(ulong)d1, target.maxStaticDataSize);
                return error();
            }

            if (d1 != d2)
                return overflowError();

            Type tbx = tbn.baseElemOf();
            if (tbx.ty == Tstruct && !tbx.isTypeStruct().sym.members ||
                tbx.ty == Tenum && !tbx.isTypeEnum().sym.members)
            {
                /* To avoid meaningless error message, skip the total size limit check
                 * when the bottom of element type is opaque.
                 */
            }
            else if (tbn.isTypeBasic() ||
                     tbn.ty == Tpointer ||
                     tbn.ty == Tarray ||
                     tbn.ty == Tsarray ||
                     tbn.ty == Taarray ||
                     (tbn.ty == Tstruct && tbn.isTypeStruct().sym.sizeok == Sizeok.done) ||
                     tbn.ty == Tclass)
            {
                /* Only do this for types that don't need to have semantic()
                 * run on them for the size, since they may be forward referenced.
                 */
                bool overflow = false;
                if (mulu(tbn.size(loc), d2, overflow) > target.maxStaticDataSize || overflow)
                    return overflowError();
            }
        }
        switch (tbn.ty)
        {
        case Ttuple:
            {
                // Index the tuple to get the type
                assert(mtype.dim);
                TypeTuple tt = tbn.isTypeTuple();
                uinteger_t d = mtype.dim.toUInteger();
                if (d >= tt.arguments.length)
                {
                    .error(loc, "sequence index `%llu` out of bounds `[0 .. %llu]`", cast(ulong)d, cast(ulong)tt.arguments.length);
                    return error();
                }
                Type telem = (*tt.arguments)[cast(size_t)d].type;
                return telem.addMod(mtype.mod);
            }

        case Tfunction:
        case Tnone:
            .error(loc, "cannot have array of `%s`", tbn.toChars());
            return error();

        default:
            break;
        }
        if (tbn.isScopeClass())
        {
            .error(loc, "cannot have array of scope `%s`", tbn.toChars());
            return error();
        }

        /* Ensure things like const(immutable(T)[3]) become immutable(T[3])
         * and const(T)[3] become const(T[3])
         */
        mtype.next = tn;
        mtype.transitive();
        return mtype.addMod(tn.mod).merge();
    }

    Type visitDArray(TypeDArray mtype)
    {
        Type tn = mtype.next.typeSemantic(loc, sc);
        Type tbn = tn.toBasetype();
        switch (tbn.ty)
        {
        case Ttuple:
            return tbn;

        case Tfunction:
        case Tnone:
            .error(loc, "cannot have array of `%s`", tbn.toChars());
            return error();

        case Terror:
            return error();

        default:
            break;
        }
        if (tn.isScopeClass())
        {
            .error(loc, "cannot have array of scope `%s`", tn.toChars());
            return error();
        }
        mtype.next = tn;
        mtype.transitive();
        return merge(mtype);
    }

    Type visitAArray(TypeAArray mtype)
    {
        //printf("TypeAArray::semantic() %s index.ty = %d\n", mtype.toChars(), mtype.index.ty);
        if (mtype.deco)
        {
            return mtype;
        }

        mtype.loc = loc;
        if (sc)
            sc.setNoFree();

        // Deal with the case where we thought the index was a type, but
        // in reality it was an expression.
        if (mtype.index.ty == Tident || mtype.index.ty == Tinstance || mtype.index.ty == Tsarray || mtype.index.ty == Ttypeof || mtype.index.ty == Treturn || mtype.index.ty == Tmixin)
        {
            Expression e;
            Type t;
            Dsymbol s;
            Loc indexLoc;

            switch (mtype.index.ty)
            {
                case Tident:    indexLoc = mtype.index.isTypeIdentifier().loc;  break;
                case Tinstance: indexLoc = mtype.index.isTypeInstance().loc;    break;
                case Ttypeof:   indexLoc = mtype.index.isTypeTypeof().loc;      break;
                case Treturn:   indexLoc = mtype.index.isTypeReturn().loc;      break;
                case Tmixin:    indexLoc = mtype.index.isTypeMixin().loc;       break;
                default: indexLoc = mtype.loc;
            }

            mtype.index.resolve(indexLoc, sc, e, t, s);

            // https://issues.dlang.org/show_bug.cgi?id=15478
            if (s)
                e = symbolToExp(s, loc, sc, false);

            if (e)
            {
                // It was an expression -
                // Rewrite as a static array
                auto tsa = new TypeSArray(mtype.next, e);
                return tsa.typeSemantic(loc, sc);
            }
            else if (t)
                mtype.index = t.typeSemantic(loc, sc);
            else
            {
                .error(loc, "index is not a type or an expression");
                return error();
            }
        }
        else
            mtype.index = mtype.index.typeSemantic(loc, sc);
        mtype.index = mtype.index.merge2();

        if (mtype.index.nextOf() && !mtype.index.nextOf().isImmutable())
        {
            mtype.index = mtype.index.constOf().mutableOf();
            version (none)
            {
                printf("index is %p %s\n", mtype.index, mtype.index.toChars());
                mtype.index.check();
                printf("index.mod = x%x\n", mtype.index.mod);
                printf("index.ito = x%p\n", mtype.index.getMcache().ito);
                if (mtype.index.getMcache().ito)
                {
                    printf("index.ito.mod = x%x\n", mtype.index.getMcache().ito.mod);
                    printf("index.ito.ito = x%p\n", mtype.index.getMcache().ito.getMcache().ito);
                }
            }
        }

        switch (mtype.index.toBasetype().ty)
        {
        case Tfunction:
        case Tvoid:
        case Tnone:
        case Ttuple:
            .error(loc, "cannot have associative array key of `%s`", mtype.index.toBasetype().toChars());
            goto case Terror;
        case Terror:
            return error();

        default:
            break;
        }
        Type tbase = mtype.index.baseElemOf();
        while (tbase.ty == Tarray)
            tbase = tbase.nextOf().baseElemOf();
        if (auto ts = tbase.isTypeStruct())
        {
            /* AA's need typeid(index).equals() and getHash(). Issue error if not correctly set up.
             */
            StructDeclaration sd = ts.sym;
            if (sd.semanticRun < PASS.semanticdone)
                sd.dsymbolSemantic(null);

            // duplicate a part of StructDeclaration::semanticTypeInfoMembers
            //printf("AA = %s, key: xeq = %p, xerreq = %p xhash = %p\n", toChars(), sd.xeq, sd.xerreq, sd.xhash);

            if (sd.xeq && sd.xeq.isGenerated && sd.xeq._scope && sd.xeq.semanticRun < PASS.semantic3done)
            {
                uint errors = global.startGagging();
                sd.xeq.semantic3(sd.xeq._scope);
                if (global.endGagging(errors))
                    sd.xeq = sd.xerreq;
            }


            //printf("AA = %s, key: xeq = %p, xhash = %p\n", toChars(), sd.xeq, sd.xhash);
            const(char)* s = (mtype.index.toBasetype().ty != Tstruct) ? "bottom of " : "";
            if (!sd.xeq)
            {
                // If sd.xhash != NULL:
                //   sd or its fields have user-defined toHash.
                //   AA assumes that its result is consistent with bitwise equality.
                // else:
                //   bitwise equality & hashing
            }
            else if (sd.xeq == sd.xerreq)
            {
                if (search_function(sd, Id.opEquals))
                {
                    .error(loc, "%sAA key type `%s` does not have `bool opEquals(ref const %s) const`", s, sd.toChars(), sd.toChars());
                }
                else
                {
                    .error(loc, "%sAA key type `%s` does not support const equality", s, sd.toChars());
                }
                return error();
            }
            else if (!sd.xhash)
            {
                if (search_function(sd, Id.opEquals))
                {
                    .error(loc, "%sAA key type `%s` should have `extern (D) size_t toHash() const nothrow @safe` if `opEquals` defined", s, sd.toChars());
                }
                else
                {
                    .error(loc, "%sAA key type `%s` supports const equality but doesn't support const hashing", s, sd.toChars());
                }
                return error();
            }
            else
            {
                // defined equality & hashing
                assert(sd.xeq && sd.xhash);

                /* xeq and xhash may be implicitly defined by compiler. For example:
                 *   struct S { int[] arr; }
                 * With 'arr' field equality and hashing, compiler will implicitly
                 * generate functions for xopEquals and xtoHash in TypeInfo_Struct.
                 */
            }
        }
        else if (tbase.ty == Tclass && !tbase.isTypeClass().sym.isInterfaceDeclaration())
        {
            ClassDeclaration cd = tbase.isTypeClass().sym;
            if (cd.semanticRun < PASS.semanticdone)
                cd.dsymbolSemantic(null);

            if (!ClassDeclaration.object)
            {
                ObjectNotFound(Loc.initial, cd.ident);
                return error();
            }

            __gshared FuncDeclaration feq = null;
            __gshared FuncDeclaration fcmp = null;
            __gshared FuncDeclaration fhash = null;
            if (!feq)
                feq = search_function(ClassDeclaration.object, Id.opEquals).isFuncDeclaration();
            if (!fcmp)
                fcmp = search_function(ClassDeclaration.object, Id.opCmp).isFuncDeclaration();
            if (!fhash)
                fhash = search_function(ClassDeclaration.object, Id.tohash).isFuncDeclaration();
            assert(fcmp && feq && fhash);

            if (feq.vtblIndex < cd.vtbl.length && cd.vtbl[feq.vtblIndex] == feq)
            {
                version (all)
                {
                    if (fcmp.vtblIndex < cd.vtbl.length && cd.vtbl[fcmp.vtblIndex] != fcmp)
                    {
                        const(char)* s = (mtype.index.toBasetype().ty != Tclass) ? "bottom of " : "";
                        .error(loc, "%sAA key type `%s` now requires equality rather than comparison", s, cd.toChars());
                        errorSupplemental(loc, "Please override `Object.opEquals` and `Object.toHash`.");
                    }
                }
            }
        }
        mtype.next = mtype.next.typeSemantic(loc, sc).merge2();
        mtype.transitive();

        switch (mtype.next.toBasetype().ty)
        {
        case Tfunction:
        case Tvoid:
        case Tnone:
        case Ttuple:
            .error(loc, "cannot have associative array of `%s`", mtype.next.toChars());
            goto case Terror;
        case Terror:
            return error();
        default:
            break;
        }
        if (mtype.next.isScopeClass())
        {
            .error(loc, "cannot have array of scope `%s`", mtype.next.toChars());
            return error();
        }
        return merge(mtype);
    }

    Type visitPointer(TypePointer mtype)
    {
        //printf("TypePointer::semantic() %s\n", toChars());
        if (mtype.deco)
        {
            return mtype;
        }
        Type n = mtype.next.typeSemantic(loc, sc);
        switch (n.toBasetype().ty)
        {
        case Ttuple:
            .error(loc, "cannot have pointer to `%s`", n.toChars());
            goto case Terror;
        case Terror:
            return error();
        default:
            break;
        }
        if (n != mtype.next)
        {
            mtype.deco = null;
        }
        mtype.next = n;
        if (mtype.next.ty != Tfunction)
        {
            mtype.transitive();
            return merge(mtype);
        }
        version (none)
        {
            return merge(mtype);
        }
        else
        {
            mtype.deco = merge(mtype).deco;
            /* Don't return merge(), because arg identifiers and default args
             * can be different
             * even though the types match
             */
            return mtype;
        }
    }

    Type visitReference(TypeReference mtype)
    {
        //printf("TypeReference::semantic()\n");
        Type n = mtype.next.typeSemantic(loc, sc);
        if (n != mtype.next)
           mtype.deco = null;
        mtype.next = n;
        mtype.transitive();
        return merge(mtype);
    }

    Type visitFunction(TypeFunction mtype)
    {
        if (mtype.deco) // if semantic() already run
        {
            //printf("already done\n");
            return mtype;
        }
        //printf("TypeFunction::semantic() this = %p\n", mtype);
        //printf("TypeFunction::semantic() %s, sc.stc = %llx\n", mtype.toChars(), sc.stc);

        bool errors = false;

        if (mtype.inuse > global.recursionLimit)
        {
            mtype.inuse = 0;
            .error(loc, "recursive type");
            return error();
        }

        /* Copy in order to not mess up original.
         * This can produce redundant copies if inferring return type,
         * as semantic() will get called again on this.
         */
        TypeFunction tf = mtype.copy().toTypeFunction();
        if (mtype.parameterList.parameters)
        {
            tf.parameterList.parameters = mtype.parameterList.parameters.copy();
            for (size_t i = 0; i < mtype.parameterList.parameters.length; i++)
            {
                Parameter p = cast(Parameter)mem.xmalloc(__traits(classInstanceSize, Parameter));
                memcpy(cast(void*)p, cast(void*)(*mtype.parameterList.parameters)[i], __traits(classInstanceSize, Parameter));
                (*tf.parameterList.parameters)[i] = p;
            }
        }

        if (sc.stc & STC.pure_)
            tf.purity = PURE.fwdref;
        if (sc.stc & STC.nothrow_)
            tf.isNothrow = true;
        if (sc.stc & STC.nogc)
            tf.isNogc = true;
        if (sc.stc & STC.ref_)
            tf.isRef = true;
        if (sc.stc & STC.return_)
            tf.isReturn = true;
        if (sc.stc & STC.returnScope)
            tf.isReturnScope = true;
        if (sc.stc & STC.returninferred)
            tf.isReturnInferred = true;
        if (sc.stc & STC.scope_)
            tf.isScopeQual = true;
        if (sc.stc & STC.scopeinferred)
            tf.isScopeInferred = true;

//        if (tf.isReturn && !tf.isRef)
//            tf.isScopeQual = true;                                  // return by itself means 'return scope'

        if (tf.trust == TRUST.default_)
        {
            if (sc.stc & STC.safe)
                tf.trust = TRUST.safe;
            else if (sc.stc & STC.system)
                tf.trust = TRUST.system;
            else if (sc.stc & STC.trusted)
                tf.trust = TRUST.trusted;
        }

        if (sc.stc & STC.property)
            tf.isProperty = true;
        if (sc.stc & STC.live)
            tf.isLive = true;

        tf.linkage = sc.linkage;
        if (tf.linkage == LINK.system)
            tf.linkage = target.systemLinkage();

        version (none)
        {
            /* If the parent is @safe, then this function defaults to safe
             * too.
             * If the parent's @safe-ty is inferred, then this function's @safe-ty needs
             * to be inferred first.
             */
            if (tf.trust == TRUST.default_)
                for (Dsymbol p = sc.func; p; p = p.toParent2())
                {
                    FuncDeclaration fd = p.isFuncDeclaration();
                    if (fd)
                    {
                        if (fd.isSafeBypassingInference())
                            tf.trust = TRUST.safe; // default to @safe
                        break;
                    }
                }
        }

        bool wildreturn = false;
        if (tf.next)
        {
            sc = sc.push();
            sc.stc &= ~(STC.TYPECTOR | STC.FUNCATTR);
            tf.next = tf.next.typeSemantic(loc, sc);
            sc = sc.pop();
            errors |= tf.checkRetType(loc);
            if (tf.next.isScopeClass() && !tf.isCtor)
            {
                .error(loc, "functions cannot return `scope %s`", tf.next.toChars());
                errors = true;
            }
            if (tf.next.hasWild())
                wildreturn = true;

            if (tf.isReturn && !tf.isRef && !tf.next.hasPointers())
            {
                tf.isReturn = false;
            }
        }

        /// Perform semantic on the default argument to a parameter
        /// Modify the `defaultArg` field of `fparam`, which must not be `null`
        /// Returns `false` whether an error was encountered.
        static bool defaultArgSemantic (ref Parameter fparam, Scope* sc)
        {
            Expression e = fparam.defaultArg;
            const isRefOrOut = fparam.isReference();
            const isAuto = fparam.storageClass & (STC.auto_ | STC.autoref);
            if (isRefOrOut && !isAuto)
            {
                e = e.expressionSemantic(sc);
                e = resolveProperties(sc, e);
            }
            else
            {
                e = inferType(e, fparam.type);
                Scope* sc2 = sc.push();
                sc2.inDefaultArg = true;
                Initializer iz = new ExpInitializer(e.loc, e);
                iz = iz.initializerSemantic(sc2, fparam.type, INITnointerpret);
                e = iz.initializerToExpression();
                sc2.pop();
            }
            if (e.op == EXP.function_) // https://issues.dlang.org/show_bug.cgi?id=4820
            {
                FuncExp fe = e.isFuncExp();
                // Replace function literal with a function symbol,
                // since default arg expression must be copied when used
                // and copying the literal itself is wrong.
                e = new VarExp(e.loc, fe.fd, false);
                e = new AddrExp(e.loc, e);
                e = e.expressionSemantic(sc);
            }
            if (isRefOrOut && (!isAuto || e.isLvalue())
                && !MODimplicitConv(e.type.mod, fparam.type.mod))
            {
                const(char)* errTxt = fparam.storageClass & STC.ref_ ? "ref" : "out";
                .error(e.loc, "expression `%s` of type `%s` is not implicitly convertible to type `%s %s` of parameter `%s`",
                      e.toErrMsg(), e.type.toChars(), errTxt, fparam.type.toChars(), fparam.toChars());
            }
            e = e.implicitCastTo(sc, fparam.type);

            // default arg must be an lvalue
            if (isRefOrOut && !isAuto &&
                !(fparam.storageClass & STC.constscoperef) && !sc.previews.rvalueRefParam)
                e = e.toLvalue(sc, "create default argument for `ref` / `out` parameter from");

            fparam.defaultArg = e;
            return (e.op != EXP.error);
        }

        ubyte wildparams = 0;
        if (tf.parameterList.parameters)
        {
            /* Create a scope for evaluating the default arguments for the parameters
             */
            Scope* argsc = sc.push();
            argsc.stc = STC.none; // don't inherit storage class
            argsc.visibility = Visibility(Visibility.Kind.public_);
            argsc.func = null;

            size_t dim = tf.parameterList.length;
            for (size_t i = 0; i < dim; i++)
            {
                Parameter fparam = tf.parameterList[i];
                fparam.storageClass |= STC.parameter;
                mtype.inuse++;
                fparam.type = fparam.type.typeSemantic(loc, argsc);
                mtype.inuse--;

                if (fparam.type.ty == Terror)
                {
                    errors = true;
                    continue;
                }

                fparam.type = fparam.type.addStorageClass(fparam.storageClass);

                if (fparam.storageClass & (STC.auto_ | STC.alias_ | STC.static_))
                {
                    if (!fparam.type)
                        continue;
                }

                fparam.type = fparam.type.cAdjustParamType(sc); // adjust C array and function parameter types

                Type t = fparam.type.toBasetype();

                /* If fparam after semantic() turns out to be a tuple, the number of parameters may
                 * change.
                 */
                if (auto tt = t.isTypeTuple())
                {
                    /* TypeFunction::parameter also is used as the storage of
                     * Parameter objects for FuncDeclaration. So we should copy
                     * the elements of TypeTuple::arguments to avoid unintended
                     * sharing of Parameter object among other functions.
                     */
                    if (tt.arguments && tt.arguments.length)
                    {
                        /* Propagate additional storage class from tuple parameters to their
                         * element-parameters.
                         * Make a copy, as original may be referenced elsewhere.
                         */
                        size_t tdim = tt.arguments.length;
                        auto newparams = new Parameters(tdim);
                        for (size_t j = 0; j < tdim; j++)
                        {
                            Parameter narg = (*tt.arguments)[j];

                            // https://issues.dlang.org/show_bug.cgi?id=12744
                            // If the storage classes of narg
                            // conflict with the ones in fparam, it's ignored.
                            STC stc  = fparam.storageClass | narg.storageClass;
                            STC stc1 = fparam.storageClass & (STC.ref_ | STC.out_ | STC.lazy_);
                            STC stc2 =   narg.storageClass & (STC.ref_ | STC.out_ | STC.lazy_);
                            if (stc1 && stc2 && stc1 != stc2)
                            {
                                OutBuffer buf1;  stcToBuffer(buf1, stc1 | ((stc1 & STC.ref_) ? (fparam.storageClass & STC.auto_) : STC.none));
                                OutBuffer buf2;  stcToBuffer(buf2, stc2);

                                .error(loc, "incompatible parameter storage classes `%s` and `%s`",
                                    buf1.peekChars(), buf2.peekChars());
                                errors = true;
                                stc = stc1 | (stc & ~(STC.ref_ | STC.out_ | STC.lazy_));
                            }
                            (*newparams)[j] = new Parameter(
                                loc, stc, narg.type, narg.ident, narg.defaultArg, narg.userAttribDecl);
                        }
                        fparam.type = new TypeTuple(newparams);
                        fparam.type = fparam.type.typeSemantic(loc, argsc);
                    }
                    fparam.storageClass = STC.parameter;

                    /* Reset number of parameters, and back up one to do this fparam again,
                     * now that it is a tuple
                     */
                    dim = tf.parameterList.length;
                    i--;
                    continue;
                }

                // -preview=in: Always add `ref` when used with `extern(C++)` functions
                // Done here to allow passing opaque types with `in`
                if ((fparam.storageClass & (STC.in_ | STC.ref_)) == STC.in_)
                {
                    switch (tf.linkage)
                    {
                    case LINK.cpp:
                        if (fparam.storageClass & STC.constscoperef)
                            fparam.storageClass |= STC.ref_;
                        break;
                    case LINK.default_, LINK.d:
                        break;
                    default:
                        if (fparam.storageClass & STC.constscoperef)
                        {
                            .error(loc, "cannot use `in` parameters with `extern(%s)` functions",
                                   linkageToChars(tf.linkage));
                            .errorSupplemental(loc, "parameter `%s` declared as `in` here", fparam.toChars());
                        }
                        else
                        {
                            // Note that this deprecation will not trigger on `in ref` / `ref in`
                            // parameters, however the parser will trigger a deprecation on them.
                            .deprecation(loc, "using `in` parameters with `extern(%s)` functions is deprecated",
                                         linkageToChars(tf.linkage));
                            .deprecationSupplemental(loc, "parameter `%s` declared as `in` here", fparam.toChars());
                        }
                        break;
                    }
                }

                if (t.ty == Tfunction)
                {
                    .error(loc, "cannot have parameter of function type `%s`", fparam.type.toChars());
                    errors = true;
                }
                else if (!fparam.isReference() &&
                         (t.ty == Tstruct || t.ty == Tsarray || t.ty == Tenum))
                {
                    Type tb2 = t.baseElemOf();
                    if (tb2.ty == Tstruct && !tb2.isTypeStruct().sym.members ||
                        tb2.ty == Tenum   && !tb2.isTypeEnum().sym.memtype)
                    {
                        if (fparam.storageClass & STC.constscoperef)
                        {
                            .error(loc, "cannot infer `ref` for `in` parameter `%s` of opaque type `%s`",
                                   fparam.toChars(), fparam.type.toChars());
                        }
                        else
                            .error(loc, "cannot have parameter of opaque type `%s` by value",
                                   fparam.type.toChars());
                        errors = true;
                    }
                }
                else if (!fparam.isLazy() && t.ty == Tvoid)
                {
                    .error(loc, "cannot have parameter of type `%s`", fparam.type.toChars());
                    errors = true;
                }

                const bool isTypesafeVariadic = i + 1 == dim && tf.parameterList.varargs == VarArg.typesafe;
                const bool isStackAllocatedVariadic = isTypesafeVariadic && (t.isTypeDArray() || t.isTypeClass());

                if (isTypesafeVariadic && t.isTypeClass())
                {
                    // Deprecated in 2.111, kept as a legacy feature for compatibility (currently no plan to turn it into an error)
                    .deprecation(loc, "typesafe variadic parameters with a `class` type (`%s %s...`) are deprecated",
                        t.isTypeClass().sym.ident.toChars(), fparam.toChars());
                }

                if (isStackAllocatedVariadic)
                {
                    /* typesafe variadic arguments are constructed on the stack, so must be `scope`
                     */
                    fparam.storageClass |= STC.scope_ | STC.scopeinferred;
                }

                if (fparam.storageClass & STC.return_)
                {
                    if (!fparam.isReference())
                    {
                        if (!(fparam.storageClass & STC.scope_))
                            fparam.storageClass |= STC.scope_ | STC.scopeinferred; // 'return' implies 'scope'
                        if (tf.isRef)
                        {
                        }
                        else if (tf.next && !tf.next.hasPointers() && tf.next.toBasetype().ty != Tvoid)
                        {
                            fparam.storageClass &= ~STC.return_;   // https://issues.dlang.org/show_bug.cgi?id=18963
                        }
                    }

                    if (isStackAllocatedVariadic)
                    {
                        /* This is because they can be constructed on the stack
                         * https://dlang.org/spec/function.html#typesafe_variadic_functions
                         */
                        .error(loc, "typesafe variadic function parameter `%s` of type `%s` cannot be marked `return`",
                            fparam.ident ? fparam.ident.toChars() : "", t.toChars());
                        errors = true;
                    }
                }

                if (fparam.storageClass & STC.out_)
                {
                    if (ubyte m = fparam.type.mod & (MODFlags.immutable_ | MODFlags.const_ | MODFlags.wild))
                    {
                        .error(loc, "cannot have `%s out` parameter of type `%s`", MODtoChars(m), t.toChars());
                        errors = true;
                    }
                    else
                    {
                        Type tv = t.baseElemOf();
                        if (tv.ty == Tstruct && tv.isTypeStruct().sym.noDefaultCtor)
                        {
                            .error(loc, "cannot have `out` parameter of type `%s` because the default construction is disabled", fparam.type.toChars());
                            errors = true;
                        }
                    }
                }

                if (t.hasWild())
                {
                    wildparams |= 1;
                    //if (tf.next && !wildreturn)
                    //    error(loc, "inout on parameter means inout must be on return type as well (if from D1 code, replace with `ref`)");
                }

                // Remove redundant storage classes for type, they are already applied
                fparam.storageClass &= ~(STC.TYPECTOR);

                // -preview=in: add `ref` storage class to suited `in` params
                if ((fparam.storageClass & (STC.constscoperef | STC.ref_)) == STC.constscoperef)
                {
                    auto ts = t.baseElemOf().isTypeStruct();
                    const isPOD = !ts || ts.sym.isPOD();
                    if (!isPOD || target.preferPassByRef(t))
                        fparam.storageClass |= STC.ref_;
                }
            }

            Expressions* fargs = mtype.inferenceArguments.arguments;

            // mtype.argumentList only provided for Implicit Function Template Instantiation
            if (mtype.inferenceArguments.length > 0)
                fargs = tf.resolveNamedArgs(mtype.inferenceArguments, null);

            // Now that we completed semantic for the argument types,
            // run semantic on their default values,
            // bearing in mind tuples have been expanded.
            // We need to keep a pair of [oidx, eidx] (original index,
            // extended index), as we need to run semantic when `oidx` changes.
            size_t tupleOrigIdx = size_t.max;
            size_t tupleExtIdx = size_t.max;
            foreach (oidx, oparam, eidx, eparam; tf.parameterList)
            {
                // oparam (original param) will always have the default arg
                // if there's one, but `eparam` will not if it's an expanded
                // tuple. When we see an expanded tuple, we need to save its
                // position to get the offset in it later on.
                if (oparam.defaultArg)
                {
                    // Get the obvious case out of the way
                    if (oparam is eparam)
                        errors |= !defaultArgSemantic(eparam, argsc);
                    // We're seeing a new tuple
                    else if (tupleOrigIdx == size_t.max || tupleOrigIdx < oidx)
                    {
                        /* https://issues.dlang.org/show_bug.cgi?id=18572
                         *
                         * If a tuple parameter has a default argument, when expanding the parameter
                         * tuple the default argument tuple must also be expanded.
                         */
                        tupleOrigIdx = oidx;
                        tupleExtIdx = eidx;
                        errors |= !defaultArgSemantic(oparam, argsc);
                        TupleExp te = oparam.defaultArg.isTupleExp();
                        if (te && te.exps && te.exps.length)
                            eparam.defaultArg = (*te.exps)[0];
                    }
                    // Processing an already-seen tuple
                    else
                    {
                        TupleExp te = oparam.defaultArg.isTupleExp();
                        if (te && te.exps && te.exps.length)
                            eparam.defaultArg = (*te.exps)[eidx - tupleExtIdx];
                    }
                }

                // We need to know the default argument to resolve `auto ref`,
                // hence why this has to take place as the very last step.
                /* Resolve "auto ref" storage class to be either ref or value,
                 * based on the argument matching the parameter
                 */
                if (eparam.storageClass & STC.auto_)
                {
                    Expression farg = (fargs && eidx < fargs.length) ? (*fargs)[eidx] : null;
                    if (!farg)
                        farg = eparam.defaultArg;

                    if (farg && (eparam.storageClass & STC.ref_))
                    {
                        if (!farg.isLvalue() || farg.isBitField())
                            eparam.storageClass &= ~STC.ref_; // value parameter
                        eparam.storageClass &= ~STC.auto_;    // https://issues.dlang.org/show_bug.cgi?id=14656
                        eparam.storageClass |= STC.autoref;
                    }
                    else if (mtype.incomplete && (eparam.storageClass & STC.ref_))
                    {
                        // the default argument may have been temporarily removed,
                        // see usage of `TypeFunction.incomplete`.
                        // https://issues.dlang.org/show_bug.cgi?id=19891
                        eparam.storageClass &= ~STC.auto_;
                        eparam.storageClass |= STC.autoref;
                    }
                    else if (eparam.storageClass & STC.ref_)
                    {
                        .error(loc, "cannot explicitly instantiate template function with `auto ref` parameter");
                        errors = true;
                    }
                    else
                    {
                        .error(loc, "`auto` can only be used as part of `auto ref` for template function parameters");
                        errors = true;
                    }
                }
            }

            argsc.pop();
        }
        if (tf.isWild())
            wildparams |= 2;

        if (wildreturn && !wildparams)
        {
            .error(loc, "`inout` on `return` means `inout` must be on a parameter as well for `%s`", mtype.toChars());
            errors = true;
        }
        tf.isInOutParam = (wildparams & 1) != 0;
        tf.isInOutQual  = (wildparams & 2) != 0;

        if (tf.isProperty && (tf.parameterList.varargs != VarArg.none || tf.parameterList.length > 2))
        {
            .error(loc, "properties can only have zero, one, or two parameter");
            errors = true;
        }

        if (tf.parameterList.varargs == VarArg.variadic && tf.linkage != LINK.d && tf.parameterList.length == 0 &&
            !sc.inCfile)
        {
            .error(loc, "variadic functions with non-D linkage must have at least one parameter");
            errors = true;
        }

        if (errors)
            return error();

        if (tf.next)
            tf.deco = tf.merge().deco;

        /* Don't return merge(), because arg identifiers and default args
         * can be different
         * even though the types match
         */
        return tf;
    }

    Type visitDelegate(TypeDelegate mtype)
    {
        //printf("TypeDelegate::semantic() %s\n", mtype.toChars());
        if (mtype.deco) // if semantic() already run
        {
            //printf("already done\n");
            return mtype;
        }
        mtype.next = mtype.next.typeSemantic(loc, sc);
        if (mtype.next.ty != Tfunction)
            return error();

        /* In order to deal with https://issues.dlang.org/show_bug.cgi?id=4028
         * perhaps default arguments should
         * be removed from next before the merge.
         */
        version (none)
        {
            return mtype.merge();
        }
        else
        {
            /* Don't return merge(), because arg identifiers and default args
             * can be different
             * even though the types match
             */
            mtype.deco = mtype.merge().deco;
            return mtype;
        }
    }

    Type visitIdentifier(TypeIdentifier mtype)
    {
        Type t;
        Expression e;
        Dsymbol s;
        //printf("TypeIdentifier::semantic(%s)\n", mtype.toChars());
        if (mtype.loc != Loc.initial)
            mtype.resolve(mtype.loc, sc, e, t, s);
        else
            mtype.resolve(loc, sc, e, t, s);

        if (t)
        {
            //printf("\tit's a type %d, %s, %s\n", t.ty, t.toChars(), t.deco);
            return t.addMod(mtype.mod);
        }

        if (s)
        {
            auto td = s.isTemplateDeclaration;
            td.computeOneMember();
            if (td && td.onemember && td.onemember.isAggregateDeclaration)
                .error(loc, "template %s `%s` is used as a type without instantiation"
                    ~ "; to instantiate it use `%s!(arguments)`",
                    s.kind, s.toPrettyChars, s.ident.toChars);
            else
                .error(loc, "%s `%s` is used as a type", s.kind, s.toPrettyChars);
            //assert(0);
        }
        else if (e.op == EXP.variable) // special case: variable is used as a type
        {
            /*
                N.B. This branch currently triggers for the following code
                template test(x* x)
                {

                }
                i.e. the compiler prints "variable x is used as a type"
                which isn't a particularly good error message (x is a variable?).
            */
            Dsymbol varDecl = mtype.toDsymbol(sc);
            Module varDeclModule = varDecl.getModule(); //This can be null

            .error(loc, "variable `%s` is used as a type", mtype.toChars());
            //Check for null to avoid https://issues.dlang.org/show_bug.cgi?id=22574
            if ((varDeclModule !is null) && varDeclModule != sc._module) // variable is imported
            {
                .errorSupplemental(
                    varDeclModule.loc,
                    "variable `%s` is imported here from: `%s`",
                    varDecl.toChars,
                    varDeclModule.toPrettyChars,
                );
            }

            .errorSupplemental(varDecl.loc, "variable `%s` is declared here", varDecl.toChars);
        }
        else
            .error(loc, "`%s` is used as a type", mtype.toChars());
        return error();
    }

    Type visitInstance(TypeInstance mtype)
    {
        Type t;
        Expression e;
        Dsymbol s;

        //printf("TypeInstance::semantic(%p, %s)\n", this, toChars());
        {
            const errors = global.errors;
            mtype.resolve(loc, sc, e, t, s);
            // if we had an error evaluating the symbol, suppress further errors
            if (!t && errors != global.errors)
                return error();
        }

        if (!t)
        {
            if (!e && s && s.errors)
            {
                // if there was an error evaluating the symbol, it might actually
                // be a type. Avoid misleading error messages.
                .error(loc, "`%s` had previous errors", mtype.toChars());
            }
            else
                .error(loc, "`%s` is used as a type", mtype.toChars());
            return error();
        }
        return t;
    }

    Type visitTypeof(TypeTypeof mtype)
    {
        //printf("TypeTypeof::semantic() %s\n", mtype.toChars());
        Expression e;
        Type t;
        Dsymbol s;
        mtype.resolve(loc, sc, e, t, s);
        if (s && (t = dmd.dsymbolsem.getType(s)) !is null)
            t = t.addMod(mtype.mod);
        if (!t)
        {
            .error(loc, "`%s` is used as a type", mtype.toChars());
            return error();
        }
        return t;
    }

    Type visitTraits(TypeTraits mtype)
    {
        Expression e;
        Type t;
        Dsymbol s;
        mtype.resolve(loc, sc, e, t, s);

        if (!t)
        {
            if (!global.errors)
                .error(mtype.loc, "`%s` does not give a valid type", mtype.toChars);
            return error();
        }
        return t;
    }

    Type visitReturn(TypeReturn mtype)
    {
        //printf("TypeReturn::semantic() %s\n", toChars());
        Expression e;
        Type t;
        Dsymbol s;
        mtype.resolve(loc, sc, e, t, s);
        if (s && (t = dmd.dsymbolsem.getType(s)) !is null)
            t = t.addMod(mtype.mod);
        if (!t)
        {
            .error(loc, "`%s` is used as a type", mtype.toChars());
            return error();
        }
        return t;
    }

    Type visitStruct(TypeStruct mtype)
    {
        //printf("TypeStruct::semantic('%s')\n", mtype.toChars());
        if (mtype.deco)
            return mtype;

        /* Don't semantic for sym because it should be deferred until
         * sizeof needed or its members accessed.
         */
        // instead, parent should be set correctly
        assert(mtype.sym.parent);

        if (mtype.sym.type.ty == Terror)
            return error();

        return merge(mtype);
    }

    Type visitEnum(TypeEnum mtype)
    {
        //printf("TypeEnum::semantic() %s\n", toChars());
        return mtype.deco ? mtype : merge(mtype);
    }

    Type visitClass(TypeClass mtype)
    {
        //printf("TypeClass::semantic(%s)\n", mtype.toChars());
        if (mtype.deco)
            return mtype;

        /* Don't semantic for sym because it should be deferred until
         * sizeof needed or its members accessed.
         */
        // instead, parent should be set correctly
        assert(mtype.sym.parent);

        if (mtype.sym.type.ty == Terror)
            return error();

        return merge(mtype);
    }

    Type visitTuple(TypeTuple mtype)
    {
        //printf("TypeTuple::semantic(this = %p)\n", this);
        //printf("TypeTuple::semantic() %p, %s\n", this, toChars());
        if (!mtype.deco)
            mtype.deco = merge(mtype).deco;

        /* Don't return merge(), because a tuple with one type has the
         * same deco as that type.
         */
        return mtype;
    }

    Type visitSlice(TypeSlice mtype)
    {
        //printf("TypeSlice::semantic() %s\n", toChars());
        Type tn = mtype.next.typeSemantic(loc, sc);
        //printf("next: %s\n", tn.toChars());

        Type tbn = tn.toBasetype();
        if (tbn.ty != Ttuple)
        {
            .error(loc, "can only slice type sequences, not `%s`", tbn.toChars());
            return error();
        }
        TypeTuple tt = cast(TypeTuple)tbn;

        mtype.lwr = semanticLength(sc, tbn, mtype.lwr);
        mtype.upr = semanticLength(sc, tbn, mtype.upr);
        mtype.lwr = mtype.lwr.ctfeInterpret();
        mtype.upr = mtype.upr.ctfeInterpret();
        if (mtype.lwr.op == EXP.error || mtype.upr.op == EXP.error)
            return error();

        uinteger_t i1 = mtype.lwr.toUInteger();
        uinteger_t i2 = mtype.upr.toUInteger();
        if (!(i1 <= i2 && i2 <= tt.arguments.length))
        {
            .error(loc, "slice `[%llu..%llu]` is out of range of `[0..%llu]`",
                cast(ulong)i1, cast(ulong)i2, cast(ulong)tt.arguments.length);
            return error();
        }

        mtype.next = tn;
        mtype.transitive();

        auto args = new Parameters();
        args.reserve(cast(size_t)(i2 - i1));
        foreach (arg; (*tt.arguments)[cast(size_t)i1 .. cast(size_t)i2])
        {
            args.push(arg);
        }
        Type t = new TypeTuple(args);
        return t.typeSemantic(loc, sc);
    }

    Type visitMixin(TypeMixin mtype)
    {
        //printf("TypeMixin::semantic() %s\n", toChars());

        Expression e;
        Type t;
        Dsymbol s;
        mtype.resolve(loc, sc, e, t, s);

        if (t && t.ty != Terror)
            return t;

        .error(mtype.loc, "`mixin(%s)` does not give a valid type", mtype.obj.toChars);
        return error();
    }

    Type visitTag(TypeTag mtype)
    {
        //printf("TypeTag.semantic() %s\n", mtype.toChars());
        Type returnType(TypeTag tt)
        {
            Type t = tt.resolved;
            // To make const checking work, the const STC needs to be added:
            // t = t.resolved.addSTC(mtype.mod.ModToStc);
            // However, this currently fails compilable/test22875.i
            // Apparently there's some aliasing going on, where mutable
            // versions of the type also get const applied to them.
            return t.deco ? t : t.merge();
        }

        if (mtype.resolved)
        {
            /* struct S s, *p;
             */
            return returnType(mtype);
        }

        /* Find the current scope by skipping tag scopes.
         * In C, tag scopes aren't considered scopes.
         */
        Scope* sc2 = sc;
        while (1)
        {
            sc2 = sc2.inner();
            auto scopesym = sc2.scopesym;
            if (scopesym.isStructDeclaration())
            {
                sc2 = sc2.enclosing;
                continue;
            }
            break;
        }

        /* Declare mtype as a struct/union/enum declaration
         */
        void declareTag()
        {
            void declare(ScopeDsymbol sd)
            {
                sd.members = mtype.members;
                auto scopesym = sc2.inner().scopesym;
                if (scopesym.members)
                    scopesym.members.push(sd);
                if (scopesym.symtab && !scopesym.symtabInsert(sd))
                {
                    Dsymbol s2 = scopesym.symtabLookup(sd, mtype.id);
                    handleTagSymbols(*sc2, sd, s2, scopesym);
                }
                sd.parent = sc2.parent;
                sd.dsymbolSemantic(sc2);
            }

            switch (mtype.tok)
            {
                case TOK.enum_:
                    auto ed = new EnumDeclaration(mtype.loc, mtype.id, mtype.base);
                    declare(ed);
                    mtype.resolved = visitEnum(new TypeEnum(ed));
                    break;

                case TOK.struct_:
                    auto sd = new StructDeclaration(mtype.loc, mtype.id, false);
                    sd.alignment = mtype.packalign;
                    declare(sd);
                    mtype.resolved = visitStruct(new TypeStruct(sd));
                    break;

                case TOK.union_:
                    auto ud = new UnionDeclaration(mtype.loc, mtype.id);
                    ud.alignment = mtype.packalign;
                    declare(ud);
                    mtype.resolved = visitStruct(new TypeStruct(ud));
                    break;

                default:
                    assert(0);
            }
        }

        /* If it doesn't have a tag by now, supply one.
         * It'll be unique, and therefore introducing.
         * Declare it, and done.
         */
        if (!mtype.id)
        {
            mtype.id = Identifier.generateId("__tag"[]);
            declareTag();
            return returnType(mtype);
        }

        /* look for pre-existing declaration
         */
        Dsymbol scopesym;
        auto s = sc2.search(mtype.loc, mtype.id, scopesym, SearchOpt.ignoreErrors | SearchOpt.tagNameSpace);
        if (!s || s.isModule())
        {
            // no pre-existing declaration, so declare it
            if (mtype.tok == TOK.enum_ && !mtype.members)
                .error(mtype.loc, "`enum %s` is incomplete without members", mtype.id.toChars()); // C11 6.7.2.3-3
            declareTag();
            return returnType(mtype);
        }

        /* A redeclaration only happens if both declarations are in
         * the same scope
         */
        const bool redeclar = (scopesym == sc2.inner().scopesym);

        if (redeclar)
        {
            if (mtype.tok == TOK.enum_ && s.isEnumDeclaration())
            {
                auto ed = s.isEnumDeclaration();
                if (mtype.members && ed.members)
                    .error(mtype.loc, "`%s` already has members", mtype.id.toChars());
                else if (!ed.members)
                {
                    ed.members = mtype.members;
                }
                else
                {
                }
                mtype.resolved = ed.type;
            }
            else if (mtype.tok == TOK.union_ && s.isUnionDeclaration() ||
                     mtype.tok == TOK.struct_ && s.isStructDeclaration())
            {
                // Add members to original declaration
                auto sd = s.isStructDeclaration();
                if (mtype.members && sd.members)
                {
                    /* struct S { int b; };
                     * struct S { int a; } *s;
                     */
                    .error(mtype.loc, "`%s` already has members", mtype.id.toChars());
                }
                else if (!sd.members)
                {
                    /* struct S;
                     * struct S { int a; } *s;
                     */
                    sd.members = mtype.members;
                    if (sd.semanticRun == PASS.semanticdone)
                    {
                        /* The first semantic pass marked `sd` as an opaque struct.
                         * Re-run semantic so that all newly assigned members are
                         * picked up and added to the symtab.
                         */
                        sd.semanticRun = PASS.semantic;
                        sd.dsymbolSemantic(sc2);
                    }
                }
                else
                {
                    /* struct S { int a; };
                     * struct S* s;
                     */
                }
                mtype.resolved = sd.type;
            }
            else
            {
                /* int S;
                 * struct S { int a; } *s;
                 */
                .error(mtype.loc, "redeclaration of `%s`", mtype.id.toChars());
                mtype.resolved = error();
            }
        }
        else if (mtype.members)
        {
            /* struct S;
             * { struct S { int a; } *s; }
             */
            declareTag();
        }
        else
        {
            if (mtype.tok == TOK.enum_ && s.isEnumDeclaration())
            {
                mtype.resolved = s.isEnumDeclaration().type;
            }
            else if (mtype.tok == TOK.union_ && s.isUnionDeclaration() ||
                     mtype.tok == TOK.struct_ && s.isStructDeclaration())
            {
                /* struct S;
                 * { struct S* s; }
                 */
                mtype.resolved = s.isStructDeclaration().type;
            }
            else
            {
                /* union S;
                 * { struct S* s; }
                 */
                .error(mtype.loc, "redeclaring `%s %s` as `%s %s`",
                    s.kind(), s.toChars(), Token.toChars(mtype.tok), mtype.id.toChars());
                declareTag();
            }
        }
        return returnType(mtype);
    }

    switch (type.ty)
    {
        default:         return visitType(type);
        case Tcomplex32:
        case Tcomplex64:
        case Tcomplex80: return visitComplex(type.isTypeBasic());
        case Tvector:    return visitVector(type.isTypeVector());
        case Tsarray:    return visitSArray(type.isTypeSArray());
        case Tarray:     return visitDArray(type.isTypeDArray());
        case Taarray:    return visitAArray(type.isTypeAArray());
        case Tpointer:   return visitPointer(type.isTypePointer());
        case Treference: return visitReference(type.isTypeReference());
        case Tfunction:  return visitFunction(type.isTypeFunction());
        case Tdelegate:  return visitDelegate(type.isTypeDelegate());
        case Tident:     return visitIdentifier(type.isTypeIdentifier());
        case Tinstance:  return visitInstance(type.isTypeInstance());
        case Ttypeof:    return visitTypeof(type.isTypeTypeof());
        case Ttraits:    return visitTraits(type.isTypeTraits());
        case Treturn:    return visitReturn(type.isTypeReturn());
        case Tstruct:    return visitStruct(type.isTypeStruct());
        case Tenum:      return visitEnum(type.isTypeEnum());
        case Tclass:     return visitClass(type.isTypeClass());
        case Ttuple:     return visitTuple(type.isTypeTuple());
        case Tslice:     return visitSlice(type.isTypeSlice());
        case Tmixin:     return visitMixin(type.isTypeMixin());
        case Ttag:       return visitTag(type.isTypeTag());
    }
}

Type trySemantic(Type type, Loc loc, Scope* sc)
{
    //printf("+trySemantic(%s) %d\n", toChars(), global.errors);

    // Needed to display any deprecations that were gagged
    auto tcopy = type.syntaxCopy();

    const errors = global.startGagging();
    Type t = typeSemantic(type, loc, sc);
    if (global.endGagging(errors) || t.ty == Terror) // if any errors happened
    {
        t = null;
    }
    else
    {
        // If `typeSemantic` succeeded, there may have been deprecations that
        // were gagged due the `startGagging` above.  Run again to display
        // those deprecations.  https://issues.dlang.org/show_bug.cgi?id=19107
        if (global.gaggedDeprecations > 0)
            typeSemantic(tcopy, loc, sc);
    }
    //printf("-trySemantic(%s) %d\n", toChars(), global.errors);
    return t;
}

/************************************
 * If an identical type to `type` is in `type.stringtable`, return
 * the latter one. Otherwise, add it to `type.stringtable`.
 * Some types don't get merged and are returned as-is.
 * Params:
 *      type = Type to check against existing types
 * Returns:
 *      the type that was merged
 */
Type merge(Type type)
{
    switch (type.ty)
    {
        case Terror:
        case Ttypeof:
        case Tident:
        case Tinstance:
        case Tmixin:
        case Ttag:
            return type;        // don't merge placeholder types

        case Tsarray:
            // prevents generating the mangle if the array dim is not yet known
            if (auto ie = type.isTypeSArray().dim.isIntegerExp())
            {
                // After TypeSemantic, the length is always converted to size_t, but the parser
                // usually generates regular integer types (e.g. in cast(const ubyte[2])) which
                // it may try to merge, which then leads to failing implicit conversions as 2LU != 2
                // according to Expression.equals. Only merge array types with size_t lengths for now.
                // https://github.com/dlang/dmd/issues/21179
                if (ie.type != Type.tsize_t)
                    return type;

                goto default;
            }
            return type;

        case Tenum:
            break;

        case Taarray:
            if (!type.isTypeAArray().index.merge().deco)
                return type;
            goto default;

        case Tfunction:
            if (!type.nextOf()) // don't merge if return type is unknown
                return type;
            goto default;

        default:
            if (type.nextOf() && !type.nextOf().deco)
                return type;
            break;
    }

    //printf("merge(%s)\n", toChars());
    if (type.deco)
        return type;

    OutBuffer buf;
    buf.reserve(32);

    mangleToBuffer(type, buf);

    auto sv = type.stringtable.update(buf[]);
    if (sv.value)
    {
        Type t = sv.value;
        debug
        {
            import core.stdc.stdio;
            if (!t.deco)
                printf("t = %s\n", t.toChars());
        }
        assert(t.deco);
        //printf("old value, deco = '%s' %p\n", t.deco, t.deco);
        return t;
    }
    else
    {
        Type t = stripDefaultArgs(type);
        sv.value = t;
        type.deco = t.deco = cast(char*)sv.toDchars();
        //printf("new value, deco = '%s' %p\n", t.deco, t.deco);
        return t;
    }
}

/*************************************
 * This version does a merge even if the deco is already computed.
 * Necessary for types that have a deco, but are not merged.
 */
Type merge2(Type type)
{
    //printf("merge2(%s)\n", toChars());
    Type t = type;
    assert(t);
    if (!t.deco)
        return t.merge();

    auto sv = Type.stringtable.lookup(t.deco, strlen(t.deco));
    if (sv && sv.value)
    {
        t = sv.value;
        assert(t.deco);
    }
    else
        assert(0);
    return t;
}

private enum LOGDEFAULTINIT = 0;
/***************************************
 * Use when we prefer the default initializer to be a literal,
 * rather than a global immutable variable.
 */
Expression defaultInitLiteral(Type t, Loc loc)
{

    if (t.isTypeError())
        return ErrorExp.get();
    if (auto ts = t.isTypeStruct())
    {
        static if (LOGDEFAULTINIT)
        {
            printf("TypeStruct::defaultInitLiteral() '%s'\n", toChars());
        }
        {
            import dmd.dsymbolsem: size;
            ts.sym.size(loc);
        }
        if (ts.sym.sizeok != Sizeok.done)
            return ErrorExp.get();

        auto structelems = new Expressions(ts.sym.nonHiddenFields());
        uint offset = 0;
        foreach (j; 0 .. structelems.length)
        {
            VarDeclaration vd = ts.sym.fields[j];
            Expression e;
            if (vd.inuse)
            {
                error(loc, "circular reference to `%s`", vd.toPrettyChars());
                return ErrorExp.get();
            }
            if (vd.offset < offset || vd.type.size() == 0)
                e = null;
            else if (vd._init)
            {
                if (vd._init.isVoidInitializer())
                    e = null;
                else
                    e = vd.getConstInitializer(false);
            }
            else
                e = vd.type.defaultInitLiteral(loc);
            if (e && e.op == EXP.error)
                return e;
            if (e)
                offset = vd.offset + cast(uint)vd.type.size();
            (*structelems)[j] = e;
        }
        auto structinit = new StructLiteralExp(loc, ts.sym, structelems);

        /* Copy from the initializer symbol for larger symbols,
         * otherwise the literals expressed as code get excessively large.
         */
        if (size(ts, loc) > target.ptrsize * 4 && !ts.needsNested())
            structinit.useStaticInit = true;

        structinit.type = ts;
        return structinit;
    }
    if (auto tv = t.isTypeVector())
    {
        //printf("TypeVector::defaultInitLiteral()\n");
        assert(tv.basetype.ty == Tsarray);
        Expression e = tv.basetype.defaultInitLiteral(loc);
        auto ve = new VectorExp(loc, e, tv);
        ve.type = tv;
        ve.dim = cast(int)(tv.basetype.size(loc) / tv.elementType().size(loc));
        return ve;
    }
    if (auto tsa = t.isTypeSArray())
    {
        static if (LOGDEFAULTINIT)
        {
            printf("TypeSArray::defaultInitLiteral() '%s'\n", toChars());
        }
        size_t d = cast(size_t)tsa.dim.toInteger();
        Expression elementinit;
        if (tsa.next.ty == Tvoid)
            elementinit = Type.tuns8.defaultInitLiteral(loc);
        else
            elementinit = tsa.next.defaultInitLiteral(loc);
        auto elements = new Expressions(d);
        foreach (ref e; *elements)
            e = null;
        auto ae = new ArrayLiteralExp(loc, tsa, elementinit, elements);
        return ae;
    }
    return defaultInit(t, loc);
}
/***************************************
 * Calculate built-in properties which just the type is necessary.
 *
 * Params:
 *  t = the type for which the property is calculated
 *  scope_ = the scope from which the property is being accessed. Used for visibility checks only.
 *  loc = the location where the property is encountered
 *  ident = the identifier of the property
 *  flag = if flag & 1, don't report "not a property" error and just return NULL.
 *  src = expression for type `t` or null.
 * Returns:
 *      expression representing the property, or null if not a property and (flag & 1)
 */
Expression getProperty(Type t, Scope* scope_, Loc loc, Identifier ident, int flag,
    Expression src = null)
{
    Expression visitType(Type mt)
    {
        Expression e;
        static if (LOGDOTEXP)
        {
            printf("Type::getProperty(type = '%s', ident = '%s')\n", mt.toChars(), ident.toChars());
        }
        if (ident == Id.__sizeof)
        {
            const sz = mt.size(loc);
            if (sz == SIZE_INVALID)
                return ErrorExp.get();
            return new IntegerExp(loc, sz, Type.tsize_t);
        }
        else if (ident == Id.__xalignof)
        {
            const explicitAlignment = mt.alignment();
            const naturalAlignment = mt.alignsize();
            const actualAlignment = (explicitAlignment.isDefault() ? naturalAlignment : explicitAlignment.get());
            return new IntegerExp(loc, actualAlignment, Type.tsize_t);
        }
        else if (ident == Id._init)
        {
            Type tb = mt.toBasetype();
            e = mt.defaultInitLiteral(loc);
            if (tb.ty == Tstruct && tb.needsNested())
            {
                e.isStructLiteralExp().useStaticInit = true;
            }
            return e;
        }
        else if (ident == Id._mangleof)
        {
            if (!mt.deco)
            {
                error(loc, "forward reference of type `%s.mangleof`", mt.toChars());
                return ErrorExp.get();
            }
            else
            {
                e = new StringExp(loc, mt.deco.toDString());
                Scope sc;
                sc.eSink = global.errorSink;
                e = e.expressionSemantic(&sc);
            }
            return e;
        }
        else if (ident == Id.stringof)
        {
            const s = mt.toChars();
            e = new StringExp(loc, s.toDString());
            Scope sc;
            sc.eSink = global.errorSink;
            e = e.expressionSemantic(&sc);
            return e;
        }
        else if (flag && mt != Type.terror)
        {
            return null;
        }

        Dsymbol s = null;
        auto derefType = mt.isTypePointer() ? mt.nextOf() : mt;

        if (derefType.isTypeStruct() || derefType.isTypeClass() || derefType.isTypeEnum())
            s = derefType.toDsymbol(null);
        if (s)
            s = s.search_correct(ident);
        if (s && !symbolIsVisible(scope_, s))
            s = null;

        if (mt == Type.terror)
            return ErrorExp.get();

        if (s)
        {
            error(loc, "no property `%s` for type `%s`", ident.toErrMsg(), mt.toErrMsg());
            errorSupplemental(s.loc, "did you mean `%s`?", ident == s.ident ? s.toPrettyChars() : s.toErrMsg());
        }
        else if (ident == Id.opCall && mt.ty == Tclass)
            error(loc, "no property `%s` for type `%s`, did you mean `new %s`?", ident.toErrMsg(), mt.toErrMsg(), mt.toPrettyChars());

        else if (const n = importHint(ident.toString()))
                error(loc, "no property `%s` for type `%s`, perhaps `import %.*s;` is needed?", ident.toErrMsg(), mt.toErrMsg(), cast(int)n.length, n.ptr);
        else
        {
            if (src)
            {
                error(loc, "no property `%s` for `%s` of type `%s`",
                    ident.toErrMsg(), src.toErrMsg(), mt.toPrettyChars(true));
                auto s2 = scope_.search_correct(ident);
                // UFCS
                if (s2 && s2.isFuncDeclaration)
                {
                    if (s2.ident == ident)
                    {
                        errorSupplemental(s2.loc, "cannot call %s `%s` with UFCS because it is not declared at module scope",
                            s2.kind(), s2.toErrMsg());
                    }
                    else
                        errorSupplemental(s2.loc, "did you mean %s `%s`?",
                            s2.kind(), s2.toErrMsg());
                }
            }
            else
                error(loc, "no property `%s` for type `%s`", ident.toErrMsg(), mt.toPrettyChars(true));

            if (auto dsym = derefType.toDsymbol(scope_))
            {
                if (auto sym = dsym.isAggregateDeclaration())
                {
                    if (!sym.members)
                    {
                        errorSupplemental(sym.loc, "`%s %s` is opaque and has no members.", sym.kind, mt.toPrettyChars(true));
                        return ErrorExp.get();
                    }

                    if (auto fd = search_function(sym, Id.opDispatch))
                    {
                        if (auto td = fd.isTemplateDeclaration())
                        {
                            e = mt.defaultInitLiteral(loc);
                            auto se = new StringExp(e.loc, ident.toString());
                            auto tiargs = new Objects(se);
                            auto dti = new DotTemplateInstanceExp(e.loc, e, Id.opDispatch, tiargs);
                            dti.ti.tempdecl = td;
                            dti.dotTemplateSemanticProp(scope_, DotExpFlag.none);
                            return ErrorExp.get();
                        }
                    }
                }
                errorSupplemental(dsym.loc, "%s `%s` defined here",
                    dsym.kind, dsym.toErrMsg());
            }
        }

        return ErrorExp.get();
    }

    Expression visitError(TypeError)
    {
        return ErrorExp.get();
    }

    Expression visitBasic(TypeBasic mt)
    {
        Expression integerValue(dinteger_t i)
        {
            return new IntegerExp(loc, i, mt);
        }

        Expression intValue(dinteger_t i)
        {
            return new IntegerExp(loc, i, Type.tint32);
        }

        Expression floatValue(real_t r)
        {
            if (mt.isReal() || mt.isImaginary())
                return new RealExp(loc, r, mt);
            else
            {
                return new ComplexExp(loc, complex_t(r, r), mt);
            }
        }

        //printf("TypeBasic::getProperty('%s')\n", ident.toChars());
        if (ident == Id.max)
        {
            switch (mt.ty)
            {
            case Tint8:        return integerValue(byte.max);
            case Tuns8:        return integerValue(ubyte.max);
            case Tint16:       return integerValue(short.max);
            case Tuns16:       return integerValue(ushort.max);
            case Tint32:       return integerValue(int.max);
            case Tuns32:       return integerValue(uint.max);
            case Tint64:       return integerValue(long.max);
            case Tuns64:       return integerValue(ulong.max);
            case Tbool:        return integerValue(bool.max);
            case Tchar:        return integerValue(char.max);
            case Twchar:       return integerValue(wchar.max);
            case Tdchar:       return integerValue(dchar.max);
            case Tcomplex32:
            case Timaginary32:
            case Tfloat32:     return floatValue(target.FloatProperties.max);
            case Tcomplex64:
            case Timaginary64:
            case Tfloat64:     return floatValue(target.DoubleProperties.max);
            case Tcomplex80:
            case Timaginary80:
            case Tfloat80:     return floatValue(target.RealProperties.max);
            default:           break;
            }
        }
        else if (ident == Id.min)
        {
            switch (mt.ty)
            {
            case Tint8:        return integerValue(byte.min);
            case Tuns8:
            case Tuns16:
            case Tuns32:
            case Tuns64:
            case Tbool:
            case Tchar:
            case Twchar:
            case Tdchar:       return integerValue(0);
            case Tint16:       return integerValue(short.min);
            case Tint32:       return integerValue(int.min);
            case Tint64:       return integerValue(long.min);
            default:           break;
            }
        }
        else if (ident == Id.min_normal)
        {
            switch (mt.ty)
            {
            case Tcomplex32:
            case Timaginary32:
            case Tfloat32:     return floatValue(target.FloatProperties.min_normal);
            case Tcomplex64:
            case Timaginary64:
            case Tfloat64:     return floatValue(target.DoubleProperties.min_normal);
            case Tcomplex80:
            case Timaginary80:
            case Tfloat80:     return floatValue(target.RealProperties.min_normal);
            default:           break;
            }
        }
        else if (ident == Id.nan)
        {
            switch (mt.ty)
            {
            case Tcomplex32:
            case Tcomplex64:
            case Tcomplex80:
            case Timaginary32:
            case Timaginary64:
            case Timaginary80:
            case Tfloat32:
            case Tfloat64:
            case Tfloat80:     return floatValue(target.RealProperties.nan);
            default:           break;
            }
        }
        else if (ident == Id.infinity)
        {
            switch (mt.ty)
            {
            case Tcomplex32:
            case Tcomplex64:
            case Tcomplex80:
            case Timaginary32:
            case Timaginary64:
            case Timaginary80:
            case Tfloat32:
            case Tfloat64:
            case Tfloat80:     return floatValue(target.RealProperties.infinity);
            default:           break;
            }
        }
        else if (ident == Id.dig)
        {
            switch (mt.ty)
            {
            case Tcomplex32:
            case Timaginary32:
            case Tfloat32:     return intValue(target.FloatProperties.dig);
            case Tcomplex64:
            case Timaginary64:
            case Tfloat64:     return intValue(target.DoubleProperties.dig);
            case Tcomplex80:
            case Timaginary80:
            case Tfloat80:     return intValue(target.RealProperties.dig);
            default:           break;
            }
        }
        else if (ident == Id.epsilon)
        {
            switch (mt.ty)
            {
            case Tcomplex32:
            case Timaginary32:
            case Tfloat32:     return floatValue(target.FloatProperties.epsilon);
            case Tcomplex64:
            case Timaginary64:
            case Tfloat64:     return floatValue(target.DoubleProperties.epsilon);
            case Tcomplex80:
            case Timaginary80:
            case Tfloat80:     return floatValue(target.RealProperties.epsilon);
            default:           break;
            }
        }
        else if (ident == Id.mant_dig)
        {
            switch (mt.ty)
            {
            case Tcomplex32:
            case Timaginary32:
            case Tfloat32:     return intValue(target.FloatProperties.mant_dig);
            case Tcomplex64:
            case Timaginary64:
            case Tfloat64:     return intValue(target.DoubleProperties.mant_dig);
            case Tcomplex80:
            case Timaginary80:
            case Tfloat80:     return intValue(target.RealProperties.mant_dig);
            default:           break;
            }
        }
        else if (ident == Id.max_10_exp)
        {
            switch (mt.ty)
            {
            case Tcomplex32:
            case Timaginary32:
            case Tfloat32:     return intValue(target.FloatProperties.max_10_exp);
            case Tcomplex64:
            case Timaginary64:
            case Tfloat64:     return intValue(target.DoubleProperties.max_10_exp);
            case Tcomplex80:
            case Timaginary80:
            case Tfloat80:     return intValue(target.RealProperties.max_10_exp);
            default:           break;
            }
        }
        else if (ident == Id.max_exp)
        {
            switch (mt.ty)
            {
            case Tcomplex32:
            case Timaginary32:
            case Tfloat32:     return intValue(target.FloatProperties.max_exp);
            case Tcomplex64:
            case Timaginary64:
            case Tfloat64:     return intValue(target.DoubleProperties.max_exp);
            case Tcomplex80:
            case Timaginary80:
            case Tfloat80:     return intValue(target.RealProperties.max_exp);
            default:           break;
            }
        }
        else if (ident == Id.min_10_exp)
        {
            switch (mt.ty)
            {
            case Tcomplex32:
            case Timaginary32:
            case Tfloat32:     return intValue(target.FloatProperties.min_10_exp);
            case Tcomplex64:
            case Timaginary64:
            case Tfloat64:     return intValue(target.DoubleProperties.min_10_exp);
            case Tcomplex80:
            case Timaginary80:
            case Tfloat80:     return intValue(target.RealProperties.min_10_exp);
            default:           break;
            }
        }
        else if (ident == Id.min_exp)
        {
            switch (mt.ty)
            {
            case Tcomplex32:
            case Timaginary32:
            case Tfloat32:     return intValue(target.FloatProperties.min_exp);
            case Tcomplex64:
            case Timaginary64:
            case Tfloat64:     return intValue(target.DoubleProperties.min_exp);
            case Tcomplex80:
            case Timaginary80:
            case Tfloat80:     return intValue(target.RealProperties.min_exp);
            default:           break;
            }
        }
        return visitType(mt);
    }

    Expression visitVector(TypeVector mt)
    {
        return visitType(mt);
    }

    Expression visitEnum(TypeEnum mt)
    {
        Expression e;
        if (ident == Id.max || ident == Id.min)
        {
            return mt.sym.getMaxMinValue(loc, ident);
        }
        else if (ident == Id._init)
        {
            e = mt.defaultInitLiteral(loc);
        }
        else if (ident == Id.stringof)
        {
            e = new StringExp(loc, mt.toString());
            Scope sc;
            e = e.expressionSemantic(&sc);
        }
        else if (ident == Id._mangleof)
        {
            e = visitType(mt);
        }
        else
        {
            e = mt.toBasetype().getProperty(scope_, loc, ident, flag);
        }
        return e;
    }

    Expression visitTuple(TypeTuple mt)
    {
        Expression e;
        static if (LOGDOTEXP)
        {
            printf("TypeTuple::getProperty(type = '%s', ident = '%s')\n", mt.toChars(), ident.toChars());
        }
        if (ident == Id.length)
        {
            e = new IntegerExp(loc, mt.arguments.length, Type.tsize_t);
        }
        else if (ident == Id._init)
        {
            e = mt.defaultInitLiteral(loc);
        }
        else if (flag)
        {
            e = null;
        }
        else
        {
            error(loc, "no property `%s` for sequence `%s`", ident.toChars(), mt.toChars());
            e = ErrorExp.get();
        }
        return e;
    }

    switch (t.ty)
    {
        default:        return t.isTypeBasic() ?
                                visitBasic(cast(TypeBasic)t) :
                                visitType(t);

        case Terror:    return visitError (t.isTypeError());
        case Tvector:   return visitVector(t.isTypeVector());
        case Tenum:     return visitEnum  (t.isTypeEnum());
        case Ttuple:    return visitTuple (t.isTypeTuple());
    }
}

/***************************************
 * Determine if Expression `exp` should instead be a Type, a Dsymbol, or remain an Expression.
 * Params:
 *      exp = Expression to look at
 *      t = if exp should be a Type, set t to that Type else null
 *      s = if exp should be a Dsymbol, set s to that Dsymbol else null
 *      e = if exp should remain an Expression, set e to that Expression else null
 *
 */
private void resolveExp(Expression exp, out Type t, out Expression e, out Dsymbol s)
{
    if (exp.isTypeExp())
        t = exp.type;
    else if (auto ve = exp.isVarExp())
    {
        if (auto v = ve.var.isVarDeclaration())
            e = exp;
        else
            s = ve.var;
    }
    else if (auto te = exp.isTemplateExp())
        s = te.td;
    else if (auto se = exp.isScopeExp())
        s = se.sds;
    else if (exp.isFuncExp())
        s = getDsymbol(exp);
    else if (auto dte = exp.isDotTemplateExp())
        s = dte.td;
    else if (exp.isErrorExp())
        t = Type.terror;
    else
        e = exp;
}

/************************************
 * Resolve type 'mt' to either type, symbol, or expression.
 * If errors happened, resolved to Type.terror.
 *
 * Params:
 *  mt = type to be resolved
 *  loc = the location where the type is encountered
 *  sc = the scope of the type
 *  pe = is set if t is an expression
 *  pt = is set if t is a type
 *  ps = is set if t is a symbol
 *  intypeid = true if in type id
 */
void resolve(Type mt, Loc loc, Scope* sc, out Expression pe, out Type pt, out Dsymbol ps, bool intypeid = false)
{
    void returnExp(Expression e)
    {
        pe = e;
        pt = null;
        ps = null;
    }

    void returnType(Type t)
    {
        pe = null;
        pt = t;
        ps = null;
    }

    void returnSymbol(Dsymbol s)
    {
        pe = null;
        pt = null;
        ps = s;
    }

    void returnError()
    {
        returnType(Type.terror);
    }

    void visitType(Type mt)
    {
        //printf("Type::resolve() %s, %d\n", mt.toChars(), mt.ty);
        Type t = typeSemantic(mt, loc, sc);
        assert(t);
        returnType(t);
    }

    void visitSArray(TypeSArray mt)
    {
        //printf("TypeSArray::resolve() %s\n", mt.toChars());
        mt.next.resolve(loc, sc, pe, pt, ps, intypeid);
        //printf("s = %p, e = %p, t = %p\n", ps, pe, pt);
        if (pe)
        {
            // It's really an index expression
            if (Dsymbol s = getDsymbol(pe))
                pe = new DsymbolExp(loc, s);
            returnExp(new ArrayExp(loc, pe, mt.dim));
        }
        else if (ps)
        {
            Dsymbol s = ps;
            if (auto tup = s.isTupleDeclaration())
            {
                mt.dim = semanticLength(sc, tup, mt.dim);
                mt.dim = mt.dim.ctfeInterpret();
                if (mt.dim.op == EXP.error)
                    return returnError();

                const d = mt.dim.toUInteger();
                if (d >= tup.objects.length)
                {
                    error(loc, "sequence index `%llu` out of bounds `[0 .. %llu]`", d, cast(ulong) tup.objects.length);
                    return returnError();
                }

                RootObject o = (*tup.objects)[cast(size_t)d];
                switch (o.dyncast()) with (DYNCAST)
                {
                case dsymbol:
                    return returnSymbol(cast(Dsymbol)o);
                case expression:
                    Expression e = cast(Expression)o;
                    if (e.op == EXP.dSymbol)
                        return returnSymbol(e.isDsymbolExp().s);
                    else
                        return returnExp(e);
                case type:
                    return returnType((cast(Type)o).addMod(mt.mod));
                default:
                    break;
                }

                /* Create a new TupleDeclaration which
                 * is a slice [d..d+1] out of the old one.
                 * Do it this way because TemplateInstance::semanticTiargs()
                 * can handle unresolved Objects this way.
                 */
                auto objects = new Objects(1);
                (*objects)[0] = o;
                return returnSymbol(new TupleDeclaration(loc, tup.ident, objects));
            }
            else
                return visitType(mt);
        }
        else
        {
            if (pt.ty != Terror)
                mt.next = pt; // prevent re-running semantic() on 'next'
            visitType(mt);
        }

    }

    void visitDArray(TypeDArray mt)
    {
        //printf("TypeDArray::resolve() %s\n", mt.toChars());
        mt.next.resolve(loc, sc, pe, pt, ps, intypeid);
        //printf("s = %p, e = %p, t = %p\n", ps, pe, pt);
        if (pe)
        {
            // It's really a slice expression
            if (Dsymbol s = getDsymbol(pe))
                pe = new DsymbolExp(loc, s);
            returnExp(new ArrayExp(loc, pe));
        }
        else if (ps)
        {
            if (auto tup = ps.isTupleDeclaration())
            {
                // keep ps
            }
            else
                visitType(mt);
        }
        else
        {
            if (pt.ty != Terror)
                mt.next = pt; // prevent re-running semantic() on 'next'
            visitType(mt);
        }
    }

    void visitAArray(TypeAArray mt)
    {
        //printf("TypeAArray::resolve() %s\n", mt.toChars());
        // Deal with the case where we thought the index was a type, but
        // in reality it was an expression.
        if (mt.index.ty == Tident || mt.index.ty == Tinstance || mt.index.ty == Tsarray)
        {
            Expression e;
            Type t;
            Dsymbol s;
            mt.index.resolve(loc, sc, e, t, s, intypeid);
            if (e)
            {
                // It was an expression -
                // Rewrite as a static array
                auto tsa = new TypeSArray(mt.next, e);
                tsa.mod = mt.mod; // just copy mod field so tsa's semantic is not yet done
                return tsa.resolve(loc, sc, pe, pt, ps, intypeid);
            }
            else if (t)
                mt.index = t;
            else
                .error(loc, "index is not a type or an expression");
        }
        visitType(mt);
    }

    /*************************************
     * Takes an array of Identifiers and figures out if
     * it represents a Type or an Expression.
     * Output:
     *      if expression, pe is set
     *      if type, pt is set
     */
    void visitIdentifier(TypeIdentifier mt)
    {
        //printf("TypeIdentifier::resolve(sc = %p, idents = '%s')\n", sc, mt.toChars());
        if (mt.ident == Id.ctfe)
        {
            error(loc, "variable `__ctfe` cannot be read at compile time");
            return returnError();
        }
        if (mt.ident == Id.builtin_va_list) // gcc has __builtin_va_xxxx for stdarg.h
        {
            /* Since we don't support __builtin_va_start, -arg, -end, we don't
             * have to actually care what -list is. A void* will do.
             * If we ever do care, import core.stdc.stdarg and pull
             * the definition out of that, similarly to how std.math is handled for PowExp
             */
            pt = target.va_listType(loc, sc);
            return;
        }

        Dsymbol scopesym;
        Dsymbol s = sc.search(loc, mt.ident, scopesym);
        /*
         * https://issues.dlang.org/show_bug.cgi?id=1170
         * https://issues.dlang.org/show_bug.cgi?id=10739
         *
         * If a symbol is not found, it might be declared in
         * a mixin-ed string or a mixin-ed template, so before
         * issuing an error semantically analyze all string/template
         * mixins that are members of the current ScopeDsymbol.
         */
        if (!s && sc.enclosing)
        {
            ScopeDsymbol sds = sc.enclosing.scopesym;
            if (sds && sds.members)
            {
                void semanticOnMixin(Dsymbol member)
                {
                    if (auto compileDecl = member.isMixinDeclaration())
                        compileDecl.dsymbolSemantic(sc);
                    else if (auto mixinTempl = member.isTemplateMixin())
                        mixinTempl.dsymbolSemantic(sc);
                }
                sds.members.foreachDsymbol( s => semanticOnMixin(s) );
                s = sc.search(loc, mt.ident, scopesym);
            }
        }

        if (s)
        {
            // https://issues.dlang.org/show_bug.cgi?id=16042
            // If `f` is really a function template, then replace `f`
            // with the function template declaration.
            if (auto f = s.isFuncDeclaration())
            {
                if (auto td = getFuncTemplateDecl(f))
                {
                    // If not at the beginning of the overloaded list of
                    // `TemplateDeclaration`s, then get the beginning
                    if (td.overroot)
                        td = td.overroot;
                    s = td;
                }
            }
        }

        mt.resolveHelper(loc, sc, s, scopesym, pe, pt, ps, intypeid);
        if (pt)
            pt = pt.addMod(mt.mod);
    }

    void visitInstance(TypeInstance mt)
    {
        // Note close similarity to TypeIdentifier::resolve()

        //printf("TypeInstance::resolve(sc = %p, tempinst = '%s')\n", sc, mt.tempinst.toChars());
        mt.tempinst.dsymbolSemantic(sc);
        if (!global.gag && mt.tempinst.errors)
            return returnError();

        mt.resolveHelper(loc, sc, mt.tempinst, null, pe, pt, ps, intypeid);
        if (pt)
            pt = pt.addMod(mt.mod);
        //if (pt) printf("pt = %d '%s'\n", pt.ty, pt.toChars());
    }

    void visitTypeof(TypeTypeof mt)
    {
        //printf("TypeTypeof::resolve(this = %p, sc = %p, idents = '%s')\n", mt, sc, mt.toChars());
        //static int nest; if (++nest == 50) *(char*)0=0;
        if (sc is null)
        {
            error(loc, "invalid scope");
            return returnError();
        }
        if (mt.inuse)
        {
            mt.inuse = 2;
            error(loc, "circular `typeof` definition");
        Lerr:
            mt.inuse--;
            return returnError();
        }
        mt.inuse++;

        /* Currently we cannot evaluate 'exp' in speculative context, because
         * the type implementation may leak to the final execution. Consider:
         *
         * struct S(T) {
         *   string toString() const { return "x"; }
         * }
         * void main() {
         *   alias X = typeof(S!int());
         *   assert(typeid(X).toString() == "x");
         * }
         */
        Scope* sc2 = sc.push();

        if (!mt.exp.isTypeidExp())
            /* Treat typeof(typeid(exp)) as needing
             * the full semantic analysis of the typeid.
             * https://issues.dlang.org/show_bug.cgi?id=20958
             */
            sc2.intypeof = 1;

        auto exp2 = mt.exp.expressionSemantic(sc2);
        exp2 = resolvePropertiesOnly(sc2, exp2);
        sc2.pop();

        if (exp2.op == EXP.error)
        {
            if (!global.gag)
                mt.exp = exp2;
            goto Lerr;
        }
        mt.exp = exp2;

        if ((mt.exp.op == EXP.type || mt.exp.op == EXP.scope_) &&
            // https://issues.dlang.org/show_bug.cgi?id=23863
            // compile time sequences are valid types
            !mt.exp.type.isTypeTuple())
        {
            if (!sc.inCfile && // in (extended) C typeof may be used on types as with sizeof
                !mt.exp.hasValidType())
                goto Lerr;

            /* Today, 'typeof(func)' returns void if func is a
             * function template (TemplateExp), or
             * template lambda (FuncExp).
             * It's actually used in Phobos as an idiom, to branch code for
             * template functions.
             */
        }
        if (auto f = mt.exp.op == EXP.variable    ? mt.exp.isVarExp().var.isFuncDeclaration()
                   : mt.exp.op == EXP.dotVariable ? mt.exp.isDotVarExp().var.isFuncDeclaration() : null)
        {
            // f might be a unittest declaration which is incomplete when compiled
            // without -unittest. That causes a segfault in checkForwardRef, see
            // https://issues.dlang.org/show_bug.cgi?id=20626
            if ((!f.isUnitTestDeclaration() || global.params.useUnitTests) && checkForwardRef(f, loc))
                goto Lerr;
        }
        if (auto f = isFuncAddress(mt.exp))
        {
            if (checkForwardRef(f, loc))
                goto Lerr;
        }

        Type t = mt.exp.type;
        if (!t)
        {
            error(loc, "expression `%s` has no type", mt.exp.toChars());
            goto Lerr;
        }
        if (t.ty == Ttypeof)
        {
            error(loc, "forward reference to `%s`", mt.toChars());
            goto Lerr;
        }
        if (mt.idents.length == 0)
        {
            returnType(t.addMod(mt.mod));
        }
        else
        {
            if (Dsymbol s = t.toDsymbol(sc))
                mt.resolveHelper(loc, sc, s, null, pe, pt, ps, intypeid);
            else
            {
                auto e = typeToExpressionHelper(mt, new TypeExp(loc, t));
                e = e.expressionSemantic(sc);
                resolveExp(e, pt, pe, ps);
            }
            if (pt)
                pt = pt.addMod(mt.mod);
        }
        mt.inuse--;
    }

    void visitReturn(TypeReturn mt)
    {
        //printf("TypeReturn::resolve(sc = %p, idents = '%s')\n", sc, mt.toChars());
        Type t;
        {
            FuncDeclaration func = sc.func;
            if (!func)
            {
                error(loc, "`typeof(return)` must be inside function");
                return returnError();
            }
            if (func.fes)
                func = func.fes.func;
            t = func.type.nextOf();
            if (!t)
            {
                error(loc, "cannot use `typeof(return)` inside function `%s` with inferred return type", sc.func.toChars());
                return returnError();
            }
        }
        if (mt.idents.length == 0)
        {
            return returnType(t.addMod(mt.mod));
        }
        else
        {
            if (Dsymbol s = t.toDsymbol(sc))
                mt.resolveHelper(loc, sc, s, null, pe, pt, ps, intypeid);
            else
            {
                auto e = typeToExpressionHelper(mt, new TypeExp(loc, t));
                e = e.expressionSemantic(sc);
                resolveExp(e, pt, pe, ps);
            }
            if (pt)
                pt = pt.addMod(mt.mod);
        }
    }

    void visitSlice(TypeSlice mt)
    {
        mt.next.resolve(loc, sc, pe, pt, ps, intypeid);
        if (pe)
        {
            // It's really a slice expression
            if (Dsymbol s = getDsymbol(pe))
                pe = new DsymbolExp(loc, s);
            return returnExp(new ArrayExp(loc, pe, new IntervalExp(loc, mt.lwr, mt.upr)));
        }
        else if (ps)
        {
            Dsymbol s = ps;
            TupleDeclaration td = s.isTupleDeclaration();
            if (td)
            {
                /* It's a slice of a TupleDeclaration
                 */
                ScopeDsymbol sym = new ArrayScopeSymbol(sc, td);
                sym.parent = sc.scopesym;
                sc = sc.push(sym);
                sc = sc.startCTFE();
                mt.lwr = mt.lwr.expressionSemantic(sc);
                mt.upr = mt.upr.expressionSemantic(sc);
                sc = sc.endCTFE();
                sc = sc.pop();

                mt.lwr = mt.lwr.ctfeInterpret();
                mt.upr = mt.upr.ctfeInterpret();
                const i1 = mt.lwr.toUInteger();
                const i2 = mt.upr.toUInteger();
                if (!(i1 <= i2 && i2 <= td.objects.length))
                {
                    error(loc, "slice `[%llu..%llu]` is out of range of [0..%llu]", i1, i2, cast(ulong) td.objects.length);
                    return returnError();
                }

                if (i1 == 0 && i2 == td.objects.length)
                {
                    return returnSymbol(td);
                }

                /* Create a new TupleDeclaration which
                 * is a slice [i1..i2] out of the old one.
                 */
                auto objects = new Objects(cast(size_t)(i2 - i1));
                for (size_t i = 0; i < objects.length; i++)
                {
                    (*objects)[i] = (*td.objects)[cast(size_t)i1 + i];
                }

                return returnSymbol(new TupleDeclaration(loc, td.ident, objects));
            }
            else
                visitType(mt);
        }
        else
        {
            if (pt.ty != Terror)
                mt.next = pt; // prevent re-running semantic() on 'next'
            visitType(mt);
        }
    }

    void visitMixin(TypeMixin mt)
    {
        RootObject o = mt.obj;

        // if already resolved just set pe/pt/ps and return.
        if (o)
        {
            pe = o.isExpression();
            pt = o.isType();
            ps = o.isDsymbol();
            return;
        }

        o = mt.compileTypeMixin(loc, sc);
        if (auto t = o.isType())
        {
            resolve(t, loc, sc, pe, pt, ps, intypeid);
            if (pt)
                pt = pt.addMod(mt.mod);
        }
        else if (auto e = o.isExpression())
        {
            e = e.expressionSemantic(sc);
            if (auto et = e.isTypeExp())
                returnType(et.type.addMod(mt.mod));
            else
                returnExp(e);
        }
        else
            returnError();

        // save the result
        mt.obj = pe ? pe : (pt ? pt : ps);
    }

    void visitTraits(TypeTraits mt)
    {
        // if already resolved just return the cached object.
        if (mt.obj)
        {
            pt = mt.obj.isType();
            ps = mt.obj.isDsymbol();
            pe = mt.obj.isExpression();
            return;
        }

        import dmd.traits : semanticTraits;

        if (Expression e = semanticTraits(mt.exp, sc))
        {
            switch (e.op)
            {
            case EXP.dotVariable:
                mt.obj = e.isDotVarExp().var;
                break;
            case EXP.variable:
                mt.obj = e.isVarExp().var;
                break;
            case EXP.function_:
                auto fe = e.isFuncExp();
                mt.obj = fe.td ? fe.td : fe.fd;
                break;
            case EXP.dotTemplateDeclaration:
                mt.obj = e.isDotTemplateExp().td;
                break;
            case EXP.dSymbol:
                mt.obj = e.isDsymbolExp().s;
                break;
            case EXP.template_:
                mt.obj = e.isTemplateExp().td;
                break;
            case EXP.scope_:
                mt.obj = e.isScopeExp().sds;
                break;
            case EXP.tuple:
                TupleExp te = e.isTupleExp();
                Objects* elems = new Objects(te.exps.length);
                foreach (i; 0 .. elems.length)
                {
                    auto src = (*te.exps)[i];
                    switch (src.op)
                    {
                    case EXP.type:
                        (*elems)[i] = src.isTypeExp().type;
                        break;
                    case EXP.dotType:
                        (*elems)[i] = src.isDotTypeExp().sym.isType();
                        break;
                    case EXP.overloadSet:
                        (*elems)[i] = src.isOverExp().type;
                        break;
                    default:
                        if (auto sym = isDsymbol(src))
                            (*elems)[i] = sym;
                        else
                            (*elems)[i] = src;
                    }
                }
                TupleDeclaration td = new TupleDeclaration(e.loc, Identifier.generateId("__aliastup"), elems);
                mt.obj = td;
                break;
            case EXP.dotType:
                mt.obj = e.isDotTypeExp().sym.isType();
                break;
            case EXP.type:
                mt.obj = e.isTypeExp().type;
                break;
            case EXP.overloadSet:
                mt.obj = e.isOverExp().type;
                break;
            case EXP.error:
                break;
            default:
                mt.obj = e;
                break;
            }
        }

        if (mt.obj)
        {
            if (auto t = mt.obj.isType())
            {
                t = t.addMod(mt.mod);
                mt.obj = t;
                returnType(t);
            }
            else if (auto s = mt.obj.isDsymbol())
                returnSymbol(s);
            else if (auto e = mt.obj.isExpression())
                returnExp(e);
        }
        else
        {
            assert(global.errors);
            mt.obj = Type.terror;
            return returnError();
        }
    }

    switch (mt.ty)
    {
        default:        visitType      (mt);                    break;
        case Tsarray:   visitSArray    (mt.isTypeSArray());     break;
        case Tarray:    visitDArray    (mt.isTypeDArray());     break;
        case Taarray:   visitAArray    (mt.isTypeAArray());     break;
        case Tident:    visitIdentifier(mt.isTypeIdentifier()); break;
        case Tinstance: visitInstance  (mt.isTypeInstance());   break;
        case Ttypeof:   visitTypeof    (mt.isTypeTypeof());     break;
        case Treturn:   visitReturn    (mt.isTypeReturn());     break;
        case Tslice:    visitSlice     (mt.isTypeSlice());      break;
        case Tmixin:    visitMixin     (mt.isTypeMixin());      break;
        case Ttraits:   visitTraits    (mt.isTypeTraits());     break;
    }
}

/************************
 * Access the members of the object e. This type is same as e.type.
 * Params:
 *  mt = type for which the dot expression is used
 *  sc = instantiating scope
 *  e = expression to convert
 *  ident = identifier being used
 *  flag = DotExpFlag bit flags
 *
 * Returns:
 *  resulting expression with e.ident resolved
 */
Expression dotExp(Type mt, Scope* sc, Expression e, Identifier ident, DotExpFlag flag)
{
    enum LOGDOTEXP = false;
    if (LOGDOTEXP)
        printf("dotExp()\n");

    Expression visitType(Type mt)
    {
        VarDeclaration v = null;
        static if (LOGDOTEXP)
        {
            printf("Type::dotExp(e = '%s', ident = '%s')\n", e.toChars(), ident.toChars());
        }
        Expression ex = e.lastComma();
        if (ex.op == EXP.dotVariable)
        {
            DotVarExp dv = cast(DotVarExp)ex;
            v = dv.var.isVarDeclaration();
        }
        else if (ex.op == EXP.variable)
        {
            VarExp ve = cast(VarExp)ex;
            v = ve.var.isVarDeclaration();
        }
        if (v)
        {
            if (ident == Id.offsetof ||
                ident == Id.bitoffsetof ||
                ident == Id.bitwidth)
            {
                v.dsymbolSemantic(null);
                if (v.isField())
                {
                    auto ad = v.isMember();
                    objc.checkOffsetof(e, ad);
                    {
                        import dmd.dsymbolsem: size;
                        ad.size(e.loc);
                    }
                    if (ad.sizeok != Sizeok.done)
                        return ErrorExp.get();
                    uint value;
                    if (ident == Id.offsetof)
                        value = v.offset;
                    else // Id.bitoffsetof || Id.bitwidth
                    {
                        auto bf = v.isBitFieldDeclaration();
                        if (bf)
                        {
                            value = ident == Id.bitoffsetof ? bf.bitOffset : bf.fieldWidth;
                        }
                        else
                            error(v.loc, "`%s` is not a bitfield, cannot apply `%s`", v.toChars(), ident.toChars());
                    }
                    return new IntegerExp(e.loc, value, Type.tsize_t);
                }
            }
            else if (ident == Id._init)
            {
                Type tb = mt.toBasetype();
                e = mt.defaultInitLiteral(e.loc);
                if (tb.ty == Tstruct && tb.needsNested())
                {
                    e.isStructLiteralExp().useStaticInit = true;
                }
                goto Lreturn;
            }
        }
        if (ident == Id.stringof)
        {
            /* https://issues.dlang.org/show_bug.cgi?id=3796
             * this should demangle e.type.deco rather than
             * pretty-printing the type.
             */
            e = new StringExp(e.loc, e.toString());
        }
        else
            e = mt.getProperty(sc, e.loc, ident, flag & DotExpFlag.gag);

    Lreturn:
        if (e)
            e = e.expressionSemantic(sc);
        return e;
    }

    Expression visitError(TypeError)
    {
        return ErrorExp.get();
    }

    Expression visitBasic(TypeBasic mt)
    {
        static if (LOGDOTEXP)
        {
            printf("TypeBasic::dotExp(e = '%s', ident = '%s')\n", e.toChars(), ident.toChars());
        }
        Type t;
        if (ident == Id.re)
        {
            switch (mt.ty)
            {
            case Tcomplex32:
                t = mt.tfloat32;
                goto L1;

            case Tcomplex64:
                t = mt.tfloat64;
                goto L1;

            case Tcomplex80:
                t = mt.tfloat80;
                goto L1;
            L1:
                e = e.castTo(sc, t);
                break;

            case Tfloat32:
            case Tfloat64:
            case Tfloat80:
                break;

            case Timaginary32:
                t = mt.tfloat32;
                goto L2;

            case Timaginary64:
                t = mt.tfloat64;
                goto L2;

            case Timaginary80:
                t = mt.tfloat80;
                goto L2;
            L2:
                e = new RealExp(e.loc, CTFloat.zero, t);
                break;

            default:
                e = mt.Type.getProperty(sc, e.loc, ident, flag);
                break;
            }
        }
        else if (ident == Id.im)
        {
            Type t2;
            switch (mt.ty)
            {
            case Tcomplex32:
                t = mt.timaginary32;
                t2 = mt.tfloat32;
                goto L3;

            case Tcomplex64:
                t = mt.timaginary64;
                t2 = mt.tfloat64;
                goto L3;

            case Tcomplex80:
                t = mt.timaginary80;
                t2 = mt.tfloat80;
                goto L3;
            L3:
                e = e.castTo(sc, t);
                e.type = t2;
                break;

            case Timaginary32:
                t = mt.tfloat32;
                goto L4;

            case Timaginary64:
                t = mt.tfloat64;
                goto L4;

            case Timaginary80:
                t = mt.tfloat80;
                goto L4;
            L4:
                e = e.copy();
                e.type = t;
                break;

            case Tfloat32:
            case Tfloat64:
            case Tfloat80:
                e = new RealExp(e.loc, CTFloat.zero, mt);
                break;

            default:
                e = mt.Type.getProperty(sc, e.loc, ident, flag);
                break;
            }
        }
        else
        {
            return visitType(mt);
        }
        if (!(flag & 1) || e)
            e = e.expressionSemantic(sc);
        return e;
    }

    Expression visitVector(TypeVector mt)
    {
        static if (LOGDOTEXP)
        {
            printf("TypeVector::dotExp(e = '%s', ident = '%s')\n", e.toChars(), ident.toChars());
        }
        if (ident == Id.ptr && e.op == EXP.call)
        {
            /* The trouble with EXP.call is the return ABI for float[4] is different from
             * __vector(float[4]), and a type paint won't do.
             */
            e = new AddrExp(e.loc, e);
            e = e.expressionSemantic(sc);
            return e.castTo(sc, mt.basetype.nextOf().pointerTo());
        }
        if (ident == Id.array)
        {
            //e = e.castTo(sc, basetype);
            // Keep lvalue-ness
            e = new VectorArrayExp(e.loc, e);
            e = e.expressionSemantic(sc);
            return e;
        }
        if (ident == Id._init || ident == Id.offsetof || ident == Id.stringof || ident == Id.__xalignof)
        {
            // init should return a new VectorExp
            // https://issues.dlang.org/show_bug.cgi?id=12776
            // offsetof does not work on a cast expression, so use e directly
            // stringof should not add a cast to the output
            return visitType(mt);
        }

        // Properties based on the vector element type and are values of the element type
        if (ident == Id.max || ident == Id.min || ident == Id.min_normal ||
            ident == Id.nan || ident == Id.infinity || ident == Id.epsilon)
        {
            auto vet = mt.basetype.isTypeSArray().next; // vector element type
            if (auto ev = getProperty(vet, sc, e.loc, ident, DotExpFlag.gag))
                return ev.castTo(sc, mt); // 'broadcast' ev to the vector elements
        }

        return mt.basetype.dotExp(sc, e.castTo(sc, mt.basetype), ident, flag);
    }

    Expression visitArray(TypeArray mt)
    {
        static if (LOGDOTEXP)
        {
            printf("TypeArray::dotExp(e = '%s', ident = '%s')\n", e.toChars(), ident.toChars());
        }

        e = visitType(mt);

        if (!(flag & 1) || e)
            e = e.expressionSemantic(sc);
        return e;
    }

    Expression visitSArray(TypeSArray mt)
    {
        static if (LOGDOTEXP)
        {
            printf("TypeSArray::dotExp(e = '%s', ident = '%s')\n", e.toChars(), ident.toChars());
        }
        if (ident == Id.length)
        {
            Loc oldLoc = e.loc;
            e = mt.dim.copy();
            e.loc = oldLoc;
        }
        else if (ident == Id.ptr)
        {
            if (e.op == EXP.type)
            {
                error(e.loc, "`%s` is not an expression", e.toErrMsg());
                return ErrorExp.get();
            }
            else if (mt.dim.toUInteger() < 1 && checkUnsafeDotExp(sc, e, ident, flag))
            {
                // .ptr on static array is @safe unless size is 0
                // https://issues.dlang.org/show_bug.cgi?id=20853
                return ErrorExp.get();
            }
            e = e.castTo(sc, e.type.nextOf().pointerTo());
        }
        else if (ident == Id._tupleof)
        {
            if (e.isTypeExp())
            {
                error(e.loc, "`.tupleof` cannot be used on type `%s`", mt.toChars);
                return ErrorExp.get();
            }
            else
            {
                Expression e0;
                Expression ev = e;
                ev = extractSideEffect(sc, "__tup", e0, ev);

                const length = cast(size_t)mt.dim.toUInteger();
                auto exps = new Expressions();
                exps.reserve(length);
                foreach (i; 0 .. length)
                    exps.push(new IndexExp(e.loc, ev, new IntegerExp(e.loc, i, Type.tsize_t)));
                e = new TupleExp(e.loc, e0, exps);
            }
        }
        else
        {
            e = visitArray(mt);
        }
        if (!(flag & 1) || e)
            e = e.expressionSemantic(sc);
        return e;
    }

    Expression visitDArray(TypeDArray mt)
    {
        static if (LOGDOTEXP)
        {
            printf("TypeDArray::dotExp(e = '%s', ident = '%s')\n", e.toChars(), ident.toChars());
        }
        if (e.op == EXP.type && (ident == Id.length || ident == Id.ptr))
        {
            error(e.loc, "`%s` is not an expression", e.toErrMsg());
            return ErrorExp.get();
        }
        if (ident == Id.length)
        {
            if (e.op == EXP.string_)
            {
                StringExp se = cast(StringExp)e;
                return new IntegerExp(se.loc, se.len, Type.tsize_t);
            }
            if (e.op == EXP.null_)
            {
                return new IntegerExp(e.loc, 0, Type.tsize_t);
            }
            if (checkNonAssignmentArrayOp(e))
            {
                return ErrorExp.get();
            }
            e = new ArrayLengthExp(e.loc, e);
            e.type = Type.tsize_t;
            return e;
        }
        else if (ident == Id.ptr)
        {
            if (checkUnsafeDotExp(sc, e, ident, flag))
                return ErrorExp.get();
            return e.castTo(sc, mt.next.pointerTo());
        }
        else
        {
            return visitArray(mt);
        }
    }

    Expression visitAArray(TypeAArray mt)
    {
        static if (LOGDOTEXP)
        {
            printf("TypeAArray::dotExp(e = '%s', ident = '%s')\n", e.toChars(), ident.toChars());
        }
        if (ident == Id.length)
        {
            auto loc = e.loc;
            Expression hookFunc = new IdentifierExp(loc, Id.empty);
            hookFunc = new DotIdExp(loc, hookFunc, Id.object);
            auto keytype = mt.index.substWildTo(MODFlags.const_);
            auto valtype = mt.nextOf().substWildTo(MODFlags.const_);
            auto tiargs = new Objects(keytype, valtype);
            hookFunc = new DotTemplateInstanceExp(loc, hookFunc, Id._d_aaLen, tiargs);
            Expression e = new CallExp(loc, hookFunc, e);
            e = e.expressionSemantic(sc);
            return e;
        }
        else
        {
            return visitType(mt);
        }
    }

    Expression visitReference(TypeReference mt)
    {
        static if (LOGDOTEXP)
        {
            printf("TypeReference::dotExp(e = '%s', ident = '%s')\n", e.toChars(), ident.toChars());
        }
        // References just forward things along
        return mt.next.dotExp(sc, e, ident, flag);
    }

    Expression visitDelegate(TypeDelegate mt)
    {
        static if (LOGDOTEXP)
        {
            printf("TypeDelegate::dotExp(e = '%s', ident = '%s')\n", e.toChars(), ident.toChars());
        }
        if (ident == Id.ptr)
        {
            e = new DelegatePtrExp(e.loc, e);
            e = e.expressionSemantic(sc);
        }
        else if (ident == Id.funcptr)
        {
            if (checkUnsafeDotExp(sc, e, ident, flag))
            {
                return ErrorExp.get();
            }
            e = new DelegateFuncptrExp(e.loc, e);
            e = e.expressionSemantic(sc);
        }
        else
        {
            return visitType(mt);
        }
        return e;
    }

    /***************************************
     * `ident` was not found as a member of `mt`.
     * Attempt to use overloaded opDispatch() or `alias this`.
     * If that fails, forward to visitType().
     * Params:
     *  mt = class or struct
     *  sc = context
     *  e = `this` for `ident`
     *  ident = name of member
     *  flag = flag & 1, don't report "not a property" error and just return NULL.
     *         flag & DotExpFlag.noAliasThis, don't do 'alias this' resolution.
     * Returns:
     *  resolved expression if found, otherwise null
     */
    Expression noMember(Type mt, Scope* sc, Expression e, Identifier ident, int flag)
    {
        //printf("Type.noMember(e: %s ident: %s flag: %d)\n", e.toChars(), ident.toChars(), flag);

        bool gagError = flag & 1;

        __gshared int nest;      // https://issues.dlang.org/show_bug.cgi?id=17380

        static Expression returnExp(Expression e)
        {
            --nest;
            return e;
        }

        if (++nest > global.recursionLimit)
        {
            .error(e.loc, "cannot resolve identifier `%s`", ident.toChars());
            return returnExp(gagError ? null : ErrorExp.get());
        }


        assert(mt.ty == Tstruct || mt.ty == Tclass);
        auto sym = mt.toDsymbol(sc).isAggregateDeclaration();
        assert(sym);
        if (// https://issues.dlang.org/show_bug.cgi?id=22054
            // if a class or struct does not have a body
            // there is no point in searching for its members
            sym.members &&
            ident != Id.__sizeof &&
            ident != Id.__xalignof &&
            ident != Id._init &&
            ident != Id._mangleof &&
            ident != Id.stringof &&
            ident != Id.offsetof &&
            ident != Id.bitoffsetof &&
            ident != Id.bitwidth &&
            // https://issues.dlang.org/show_bug.cgi?id=15045
            // Don't forward special built-in member functions.
            ident != Id.ctor &&
            ident != Id.dtor &&
            ident != Id.__xdtor &&
            ident != Id.postblit &&
            ident != Id.__xpostblit)
        {
            /* Look for overloaded opDispatch to see if we should forward request
             * to it.
             */
            if (auto fd = search_function(sym, Id.opDispatch))
            {
                /* Rewrite e.ident as:
                 *  e.opDispatch!("ident")
                 */

                auto se = new StringExp(e.loc, ident.toString());
                auto tiargs = new Objects(se);
                auto dti = new DotTemplateInstanceExp(e.loc, e, Id.opDispatch, tiargs);

                if (OverloadSet os = fd.isOverloadSet())
                {
                    if (!findTempDecl(dti, sc))
                    {
                        .error(fd.loc, "Couldn't find template declaration for opDispatch");
                        return returnExp(ErrorExp.get());
                    }
                }
                else
                {
                    TemplateDeclaration td = fd.isTemplateDeclaration();
                    if (!td)
                    {
                        .error(fd.loc, "%s `%s` must be a template `opDispatch(string s)`, not a %s",
                               fd.kind, fd.toPrettyChars, fd.kind());
                        return returnExp(ErrorExp.get());
                    }
                    dti.ti.tempdecl = td;
                }

                /* opDispatch, which doesn't need IFTI,  may occur instantiate error.
                 * e.g.
                 *  template opDispatch(name) if (isValid!name) { ... }
                 */
                const errors = gagError ? global.startGagging() : 0;
                e = dti.dotTemplateSemanticProp(sc, DotExpFlag.none);
                if (gagError && global.endGagging(errors))
                    e = null;
                return returnExp(e);
            }

            /* See if we should forward to the alias this.
             */
            auto alias_e = flag & DotExpFlag.noAliasThis ? null
                                                         : resolveAliasThis(sc, e, gagError);
            if (alias_e && alias_e != e)
            {
                /* Rewrite e.ident as:
                 *  e.aliasthis.ident
                 */
                auto die = new DotIdExp(e.loc, alias_e, ident);

                const errors = gagError ? 0 : global.startGagging();
                auto exp = die.dotIdSemanticProp(sc, gagError);
                if (!gagError)
                {
                    global.endGagging(errors);
                    if (exp && exp.op == EXP.error)
                        exp = null;
                }

                if (exp && gagError)
                    // now that we know that the alias this leads somewhere useful,
                    // go back and print deprecations/warnings that we skipped earlier due to the gag
                    resolveAliasThis(sc, e, false);

                return returnExp(exp);
            }
        }
        return returnExp(visitType(mt));
    }

    Expression visitStruct(TypeStruct mt)
    {
        Dsymbol s;
        static if (LOGDOTEXP)
        {
            printf("TypeStruct::dotExp(e = '%s', ident = '%s')\n", e.toChars(), ident.toChars());
        }
        assert(e.op != EXP.dot);

        // https://issues.dlang.org/show_bug.cgi?id=14010
        if (!sc.inCfile && ident == Id._mangleof)
        {
            return mt.getProperty(sc, e.loc, ident, flag & 1);
        }

        /* If e.tupleof
         */
        if (ident == Id._tupleof)
        {
            /* Create a TupleExp out of the fields of the struct e:
             * (e.field0, e.field1, e.field2, ...)
             */
            e = e.expressionSemantic(sc); // do this before turning on noAccessCheck

            if (!mt.sym.determineFields())
            {
                error(e.loc, "unable to determine fields of `%s` because of forward references", mt.toChars());
            }

            Expression e0;
            Expression ev = e.op == EXP.type ? null : e;
            if (ev)
                ev = extractSideEffect(sc, "__tup", e0, ev);

            auto exps = new Expressions();
            exps.reserve(mt.sym.fields.length);
            for (size_t i = 0; i < mt.sym.fields.length; i++)
            {
                VarDeclaration v = mt.sym.fields[i];
                Expression ex;
                if (ev)
                    ex = new DotVarExp(e.loc, ev, v);
                else
                {
                    ex = new VarExp(e.loc, v);
                    ex.type = ex.type.addMod(e.type.mod);
                }
                exps.push(ex);
            }

            e = new TupleExp(e.loc, e0, exps);
            Scope* sc2 = sc.push();
            sc2.noAccessCheck = true;
            e = e.expressionSemantic(sc2);
            sc2.pop();
            return e;
        }

        immutable flags = sc.ignoresymbolvisibility ? SearchOpt.ignoreVisibility : 0;
        s = mt.sym.search(e.loc, ident, flags | SearchOpt.ignorePrivateImports);
    L1:
        if (!s)
        {
            return noMember(mt, sc, e, ident, flag);
        }
        if (!sc.ignoresymbolvisibility && !symbolIsVisible(sc, s))
        {
            return noMember(mt, sc, e, ident, flag);
        }
        // check before alias resolution; the alias itself might be deprecated!
        if (auto ad = s.isAliasDeclaration)
        {
            s.checkDeprecated(e.loc, sc);

            // Fix for https://github.com/dlang/dmd/issues/20610
            if (ad.originalType)
            {
                if (auto tid = ad.originalType.isTypeIdentifier())
                {
                    if (tid.idents.length)
                    {
                        static if (0)
                        {
                            printf("TypeStruct::dotExp(e = '%s', ident = '%s')\n", e.toChars(), ident.toChars());
                            printf("AliasDeclaration: %s\n", ad.toChars());
                            if (ad.aliassym)
                                printf("aliassym: %s\n", ad.aliassym.toChars());
                            printf("tid type: %s\n", toChars(tid));
                        }
                        /* Rewrite e.s as e.(tid.ident).(tid.idents)
                         */
                        Expression die = new DotIdExp(e.loc, e, tid.ident);
                        foreach (id; tid.idents) // maybe use typeToExpressionHelper()
                            die = new DotIdExp(e.loc, die, cast(Identifier)id);
                        /* Ambiguous syntax, only way to disambiguate it to try it
                         */
                        die = dmd.expressionsem.trySemantic(die, sc);
                        if (die && die.isDotVarExp())   // shrink wrap around DotVarExp()
                        {
                            return die;
                        }
                    }
                }
            }
        }
        s = s.toAlias();

        if (auto em = s.isEnumMember())
        {
            return em.getVarExp(e.loc, sc);
        }
        if (auto v = s.isVarDeclaration())
        {
            v.checkDeprecated(e.loc, sc);
            v.checkDisabled(e.loc, sc);
            if (!v.type ||
                !v.type.deco && v.inuse)
            {
                if (v.inuse) // https://issues.dlang.org/show_bug.cgi?id=9494
                    error(e.loc, "circular reference to %s `%s`", v.kind(), v.toPrettyChars());
                else
                    error(e.loc, "forward reference to %s `%s`", v.kind(), v.toPrettyChars());
                return ErrorExp.get();
            }
            if (v.type.ty == Terror)
            {
                return ErrorExp.get();
            }

            if ((v.storage_class & STC.manifest) && v._init)
            {
                if (v.inuse)
                {
                    error(e.loc, "circular initialization of %s `%s`", v.kind(), v.toPrettyChars());
                    return ErrorExp.get();
                }
                checkAccess(e.loc, sc, null, v);
                Expression ve = new VarExp(e.loc, v);
                if (!isTrivialExp(e))
                {
                    ve = new CommaExp(e.loc, e, ve);
                }
                return ve.expressionSemantic(sc);
            }
        }

        if (auto t = dmd.dsymbolsem.getType(s))
        {
            return (new TypeExp(e.loc, t)).expressionSemantic(sc);
        }

        TemplateMixin tm = s.isTemplateMixin();
        if (tm)
        {
            return new DotExp(e.loc, e, new ScopeExp(e.loc, tm)).expressionSemantic(sc);
        }

        TemplateDeclaration td = s.isTemplateDeclaration();
        if (td)
        {
            if (e.op == EXP.type)
                e = new TemplateExp(e.loc, td);
            else
                e = new DotTemplateExp(e.loc, e, td);
            return e.expressionSemantic(sc);
        }

        TemplateInstance ti = s.isTemplateInstance();
        if (ti)
        {
            if (!ti.semanticRun)
            {
                ti.dsymbolSemantic(sc);
                if (!ti.inst || ti.errors) // if template failed to expand
                {
                    return ErrorExp.get();
                }
            }
            s = ti.inst.toAlias();
            if (!s.isTemplateInstance())
                goto L1;
            if (e.op == EXP.type)
                e = new ScopeExp(e.loc, ti);
            else
                e = new DotExp(e.loc, e, new ScopeExp(e.loc, ti));
            return e.expressionSemantic(sc);
        }

        if (s.isImport() || s.isModule() || s.isPackage())
        {
            return symbolToExp(s, e.loc, sc, false);
        }

        OverloadSet o = s.isOverloadSet();
        if (o)
        {
            auto oe = new OverExp(e.loc, o);
            if (e.op == EXP.type)
            {
                return oe;
            }
            return new DotExp(e.loc, e, oe);
        }

        Declaration d = s.isDeclaration();
        if (!d)
        {
            error(e.loc, "`%s.%s` is not a declaration", e.toErrMsg(), ident.toChars());
            return ErrorExp.get();
        }

        if (e.op == EXP.type)
        {
            /* It's:
             *    Struct.d
             */
            if (TupleDeclaration tup = d.isTupleDeclaration())
            {
                e = new TupleExp(e.loc, tup);
                fillTupleExpExps(e.isTupleExp(), tup);
                return e.expressionSemantic(sc);
            }
            if (d.needThis() && sc.intypeof != 1)
            {
                /* Rewrite as:
                 *  this.d
                 *
                 * only if the scope in which we are
                 * has a `this` that matches the type
                 * of the lhs of the dot expression.
                 *
                 * https://issues.dlang.org/show_bug.cgi?id=23617
                 */
                auto fd = hasThis(sc);
                if (fd && fd.isThis() == mt.sym)
                {
                    e = new DotVarExp(e.loc, new ThisExp(e.loc), d);
                    return e.expressionSemantic(sc);
                }
            }
            if (d.semanticRun == PASS.initial)
                d.dsymbolSemantic(null);
            checkAccess(e.loc, sc, e, d);
            auto ve = new VarExp(e.loc, d);
            if (d.isVarDeclaration() && d.needThis())
                ve.type = d.type.addMod(e.type.mod);
            return ve;
        }

        bool unreal = e.op == EXP.variable && (cast(VarExp)e).var.isField();
        if (d.isDataseg() || unreal && d.isField())
        {
            // (e, d)
            checkAccess(e.loc, sc, e, d);
            Expression ve = new VarExp(e.loc, d);
            e = unreal ? ve : new CommaExp(e.loc, e, ve);
            return e.expressionSemantic(sc);
        }

        e = new DotVarExp(e.loc, e, d);
        return e.expressionSemantic(sc);
    }

    Expression visitEnum(TypeEnum mt)
    {
        static if (LOGDOTEXP)
        {
            printf("TypeEnum::dotExp(e = '%s', ident = '%s') '%s'\n", e.toChars(), ident.toChars(), mt.toChars());
        }
        // https://issues.dlang.org/show_bug.cgi?id=14010
        if (ident == Id._mangleof)
        {
            return mt.getProperty(sc, e.loc, ident, flag & 1);
        }

        if (mt.sym.semanticRun < PASS.semanticdone)
            mt.sym.dsymbolSemantic(null);

        Dsymbol s = mt.sym.search(e.loc, ident);
        if (!s)
        {
            if (ident == Id._init)
            {
                return mt.getProperty(sc, e.loc, ident, flag & 1);
            }

            /* Allow special enums to not need a member list
             */
            if ((ident == Id.max || ident == Id.min) && (mt.sym.members || !mt.sym.isSpecial()))
            {
                return mt.getProperty(sc, e.loc, ident, flag & 1);
            }

            Expression res = mt.sym.getMemtype(Loc.initial).dotExp(sc, e, ident, DotExpFlag.gag);
            if (!(flag & 1) && !res)
            {
                if (auto ns = mt.sym.search_correct(ident))
                    error(e.loc, "no property `%s` for type `%s`. Did you mean `%s.%s` ?", ident.toChars(), mt.toChars(), mt.toChars(),
                        ns.toChars());
                else
                    error(e.loc, "no property `%s` for type `%s`", ident.toChars(),
                        mt.toChars());

                errorSupplemental(mt.sym.loc, "%s `%s` defined here",
                    mt.sym.kind, mt.toChars());
                return ErrorExp.get();
            }
            return res;
        }
        EnumMember m = s.isEnumMember();
        return m.getVarExp(e.loc, sc);
    }

    Expression visitClass(TypeClass mt)
    {
        Dsymbol s;
        static if (LOGDOTEXP)
        {
            printf("TypeClass::dotExp(e = '%s', ident = '%s')\n", e.toChars(), ident.toChars());
        }
        assert(e.op != EXP.dot);

        // https://issues.dlang.org/show_bug.cgi?id=12543
        if (ident == Id.__sizeof || ident == Id.__xalignof || ident == Id._mangleof)
        {
            return mt.Type.getProperty(sc, e.loc, ident, 0);
        }

        /* If e.tupleof
         */
        if (ident == Id._tupleof)
        {
            objc.checkTupleof(e, mt);

            /* Create a TupleExp
             */
            e = e.expressionSemantic(sc); // do this before turning on noAccessCheck

            {
                import dmd.dsymbolsem: size;
                mt.sym.size(e.loc); // do semantic of type
            }

            Expression e0;
            Expression ev = e.op == EXP.type ? null : e;
            if (ev)
                ev = extractSideEffect(sc, "__tup", e0, ev);

            auto exps = new Expressions();
            exps.reserve(mt.sym.fields.length);
            for (size_t i = 0; i < mt.sym.fields.length; i++)
            {
                VarDeclaration v = mt.sym.fields[i];
                // Don't include hidden 'this' pointer
                if (v.isThisDeclaration())
                    continue;
                Expression ex;
                if (ev)
                    ex = new DotVarExp(e.loc, ev, v);
                else
                {
                    ex = new VarExp(e.loc, v);
                    ex.type = ex.type.addMod(e.type.mod);
                }
                exps.push(ex);
            }

            e = new TupleExp(e.loc, e0, exps);
            Scope* sc2 = sc.push();
            sc2.noAccessCheck = true;
            e = e.expressionSemantic(sc2);
            sc2.pop();
            return e;
        }

        SearchOptFlags flags = sc.ignoresymbolvisibility ? SearchOpt.ignoreVisibility : SearchOpt.all;
        s = mt.sym.search(e.loc, ident, flags | SearchOpt.ignorePrivateImports);

    L1:
        if (!s)
        {
            // See if it's a 'this' class or a base class
            if (mt.sym.ident == ident)
            {
                if (e.op == EXP.type)
                {
                    return mt.Type.getProperty(sc, e.loc, ident, 0);
                }
                e = new DotTypeExp(e.loc, e, mt.sym);
                e = e.expressionSemantic(sc);
                return e;
            }
            if (auto cbase = mt.sym.searchBase(ident))
            {
                if (e.op == EXP.type)
                {
                    return mt.Type.getProperty(sc, e.loc, ident, 0);
                }
                if (auto ifbase = cbase.isInterfaceDeclaration())
                    e = new CastExp(e.loc, e, ifbase.type);
                else
                    e = new DotTypeExp(e.loc, e, cbase);
                e = e.expressionSemantic(sc);
                return e;
            }

            if (ident == Id.classinfo)
            {
                if (!Type.typeinfoclass)
                {
                    error(e.loc, "`object.TypeInfo_Class` could not be found, but is implicitly used");
                    return ErrorExp.get();
                }

                Type t = Type.typeinfoclass.type;
                if (e.op == EXP.type || e.op == EXP.dotType)
                {
                    /* For type.classinfo, we know the classinfo
                     * at compile time.
                     */
                    if (!mt.sym.vclassinfo)
                        mt.sym.vclassinfo = new TypeInfoClassDeclaration(mt.sym.type);
                    e = new VarExp(e.loc, mt.sym.vclassinfo);
                    e = e.addressOf();
                    e.type = t; // do this so we don't get redundant dereference
                }
                else
                {
                    /* For class objects, the classinfo reference is the first
                     * entry in the vtbl[]
                     */
                    e = new PtrExp(e.loc, e);
                    e.type = t.pointerTo();
                    if (mt.sym.isInterfaceDeclaration())
                    {
                        if (mt.sym.isCPPinterface())
                        {
                            /* C++ interface vtbl[]s are different in that the
                             * first entry is always pointer to the first virtual
                             * function, not classinfo.
                             * We can't get a .classinfo for it.
                             */
                            error(e.loc, "no `.classinfo` for C++ interface objects");
                        }
                        /* For an interface, the first entry in the vtbl[]
                         * is actually a pointer to an instance of struct Interface.
                         * The first member of Interface is the .classinfo,
                         * so add an extra pointer indirection.
                         */
                        e.type = e.type.pointerTo();
                        e = new PtrExp(e.loc, e);
                        e.type = t.pointerTo();
                    }
                    e = new PtrExp(e.loc, e, t);
                }
                return e;
            }

            if (ident == Id.__vptr)
            {
                /* The pointer to the vtbl[]
                 * *cast(immutable(void*)**)e
                 */
                e = e.castTo(sc, mt.tvoidptr.immutableOf().pointerTo().pointerTo());
                e = new PtrExp(e.loc, e);
                e = e.expressionSemantic(sc);
                return e;
            }

            if (ident == Id.__monitor && mt.sym.hasMonitor())
            {
                /* The handle to the monitor (call it a void*)
                 * *(cast(void**)e + 1)
                 */
                e = e.castTo(sc, mt.tvoidptr.pointerTo());
                e = new AddExp(e.loc, e, IntegerExp.literal!1);
                e = new PtrExp(e.loc, e);
                e = e.expressionSemantic(sc);
                return e;
            }

            if (ident == Id.outer && mt.sym.vthis)
            {
                if (mt.sym.vthis.semanticRun == PASS.initial)
                    mt.sym.vthis.dsymbolSemantic(null);

                if (auto cdp = mt.sym.toParentLocal().isClassDeclaration())
                {
                    auto dve = new DotVarExp(e.loc, e, mt.sym.vthis);
                    dve.type = cdp.type.addMod(e.type.mod);
                    return dve;
                }

                /* https://issues.dlang.org/show_bug.cgi?id=15839
                 * Find closest parent class through nested functions.
                 */
                for (auto p = mt.sym.toParentLocal(); p; p = p.toParentLocal())
                {
                    auto fd = p.isFuncDeclaration();
                    if (!fd)
                        break;
                    auto ad = fd.isThis();
                    if (!ad && fd.isNested())
                        continue;
                    if (!ad)
                        break;
                    if (auto cdp = ad.isClassDeclaration())
                    {
                        auto ve = new ThisExp(e.loc);

                        ve.var = fd.vthis;
                        const nestedError = fd.vthis.checkNestedReference(sc, e.loc);
                        assert(!nestedError);

                        ve.type = cdp.type.addMod(fd.vthis.type.mod).addMod(e.type.mod);
                        return ve;
                    }
                    break;
                }

                // Continue to show enclosing function's frame (stack or closure).
                auto dve = new DotVarExp(e.loc, e, mt.sym.vthis);
                dve.type = mt.sym.vthis.type.addMod(e.type.mod);
                return dve;
            }

            return noMember(mt, sc, e, ident, flag & 1);
        }
        if (!sc.ignoresymbolvisibility && !symbolIsVisible(sc, s))
        {
            return noMember(mt, sc, e, ident, flag);
        }
        if (!s.isFuncDeclaration()) // because of overloading
        {
            s.checkDeprecated(e.loc, sc);
            if (auto d = s.isDeclaration())
                d.checkDisabled(e.loc, sc);
        }
        s = s.toAlias();

        if (auto em = s.isEnumMember())
        {
            return em.getVarExp(e.loc, sc);
        }
        if (auto v = s.isVarDeclaration())
        {
            if (!v.type ||
                !v.type.deco && v.inuse)
            {
                if (v.inuse) // https://issues.dlang.org/show_bug.cgi?id=9494
                    error(e.loc, "circular reference to %s `%s`", v.kind(), v.toPrettyChars());
                else
                    error(e.loc, "forward reference to %s `%s`", v.kind(), v.toPrettyChars());
                return ErrorExp.get();
            }
            if (v.type.ty == Terror)
            {
                error(e.loc, "type of variable `%s` has errors", v.toPrettyChars);
                return ErrorExp.get();
            }

            if ((v.storage_class & STC.manifest) && v._init)
            {
                if (v.inuse)
                {
                    error(e.loc, "circular initialization of %s `%s`", v.kind(), v.toPrettyChars());
                    return ErrorExp.get();
                }
                checkAccess(e.loc, sc, null, v);
                Expression ve = new VarExp(e.loc, v);
                ve = ve.expressionSemantic(sc);
                return ve;
            }
        }

        if (auto t = dmd.dsymbolsem.getType(s))
        {
            return (new TypeExp(e.loc, t)).expressionSemantic(sc);
        }

        TemplateMixin tm = s.isTemplateMixin();
        if (tm)
        {
            return new DotExp(e.loc, e, new ScopeExp(e.loc, tm)).expressionSemantic(sc);
        }

        TemplateDeclaration td = s.isTemplateDeclaration();

        Expression toTemplateExp(TemplateDeclaration td)
        {
            if (e.op == EXP.type)
                e = new TemplateExp(e.loc, td);
            else
                e = new DotTemplateExp(e.loc, e, td);
            e = e.expressionSemantic(sc);
            return e;
        }

        if (td)
        {
            return toTemplateExp(td);
        }

        TemplateInstance ti = s.isTemplateInstance();
        if (ti)
        {
            if (!ti.semanticRun)
            {
                ti.dsymbolSemantic(sc);
                if (!ti.inst || ti.errors) // if template failed to expand
                {
                    return ErrorExp.get();
                }
            }
            s = ti.inst.toAlias();
            if (!s.isTemplateInstance())
                goto L1;
            if (e.op == EXP.type)
                e = new ScopeExp(e.loc, ti);
            else
                e = new DotExp(e.loc, e, new ScopeExp(e.loc, ti));
            return e.expressionSemantic(sc);
        }

        if (s.isImport() || s.isModule() || s.isPackage())
        {
            e = symbolToExp(s, e.loc, sc, false);
            return e;
        }

        OverloadSet o = s.isOverloadSet();
        if (o)
        {
            auto oe = new OverExp(e.loc, o);
            if (e.op == EXP.type)
            {
                return oe;
            }
            return new DotExp(e.loc, e, oe);
        }

        Declaration d = s.isDeclaration();
        if (!d)
        {
            error(e.loc, "`%s.%s` is not a declaration", e.toErrMsg(), ident.toChars());
            return ErrorExp.get();
        }

        if (e.op == EXP.type)
        {
            /* It's:
             *    Class.d
             */
            if (TupleDeclaration tup = d.isTupleDeclaration())
            {
                e = new TupleExp(e.loc, tup);
                fillTupleExpExps(e.isTupleExp(), tup);
                e = e.expressionSemantic(sc);
                return e;
            }

            if (mt.sym.classKind == ClassKind.objc
                && d.isFuncDeclaration()
                && d.isFuncDeclaration().isStatic
                && d.isFuncDeclaration().objc.selector)
            {
                auto classRef = new ObjcClassReferenceExp(e.loc, mt.sym);
                classRef.type = dmd.dsymbolsem.getType((objc.getRuntimeMetaclass(mt.sym)));
                return new DotVarExp(e.loc, classRef, d).expressionSemantic(sc);
            }
            else if (d.needThis() && sc.intypeof != 1)
            {
                /* Rewrite as:
                 *  this.d
                 */
                AggregateDeclaration ad = d.isMemberLocal();
                if (auto f = hasThis(sc))
                {
                    // This is almost same as getRightThis() in expressionsem.d
                    Expression e1;
                    Type t;
                    /* returns: true to continue, false to return */
                    if (f.hasDualContext)
                    {
                        if (f.followInstantiationContext(ad))
                        {
                            e1 = new VarExp(e.loc, f.vthis);
                            e1 = new PtrExp(e1.loc, e1);
                            e1 = new IndexExp(e1.loc, e1, IntegerExp.literal!1);
                            auto pd = f.toParent2().isDeclaration();
                            assert(pd);
                            t = pd.type.toBasetype();
                            e1 = getThisSkipNestedFuncs(e1.loc, sc, f.toParent2(), ad, e1, t, d, true);
                            if (!e1)
                            {
                                e = new VarExp(e.loc, d);
                                return e;
                            }
                            goto L2;
                        }
                    }
                    e1 = new ThisExp(e.loc);
                    e1 = e1.expressionSemantic(sc);
                L2:
                    t = e1.type.toBasetype();
                    ClassDeclaration cd = e.type.isClassHandle();
                    ClassDeclaration tcd = t.isClassHandle();
                    if (cd && tcd && (tcd == cd || cd.isBaseOf(tcd, null)))
                    {
                        e = new DotTypeExp(e1.loc, e1, cd);
                        e = new DotVarExp(e.loc, e, d);
                        e = e.expressionSemantic(sc);
                        return e;
                    }
                    if (tcd && tcd.isNested())
                    {
                        /* e1 is the 'this' pointer for an inner class: tcd.
                         * Rewrite it as the 'this' pointer for the outer class.
                         */
                        auto vthis = tcd.followInstantiationContext(ad) ? tcd.vthis2 : tcd.vthis;
                        e1 = new DotVarExp(e.loc, e1, vthis);
                        e1.type = vthis.type;
                        e1.type = e1.type.addMod(t.mod);
                        // Do not call ensureStaticLinkTo()
                        //e1 = e1.expressionSemantic(sc);

                        // Skip up over nested functions, and get the enclosing
                        // class type.
                        e1 = getThisSkipNestedFuncs(e1.loc, sc, tcd.toParentP(ad), ad, e1, t, d, true);
                        if (!e1)
                        {
                            e = new VarExp(e.loc, d);
                            return e;
                        }
                        goto L2;
                    }
                }
            }
            //printf("e = %s, d = %s\n", e.toChars(), d.toChars());
            if (d.semanticRun == PASS.initial)
                d.dsymbolSemantic(null);

            // If static function, get the most visible overload.
            // Later on the call is checked for correctness.
            // https://issues.dlang.org/show_bug.cgi?id=12511
            Dsymbol d2 = d;
            if (auto fd = d.isFuncDeclaration())
            {
                import dmd.access : mostVisibleOverload;
                d2 = mostVisibleOverload(fd, sc._module);
            }

            checkAccess(e.loc, sc, e, d2);
            if (d2.isDeclaration())
            {
                d = cast(Declaration)d2;
                auto ve = new VarExp(e.loc, d);
                if (d.isVarDeclaration() && d.needThis())
                    ve.type = d.type.addMod(e.type.mod);
                return ve;
            }
            else if (d2.isTemplateDeclaration())
            {
                return toTemplateExp(cast(TemplateDeclaration)d2);
            }
            else
                assert(0);
        }

        bool unreal = e.op == EXP.variable && (cast(VarExp)e).var.isField();
        if (d.isDataseg() || unreal && d.isField())
        {
            // (e, d)
            checkAccess(e.loc, sc, e, d);
            Expression ve = new VarExp(e.loc, d);
            e = unreal ? ve : new CommaExp(e.loc, e, ve);
            e = e.expressionSemantic(sc);
            return e;
        }

        e = new DotVarExp(e.loc, e, d);
        e = e.expressionSemantic(sc);
        return e;
    }

    switch (mt.ty)
    {
        case Tvector:    return visitVector   (mt.isTypeVector());
        case Tsarray:    return visitSArray   (mt.isTypeSArray());
        case Tstruct:    return visitStruct   (mt.isTypeStruct());
        case Tenum:      return visitEnum     (mt.isTypeEnum());
        case Terror:     return visitError    (mt.isTypeError());
        case Tarray:     return visitDArray   (mt.isTypeDArray());
        case Taarray:    return visitAArray   (mt.isTypeAArray());
        case Treference: return visitReference(mt.isTypeReference());
        case Tdelegate:  return visitDelegate (mt.isTypeDelegate());
        case Tclass:     return visitClass    (mt.isTypeClass());

        default:         return mt.isTypeBasic()
                                ? visitBasic(cast(TypeBasic)mt)
                                : visitType(mt);
    }
}

// if initializer is 0
bool isZeroInit(Type t, Loc loc)
{
    bool visitType(Type _)
    {
        return false;       // assume not
    }

    bool visitBasic(TypeBasic t)
    {
        switch (t.ty)
        {
            case Tchar:
            case Twchar:
            case Tdchar:
            case Timaginary32:
            case Timaginary64:
            case Timaginary80:
            case Tfloat32:
            case Tfloat64:
            case Tfloat80:
            case Tcomplex32:
            case Tcomplex64:
            case Tcomplex80:
                return false; // no
            default:
                return true; // yes
        }
    }

    bool visitVector(TypeVector t)
    {
        return t.basetype.isZeroInit(loc);
    }

    bool visitSArray(TypeSArray t)
    {
        return t.next.isZeroInit(loc);
    }

    bool visitStruct(TypeStruct t)
    {
        // Determine zeroInit here, as this can be called before semantic2
        t.sym.determineSize(t.sym.loc);
        return t.sym.zeroInit;
    }

    bool visitEnum(TypeEnum t)
    {
        return t.sym.getDefaultValue(loc).toBool().hasValue(false);
    }

    switch(t.ty)
    {
        default:               return t.isTypeBasic() ? visitBasic(cast(TypeBasic)t) : visitType(t);
        case Tvector:          return visitVector(t.isTypeVector());
        case Tsarray:          return visitSArray(t.isTypeSArray());
        case Taarray:
        case Tarray:
        case Treference:
        case Tdelegate:
        case Tclass:
        case Tpointer:         return true;
        case Tstruct:          return visitStruct(t.isTypeStruct());
        case Tenum:            return visitEnum(t.isTypeEnum());
    }
}


/************************
 * Get the default initialization expression for a type.
 * Params:
 *  mt = the type for which the init expression is returned
 *  loc = the location where the expression needs to be evaluated
 *  isCfile = default initializers are different with C
 *
 * Returns:
 *  The initialization expression for the type.
 */
Expression defaultInit(Type mt, Loc loc, const bool isCfile = false)
{
    Expression visitBasic(TypeBasic mt)
    {
        static if (LOGDEFAULTINIT)
        {
            printf("TypeBasic::defaultInit() '%s' isCfile: %d\n", mt.toChars(), isCfile);
        }
        dinteger_t value = 0;

        switch (mt.ty)
        {
        case Tchar:
            value = isCfile ? 0 : 0xFF;
            break;

        case Twchar:
        case Tdchar:
            value = isCfile ? 0 : 0xFFFF;
            break;

        case Timaginary32:
        case Timaginary64:
        case Timaginary80:
        case Tfloat32:
        case Tfloat64:
        case Tfloat80:
            return new RealExp(loc, isCfile ? CTFloat.zero : target.RealProperties.nan, mt);

        case Tcomplex32:
        case Tcomplex64:
        case Tcomplex80:
            {
                // Can't use fvalue + I*fvalue (the im part becomes a quiet NaN).
                const cvalue = isCfile ? complex_t(CTFloat.zero, CTFloat.zero)
                                       : complex_t(target.RealProperties.nan, target.RealProperties.nan);
                return new ComplexExp(loc, cvalue, mt);
            }

        case Tvoid:
            error(loc, "`void` does not have a default initializer");
            return ErrorExp.get();

        default:
            break;
        }
        return new IntegerExp(loc, value, mt);
    }

    Expression visitVector(TypeVector mt)
    {
        //printf("TypeVector::defaultInit()\n");
        assert(mt.basetype.ty == Tsarray);
        Expression e = mt.basetype.defaultInit(loc, isCfile);
        auto ve = new VectorExp(loc, e, mt);
        ve.type = mt;
        ve.dim = cast(int)(mt.basetype.size(loc) / mt.elementType().size(loc));
        return ve;
    }

    Expression visitSArray(TypeSArray mt)
    {
        static if (LOGDEFAULTINIT)
        {
            printf("TypeSArray::defaultInit() '%s' isCfile %d\n", mt.toChars(), isCfile);
        }
        if (mt.next.ty == Tvoid)
            return mt.tuns8.defaultInit(loc, isCfile);
        else
            return mt.next.defaultInit(loc, isCfile);
    }

    Expression visitFunction(TypeFunction mt)
    {
        error(loc, "`function` does not have a default initializer");
        return ErrorExp.get();
    }

    Expression visitStruct(TypeStruct mt)
    {
        static if (LOGDEFAULTINIT)
        {
            printf("TypeStruct::defaultInit() '%s'\n", mt.toChars());
        }
        Declaration d = new SymbolDeclaration(mt.sym.loc, mt.sym);
        assert(d);
        d.type = mt;
        d.storage_class |= STC.rvalue; // https://issues.dlang.org/show_bug.cgi?id=14398
        return new VarExp(mt.sym.loc, d);
    }

    Expression visitEnum(TypeEnum mt)
    {
        static if (LOGDEFAULTINIT)
        {
            printf("TypeEnum::defaultInit() '%s'\n", mt.toChars());
        }
        // Initialize to first member of enum
        Expression e = mt.sym.getDefaultValue(loc);
        e = e.copy();
        e.loc = loc;
        e.type = mt; // to deal with const, immutable, etc., variants
        return e;
    }

    Expression visitTuple(TypeTuple mt)
    {
        static if (LOGDEFAULTINIT)
        {
            printf("TypeTuple::defaultInit() '%s'\n", mt.toChars());
        }
        auto exps = new Expressions(mt.arguments.length);
        for (size_t i = 0; i < mt.arguments.length; i++)
        {
            Parameter p = (*mt.arguments)[i];
            assert(p.type);
            Expression e = p.type.defaultInitLiteral(loc);
            if (e.op == EXP.error)
            {
                return e;
            }
            (*exps)[i] = e;
        }
        return new TupleExp(loc, exps);
    }

    Expression visitNoreturn(TypeNoreturn mt)
    {
        static if (LOGDEFAULTINIT)
        {
            printf("TypeNoreturn::defaultInit() '%s'\n", mt.toChars());
        }
        auto cond = IntegerExp.createBool(false);
        auto msg = new StringExp(loc, "Accessed expression of type `noreturn`");
        msg.type = Type.tstring;
        auto ae = new AssertExp(loc, cond, msg);
        ae.type = mt;
        return ae;
    }

    switch (mt.ty)
    {
        case Tvector:   return visitVector  (mt.isTypeVector());
        case Tsarray:   return visitSArray  (mt.isTypeSArray());
        case Tfunction: return visitFunction(mt.isTypeFunction());
        case Tstruct:   return visitStruct  (mt.isTypeStruct());
        case Tenum:     return visitEnum    (mt.isTypeEnum());
        case Ttuple:    return visitTuple   (mt.isTypeTuple());

        case Tnull:     return new NullExp(Loc.initial, Type.tnull);

        case Terror:    return ErrorExp.get();

        case Tarray:
        case Taarray:
        case Tpointer:
        case Treference:
        case Tdelegate:
        case Tclass:    return new NullExp(loc, mt);
        case Tnoreturn: return visitNoreturn(mt.isTypeNoreturn());

        default:        return mt.isTypeBasic() ?
                                visitBasic(cast(TypeBasic)mt) :
                                null;
    }
}

/*
If `type` resolves to a dsymbol, then that
dsymbol is returned.

Params:
  type = the type that is checked
  sc   = the scope where the type is used

Returns:
  The dsymbol to which the type resolve or `null`
  if the type does resolve to any symbol (for example,
  in the case of basic types).
*/
Dsymbol toDsymbol(Type type, Scope* sc)
{
    Dsymbol visitType(Type _)            { return null; }
    Dsymbol visitStruct(TypeStruct type) { return type.sym; }
    Dsymbol visitEnum(TypeEnum type)     { return type.sym; }
    Dsymbol visitClass(TypeClass type)   { return type.sym; }

    Dsymbol visitTraits(TypeTraits type)
    {
        Type t;
        Expression e;
        Dsymbol s;
        resolve(type, type.loc, sc, e, t, s);
        if (t && t.ty != Terror)
            s = t.toDsymbol(sc);
        else if (e)
            s = getDsymbol(e);

        return s;
    }

    Dsymbol visitMixin(TypeMixin type)
    {
        Type t;
        Expression e;
        Dsymbol s;
        resolve(type, type.loc, sc, e, t, s);
        if (t)
            s = t.toDsymbol(sc);
        else if (e)
            s = getDsymbol(e);

        return s;
    }

    Dsymbol visitIdentifier(TypeIdentifier type)
    {
        //printf("TypeIdentifier::toDsymbol('%s')\n", toChars(type));
        if (!sc)
            return null;

        Type t;
        Expression e;
        Dsymbol s;
        resolve(type, type.loc, sc, e, t, s);
        if (t && t.ty != Tident)
            s = t.toDsymbol(sc);
        if (e)
            s = getDsymbol(e);
        return s;
    }

    Dsymbol visitInstance(TypeInstance type)
    {
        Type t;
        Expression e;
        Dsymbol s;
        //printf("TypeInstance::semantic(%s)\n", toChars());
        resolve(type, type.loc, sc, e, t, s);
        if (t && t.ty != Tinstance)
            s = t.toDsymbol(sc);
        return s;
    }

    Dsymbol visitTypeof(TypeTypeof type)
    {
        //printf("TypeTypeof::toDsymbol('%s')\n", toChars());
        Expression e;
        Type t;
        Dsymbol s;
        resolve(type, type.loc, sc, e, t, s);
        return s;
    }

    Dsymbol visitReturn(TypeReturn type)
    {
        Expression e;
        Type t;
        Dsymbol s;
        resolve(type, type.loc, sc, e, t, s);
        return s;
    }

    switch(type.ty)
    {
        default:                return visitType(type);
        case Ttraits:           return visitTraits(type.isTypeTraits());
        case Tmixin:            return visitMixin(type.isTypeMixin());
        case Tident:            return visitIdentifier(type.isTypeIdentifier());
        case Tinstance:         return visitInstance(type.isTypeInstance());
        case Ttypeof:           return visitTypeof(type.isTypeTypeof());
        case Treturn:           return visitReturn(type.isTypeReturn());
        case Tstruct:           return visitStruct(type.isTypeStruct());
        case Tenum:             return visitEnum(type.isTypeEnum());
        case Tclass:            return visitClass(type.isTypeClass());
    }
}

/************************************
 * Add storage class modifiers to type.
 */
Type addStorageClass(Type type, STC stc)
{
    Type visitType(Type t)
    {
        /* Just translate to MOD bits and let addMod() do the work
         */
        MOD mod = 0;
        if (stc & STC.immutable_)
            mod = MODFlags.immutable_;
        else
        {
            if (stc & (STC.const_ | STC.in_))
                mod |= MODFlags.const_;
            if (stc & STC.wild)
                mod |= MODFlags.wild;
            if (stc & STC.shared_)
                mod |= MODFlags.shared_;
        }
        return t.addMod(mod);
    }

    Type visitFunction(TypeFunction tf_src)
    {
        //printf("addStorageClass(%llx) %d\n", stc, (stc & STC.scope_) != 0);
        TypeFunction t = visitType(tf_src).toTypeFunction();
        if ((stc & STC.pure_ && !t.purity) ||
            (stc & STC.nothrow_ && !t.isNothrow) ||
            (stc & STC.nogc && !t.isNogc) ||
            (stc & STC.scope_ && !t.isScopeQual) ||
            (stc & STC.safe && t.trust < TRUST.trusted))
        {
            // Klunky to change these
            auto tf = new TypeFunction(t.parameterList, t.next, t.linkage, STC.none);
            tf.mod = t.mod;
            tf.inferenceArguments = tf_src.inferenceArguments;
            tf.purity = t.purity;
            tf.isNothrow = t.isNothrow;
            tf.isNogc = t.isNogc;
            tf.isProperty = t.isProperty;
            tf.isRef = t.isRef;
            tf.isReturn = t.isReturn;
            tf.isReturnScope = t.isReturnScope;
            tf.isScopeQual = t.isScopeQual;
            tf.isReturnInferred = t.isReturnInferred;
            tf.isScopeInferred = t.isScopeInferred;
            tf.trust = t.trust;
            tf.isInOutParam = t.isInOutParam;
            tf.isInOutQual = t.isInOutQual;
            tf.isCtor = t.isCtor;

            if (stc & STC.pure_)
                tf.purity = PURE.fwdref;
            if (stc & STC.nothrow_)
                tf.isNothrow = true;
            if (stc & STC.nogc)
                tf.isNogc = true;
            if (stc & STC.safe)
                tf.trust = TRUST.safe;
            if (stc & STC.scope_)
            {
                tf.isScopeQual = true;
                if (stc & STC.scopeinferred)
                    tf.isScopeInferred = true;
            }

            tf.deco = tf.merge().deco;
            t = tf;
        }
        return t;
    }

    Type visitDelegate(TypeDelegate tdg)
    {
        TypeDelegate t = visitType(tdg).isTypeDelegate();
        return t;
    }

    switch(type.ty)
    {
        default:            return visitType(type);
        case Tfunction:     return visitFunction(type.isTypeFunction());
        case Tdelegate:     return visitDelegate(type.isTypeDelegate());
    }
}

/**********************************************
 * Extract complex type from core.stdc.config
 * Params:
 *      loc = for error messages
 *      sc = context
 *      ty = a complex or imaginary type
 * Returns:
 *      Complex!float, Complex!double, Complex!real or null for error
 */

Type getComplexLibraryType(Loc loc, Scope* sc, TY ty)
{
    // singleton
    __gshared Type complex_float;
    __gshared Type complex_double;
    __gshared Type complex_real;

    Type* pt;
    Identifier id;
    switch (ty)
    {
        case Timaginary32:
        case Tcomplex32:   id = Id.c_complex_float;  pt = &complex_float;  break;
        case Timaginary64:
        case Tcomplex64:   id = Id.c_complex_double; pt = &complex_double; break;
        case Timaginary80:
        case Tcomplex80:   id = Id.c_complex_real;   pt = &complex_real;   break;
        default:
             return Type.terror;
    }

    if (*pt)
        return *pt;
    *pt = Type.terror;

    Module mConfig = loadCoreStdcConfig();
    if (!mConfig)
    {
        error(loc, "`core.stdc.config` is required for complex numbers");
        return *pt;
    }

    Dsymbol s = mConfig.searchX(Loc.initial, sc, id, SearchOpt.ignorePrivateImports);
    if (!s)
    {
        error(loc, "`%s` not found in core.stdc.config", id.toChars());
        return *pt;
    }
    s = s.toAlias();
    if (auto t = dmd.dsymbolsem.getType(s))
    {
        if (auto ts = t.toBasetype().isTypeStruct())
        {
            *pt = ts;
            return ts;
        }
    }
    if (auto sd = s.isStructDeclaration())
    {
        *pt = sd.type;
        return sd.type;
    }

    error(loc, "`%s` must be an alias for a complex struct", s.toChars());
    return *pt;
}

/*******************************
 * Covariant means that 'src' can substitute for 't',
 * i.e. a pure function is a match for an impure type.
 * Params:
 *      src = source type
 *      t = type 'src' is covariant with
 *      pstc = if not null, store STCxxxx which would make it covariant
 *      cppCovariant = true if extern(C++) function types should follow C++ covariant rules
 * Returns:
 *     An enum value of either `Covariant.yes` or a reason it's not covariant.
 */
Covariant covariant(Type src, Type t, STC* pstc = null, bool cppCovariant = false)
{
    version (none)
    {
        printf("Type::covariant(t = %s) %s\n", t.toChars(), src.toChars());
        printf("deco = %p, %p\n", src.deco, t.deco);
        //    printf("ty = %d\n", next.ty);
        printf("mod = %x, %x\n", src.mod, t.mod);
    }
    if (pstc)
        *pstc = STC.none;
    STC stc = STC.none;

    bool notcovariant = false;

    if (src.equals(t))
        return Covariant.yes;

    TypeFunction t1 = src.isTypeFunction();
    TypeFunction t2 = t.isTypeFunction();

    if (!t1 || !t2)
        goto Ldistinct;

    if (t1.parameterList.varargs != t2.parameterList.varargs)
        goto Ldistinct;

    if (t1.parameterList.parameters && t2.parameterList.parameters)
    {
        if (t1.parameterList.length != t2.parameterList.length)
            goto Ldistinct;

        foreach (i, fparam1; t1.parameterList)
        {
            Parameter fparam2 = t2.parameterList[i];
            Type tp1 = fparam1.type;
            Type tp2 = fparam2.type;

            if (!tp1.equals(tp2))
            {
                if (tp1.ty == tp2.ty)
                {
                    if (auto tc1 = tp1.isTypeClass())
                    {
                        if (tc1.sym == (cast(TypeClass)tp2).sym && MODimplicitConv(tp2.mod, tp1.mod))
                            goto Lcov;
                    }
                    else if (auto ts1 = tp1.isTypeStruct())
                    {
                        if (ts1.sym == (cast(TypeStruct)tp2).sym && MODimplicitConv(tp2.mod, tp1.mod))
                            goto Lcov;
                    }
                    else if (tp1.ty == Tpointer)
                    {
                        if (tp2.implicitConvTo(tp1))
                            goto Lcov;
                    }
                    else if (tp1.ty == Tarray)
                    {
                        if (tp2.implicitConvTo(tp1))
                            goto Lcov;
                    }
                    else if (tp1.ty == Tdelegate)
                    {
                        if (tp2.implicitConvTo(tp1))
                            goto Lcov;
                    }
                }
                goto Ldistinct;
            }
        Lcov:
            notcovariant |= !fparam1.isCovariant(t1.isRef, fparam2);

            /* https://issues.dlang.org/show_bug.cgi?id=23135
             * extern(C++) mutable parameters are not covariant with const.
             */
            if (t1.linkage == LINK.cpp && cppCovariant)
            {
                notcovariant |= tp1.isNaked != tp2.isNaked;
                if (auto tpn1 = tp1.nextOf())
                    notcovariant |= tpn1.isNaked != tp2.nextOf().isNaked;
            }
        }
    }
    else if (t1.parameterList.parameters != t2.parameterList.parameters)
    {
        if (t1.parameterList.length || t2.parameterList.length)
            goto Ldistinct;
    }

    // The argument lists match
    if (notcovariant)
        goto Lnotcovariant;
    if (t1.linkage != t2.linkage)
        goto Lnotcovariant;

    {
        // Return types
        Type t1n = t1.next;
        Type t2n = t2.next;

        if (!t1n || !t2n) // happens with return type inference
            goto Lnotcovariant;

        if (t1n.equals(t2n))
            goto Lcovariant;
        if (t1n.ty == Tclass && t2n.ty == Tclass)
        {
            /* If same class type, but t2n is const, then it's
             * covariant. Do this test first because it can work on
             * forward references.
             */
            if ((cast(TypeClass)t1n).sym == (cast(TypeClass)t2n).sym && MODimplicitConv(t1n.mod, t2n.mod))
                goto Lcovariant;

            // If t1n is forward referenced:
            ClassDeclaration cd = (cast(TypeClass)t1n).sym;
            if (cd.semanticRun < PASS.semanticdone && !cd.isBaseInfoComplete())
                cd.dsymbolSemantic(null);
            if (!cd.isBaseInfoComplete())
            {
                return Covariant.fwdref;
            }
        }
        if (t1n.ty == Tstruct && t2n.ty == Tstruct)
        {
            if ((cast(TypeStruct)t1n).sym == (cast(TypeStruct)t2n).sym && MODimplicitConv(t1n.mod, t2n.mod))
                goto Lcovariant;
        }
        else if (t1n.ty == t2n.ty && t1n.implicitConvTo(t2n))
        {
            if (t1.isRef && t2.isRef)
            {
                // Treat like pointers to t1n and t2n
                if (t1n.constConv(t2n) < MATCH.constant)
                    goto Lnotcovariant;
            }
            goto Lcovariant;
        }
        else if (t1n.ty == Tnull)
        {
            // NULL is covariant with any pointer type, but not with any
            // dynamic arrays, associative arrays or delegates.
            // https://issues.dlang.org/show_bug.cgi?id=8589
            // https://issues.dlang.org/show_bug.cgi?id=19618
            Type t2bn = t2n.toBasetype();
            if (t2bn.ty == Tnull || t2bn.ty == Tpointer || t2bn.ty == Tclass)
                goto Lcovariant;
        }
        // bottom type is covariant to any type
        else if (t1n.ty == Tnoreturn)
            goto Lcovariant;
    }
    goto Lnotcovariant;

Lcovariant:
    if (t1.isRef != t2.isRef)
        goto Lnotcovariant;

    if (!t1.isRef && (t1.isScopeQual || t2.isScopeQual))
    {
        STC stc1 = t1.isScopeQual ? STC.scope_ : STC.none;
        STC stc2 = t2.isScopeQual ? STC.scope_ : STC.none;
        if (t1.isReturn)
        {
            stc1 |= STC.return_;
            if (!t1.isScopeQual)
                stc1 |= STC.ref_;
        }
        if (t2.isReturn)
        {
            stc2 |= STC.return_;
            if (!t2.isScopeQual)
                stc2 |= STC.ref_;
        }
        if (!Parameter.isCovariantScope(t1.isRef, stc1, stc2))
            goto Lnotcovariant;
    }

    // We can subtract 'return ref' from 'this', but cannot add it
    else if (t1.isReturn && !t2.isReturn)
        goto Lnotcovariant;

    /* https://issues.dlang.org/show_bug.cgi?id=23135
     * extern(C++) mutable member functions are not covariant with const.
     */
    if (t1.linkage == LINK.cpp && cppCovariant && t1.isNaked != t2.isNaked)
        goto Lnotcovariant;

    /* Can convert mutable to const
     */
    if (!MODimplicitConv(t2.mod, t1.mod))
    {
        version (none)
        {
            //stop attribute inference with const
            // If adding 'const' will make it covariant
            if (MODimplicitConv(t2.mod, MODmerge(t1.mod, MODFlags.const_)))
                stc |= STC.const_;
            else
                goto Lnotcovariant;
        }
        else
        {
            goto Ldistinct;
        }
    }

    /* Can convert pure to impure, nothrow to throw, and nogc to gc
     */
    if (!t1.purity && t2.purity)
        stc |= STC.pure_;

    if (!t1.isNothrow && t2.isNothrow)
        stc |= STC.nothrow_;

    if (!t1.isNogc && t2.isNogc)
        stc |= STC.nogc;

    /* Can convert safe/trusted to system
     */
    if (t1.trust <= TRUST.system && t2.trust >= TRUST.trusted)
    {
        // Should we infer trusted or safe? Go with safe.
        stc |= STC.safe;
    }

    if (stc)
    {
        if (pstc)
            *pstc = stc;
        goto Lnotcovariant;
    }

    //printf("\tcovaraint: 1\n");
    return Covariant.yes;

Ldistinct:
    //printf("\tcovaraint: 0\n");
    return Covariant.distinct;

Lnotcovariant:
    //printf("\tcovaraint: 2\n");
    return Covariant.no;
}

/************************************
 * Take the specified storage class for p,
 * and use the function signature to infer whether
 * STC.scope_ and STC.return_ should be OR'd in.
 * (This will not affect the name mangling.)
 * Params:
 *  tf = TypeFunction to use to get the signature from
 *  tthis = type of `this` parameter, null if none
 *  p = parameter to this function
 *  outerVars = context variables p could escape into, if any
 *  indirect = is this for an indirect or virtual function call?
 * Returns:
 *  storage class with STC.scope_ or STC.return_ OR'd in
 */
STC parameterStorageClass(TypeFunction tf, Type tthis, Parameter p, VarDeclarations* outerVars = null,
    bool indirect = false)
{
    //printf("parameterStorageClass(p: %s)\n", p.toChars());
    auto stc = p.storageClass;

    // When the preview switch is enable, `in` parameters are `scope`
    if (stc & STC.constscoperef)
        return stc | STC.scope_;

    if (stc & (STC.scope_ | STC.return_ | STC.lazy_) || tf.purity == PURE.impure)
        return stc;

    /* If haven't inferred the return type yet, can't infer storage classes
     */
    if (!tf.nextOf() || !tf.isNothrow)
        return stc;

    tf.purityLevel();

    static bool mayHavePointers(Type t)
    {
        if (auto ts = t.isTypeStruct())
        {
            auto sym = ts.sym;
            if (sym.members && !sym.determineFields() && sym.type != Type.terror)
                // struct is forward referenced, so "may have" pointers
                return true;
        }
        return t.hasPointers();
    }

    // See if p can escape via any of the other parameters
    if (tf.purity == PURE.weak)
    {
        /*
         * Indirect calls may escape p through a nested context
         * See:
         *   https://issues.dlang.org/show_bug.cgi?id=24212
         *   https://issues.dlang.org/show_bug.cgi?id=24213
         */
        if (indirect)
            return stc;

        // Check escaping through parameters
        foreach (i, fparam; tf.parameterList)
        {
            Type t = fparam.type;
            if (!t)
                continue;
            t = t.baseElemOf();     // punch thru static arrays
            if (t.isMutable() && t.hasPointers())
            {
                if (fparam.isReference() && fparam != p)
                    return stc;

                if (t.ty == Tdelegate)
                    return stc;     // could escape thru delegate

                if (t.ty == Tclass)
                    return stc;

                /* if t is a pointer to mutable pointer
                 */
                if (auto tn = t.nextOf())
                {
                    if (tn.isMutable() && mayHavePointers(tn))
                        return stc;   // escape through pointers
                }
            }
        }

        // Check escaping through `this`
        if (tthis && tthis.isMutable())
        {
            import dmd.dsymbolsem : hasPointers;
            foreach (VarDeclaration v; isAggregate(tthis).fields)
            {
                if (v.hasPointers())
                    return stc;
            }
        }

        // Check escaping through nested context
        if (outerVars && tf.isMutable())
        {
            import dmd.dsymbolsem : hasPointers;
            foreach (VarDeclaration v; *outerVars)
            {
                if (v.hasPointers())
                    return stc;
            }
        }
    }

    // Check escaping through return value
    Type tret = tf.nextOf().toBasetype();
    if (tf.isRef || tret.hasPointers())
    {
        return stc | STC.scope_ | STC.return_ | STC.returnScope;
    }
    else
        return stc | STC.scope_;
}

bool isBaseOf(Type tthis, Type t, int* poffset)
{
    auto tc = tthis.isTypeClass();
    if (!tc)
        return false;

    if (!t || t.ty != Tclass)
        return false;

    ClassDeclaration cd = t.isTypeClass().sym;
    if (cd.semanticRun < PASS.semanticdone && !cd.isBaseInfoComplete())
        cd.dsymbolSemantic(null);
    if (tc.sym.semanticRun < PASS.semanticdone && !tc.sym.isBaseInfoComplete())
        tc.sym.dsymbolSemantic(null);

    if (tc.sym.isBaseOf(cd, poffset))
        return true;

    return false;
}

bool equivalent(Type src, Type t)
{
    return immutableOf(src).equals(t.immutableOf());
}

Type pointerTo(Type type)
{
    if (type.ty == Terror)
        return type;
    auto mcache = type.getMcache();
    if (!mcache.pto)
    {
        Type t = new TypePointer(type);
        if (type.ty == Tfunction)
        {
            t.deco = t.merge().deco;
            mcache.pto = t;
        }
        else
            mcache.pto = t.merge();
    }
    return mcache.pto;
}

Type referenceTo(Type type)
{
    if (type.ty == Terror)
        return type;
    auto mcache = type.getMcache();
    if (!mcache.rto)
    {
        Type t = new TypeReference(type);
        mcache.rto = t.merge();
    }
    return mcache.rto;
}

// Make corresponding static array type without semantic
Type sarrayOf(Type type, dinteger_t dim)
{
    assert(type.deco);
    Type t = new TypeSArray(type, new IntegerExp(Loc.initial, dim, Type.tsize_t));
    // according to TypeSArray.semantic()
    t = t.addMod(type.mod);
    t = t.merge();
    return t;
}

Type arrayOf(Type type)
{
    if (type.ty == Terror)
        return type;
    auto mcache = type.getMcache();
    if (!mcache.arrayof)
    {
        Type t = new TypeDArray(type);
        mcache.arrayof = t.merge();
    }
    return mcache.arrayof;
}

/********************************
 * Convert to 'const'.
 */
Type constOf(Type type)
{
    //printf("Type::constOf() %p %s\n", type, type.toChars());
    if (type.mod == MODFlags.const_)
        return type;
    if (type.mcache && type.mcache.cto)
    {
        assert(type.mcache.cto.mod == MODFlags.const_);
        return type.mcache.cto;
    }
    Type t = type.makeConst();
    t = t.merge();
    t.fixTo(type);
    //printf("-Type::constOf() %p %s\n", t, t.toChars());
    return t;
}

/********************************
 * Convert to 'immutable'.
 */
Type immutableOf(Type type)
{
    //printf("Type::immutableOf() %p %s\n", this, toChars());
    if (type.isImmutable())
        return type;
    if (type.mcache && type.mcache.ito)
    {
        assert(type.mcache.ito.isImmutable());
        return type.mcache.ito;
    }
    Type t = type.makeImmutable();
    t = t.merge();
    t.fixTo(type);
    //printf("\t%p\n", t);
    return t;
}

/********************************
 * Make type mutable.
 */
Type mutableOf(Type type)
{
    //printf("Type::mutableOf() %p, %s\n", type, type.toChars());
    Type t = type;
    if (type.isImmutable())
    {
        type.getMcache();
        t = type.mcache.ito; // immutable => naked
        assert(!t || (t.isMutable() && !t.isShared()));
    }
    else if (type.isConst())
    {
        type.getMcache();
        if (type.isShared())
        {
            if (type.isWild())
                t = type.mcache.swcto; // shared wild const -> shared
            else
                t = type.mcache.sto; // shared const => shared
        }
        else
        {
            if (type.isWild())
                t = type.mcache.wcto; // wild const -> naked
            else
                t = type.mcache.cto; // const => naked
        }
        assert(!t || t.isMutable());
    }
    else if (type.isWild())
    {
        type.getMcache();
        if (type.isShared())
            t = type.mcache.sto; // shared wild => shared
        else
            t = type.mcache.wto; // wild => naked
        assert(!t || t.isMutable());
    }
    if (!t)
    {
        t = type.makeMutable();
        t = t.merge();
        t.fixTo(type);
    }
    else
        t = t.merge();
    assert(t.isMutable());
    return t;
}

Type sharedOf(Type type)
{
    //printf("Type::sharedOf() %p, %s\n", type, type.toChars());
    if (type.mod == MODFlags.shared_)
        return type;
    if (type.mcache && type.mcache.sto)
    {
        assert(type.mcache.sto.mod == MODFlags.shared_);
        return type.mcache.sto;
    }
    Type t = type.makeShared();
    t = t.merge();
    t.fixTo(type);
    //printf("\t%p\n", t);
    return t;
}

Type sharedConstOf(Type type)
{
    //printf("Type::sharedConstOf() %p, %s\n", type, type.toChars());
    if (type.mod == (MODFlags.shared_ | MODFlags.const_))
        return type;
    if (type.mcache && type.mcache.scto)
    {
        assert(type.mcache.scto.mod == (MODFlags.shared_ | MODFlags.const_));
        return type.mcache.scto;
    }
    Type t = type.makeSharedConst();
    t = t.merge();
    t.fixTo(type);
    //printf("\t%p\n", t);
    return t;
}

/********************************
 * Make type unshared.
 *      0            => 0
 *      const        => const
 *      immutable    => immutable
 *      shared       => 0
 *      shared const => const
 *      wild         => wild
 *      wild const   => wild const
 *      shared wild  => wild
 *      shared wild const => wild const
 */
Type unSharedOf(Type type)
{
    //printf("Type::unSharedOf() %p, %s\n", type, type.toChars());
    Type t = type;

    if (type.isShared())
    {
        type.getMcache();
        if (type.isWild())
        {
            if (type.isConst())
                t = type.mcache.wcto; // shared wild const => wild const
            else
                t = type.mcache.wto; // shared wild => wild
        }
        else
        {
            if (type.isConst())
                t = type.mcache.cto; // shared const => const
            else
                t = type.mcache.sto; // shared => naked
        }
        assert(!t || !t.isShared());
    }

    if (!t)
    {
        t = type.nullAttributes();
        t.mod = type.mod & ~MODFlags.shared_;
        t.ctype = type.ctype;
        t = t.merge();
        t.fixTo(type);
    }
    else
        t = t.merge();
    assert(!t.isShared());
    return t;
}

/********************************
 * Convert to 'wild'.
 */
Type wildOf(Type type)
{
    //printf("Type::wildOf() %p %s\n", type, type.toChars());
    if (type.mod == MODFlags.wild)
        return type;
    if (type.mcache && type.mcache.wto)
    {
        assert(type.mcache.wto.mod == MODFlags.wild);
        return type.mcache.wto;
    }
    Type t = type.makeWild();
    t = t.merge();
    t.fixTo(type);
    //printf("\t%p %s\n", t, t.toChars());
    return t;
}

Type wildConstOf(Type type)
{
    //printf("Type::wildConstOf() %p %s\n", type, type.toChars());
    if (type.mod == MODFlags.wildconst)
        return type;
    if (type.mcache && type.mcache.wcto)
    {
        assert(type.mcache.wcto.mod == MODFlags.wildconst);
        return type.mcache.wcto;
    }
    Type t = type.makeWildConst();
    t = t.merge();
    t.fixTo(type);
    //printf("\t%p %s\n", t, t.toChars());
    return t;
}

Type sharedWildOf(Type type)
{
    //printf("Type::sharedWildOf() %p, %s\n", type, type.toChars());
    if (type.mod == (MODFlags.shared_ | MODFlags.wild))
        return type;
    if (type.mcache && type.mcache.swto)
    {
        assert(type.mcache.swto.mod == (MODFlags.shared_ | MODFlags.wild));
        return type.mcache.swto;
    }
    Type t = type.makeSharedWild();
    t = t.merge();
    t.fixTo(type);
    //printf("\t%p %s\n", t, t.toChars());
    return t;
}

Type sharedWildConstOf(Type type)
{
    //printf("Type::sharedWildConstOf() %p, %s\n", type, type.toChars());
    if (type.mod == (MODFlags.shared_ | MODFlags.wildconst))
        return type;
    if (type.mcache && type.mcache.swcto)
    {
        assert(type.mcache.swcto.mod == (MODFlags.shared_ | MODFlags.wildconst));
        return type.mcache.swcto;
    }
    Type t = type.makeSharedWildConst();
    t = t.merge();
    t.fixTo(type);
    //printf("\t%p %s\n", t, t.toChars());
    return t;
}

Type nakedOf(Type type)
{
    //printf("Type::nakedOf() %p, %s\n", type, type.toChars());
    if (type.mod == 0)
        return type;
    if (type.mcache) with(type.mcache)
    {
        // the cache has the naked type at the "identity" position, try to find it
        if (cto && cto.mod == 0)
            return cto;
        if (ito && ito.mod == 0)
            return ito;
        if (sto && sto.mod == 0)
            return sto;
        if (scto && scto.mod == 0)
            return scto;
        if (wto && wto.mod == 0)
            return wto;
        if (wcto && wcto.mod == 0)
            return wcto;
        if (swto && swto.mod == 0)
            return swto;
        if (swcto && swcto.mod == 0)
            return swcto;
    }
    Type t = type.nullAttributes();
    t.mod = 0;
    t = t.merge();
    t.fixTo(type);
    //printf("\t%p %s\n", t, t.toChars());
    return t;
}

Type unqualify(Type type, uint m)
{
    Type t = type.mutableOf().unSharedOf();

    Type tn = type.ty == Tenum ? null : type.nextOf();
    if (tn && tn.ty != Tfunction)
    {
        Type utn = tn.unqualify(m);
        if (utn != tn)
        {
            if (type.ty == Tpointer)
                t = utn.pointerTo();
            else if (type.ty == Tarray)
                t = utn.arrayOf();
            else if (type.ty == Tsarray)
                t = new TypeSArray(utn, (cast(TypeSArray)type).dim);
            else if (type.ty == Taarray)
            {
                t = new TypeAArray(utn, (cast(TypeAArray)type).index);
            }
            else
                assert(0);

            t = t.merge();
        }
    }
    t = t.addMod(type.mod & ~m);
    return t;
}

/**************************
 * Return type with the top level of it being mutable.
 *
 * Params:
 *  t = type for which the top level mutable version is being returned
 *
 * Returns:
 *  type version with mutable top level
 */
Type toHeadMutable(const Type t)
{
    Type unqualType = cast(Type) t;
    if (t.isTypeStruct() || t.isTypeClass())
        return unqualType;

    if (!t.mod)
        return unqualType;
    return unqualType.mutableOf();
}

Type aliasthisOf(Type type)
{
    auto ad = isAggregate(type);
    if (!ad || !ad.aliasthis)
        return null;

    auto s = ad.aliasthis.sym;
    if (s.isAliasDeclaration())
        s = s.toAlias();

    if (s.isTupleDeclaration())
        return null;

    if (auto vd = s.isVarDeclaration())
    {
        auto t = vd.type;
        if (vd.needThis())
            t = t.addMod(type.mod);
        return t;
    }
    Dsymbol callable = s.isFuncDeclaration();
    callable = callable ? callable : s.isTemplateDeclaration();
    if (callable)
    {
        auto fd = resolveFuncCall(Loc.initial, null, callable, null, type, ArgumentList(), FuncResolveFlag.quiet);
        if (!fd || fd.errors || !functionSemantic(fd))
            return Type.terror;

        auto t = fd.type.nextOf();
        if (!t) // https://issues.dlang.org/show_bug.cgi?id=14185
            return Type.terror;
        t = t.substWildTo(type.mod == 0 ? MODFlags.mutable : type.mod);
        return t;
    }
    if (auto d = s.isDeclaration())
    {
        assert(d.type);
        return d.type;
    }
    if (auto ed = s.isEnumDeclaration())
    {
        return ed.type;
    }

    //printf("%s\n", s.kind());
    return null;
}

/************************************
 * Apply MODxxxx bits to existing type.
 */
Type castMod(Type type, MOD mod)
{
    Type t;
    switch (mod)
    {
    case 0:
        t = type.unSharedOf().mutableOf();
        break;

    case MODFlags.const_:
        t = type.unSharedOf().constOf();
        break;

    case MODFlags.wild:
        t = type.unSharedOf().wildOf();
        break;

    case MODFlags.wildconst:
        t = type.unSharedOf().wildConstOf();
        break;

    case MODFlags.shared_:
        t = type.mutableOf().sharedOf();
        break;

    case MODFlags.shared_ | MODFlags.const_:
        t = type.sharedConstOf();
        break;

    case MODFlags.shared_ | MODFlags.wild:
        t = type.sharedWildOf();
        break;

    case MODFlags.shared_ | MODFlags.wildconst:
        t = type.sharedWildConstOf();
        break;

    case MODFlags.immutable_:
        t = type.immutableOf();
        break;

    default:
        assert(0);
    }
    return t;
}

Type substWildTo(Type type, uint mod)
{
    auto tf = type.isTypeFunction();
    if (!tf)
    {
        //printf("+Type.substWildTo this = %s, mod = x%x\n", toChars(), mod);
        Type t;

        if (Type tn = type.nextOf())
        {
            // substitution has no effect on function pointer type.
            if (type.ty == Tpointer && tn.ty == Tfunction)
            {
                t = type;
                goto L1;
            }

            t = tn.substWildTo(mod);
            if (t == tn)
                t = type;
            else
            {
                if (type.ty == Tpointer)
                    t = t.pointerTo();
                else if (type.ty == Tarray)
                    t = t.arrayOf();
                else if (type.ty == Tsarray)
                    t = new TypeSArray(t, (cast(TypeSArray)type).dim.syntaxCopy());
                else if (type.ty == Taarray)
                {
                    t = new TypeAArray(t, (cast(TypeAArray)type).index.substWildTo(mod));
                }
                else if (type.ty == Tdelegate)
                {
                    t = new TypeDelegate(t.isTypeFunction());
                }
                else
                    assert(0);

                t = t.merge();
            }
        }
        else
            t = type;

    L1:
        if (type.isWild())
        {
            if (mod == MODFlags.immutable_)
            {
                t = t.immutableOf();
            }
            else if (mod == MODFlags.wildconst)
            {
                t = t.wildConstOf();
            }
            else if (mod == MODFlags.wild)
            {
                if (type.isWildConst())
                    t = t.wildConstOf();
                else
                    t = t.wildOf();
            }
            else if (mod == MODFlags.const_)
            {
                t = t.constOf();
            }
            else
            {
                if (type.isWildConst())
                    t = t.constOf();
                else
                    t = t.mutableOf();
            }
        }
        if (type.isConst())
            t = t.addMod(MODFlags.const_);
        if (type.isShared())
            t = t.addMod(MODFlags.shared_);

        //printf("-Type.substWildTo t = %s\n", t.toChars());
        return t.merge();
    }

    if (!tf.iswild && !(tf.mod & MODFlags.wild))
        return tf;

    // Substitude inout qualifier of function type to mutable or immutable
    // would break type system. Instead substitude inout to the most weak
    // qualifer - const.
    uint m = MODFlags.const_;

    assert(tf.next);
    Type tret = tf.next.substWildTo(m);
    Parameters* params = tf.parameterList.parameters;
    if (tf.mod & MODFlags.wild)
        params = tf.parameterList.parameters.copy();
    for (size_t i = 0; i < params.length; i++)
    {
        Parameter p = (*params)[i];
        Type t = p.type.substWildTo(m);
        if (t == p.type)
            continue;
        if (params == tf.parameterList.parameters)
            params = tf.parameterList.parameters.copy();
        (*params)[i] = new Parameter(p.loc, p.storageClass, t, null, null, null);
    }
    if (tf.next == tret && params == tf.parameterList.parameters)
        return tf;

    // Similar to TypeFunction.syntaxCopy;
    auto t = new TypeFunction(ParameterList(params, tf.parameterList.varargs), tret, tf.linkage);
    t.mod = ((tf.mod & MODFlags.wild) ? (tf.mod & ~MODFlags.wild) | MODFlags.const_ : tf.mod);
    t.isNothrow = tf.isNothrow;
    t.isNogc = tf.isNogc;
    t.purity = tf.purity;
    t.isProperty = tf.isProperty;
    t.isRef = tf.isRef;
    t.isReturn = tf.isReturn;
    t.isReturnScope = tf.isReturnScope;
    t.isScopeQual = tf.isScopeQual;
    t.isReturnInferred = tf.isReturnInferred;
    t.isScopeInferred = tf.isScopeInferred;
    t.isInOutParam = false;
    t.isInOutQual = false;
    t.trust = tf.trust;
    t.inferenceArguments = tf.inferenceArguments;
    t.isCtor = tf.isCtor;
    return t.merge();
}

/************************************
 * Add MODxxxx bits to existing type.
 * We're adding, not replacing, so adding const to
 * a shared type => "shared const"
 */
Type addMod(Type type, MOD mod)
{
    /* Add anything to immutable, and it remains immutable
     */
    Type t = type;
    if (!t.isImmutable())
    {
        //printf("addMod(%x) %s\n", mod, toChars());
        switch (mod)
        {
        case 0:
            break;

        case MODFlags.const_:
            if (type.isShared())
            {
                if (type.isWild())
                    t = type.sharedWildConstOf();
                else
                    t = type.sharedConstOf();
            }
            else
            {
                if (type.isWild())
                    t = type.wildConstOf();
                else
                    t = t.constOf();
            }
            break;

        case MODFlags.wild:
            if (type.isShared())
            {
                if (type.isConst())
                    t = type.sharedWildConstOf();
                else
                    t = type.sharedWildOf();
            }
            else
            {
                if (type.isConst())
                    t = type.wildConstOf();
                else
                    t = type.wildOf();
            }
            break;

        case MODFlags.wildconst:
            if (type.isShared())
                t = type.sharedWildConstOf();
            else
                t = type.wildConstOf();
            break;

        case MODFlags.shared_:
            if (type.isWild())
            {
                if (type.isConst())
                    t = type.sharedWildConstOf();
                else
                    t = type.sharedWildOf();
            }
            else
            {
                if (type.isConst())
                    t = type.sharedConstOf();
                else
                    t = type.sharedOf();
            }
            break;

        case MODFlags.shared_ | MODFlags.const_:
            if (type.isWild())
                t = type.sharedWildConstOf();
            else
                t = type.sharedConstOf();
            break;

        case MODFlags.shared_ | MODFlags.wild:
            if (type.isConst())
                t = type.sharedWildConstOf();
            else
                t = type.sharedWildOf();
            break;

        case MODFlags.shared_ | MODFlags.wildconst:
            t = type.sharedWildConstOf();
            break;

        case MODFlags.immutable_:
            t = type.immutableOf();
            break;

        default:
            assert(0);
        }
    }
    return t;
}

/**
 * Check whether this type has endless `alias this` recursion.
 *
 * Params:
 *   t = type to check whether it has a recursive alias this
 * Returns:
 *   `true` if `t` has an `alias this` that can be implicitly
 *    converted back to `t` itself.
 */
private bool checkAliasThisRec(Type t)
{
    Type tb = t.toBasetype();
    AliasThisRec* pflag;
    if (tb.ty == Tstruct)
        pflag = &(cast(TypeStruct)tb).att;
    else if (tb.ty == Tclass)
        pflag = &(cast(TypeClass)tb).att;
    else
        return false;

    AliasThisRec flag = cast(AliasThisRec)(*pflag & AliasThisRec.typeMask);
    if (flag == AliasThisRec.fwdref)
    {
        Type att = aliasthisOf(t);
        flag = att && att.implicitConvTo(t) ? AliasThisRec.yes : AliasThisRec.no;
    }
    *pflag = cast(AliasThisRec)(flag | (*pflag & ~AliasThisRec.typeMask));
    return flag == AliasThisRec.yes;
}

/**************************************
 * Check and set 'att' if 't' is a recursive 'alias this' type
 *
 * The goal is to prevent endless loops when there is a cycle in the alias this chain.
 * Since there is no multiple `alias this`, the chain either ends in a leaf,
 * or it loops back on itself as some point.
 *
 * Example: S0 -> (S1 -> S2 -> S3 -> S1)
 *
 * `S0` is not a recursive alias this, so this returns `false`, and a rewrite to `S1` can be tried.
 * `S1` is a recursive alias this type, but since `att` is initialized to `null`,
 * this still returns `false`, but `att1` is set to `S1`.
 * A rewrite to `S2` and `S3` can be tried, but when we want to try a rewrite to `S1` again,
 * we notice `att == t`, so we're back at the start of the loop, and this returns `true`.
 *
 * Params:
 *   att = type reference used to detect recursion. Should be initialized to `null`.
 *   t   = type of 'alias this' rewrite to attempt
 *
 * Returns:
 *   `false` if the rewrite is safe, `true` if it would loop back around
 */
bool isRecursiveAliasThis(ref Type att, Type t)
{
    //printf("+isRecursiveAliasThis(att = %s, t = %s)\n", att ? att.toChars() : "null", t.toChars());
    auto tb = t.toBasetype();
    if (att && tb.equivalent(att))
        return true;
    if (!att && tb.checkAliasThisRec())
        att = tb;
    return false;
}

MATCH implicitConvToWithoutAliasThis(TypeStruct from, Type to)
{
    //printf("TypeStruct::implicitConvToWithoutAliasThis(%s => %s)\n", toChars(), to.toChars());

    auto tos = to.isTypeStruct();
    if (!(tos && from.sym == tos.sym))
        return MATCH.nomatch;

    if (from.mod == to.mod)
        return MATCH.exact;

    if (MODimplicitConv(from.mod, to.mod))
        return MATCH.constant;

    /* Check all the fields. If they can all be converted,
     * allow the conversion.
     */
    MATCH m = MATCH.constant;
    uint offset = ~0; // must never match a field offset
    foreach (v; from.sym.fields[])
    {
        /* Why are we only looking at the first member of a union?
         * The check should check for overlap of v with the previous field,
         * not just starting at the same point
         */
        if (!global.params.fixImmutableConv && v.offset == offset) // v is at same offset as previous field
            continue;       // ignore

        Type tvf = v.type.addMod(from.mod);    // from type
        Type tvt  = v.type.addMod(to.mod);     // to type

        // field match
        MATCH mf = tvf.implicitConvTo(tvt);
        //printf("\t%s => %s, match = %d\n", v.type.toChars(), tvt.toChars(), mf);

        if (mf == MATCH.nomatch)
            return MATCH.nomatch;
        if (mf < m) // if field match is worse
            m = mf;
        offset = v.offset;
    }
    return m;
}

MATCH implicitConvToWithoutAliasThis(TypeClass from, Type to)
{
    ClassDeclaration cdto = to.isClassHandle();
    MATCH m = constConv(from, to);
    if (m > MATCH.nomatch)
        return m;

    if (cdto && cdto.isBaseOf(from.sym, null) && MODimplicitConv(from.mod, to.mod))
    {
        //printf("'to' is base\n");
        return MATCH.convert;
    }
    return MATCH.nomatch;
}

MATCH implicitConvToThroughAliasThis(TypeClass from, Type to)
{
    MATCH m;
    if (from.sym.aliasthis && !(from.att & AliasThisRec.tracing))
    {
        if (auto ato = aliasthisOf(from))
        {
            from.att = cast(AliasThisRec)(from.att | AliasThisRec.tracing);
            m = ato.implicitConvTo(to);
            from.att = cast(AliasThisRec)(from.att & ~AliasThisRec.tracing);
        }
    }
    return m;
}

MATCH implicitConvToThroughAliasThis(TypeStruct from, Type to)
{
    auto tos = to.isTypeStruct();
    if (!(tos && from.sym == tos.sym) &&
        from.sym.aliasthis &&
        !(from.att & AliasThisRec.tracing))
    {
        if (auto ato = aliasthisOf(from))
        {
            from.att = cast(AliasThisRec)(from.att | AliasThisRec.tracing);
            MATCH m = ato.implicitConvTo(to);
            from.att = cast(AliasThisRec)(from.att & ~AliasThisRec.tracing);
            return m;
        }
    }
    return MATCH.nomatch;
}

/*******************************************
 * Compute number of elements for a (possibly multidimensional) static array,
 * or 1 for other types.
 * Params:
 *  t = static array type
 *  loc = for error message
 * Returns:
 *  number of elements, uint.max on overflow
 */
uint numberOfElems(Type t, Loc loc)
{
    //printf("Type::numberOfElems()\n");
    uinteger_t n = 1;
    Type tb = t;
    while ((tb = tb.toBasetype()).ty == Tsarray)
    {
        bool overflow = false;
        n = mulu(n, (cast(TypeSArray)tb).dim.toUInteger(), overflow);
        if (overflow || n >= uint.max)
        {
            error(loc, "static array `%s` size overflowed to %llu", t.toChars(), cast(ulong)n);
            return uint.max;
        }
        tb = (cast(TypeSArray)tb).next;
    }
    return cast(uint)n;
}

bool checkRetType(TypeFunction tf, Loc loc)
{
    Type tb = tf.next.toBasetype();
    if (tb.ty == Tfunction)
    {
        error(loc, "functions cannot return a function");
        tf.next = Type.terror;
    }
    if (tb.ty == Ttuple)
    {
        error(loc, "functions cannot return a sequence (use `std.typecons.Tuple`)");
        tf.next = Type.terror;
    }
    if (!tf.isRef && (tb.ty == Tstruct || tb.ty == Tsarray))
    {
        if (auto ts = tb.baseElemOf().isTypeStruct())
        {
            if (!ts.sym.members)
            {
                error(loc, "functions cannot return opaque type `%s` by value", tb.toChars());
                tf.next = Type.terror;
            }
        }
    }
    if (tb.ty == Terror)
        return true;
    return false;
}

/// Returns: whether `t` is a struct/class/enum without a body
bool isOpaqueType(Type t)
{
    if (auto te = t.isTypeEnum())
        return te.sym.members is null;
    if (auto ts = t.isTypeStruct())
        return ts.sym.members is null;
    if (auto tc = t.isTypeClass())
        return tc.sym.members is null;
    return false;
}


/******************************* Private *****************************************/

private:

/**************************
 * This evaluates exp while setting length to be the number
 * of elements in the tuple t.
 */
Expression semanticLength(Scope* sc, Type t, Expression exp)
{
    if (auto tt = t.isTypeTuple())
    {
        ScopeDsymbol sym = new ArrayScopeSymbol(sc, tt);
        sym.parent = sc.scopesym;
        sc = sc.push(sym);
        sc = sc.startCTFE();
        exp = exp.expressionSemantic(sc);
        exp = resolveProperties(sc, exp);
        sc = sc.endCTFE();
        sc.pop();
    }
    else
    {
        sc = sc.startCTFE();
        exp = exp.expressionSemantic(sc);
        exp = resolveProperties(sc, exp);
        sc = sc.endCTFE();
    }
    return exp;
}

Expression semanticLength(Scope* sc, TupleDeclaration tup, Expression exp)
{
    ScopeDsymbol sym = new ArrayScopeSymbol(sc, tup);
    sym.parent = sc.scopesym;

    sc = sc.push(sym);
    sc = sc.startCTFE();
    exp = exp.expressionSemantic(sc);
    exp = resolveProperties(sc, exp);
    sc = sc.endCTFE();
    sc.pop();

    return exp;
}

/************************************
 * Transitively search a type for all function types.
 * If any function types with parameters are found that have parameter identifiers
 * or default arguments, remove those and create a new type stripped of those.
 * This is used to determine the "canonical" version of a type which is useful for
 * comparisons.
 * Params:
 *      t = type to scan
 * Returns:
 *      `t` if no parameter identifiers or default arguments found, otherwise a new type that is
 *      the same as t but with no parameter identifiers or default arguments.
 */
Type stripDefaultArgs(Type t)
{
    static Parameters* stripParams(Parameters* parameters)
    {
        static Parameter stripParameter(Parameter p)
        {
            Type t = stripDefaultArgs(p.type);
            return (t != p.type || p.defaultArg || p.ident || p.userAttribDecl)
                ? new Parameter(p.loc, p.storageClass, t, null, null, null)
                : null;
        }

        if (parameters)
        {
            foreach (i, p; *parameters)
            {
                if (Parameter ps = stripParameter(p))
                {
                    // Replace params with a copy we can modify
                    Parameters* nparams = new Parameters(parameters.length);

                    foreach (j, ref np; *nparams)
                    {
                        Parameter pj = (*parameters)[j];
                        if (j < i)
                            np = pj;
                        else if (j == i)
                            np = ps;
                        else
                        {
                            Parameter nps = stripParameter(pj);
                            np = nps ? nps : pj;
                        }
                    }
                    return nparams;
                }
            }
        }
        return parameters;
    }

    if (t is null)
        return t;

    if (auto tf = t.isTypeFunction())
    {
        Type tret = stripDefaultArgs(tf.next);
        Parameters* params = stripParams(tf.parameterList.parameters);
        if (tret == tf.next && params == tf.parameterList.parameters)
            return t;
        TypeFunction tr = tf.copy().isTypeFunction();
        tr.parameterList.parameters = params;
        tr.next = tret;
        //printf("strip %s\n   <- %s\n", tr.toChars(), t.toChars());
        return tr;
    }
    else if (auto tt = t.isTypeTuple())
    {
        Parameters* args = stripParams(tt.arguments);
        if (args == tt.arguments)
            return t;
        TypeTuple tr = t.copy().isTypeTuple();
        tr.arguments = args;
        return tr;
    }
    else if (t.ty == Tenum)
    {
        // TypeEnum::nextOf() may be != NULL, but it's not necessary here.
        return t;
    }
    else
    {
        Type tn = t.nextOf();
        Type n = stripDefaultArgs(tn);
        if (n == tn)
            return t;
        TypeNext tr = cast(TypeNext)t.copy();
        tr.next = n;
        return tr;
    }
}

/******************************
 * Get the value of the .max/.min property of `ed` as an Expression.
 * Lazily computes the value and caches it in maxval/minval.
 * Reports any errors.
 * Params:
 *      ed = the EnumDeclaration being examined
 *      loc = location to use for error messages
 *      id = Id::max or Id::min
 * Returns:
 *      corresponding value of .max/.min
 */
Expression getMaxMinValue(EnumDeclaration ed, Loc loc, Identifier id)
{
    //printf("EnumDeclaration::getMaxValue()\n");

    static Expression pvalToResult(Expression e, Loc loc)
    {
        if (e.op != EXP.error)
        {
            e = e.copy();
            e.loc = loc;
        }
        return e;
    }

    Expression* pval = (id == Id.max) ? &ed.maxval : &ed.minval;

    Expression errorReturn()
    {
        *pval = ErrorExp.get();
        return *pval;
    }

    if (ed.inuse)
    {
        .error(loc, "%s `%s` recursive definition of `.%s` property", ed.kind, ed.toPrettyChars, id.toChars());
        return errorReturn();
    }
    if (*pval)
        return pvalToResult(*pval, loc);

    if (ed._scope)
        dsymbolSemantic(ed, ed._scope);
    if (ed.errors)
        return errorReturn();
    if (!ed.members)
    {
        .error(loc, "%s `%s` is opaque and has no `.%s`", ed.kind, ed.toPrettyChars, id.toChars(), id.toChars());
        return errorReturn();
    }
    if (!(ed.memtype && ed.memtype.isIntegral()))
    {
        .error(loc, "%s `%s` has no `.%s` property because base type `%s` is not an integral type", ed.kind, ed.toPrettyChars, id.toChars(),
              id.toChars(), ed.memtype ? ed.memtype.toChars() : "");
        return errorReturn();
    }

    bool first = true;
    for (size_t i = 0; i < ed.members.length; i++)
    {
        EnumMember em = (*ed.members)[i].isEnumMember();
        if (!em)
            continue;
        if (em.errors)
        {
            ed.errors = true;
            continue;
        }

        if (em.semanticRun < PASS.semanticdone)
        {
            .error(em.loc, "%s `%s` is forward referenced looking for `.%s`", em.kind, em.toPrettyChars, id.toChars());
            ed.errors = true;
            continue;
        }

        if (first)
        {
            *pval = em.value;
            first = false;
        }
        else
        {
            /* In order to work successfully with UDTs,
             * build expressions to do the comparisons,
             * and let the semantic analyzer and constant
             * folder give us the result.
             */

            /* Compute:
             *   if (e > maxval)
             *      maxval = e;
             */
            Expression e = em.value;
            Expression ec = new CmpExp(id == Id.max ? EXP.greaterThan : EXP.lessThan, em.loc, e, *pval);
            ed.inuse = true;
            ec = ec.expressionSemantic(em._scope);
            ed.inuse = false;
            ec = ec.ctfeInterpret();
            if (ec.op == EXP.error)
            {
                ed.errors = true;
                continue;
            }
            if (ec.toInteger())
                *pval = e;
        }
    }
    return ed.errors ? errorReturn() : pvalToResult(*pval, loc);
}

/******************************************
 * Compile the MixinType, returning the type or expression AST.
 *
 * Doesn't run semantic() on the returned object.
 * Params:
 *      tm = mixin to compile as a type or expression
 *      loc = location for error messages
 *      sc = context
 * Return:
 *      null if error, else RootObject AST as parsed
 */
RootObject compileTypeMixin(TypeMixin tm, Loc loc, Scope* sc)
{
    OutBuffer buf;
    if (expressionsToString(buf, sc, tm.exps, tm.loc, null, true))
        return null;

    const errors = global.errors;
    const len = buf.length;
    buf.writeByte(0);
    const str = buf.extractSlice()[0 .. len];
    const bool doUnittests = global.params.parsingUnittestsRequired();
    scope p = new Parser!ASTCodegen(sc._module, str, false, global.errorSink, &global.compileEnv, doUnittests);
    adjustLocForMixin(str, loc, *p.baseLoc, global.params.mixinOut);
    p.linnum = p.baseLoc.startLine;
    p.nextToken();
    //printf("p.loc.linnum = %d\n", p.loc.linnum);

    auto o = p.parseTypeOrAssignExp(TOK.endOfFile);
    if (errors != global.errors)
    {
        assert(global.errors != errors); // should have caught all these cases
        return null;
    }
    if (p.token.value != TOK.endOfFile)
    {
        .error(loc, "unexpected token `%s` after type `%s`",
            p.token.toChars(), o.toChars());
        .errorSupplemental(loc, "while parsing string mixin type `%s`",
            str.ptr);
        return null;
    }

    return o;
}<|MERGE_RESOLUTION|>--- conflicted
+++ resolved
@@ -67,7 +67,6 @@
 import dmd.target;
 import dmd.tokens;
 
-<<<<<<< HEAD
 /*************************************
  * Apply STCxxxx bits to existing type.
  * Use *before* semantic analysis is run.
@@ -138,7 +137,7 @@
     }
 
     return t;
-=======
+}
 
 /***************************************************
  * Determine if type t can be indexed or sliced given that it is not an
@@ -594,7 +593,6 @@
 {
     // Invoke transitivity of type attributes
     _this.next = _this.next.addMod(_this.mod);
->>>>>>> 46cf0637
 }
 
 private inout(TypeNext) isTypeNext(inout Type _this)
