/**
 * Semantic analysis for D types.
 *
 * Copyright:   Copyright (C) 1999-2025 by The D Language Foundation, All Rights Reserved
 * Authors:     $(LINK2 https://www.digitalmars.com, Walter Bright)
 * License:     $(LINK2 https://www.boost.org/LICENSE_1_0.txt, Boost License 1.0)
 * Source:      $(LINK2 https://github.com/dlang/dmd/blob/master/compiler/src/dmd/typesem.d, _typesem.d)
 * Documentation:  https://dlang.org/phobos/dmd_typesem.html
 * Coverage:    https://codecov.io/gh/dlang/dmd/src/master/compiler/src/dmd/typesem.d
 */

module dmd.typesem;

import core.checkedint;
import core.stdc.string;
import core.stdc.stdio;

import dmd.access;
import dmd.aggregate;
import dmd.arrayop;
import dmd.arraytypes;
import dmd.astcodegen;
import dmd.astenums;
import dmd.dcast;
import dmd.dclass;
import dmd.declaration;
import dmd.denum;
import dmd.dinterpret;
import dmd.dmodule;
import dmd.dscope;
import dmd.dstruct;
import dmd.dsymbol;
import dmd.dsymbolsem;
import dmd.templatesem : computeOneMember;
import dmd.dtemplate;
import dmd.enumsem;
import dmd.errors;
import dmd.expression;
import dmd.expressionsem;
import dmd.func;
import dmd.funcsem;
import dmd.globals;
import dmd.hdrgen;
import dmd.id;
import dmd.identifier;
import dmd.imphint;
import dmd.importc;
import dmd.init;
import dmd.initsem;
import dmd.location;
import dmd.mtype;
import dmd.mangle;
import dmd.nogc;
import dmd.objc;
import dmd.opover;
import dmd.optimize;
import dmd.parse;
import dmd.root.complex;
import dmd.root.ctfloat;
import dmd.root.rmem;
import dmd.common.outbuffer;
import dmd.rootobject;
import dmd.root.string;
import dmd.safe;
import dmd.semantic3;
import dmd.sideeffect;
import dmd.target;
import dmd.tokens;

private inout(TypeNext) isTypeNext(inout Type _this)
{
    switch(_this.ty)
    {
        case Tpointer, Treference, Tfunction, Tdelegate, Tslice, Tarray, Taarray, Tsarray:
            return cast(typeof(return)) _this;
        default: return null;
    }
}

<<<<<<< HEAD
// Exposed as it is used in `expressionsem`
MOD typeDeduceWild(Type _this, Type t, bool isRef)
{
    //printf("Type::deduceWild this = '%s', tprm = '%s'\n", toChars(), tprm.toChars());
    if (t.isWild())
    {
        if (_this.isImmutable())
            return MODFlags.immutable_;
        if (_this.isWildConst())
        {
            if (t.isWildConst())
                return MODFlags.wild;
            return MODFlags.wildconst;
        }
        if (_this.isWild())
            return MODFlags.wild;
        if (_this.isConst())
            return MODFlags.const_;
        if (_this.isMutable())
            return MODFlags.mutable;
        assert(0);
    }
    return 0;
}

/***************************************
 * Compute MOD bits matching `this` argument type to wild parameter type.
 * Params:
 *  _this = base parameter type
 *  t = corresponding parameter type
 *  isRef = parameter is `ref` or `out`
 * Returns:
 *  MOD bits
 */
MOD deduceWild(Type _this, Type t, bool isRef)
{
    static MOD typeNextDeduceWild(TypeNext _this, Type t, bool isRef)
    {
        if (_this.ty == Tfunction)
            return 0;

        ubyte wm;

        Type tn = t.nextOf();
        if (!isRef && (_this.ty == Tarray || _this.ty == Tpointer) && tn)
        {
            wm = _this.next.deduceWild(tn, true);
            if (!wm)
                wm = typeDeduceWild(cast(Type)_this, t, true);
        }
        else
        {
            wm = typeDeduceWild(cast(Type)_this, t, isRef);
            if (!wm && tn)
                wm = _this.next.deduceWild(tn, true);
        }
        return wm;
    }

    static MOD typeStructDeduceWild(TypeStruct _this, Type t, bool isRef)
    {
        if (_this.ty == t.ty && _this.sym == (cast(TypeStruct)t).sym)
            return typeDeduceWild(cast(Type)_this, t, isRef);

        ubyte wm = 0;

        if (t.hasWild() && _this.sym.aliasthis && !(_this.att & AliasThisRec.tracing))
        {
            if (auto ato = aliasthisOf(_this))
            {
                _this.att = cast(AliasThisRec)(_this.att | AliasThisRec.tracing);
                wm = ato.deduceWild(t, isRef);
                _this.att = cast(AliasThisRec)(_this.att & ~AliasThisRec.tracing);
            }
        }

        return wm;
    }

    static MOD typeClassDeduceWild(TypeClass _this, Type t, bool isRef)
    {
        ClassDeclaration cd = t.isClassHandle();
        if (cd && (_this.sym == cd || cd.isBaseOf(_this.sym, null)))
            return typeDeduceWild(cast(Type)_this, t, isRef);

        ubyte wm = 0;

        if (t.hasWild() && _this.sym.aliasthis && !(_this.att & AliasThisRec.tracing))
        {
            if (auto ato = aliasthisOf(_this))
            {
                _this.att = cast(AliasThisRec)(_this.att | AliasThisRec.tracing);
                wm = ato.deduceWild(t, isRef);
                _this.att = cast(AliasThisRec)(_this.att & ~AliasThisRec.tracing);
            }
        }

        return wm;
    }

    if (auto tn = _this.isTypeNext())
        return typeNextDeduceWild(tn, t, isRef);
    else if (auto ts = _this.isTypeStruct())
        return typeStructDeduceWild(ts, t, isRef);
    else if (auto tc = _this.isTypeClass())
        return typeClassDeduceWild(tc, t, isRef);
    return typeDeduceWild(_this, t, isRef);
=======
bool isString(Type _this)
{
    if (auto tsa = _this.isTypeSArray())
    {
        TY nty = tsa.next.toBasetype().ty;
        return nty.isSomeChar();
    }
    else if (auto tda = _this.isTypeDArray())
    {
        TY nty = tda.next.toBasetype().ty;
        return nty.isSomeChar();
    }
    else if (auto te = _this.isTypeEnum())
        return te.memType().isString();
    return false;
}

/**************************
 * Returns true if T can be converted to boolean value.
 */
bool isBoolean(Type _this)
{
    switch(_this.ty)
    {
        case Tvector, Tstruct: return false;
        case Tarray, Taarray, Tdelegate, Tclass, Tnull: return true;
        case Tenum: return _this.isTypeEnum().memType().isBoolean();
        // bottom type can be implicitly converted to any other type
        case Tnoreturn: return true;
        default: return _this.isScalar();
    }
}

bool isReal(Type _this)
{
    if (auto tb = _this.isTypeBasic())
        return (tb.flags & TFlags.real_) != 0;
    else if (auto te = _this.isTypeEnum())
        return te.memType().isReal();
    return false;
}

// real, imaginary, or complex
bool isFloating(Type _this)
{
    if (auto tb = _this.isTypeBasic())
        return (tb.flags & TFlags.floating) != 0;
    else if (auto tv = _this.isTypeVector())
        return tv.basetype.nextOf().isFloating();
    else if (auto te = _this.isTypeEnum())
        return te.memType().isFloating();
    return false;
}

bool isIntegral(Type _this)
{
    if (auto tb = _this.isTypeBasic())
        return (tb.flags & TFlags.integral) != 0;
    else if (auto tv = _this.isTypeVector())
        return tv.basetype.nextOf().isIntegral();
    else if (auto te = _this.isTypeEnum())
        return te.memType().isIntegral();
    return false;
>>>>>>> fa4081b2
}

Type makeSharedWildConst(Type _this)
{
    if (_this.mcache && _this.mcache.swcto)
        return _this.mcache.swcto;
    Type t = _this.nullAttributes();
    t.mod = MODFlags.shared_ | MODFlags.wildconst;

    if (auto tn = _this.isTypeNext())
    {
        //printf("TypeNext::makeSharedWildConst() %s\n", toChars());
        TypeNext _t = cast(TypeNext) t;
        if (tn.ty != Tfunction && tn.next.ty != Tfunction && !tn.next.isImmutable())
        {
            _t.next = tn.next.sharedWildConstOf();
        }
        //printf("TypeNext::makeSharedWildConst() returns %p, %s\n", t, t.toChars());
        return _t;
    }
    return t;
}

Type makeSharedWild(Type _this)
{
    if (_this.mcache && _this.mcache.swto)
        return _this.mcache.swto;
    Type t = _this.nullAttributes();
    t.mod = MODFlags.shared_ | MODFlags.wild;

    if (auto tn = _this.isTypeNext())
    {
        //printf("TypeNext::makeSharedWild() %s\n", toChars());
        TypeNext _t = cast(TypeNext) t;
        if (tn.ty != Tfunction && tn.next.ty != Tfunction && !tn.next.isImmutable())
        {
            if (tn.next.isConst())
                _t.next = tn.next.sharedWildConstOf();
            else
                _t.next = tn.next.sharedWildOf();
        }
        //printf("TypeNext::makeSharedWild() returns %p, %s\n", t, t.toChars());
        return _t;
    }
    return t;
}

Type makeWildConst(Type _this)
{
    if (_this.mcache && _this.mcache.wcto)
        return _this.mcache.wcto;
    Type t = _this.nullAttributes();
    t.mod = MODFlags.wildconst;

    if (auto tn = _this.isTypeNext())
    {
        //printf("TypeNext::makeWildConst() %s\n", toChars());
        TypeNext _t = cast(TypeNext) t;
        if (tn.ty != Tfunction && tn.next.ty != Tfunction && !tn.next.isImmutable())
        {
            if (tn.next.isShared())
                _t.next = tn.next.sharedWildConstOf();
            else
                _t.next = tn.next.wildConstOf();
        }
        //printf("TypeNext::makeWildConst() returns %p, %s\n", t, t.toChars());
        return _t;
    }
    return t;
}

Type makeWild(Type _this)
{
    if (_this.mcache && _this.mcache.wto)
        return _this.mcache.wto;
    Type t = _this.nullAttributes();
    t.mod = MODFlags.wild;

    if (auto tn = _this.isTypeNext())
    {
        //printf("TypeNext::makeWild() %s\n", toChars());
        TypeNext _t = cast(TypeNext) t;
        if (tn.ty != Tfunction && tn.next.ty != Tfunction && !tn.next.isImmutable())
        {
            if (tn.next.isShared())
            {
                if (tn.next.isConst())
                    _t.next = tn.next.sharedWildConstOf();
                else
                    _t.next = tn.next.sharedWildOf();
            }
            else
            {
                if (tn.next.isConst())
                    _t.next = tn.next.wildConstOf();
                else
                    _t.next = tn.next.wildOf();
            }
        }
        //printf("TypeNext::makeWild() returns %p, %s\n", t, t.toChars());
        return _t;
    }
    return t;
}

Type makeSharedConst(Type _this)
{
    if (_this.mcache && _this.mcache.scto)
        return _this.mcache.scto;
    Type t = _this.nullAttributes();
    t.mod = MODFlags.shared_ | MODFlags.const_;

    if (auto tn = _this.isTypeNext())
    {
        //printf("TypeNext::makeSharedConst() %s\n", toChars());
        TypeNext _t = cast(TypeNext) t;
        if (tn.ty != Tfunction && tn.next.ty != Tfunction && !tn.next.isImmutable())
        {
            if (tn.next.isWild())
                _t.next = tn.next.sharedWildConstOf();
            else
                _t.next = tn.next.sharedConstOf();
        }
        //printf("TypeNext::makeSharedConst() returns %p, %s\n", t, t.toChars());
        return _t;
    }
    return t;
}

Type makeShared(Type _this)
{
    if (_this.mcache && _this.mcache.sto)
        return _this.mcache.sto;
    Type t = _this.nullAttributes();
    t.mod = MODFlags.shared_;

    if (auto tn = _this.isTypeNext())
    {
        //printf("TypeNext::makeShared() %s\n", toChars());
        TypeNext _t = cast(TypeNext) t;
        if (tn.ty != Tfunction && tn.next.ty != Tfunction && !tn.next.isImmutable())
        {
            if (tn.next.isWild())
            {
                if (tn.next.isConst())
                    _t.next = tn.next.sharedWildConstOf();
                else
                    _t.next = tn.next.sharedWildOf();
            }
            else
            {
                if (tn.next.isConst())
                    _t.next = tn.next.sharedConstOf();
                else
                    _t.next = tn.next.sharedOf();
            }
        }
        //printf("TypeNext::makeShared() returns %p, %s\n", t, t.toChars());
        return _t;
    }
    return t;
}

Type makeImmutable(Type _this)
{
    if (_this.mcache && _this.mcache.ito)
        return _this.mcache.ito;
    Type t = _this.nullAttributes();
    t.mod = MODFlags.immutable_;

    if (auto tn = _this.isTypeNext())
    {
        //printf("TypeNext::makeImmutable() %s\n", toChars());
        TypeNext _t = cast(TypeNext) t;
        if (tn.ty != Tfunction && tn.next.ty != Tfunction && !tn.next.isImmutable())
        {
            _t.next = tn.next.immutableOf();
        }
        return _t;
    }
    return t;
}

Type makeMutable(Type _this)
{
    Type t = _this.nullAttributes();
    t.mod = _this.mod & MODFlags.shared_;

    if (auto tn = _this.isTypeNext())
    {
        //printf("TypeNext::makeMutable() %p, %s\n", this, toChars());
        TypeNext _t = cast(TypeNext)t;
        if (tn.ty == Tsarray)
        {
            _t.next = tn.next.mutableOf();
        }
        //printf("TypeNext::makeMutable() returns %p, %s\n", t, t.toChars());
        return _t;
    }
    return t;
}

Type makeConst(Type _this)
{
    if (_this.mcache && _this.mcache.cto)
    {
        assert(_this.mcache.cto.mod == MODFlags.const_);
        return _this.mcache.cto;
    }

    static Type defaultMakeConst(Type _this)
    {
        //printf("Type::makeConst() %p, %s\n", this, toChars());
        Type t = _this.nullAttributes();
        t.mod = MODFlags.const_;
        //printf("-Type::makeConst() %p, %s\n", t, toChars());
        return t;
    }

    static Type typeNextMakeConst(TypeNext _this)
    {
        //printf("TypeNext::makeConst() %p, %s\n", this, toChars());
        TypeNext t = cast(TypeNext)defaultMakeConst(cast(Type)_this);
        if (_this.ty != Tfunction && _this.next.ty != Tfunction && !_this.next.isImmutable())
        {
            if (_this.next.isShared())
            {
                if (_this.next.isWild())
                    t.next = _this.next.sharedWildConstOf();
                else
                    t.next = _this.next.sharedConstOf();
            }
            else
            {
                if (_this.next.isWild())
                    t.next = _this.next.wildConstOf();
                else
                    t.next = _this.next.constOf();
            }
        }
        //printf("TypeNext::makeConst() returns %p, %s\n", t, t.toChars());
        return t;
    }

    if (auto tn = _this.isTypeNext())
        return typeNextMakeConst(tn);

    return defaultMakeConst(_this);
}

Type toBasetype2(TypeEnum _this)
{
    if (!_this.sym.members && !_this.sym.memtype)
        return _this;
    auto tb = _this.sym.getMemtype(Loc.initial).toBasetype();
    return tb.castMod(_this.mod); // retain modifier bits from '_this'
}

Type memType(TypeEnum _this)
{
    return _this.sym.getMemtype(Loc.initial);
}

uint alignsize(Type _this)
{
    static uint structAlignsize(TypeStruct _this)
    {
        import dmd.dsymbolsem : size;
        _this.sym.size(Loc.initial); // give error for forward references
        return _this.sym.alignsize;
    }

    static uint enumAlignsize(TypeEnum _this)
    {
        Type t = _this.memType();
        if (t.ty == Terror)
            return 4;
        return t.alignsize();
    }

    if (auto tb = _this.isTypeBasic())
        return target.alignsize(tb);

    switch(_this.ty)
    {
        case Tvector: return cast(uint)_this.isTypeVector().basetype.size();
        case Tsarray: return _this.isTypeSArray().next.alignsize();
        // A DArray consists of two ptr-sized values, so align it on pointer size boundary
        case Tarray, Tdelegate: return target.ptrsize;
        case Tstruct: return structAlignsize(_this.isTypeStruct());
        case Tenum: return enumAlignsize(_this.isTypeEnum());
        case Tnoreturn: return 0;
        default: return cast(uint)size(_this, Loc.initial);
    }
}

/*************************************
 * Detect if type has pointer fields that are initialized to void.
 * Local stack variables with such void fields can remain uninitialized,
 * leading to pointer bugs.
 * Returns:
 *  true if so
 */

bool hasVoidInitPointers(Type _this)
{
    if (auto tsa = _this.isTypeSArray())
    {
        return tsa.next.hasVoidInitPointers();
    }
    else if (auto ts = _this.isTypeStruct())
    {
        import dmd.dsymbolsem : size;
        ts.sym.size(Loc.initial); // give error for forward references
        ts.sym.determineTypeProperties();
        return ts.sym.hasVoidInitPointers;
    }
    else if (auto te = _this.isTypeEnum())
    {
        return te.memType().hasVoidInitPointers();
    }
    return false;
}

void Type_init()
{
    Type.stringtable._init(14_000);

    // Set basic types
    __gshared TY* basetab =
    [
        Tvoid,
        Tint8,
        Tuns8,
        Tint16,
        Tuns16,
        Tint32,
        Tuns32,
        Tint64,
        Tuns64,
        Tint128,
        Tuns128,
        Tfloat32,
        Tfloat64,
        Tfloat80,
        Timaginary32,
        Timaginary64,
        Timaginary80,
        Tcomplex32,
        Tcomplex64,
        Tcomplex80,
        Tbool,
        Tchar,
        Twchar,
        Tdchar,
        Terror
    ];

    static Type merge(Type t)
    {
        import dmd.mangle.basic : tyToDecoBuffer;

        OutBuffer buf;
        buf.reserve(3);

        if (t.ty == Tnoreturn)
            buf.writestring("Nn");
        else
            tyToDecoBuffer(buf, t.ty);

        auto sv = t.stringtable.update(buf[]);
        if (sv.value)
            return sv.value;
        t.deco = cast(char*)sv.toDchars();
        sv.value = t;
        return t;
    }

    for (size_t i = 0; basetab[i] != Terror; i++)
    {
        Type t = new TypeBasic(basetab[i]);
        t = merge(t);
        Type.basic[basetab[i]] = t;
    }
    Type.basic[Terror] = new TypeError();

    Type.tnoreturn = new TypeNoreturn();
    Type.tnoreturn.deco = merge(Type.tnoreturn).deco;
    Type.basic[Tnoreturn] = Type.tnoreturn;

    Type.tvoid = Type.basic[Tvoid];
    Type.tint8 = Type.basic[Tint8];
    Type.tuns8 = Type.basic[Tuns8];
    Type.tint16 = Type.basic[Tint16];
    Type.tuns16 = Type.basic[Tuns16];
    Type.tint32 = Type.basic[Tint32];
    Type.tuns32 = Type.basic[Tuns32];
    Type.tint64 = Type.basic[Tint64];
    Type.tuns64 = Type.basic[Tuns64];
    Type.tint128 = Type.basic[Tint128];
    Type.tuns128 = Type.basic[Tuns128];
    Type.tfloat32 = Type.basic[Tfloat32];
    Type.tfloat64 = Type.basic[Tfloat64];
    Type.tfloat80 = Type.basic[Tfloat80];

    Type.timaginary32 = Type.basic[Timaginary32];
    Type.timaginary64 = Type.basic[Timaginary64];
    Type.timaginary80 = Type.basic[Timaginary80];

    Type.tcomplex32 = Type.basic[Tcomplex32];
    Type.tcomplex64 = Type.basic[Tcomplex64];
    Type.tcomplex80 = Type.basic[Tcomplex80];

    Type.tbool = Type.basic[Tbool];
    Type.tchar = Type.basic[Tchar];
    Type.twchar = Type.basic[Twchar];
    Type.tdchar = Type.basic[Tdchar];

    Type.tshiftcnt = Type.tint32;
    Type.terror = Type.basic[Terror];
    Type.tnoreturn = Type.basic[Tnoreturn];
    Type.tnull = new TypeNull();
    Type.tnull.deco = merge(Type.tnull).deco;

    Type.tvoidptr = Type.tvoid.pointerTo();
    Type.tstring = Type.tchar.immutableOf().arrayOf();
    Type.twstring = Type.twchar.immutableOf().arrayOf();
    Type.tdstring = Type.tdchar.immutableOf().arrayOf();

    const isLP64 = target.isLP64;

    Type.tsize_t    = Type.basic[isLP64 ? Tuns64 : Tuns32];
    Type.tptrdiff_t = Type.basic[isLP64 ? Tint64 : Tint32];
    Type.thash_t = Type.tsize_t;

    static if (__VERSION__ == 2081)
    {
        // Related issue: https://issues.dlang.org/show_bug.cgi?id=19134
        // D 2.081.x regressed initializing class objects at compile time.
        // As a workaround initialize this global at run-time instead.
        TypeTuple.empty = new TypeTuple();
    }
}

/************************************
 * Return alignment to use for this type.
 */
structalign_t alignment(Type _this)
{
    if (auto tsa = _this.isTypeSArray())
    {
        return tsa.next.alignment();
    }
    else if (auto ts = _this.isTypeStruct())
    {
        import dmd.dsymbolsem : size;
        if (ts.sym.alignment.isUnknown())
            ts.sym.size(ts.sym.loc);
        return ts.sym.alignment;
    }
    structalign_t s;
    s.setDefault();
    return s;
}

/***************************************
 * Returns: true if type has any invariants
 */
bool hasInvariant(Type _this)
{
    if (auto tsa = _this.isTypeSArray())
    {
        return tsa.next.hasInvariant();
    }
    else if (auto ts = _this.isTypeStruct())
    {
        import dmd.dsymbolsem : size;
        ts.sym.size(Loc.initial); // give error for forward references
        ts.sym.determineTypeProperties();
        return ts.sym.hasInvariant() || ts.sym.hasFieldWithInvariant;
    }
    else if (auto te = _this.isTypeEnum())
    {
        return te.memType().hasInvariant();
    }
    return false;
}

/*************************************
 * Detect if this is an unsafe type because of the presence of `@system` members
 * Returns:
 *  true if so
 */
bool hasUnsafeBitpatterns(Type _this)
{
    static bool tstructImpl(TypeStruct _this)
    {
        import dmd.dsymbolsem : size;
        _this.sym.size(Loc.initial); // give error for forward references
        _this.sym.determineTypeProperties();
        return _this.sym.hasUnsafeBitpatterns;
    }

    if(auto tb = _this.isTypeBasic())
        return tb.ty == Tbool;

    switch(_this.ty)
    {
        case Tenum: return _this.isTypeEnum().memType().hasUnsafeBitpatterns();
        case Tstruct: return tstructImpl(_this.isTypeStruct());
        case Tsarray: return _this.isTypeSArray().next.hasUnsafeBitpatterns();
        default: return false;
    }
}

/*************************************
 * Resolve a tuple index, `s[oindex]`, by figuring out what `s[oindex]` represents.
 * Setting one of pe/pt/ps.
 * Params:
 *      loc = location for error messages
 *      sc = context
 *      s = symbol being indexed - could be a tuple, could be an expression
 *      pe = set if s[oindex] is an Expression, otherwise null
 *      pt = set if s[oindex] is a Type, otherwise null
 *      ps = set if s[oindex] is a Dsymbol, otherwise null
 *      oindex = index into s
 */
private void resolveTupleIndex(Loc loc, Scope* sc, Dsymbol s, out Expression pe, out Type pt, out Dsymbol ps, RootObject oindex)
{
    auto tup = s.isTupleDeclaration();

    auto eindex = isExpression(oindex);
    auto tindex = isType(oindex);
    auto sindex = isDsymbol(oindex);

    if (!tup)
    {
        // It's really an index expression
        if (tindex)
            eindex = new TypeExp(loc, tindex);
        else if (sindex)
            eindex = symbolToExp(sindex, loc, sc, false);
        Expression e = new IndexExp(loc, symbolToExp(s, loc, sc, false), eindex);
        e = e.expressionSemantic(sc);
        resolveExp(e, pt, pe, ps);
        return;
    }

    // Convert oindex to Expression, then try to resolve to constant.
    if (tindex)
        tindex.resolve(loc, sc, eindex, tindex, sindex);
    if (sindex)
        eindex = symbolToExp(sindex, loc, sc, false);
    if (!eindex)
    {
        .error(loc, "index `%s` is not an expression", oindex.toChars());
        pt = Type.terror;
        return;
    }

    eindex = semanticLength(sc, tup, eindex);
    eindex = eindex.ctfeInterpret();
    if (eindex.op == EXP.error)
    {
        pt = Type.terror;
        return;
    }
    const(uinteger_t) d = eindex.toUInteger();
    if (d >= tup.objects.length)
    {
        .error(loc, "sequence index `%llu` out of bounds `[0 .. %llu]`", d, cast(ulong)tup.objects.length);
        pt = Type.terror;
        return;
    }

    RootObject o = (*tup.objects)[cast(size_t)d];
    ps = isDsymbol(o);
    if (auto t = isType(o))
        pt = t.typeSemantic(loc, sc);
    if (auto e = isExpression(o))
        resolveExp(e, pt, pe, ps);
}

/*************************************
 * Takes an array of Identifiers and figures out if
 * it represents a Type, Expression, or Dsymbol.
 * Params:
 *      mt = array of identifiers
 *      loc = location for error messages
 *      sc = context
 *      s = symbol to start search at
 *      scopesym = unused
 *      pe = set if expression otherwise null
 *      pt = set if type otherwise null
 *      ps = set if symbol otherwise null
 *      typeid = set if in TypeidExpression https://dlang.org/spec/expression.html#TypeidExpression
 */
private void resolveHelper(TypeQualified mt, Loc loc, Scope* sc, Dsymbol s, Dsymbol scopesym,
    out Expression pe, out Type pt, out Dsymbol ps, bool intypeid = false)
{
    version (none)
    {
        printf("TypeQualified::resolveHelper(sc = %p, idents = '%s')\n", sc, mt.toChars());
        if (scopesym)
            printf("\tscopesym = '%s'\n", scopesym.toChars());
    }

    if (!s)
    {
        /* Look for what user might have intended
         */
        const p = mt.mutableOf().unSharedOf().toChars();
        auto id = Identifier.idPool(p[0 .. strlen(p)]);
        if (!(sc && sc.inCfile))
        {
            if (const n = importHint(id.toString()))
                error(loc, "`%s` is not defined, perhaps `import %.*s;` ?", p, cast(int)n.length, n.ptr);
            else if (auto s2 = sc.search_correct(id))
                error(loc, "undefined identifier `%s`, did you mean %s `%s`?", p, s2.kind(), s2.toChars());
            else if (const q = Scope.search_correct_C(id))
                error(loc, "undefined identifier `%s`, did you mean `%s`?", p, q);
            else if ((id == Id.This   && sc.getStructClassScope()) ||
                     (id == Id._super && sc.getClassScope()))
                error(loc, "undefined identifier `%s`, did you mean `typeof(%s)`?", p, p);
            else
                error(mt.loc, "undefined identifier `%s`", p);
        }
        else {
            if (const n = cIncludeHint(id.toString()))
                error(loc, "`%s` is not defined, perhaps `#include %.*s` ?", p, cast(int)n.length, n.ptr);
            else if (auto s2 = sc.search_correct(id))
                error(loc, "undefined identifier `%s`, did you mean %s `%s`?", p, s2.kind(), s2.toChars());
            else
                error(loc, "undefined identifier `%s`", p);
        }

        pt = Type.terror;
        return;
    }

    //printf("\t1: s = '%s' %p, kind = '%s'\n",s.toChars(), s, s.kind());
    Declaration d = s.isDeclaration();
    if (d && (d.storage_class & STC.templateparameter))
        s = s.toAlias();
    else
    {
        // check for deprecated or disabled aliases
        // functions are checked after overloading
        // templates are checked after matching constraints
        if (!s.isFuncDeclaration() && !s.isTemplateDeclaration())
            s.checkDeprecated(loc, sc);
        if (d)
            d.checkDisabled(loc, sc, true);
    }
    s = s.toAlias();
    //printf("\t2: s = '%s' %p, kind = '%s'\n",s.toChars(), s, s.kind());
    for (size_t i = 0; i < mt.idents.length; i++)
    {
        RootObject id = mt.idents[i];
        switch (id.dyncast()) with (DYNCAST)
        {
        case expression:
        case type:
            Type tx;
            Expression ex;
            Dsymbol sx;
            resolveTupleIndex(loc, sc, s, ex, tx, sx, id);
            if (sx)
            {
                s = sx.toAlias();
                continue;
            }
            if (tx)
                ex = new TypeExp(loc, tx);
            assert(ex);

            ex = typeToExpressionHelper(mt, ex, i + 1);
            ex = ex.expressionSemantic(sc);
            resolveExp(ex, pt, pe, ps);
            return;
        default:
            break;
        }

        Type t = dmd.dsymbolsem.getType(s); // type symbol, type alias, or type tuple?
        const errorsave = global.errors;
        SearchOptFlags flags = t is null ? SearchOpt.localsOnly : SearchOpt.ignorePrivateImports;

        Dsymbol sm = s.searchX(loc, sc, id, flags);
        if (sm)
        {
            if (!sc.ignoresymbolvisibility && !symbolIsVisible(sc, sm))
            {
                .error(loc, "`%s` is not visible from module `%s`", sm.toPrettyChars(), sc._module.toChars());
                sm = null;
            }
            // Same check as in dotIdSemanticProp(DotIdExp)
            else if (sm.isPackage() && checkAccess(sc, sm.isPackage()))
            {
                // @@@DEPRECATED_2.106@@@
                // Should be an error in 2.106. Just remove the deprecation call
                // and uncomment the null assignment
                deprecation(loc, "%s %s is not accessible here, perhaps add 'static import %s;'", sm.kind(), sm.toPrettyChars(), sm.toPrettyChars());
                //sm = null;
            }
        }
        if (global.errors != errorsave)
        {
            pt = Type.terror;
            return;
        }

        void helper3()
        {
            Expression e;
            VarDeclaration v = s.isVarDeclaration();
            FuncDeclaration f = s.isFuncDeclaration();
            if (intypeid || !v && !f)
                e = symbolToExp(s, loc, sc, true);
            else
                e = new VarExp(loc, s.isDeclaration(), true);

            e = typeToExpressionHelper(mt, e, i);
            e = e.expressionSemantic(sc);
            resolveExp(e, pt, pe, ps);
        }

        //printf("\t3: s = %p %s %s, sm = %p\n", s, s.kind(), s.toChars(), sm);
        if (intypeid && !t && sm && sm.needThis())
            return helper3();

        if (VarDeclaration v = s.isVarDeclaration())
        {
            // https://issues.dlang.org/show_bug.cgi?id=19913
            // v.type would be null if it is a forward referenced member.
            if (v.type is null)
                v.dsymbolSemantic(sc);
            if (v.storage_class & (STC.const_ | STC.immutable_ | STC.manifest) ||
                v.type.isConst() || v.type.isImmutable())
            {
                // https://issues.dlang.org/show_bug.cgi?id=13087
                // this.field is not constant always
                if (!v.isThisDeclaration())
                    return helper3();
            }
        }

        if (!sm)
            return helper3();

        if (sm.isAliasDeclaration)
            sm.checkDeprecated(loc, sc);
        s = sm.toAlias();
    }

    if (auto em = s.isEnumMember())
    {
        // It's not a type, it's an expression
        pe = em.getVarExp(loc, sc);
        return;
    }
    if (auto v = s.isVarDeclaration())
    {
        /* This is mostly same with DsymbolExp::semantic(), but we cannot use it
         * because some variables used in type context need to prevent lowering
         * to a literal or contextful expression. For example:
         *
         *  enum a = 1; alias b = a;
         *  template X(alias e){ alias v = e; }  alias x = X!(1);
         *  struct S { int v; alias w = v; }
         *      // TypeIdentifier 'a', 'e', and 'v' should be EXP.variable,
         *      // because getDsymbol() need to work in AliasDeclaration::semantic().
         */
        if (!v.type ||
            !v.type.deco && v.inuse)
        {
            if (v.inuse) // https://issues.dlang.org/show_bug.cgi?id=9494
                error(loc, "circular reference to %s `%s`", v.kind(), v.toPrettyChars());
            else
                error(loc, "forward reference to %s `%s`", v.kind(), v.toPrettyChars());
            pt = Type.terror;
            return;
        }
        if (v.type.ty == Terror)
            pt = Type.terror;
        else
            pe = new VarExp(loc, v);
        return;
    }
    if (auto fld = s.isFuncLiteralDeclaration())
    {
        //printf("'%s' is a function literal\n", fld.toChars());
        auto e = new FuncExp(loc, fld);
        pe = e.expressionSemantic(sc);
        return;
    }
    version (none)
    {
        if (FuncDeclaration fd = s.isFuncDeclaration())
        {
            pe = new DsymbolExp(loc, fd);
            return;
        }
    }

    Type t;
    while (1)
    {
        t = dmd.dsymbolsem.getType(s);
        if (t)
            break;
        ps = s;
        return;
    }

    if (auto ti = t.isTypeInstance())
        if (ti != mt && !ti.deco)
        {
            if (!ti.tempinst.errors)
                error(loc, "forward reference to `%s`", ti.toChars());
            pt = Type.terror;
            return;
        }

    if (t.ty == Ttuple)
        pt = t;
    else
        pt = t.merge();
}

/***************************************
 * Search for identifier id as a member of `this`.
 * `id` may be a template instance.
 *
 * Params:
 *  loc = location to print the error messages
 *  sc = the scope where the symbol is located
 *  id = the id of the symbol
 *  flags = the search flags which can be `SearchLocalsOnly` or `SearchOpt.ignorePrivateImports`
 *
 * Returns:
 *      symbol found, NULL if not
 */
private Dsymbol searchX(Dsymbol dsym, Loc loc, Scope* sc, RootObject id, SearchOptFlags flags)
{
    //printf("Dsymbol::searchX(this=%p,%s, ident='%s')\n", this, toChars(), ident.toChars());
    Dsymbol s = dsym.toAlias();
    Dsymbol sm;
    if (Declaration d = s.isDeclaration())
    {
        if (d.inuse)
        {
            .error(loc, "circular reference to `%s`", d.toPrettyChars());
            return null;
        }
    }
    switch (id.dyncast())
    {
    case DYNCAST.identifier:
        sm = s.search(loc, cast(Identifier)id, flags);
        break;
    case DYNCAST.dsymbol:
        {
            // It's a template instance
            //printf("\ttemplate instance id\n");
            Dsymbol st = cast(Dsymbol)id;
            TemplateInstance ti = st.isTemplateInstance();
            sm = s.search(loc, ti.name);
            if (!sm)
                return null;
            sm = sm.toAlias();
            TemplateDeclaration td = sm.isTemplateDeclaration();
            if (!td)
                return null; // error but handled later
            ti.tempdecl = td;
            if (!ti.semanticRun)
                ti.dsymbolSemantic(sc);
            sm = ti.toAlias();
            break;
        }
    case DYNCAST.type:
    case DYNCAST.expression:
    default:
        assert(0);
    }
    return sm;
}

/***************************************************
 * Determine if type t is copyable.
 * Params:
 *      t = type to check
 * Returns:
 *      true if we can copy it
 */
bool isCopyable(Type t)
{
    //printf("isCopyable() %s\n", t.toChars());
    if (auto ts = t.isTypeStruct())
    {
        if (ts.sym.postblit &&
            ts.sym.postblit.storage_class & STC.disable)
            return false;
        if (ts.sym.hasCopyCtor)
        {
            // check if there is a matching overload of the copy constructor and whether it is disabled or not
            // `assert(ctor)` fails on Win32 and Win_32_64. See: https://auto-tester.puremagic.com/pull-history.ghtml?projectid=1&repoid=1&pullid=10575
            Dsymbol ctor = search_function(ts.sym, Id.ctor);
            assert(ctor);
            scope el = new IdentifierExp(Loc.initial, Id.p); // dummy lvalue
            el.type = cast() ts;
            Expressions* args = new Expressions(el);
            FuncDeclaration f = resolveFuncCall(Loc.initial, null, ctor, null, cast()ts, ArgumentList(args), FuncResolveFlag.quiet);
            if (!f || f.storage_class & STC.disable)
                return false;
        }
    }
    return true;
}

/**************************
 * When T is mutable,
 * Given:
 *      T a, b;
 * Can we bitwise assign:
 *      a = b;
 * ?
 */
bool isAssignable(Type t)
{
    if (auto te = t.isTypeEnum())
        t = te.memType();
    TypeStruct ts = t.isTypeStruct();
    if (!ts)
        return true;

    bool assignable = true;
    uint offset = ~0; // dead-store initialize to prevent spurious warning

    auto sym = ts.sym;
    sym.determineSize(sym.loc);

    /* If any of the fields are const or immutable,
     * then one cannot assign this struct.
     */
    for (size_t i = 0; i < sym.fields.length; i++)
    {
        VarDeclaration v = sym.fields[i];
        //printf("%s [%d] v = (%s) %s, v.offset = %d, v.parent = %s\n", sym.toChars(), i, v.kind(), v.toChars(), v.offset, v.parent.kind());
        if (i == 0)
        {
        }
        else if (v.offset == offset)
        {
            /* If any fields of anonymous union are assignable,
             * then regard union as assignable.
             * This is to support unsafe things like Rebindable templates.
             */
            if (assignable)
                continue;
        }
        else
        {
            if (!assignable)
                return false;
        }
        assignable = v.type.isMutable() && v.type.isAssignable();
        offset = v.offset;
        //printf(" -> assignable = %d\n", assignable);
    }

    return assignable;
}

/************************************
 * Determine mutability of indirections in (ref) t.
 *
 * Returns: When the type has any mutable indirections, returns 0.
 * When all indirections are immutable, returns 2.
 * Otherwise, when the type has const/inout indirections, returns 1.
 *
 * Params:
 *      isRef = if true, check `ref t`; otherwise, check just `t`
 *      t = the type that is being checked
 */
int mutabilityOfType(bool isRef, Type t)
{
    if (isRef)
    {
        if (t.mod & MODFlags.immutable_)
            return 2;
        if (t.mod & (MODFlags.const_ | MODFlags.wild))
            return 1;
        return 0;
    }

    t = t.baseElemOf();

    if (!t.hasPointers() || t.mod & MODFlags.immutable_)
        return 2;

    /* Accept immutable(T)[] and immutable(T)* as being strongly pure
     */
    if (t.ty == Tarray || t.ty == Tpointer)
    {
        Type tn = t.nextOf().toBasetype();
        if (tn.mod & MODFlags.immutable_)
            return 2;
        if (tn.mod & (MODFlags.const_ | MODFlags.wild))
            return 1;
    }

    /* The rest of this is too strict; fix later.
     * For example, the only pointer members of a struct may be immutable,
     * which would maintain strong purity.
     * (Just like for dynamic arrays and pointers above.)
     */
    if (t.mod & (MODFlags.const_ | MODFlags.wild))
        return 1;

    /* Should catch delegates and function pointers, and fold in their purity
     */
    return 0;
}

/********************************************
 * Set 'purity' field of 'typeFunction'.
 * Do this lazily, as the parameter types might be forward referenced.
 */
void purityLevel(TypeFunction typeFunction)
{
    TypeFunction tf = typeFunction;
    if (tf.purity != PURE.fwdref)
        return;

    typeFunction.purity = PURE.const_; // assume strong until something weakens it

    /* Evaluate what kind of purity based on the modifiers for the parameters
     */
    foreach (i, fparam; tf.parameterList)
    {
        Type t = fparam.type;
        if (!t)
            continue;

        if (fparam.storageClass & (STC.lazy_ | STC.out_))
        {
            typeFunction.purity = PURE.weak;
            break;
        }
        const pref = (fparam.storageClass & STC.ref_) != 0;
        if (mutabilityOfType(pref, t) == 0)
            typeFunction.purity = PURE.weak;
    }

    tf.purity = typeFunction.purity;
}

/*************************************
 * https://issues.dlang.org/show_bug.cgi?id=14488
 * Check if the inner most base type is complex or imaginary.
 * Should only give alerts when set to emit transitional messages.
 * Params:
 *  type = type to check
 *  loc = The source location.
 *  sc = scope of the type
 */
extern (D) bool checkComplexTransition(Type type, Loc loc, Scope* sc)
{
    if (sc.isDeprecated())
        return false;
    // Don't complain if we're inside a template constraint
    // https://issues.dlang.org/show_bug.cgi?id=21831
    if (sc.inTemplateConstraint)
        return false;

    Type t = type.baseElemOf();
    while (t.ty == Tpointer || t.ty == Tarray)
        t = t.nextOf().baseElemOf();

    // Basetype is an opaque enum, nothing to check.
    if (t.ty == Tenum && !(cast(TypeEnum)t).sym.memtype)
        return false;

    if (t.isImaginary() || t.isComplex())
    {
        if (sc.inCfile)
            return true;            // complex/imaginary not deprecated in C code
        Type rt;
        switch (t.ty)
        {
        case Tcomplex32:
        case Timaginary32:
            rt = Type.tfloat32;
            break;

        case Tcomplex64:
        case Timaginary64:
            rt = Type.tfloat64;
            break;

        case Tcomplex80:
        case Timaginary80:
            rt = Type.tfloat80;
            break;

        default:
            assert(0);
        }
        // @@@DEPRECATED_2.117@@@
        // Deprecated in 2.097 - Can be made an error from 2.117.
        // The deprecation period is longer than usual as `cfloat`,
        // `cdouble`, and `creal` were quite widely used.
        if (t.isComplex())
        {
            deprecation(loc, "use of complex type `%s` is deprecated, use `std.complex.Complex!(%s)` instead",
                type.toChars(), rt.toChars());
            return true;
        }
        else
        {
            deprecation(loc, "use of imaginary type `%s` is deprecated, use `%s` instead",
                type.toChars(), rt.toChars());
            return true;
        }
    }
    return false;
}

/**
 * Look for the index of parameter `ident` in the parameter list
 *
 * Params:
 *   tf = function type
 *   ident = identifier of parameter to search for
 * Returns: index of parameter with name `ident` or -1 if not found
 */
private extern(D) ptrdiff_t findParameterIndex(TypeFunction tf, Identifier ident)
{
    foreach (i, p; tf.parameterList)
    {
        if (p.ident == ident)
            return i;
    }
    return -1;
}

/*********************************
 * Append error message to buf.
 * Input:
 *  buf = message sink
 *  format = printf format
 */
private extern(C) void getMatchError(ref OutBuffer buf, const(char)* format, ...)
{
    if (global.gag && !global.params.v.showGaggedErrors)
        return;
    va_list ap;
    va_start(ap, format);
    buf.vprintf(format, ap);
    va_end(ap);
}

/********************************
 * Convert an `argumentList`, which may contain named arguments, into
 * a list of arguments in the order of the parameter list.
 *
 * Params:
 *   tf = function type
 *      argumentList = array of function arguments
 *      buf = if not null, append error message to it
 * Returns: re-ordered argument list, or `null` on error
 */
extern(D) Expressions* resolveNamedArgs(TypeFunction tf, ArgumentList argumentList, OutBuffer* buf)
{
    Expression[] args = argumentList.arguments ? (*argumentList.arguments)[] : null;
    ArgumentLabel[] names = argumentList.names ? (*argumentList.names)[] : null;
    const nParams = tf.parameterList.length(); // cached because O(n)
    auto newArgs = new Expressions(nParams);
    newArgs.zero();
    size_t ci = 0;
    bool hasNamedArgs = false;
    const bool isVariadic = tf.parameterList.varargs != VarArg.none;
    foreach (i, arg; args)
    {
        if (!arg)
        {
            ci++;
            continue;
        }
        auto name = i < names.length ? names[i].name : null;
        if (name)
        {
            hasNamedArgs = true;
            const pi = tf.findParameterIndex(name);
            if (pi == -1)
            {
                if (buf)
                    getMatchError(*buf, "no parameter named `%s`", name.toChars());
                return null;
            }
            ci = pi;
        }
        if (ci >= newArgs.length)
        {
            if (!isVariadic)
            {
                // Without named args, let the caller diagnose argument overflow
                if (hasNamedArgs && buf)
                    getMatchError(*buf, "argument `%s` goes past end of parameter list", arg.toChars());
                return null;
            }
            while (ci >= newArgs.length)
                newArgs.push(null);
        }

        if ((*newArgs)[ci])
        {
            if (buf)
                getMatchError(*buf, "parameter `%s` assigned twice", tf.parameterList[ci].toChars());
            return null;
        }
        (*newArgs)[ci++] = arg;
    }
    foreach (i, arg; (*newArgs)[])
    {
        if (arg || tf.parameterList[i].defaultArg)
            continue;

        if (isVariadic && i + 1 == newArgs.length)
            continue;

        // dtemplate sets `defaultArg=null` to avoid semantic on default arguments,
        // don't complain about missing arguments in that case
        if (tf.incomplete)
            continue;

        if (buf)
            getMatchError(*buf, "missing argument for parameter #%d: `%s`",
                          i + 1, parameterToChars(tf.parameterList[i], tf, false));
        return null;
    }
    // strip trailing nulls from default arguments
    size_t e = newArgs.length;
    while (e > 0 && (*newArgs)[e - 1] is null)
    {
        --e;
    }
    newArgs.setDim(e);
    return newArgs;
}

/********************************
 * 'args' are being matched to function type 'tf'
 * Determine match level.
 * Params:
 *      fd = function being called, if a symbol
 *      tf = function type
 *      tthis = type of `this` pointer, null if not member function
 *      argumentList = arguments to function call
 *      flag = 1: performing a partial ordering match
 *      errorHelper = delegate to call for error messages
 *      sc = context
 * Returns:
 *      MATCHxxxx
 */
extern (D) MATCH callMatch(FuncDeclaration fd, TypeFunction tf, Type tthis, ArgumentList argumentList,
        int flag = 0, void delegate(const(char)*) scope errorHelper = null, Scope* sc = null)
{
    //printf("callMatch() fd: %s, tf: %s\n", fd ? fd.ident.toChars() : "null", toChars(tf));
    MATCH match = MATCH.exact; // assume exact match
    ubyte wildmatch = 0;

    if (tthis)
    {
        Type t = tthis;
        if (t.toBasetype().ty == Tpointer)
            t = t.toBasetype().nextOf(); // change struct* to struct
        if (t.mod != tf.mod)
        {
            if (MODimplicitConv(t.mod, tf.mod))
                match = MATCH.constant;
            else if ((tf.mod & MODFlags.wild) && MODimplicitConv(t.mod, (tf.mod & ~MODFlags.wild) | MODFlags.const_))
            {
                match = MATCH.constant;
            }
            else
                return MATCH.nomatch;
        }
        if (tf.isWild())
        {
            if (t.isWild())
                wildmatch |= MODFlags.wild;
            else if (t.isConst())
                wildmatch |= MODFlags.const_;
            else if (t.isImmutable())
                wildmatch |= MODFlags.immutable_;
            else
                wildmatch |= MODFlags.mutable;
        }
    }

    ParameterList* parameterList = &tf.parameterList;
    const nparams = parameterList.length;
    if (argumentList.length > nparams)
    {
        if (parameterList.varargs == VarArg.none)
        {
            // suppress early exit if an error message is wanted,
            // so we can check any matching args are valid
            if (!errorHelper)
                return MATCH.nomatch;
        }
        // too many args; no match
        match = MATCH.convert; // match ... with a "conversion" match level
    }

    // https://issues.dlang.org/show_bug.cgi?id=22997
    if (parameterList.varargs == VarArg.none && nparams > argumentList.length && !parameterList.hasDefaultArgs)
    {
        if (errorHelper)
        {
            OutBuffer buf;
            buf.printf("too few arguments, expected %d, got %d", cast(int)nparams, cast(int)argumentList.length);
            errorHelper(buf.peekChars());
        }
        return MATCH.nomatch;
    }
    const(char)* failMessage;
    const(char)** pMessage = errorHelper ? &failMessage : null;
    OutBuffer buf;
    auto resolvedArgs = tf.resolveNamedArgs(argumentList, errorHelper ? &buf : null);
    Expression[] args;
    if (!resolvedArgs)
    {
        if (buf.length)
        {
            errorHelper(buf.peekChars());
            return MATCH.nomatch;
        }

        // if no message was provided, it was because of overflow which will be diagnosed below
        match = MATCH.nomatch;
        args = argumentList.arguments ? (*argumentList.arguments)[] : null;
    }
    else
    {
        args = (*resolvedArgs)[];
    }

    foreach (u, p; *parameterList)
    {
        if (u >= args.length)
            break;

        Expression arg = args[u];
        if (!arg)
            continue; // default argument

        Type tprm = p.type;
        Type targ = arg.type;

        if (!(p.isLazy() && tprm.ty == Tvoid && targ.ty != Tvoid))
        {
            const isRef = p.isReference();
            wildmatch |= targ.deduceWild(tprm, isRef);
        }
    }
    if (wildmatch)
    {
        /* Calculate wild matching modifier
         */
        if (wildmatch & MODFlags.const_ || wildmatch & (wildmatch - 1))
            wildmatch = MODFlags.const_;
        else if (wildmatch & MODFlags.immutable_)
            wildmatch = MODFlags.immutable_;
        else if (wildmatch & MODFlags.wild)
            wildmatch = MODFlags.wild;
        else
        {
            assert(wildmatch & MODFlags.mutable);
            wildmatch = MODFlags.mutable;
        }
    }

    foreach (u, p; *parameterList)
    {
        MATCH m;

        assert(p);

        // One or more arguments remain
        if (u < args.length)
        {
            Expression arg = args[u];
            if (!arg)
                continue; // default argument
            m = argumentMatchParameter(fd, tf, p, arg, wildmatch, flag, sc, pMessage);
            if (failMessage)
            {
                buf.reset();
                buf.writestring(failMessage);
            }
        }
        else if (p.defaultArg)
            continue;

        /* prefer matching the element type rather than the array
         * type when more arguments are present with T[]...
         */
        if (parameterList.varargs == VarArg.typesafe && u + 1 == nparams && args.length > nparams)
            goto L1;

        //printf("\tm = %d\n", m);
        if (m == MATCH.nomatch) // if no match
        {
        L1:
            if (parameterList.varargs == VarArg.typesafe && u + 1 == nparams) // if last varargs param
            {
                Expression[] trailingArgs;
                if (args.length >= u)
                    trailingArgs = args[u .. $];
                if (auto vmatch = matchTypeSafeVarArgs(tf, p, trailingArgs, pMessage))
                    return vmatch < match ? vmatch : match;
                // Error message was already generated in `matchTypeSafeVarArgs`
                if (failMessage)
                    errorHelper(failMessage);
                return MATCH.nomatch;
            }
            if (errorHelper)
            {
                if (u >= args.length)
                    getMatchError(buf, "missing argument for parameter #%d: `%s`",
                                  u + 1, parameterToChars(p, tf, false));
                // If an error happened previously, `pMessage` was already filled
                else if (buf.length == 0)
                    buf.writestring(tf.getParamError(args[u], p));

                errorHelper(buf.peekChars());
            }
            return MATCH.nomatch;
        }
        if (m < match)
            match = m; // pick worst match
    }

    if (errorHelper && !parameterList.varargs && args.length > nparams)
    {
        // all parameters had a match, but there are surplus args
        OutBuffer buf2;
        getMatchError(buf2, "expected %d argument(s), not %d", nparams, args.length);
        errorHelper(buf2.extractChars());
        return MATCH.nomatch;
    }
    //printf("match = %d\n", match);
    return match;
}

/**
 * Used by `callMatch` to check if the copy constructor may be called to
 * copy the argument
 *
 * This is done by seeing if a call to the copy constructor can be made:
 * ```
 * typeof(tprm) __copytemp;
 * copytemp.__copyCtor(arg);
 * ```
 */
private extern(D) bool isCopyConstructorCallable (StructDeclaration argStruct,
    Expression arg, Type tprm, Scope* sc, const(char)** pMessage)
{
    //printf("isCopyConstructorCallable() argStruct: %s arg: %s tprm: %s\n", argStruct.toChars(), toChars(arg), toChars(tprm));
    auto tmp = new VarDeclaration(arg.loc, tprm, Identifier.generateId("__copytemp"), null);
    tmp.storage_class = STC.rvalue | STC.temp | STC.ctfe;
    tmp.dsymbolSemantic(sc);
    Expression ve = new VarExp(arg.loc, tmp);
    Expression e = new DotIdExp(arg.loc, ve, Id.ctor);
    e = new CallExp(arg.loc, e, arg);
    //printf("e = %s\n", e.toChars());
    if (dmd.expressionsem.trySemantic(e, sc))
        return true;

    if (!pMessage)
        return false;

    /* https://issues.dlang.org/show_bug.cgi?id=22202
     *
     * If a function was deduced by semantic on the CallExp,
     * it means that resolveFuncCall completed succesfully.
     * Therefore, there exists a callable copy constructor,
     * however, it cannot be called because scope constraints
     * such as purity, safety or nogc.
     */
    OutBuffer buf;
    auto callExp = e.isCallExp();

    bool nocpctor()
    {
        buf.printf("`struct %s` does not define a copy constructor for `%s` to `%s` copies",
                   argStruct.toChars(), arg.type.toChars(), tprm.toChars());
        *pMessage = buf.extractChars();
        return false;
    }

    auto f = callExp.f;
    if (!f)
        return nocpctor();

    if (f.isDisabled() && !f.isGenerated)
    {
        /* https://issues.dlang.org/show_bug.cgi?id=24301
         * Copy constructor is explicitly disabled
         */
        buf.printf("`%s` copy constructor cannot be used because it is annotated with `@disable`",
            f.type.toChars());
        *pMessage = buf.extractChars();
        return false;
    }

    bool bpure = !f.isPure && sc.func.setImpure(arg.loc, null);
    bool bsafe = !f.isSafe() && !f.isTrusted() && sc.setUnsafe(false, arg.loc, null);
    bool bnogc = !f.isNogc && sc.setGC(sc.func, arg.loc, null);
    if (bpure | bsafe | bnogc)
    {
        const nullptr = "".ptr;
        buf.printf("`%s` copy constructor cannot be called from a `%s%s%s` context",
            f.type.toChars(),
            bpure ? "pure " .ptr : nullptr,
            bsafe ? "@safe ".ptr : nullptr,
            bnogc ? "nogc"  .ptr : nullptr);
    }
    else if (f.isGenerated && f.isDisabled())
    {
        /* https://issues.dlang.org/show_bug.cgi?id=23097
         * Compiler generated copy constructor failed.
         */
        buf.printf("generating a copy constructor for `struct %s` failed, therefore instances of it are uncopyable",
                   argStruct.toChars());
    }
    else
    {
        /* Although a copy constructor may exist, no suitable match was found.
         * i.e: `inout` constructor creates `const` object, not mutable.
         * Fallback to using the original generic error before https://issues.dlang.org/show_bug.cgi?id=22202.
         */
        return nocpctor();
    }

    *pMessage = buf.extractChars();

    return false;
}

/**
 * Match a single parameter to an argument.
 *
 * This function is called by `TypeFunction.callMatch` while iterating over
 * the list of parameter. Here we check if `arg` is a match for `p`,
 * which is mostly about checking if `arg.type` converts to type of `p`
 * and some check about value reference.
 *
 * Params:
 *   fd = the function being called if symbol, null if not
 *   tf = The `TypeFunction`, only used for error reporting
 *   p = The parameter of `tf` being matched
 *   arg = Argument being passed (bound) to `p`
 *   wildmatch = Wild (`inout`) matching level, derived from the full argument list
 *   flag = A non-zero value means we are doing a partial ordering check
 *          (no value semantic check)
 *   sc = Scope we are in
 *   pMessage = A buffer to write the error in, or `null`
 *
 * Returns: Whether `trailingArgs` match `p`.
 */
private extern(D) MATCH argumentMatchParameter (FuncDeclaration fd, TypeFunction tf, Parameter p,
    Expression arg, ubyte wildmatch, int flag, Scope* sc, const(char)** pMessage)
{
    static if (0)
    printf("argumentMatchParameter() sc: %p, fd: %s, tf: %s, p: %s, arg: %s, arg.type: %s\n",
        sc, fd ? fd.ident.toChars() : "null", tf.toChars(), parameterToChars(p, tf, false), arg.toChars(), arg.type.toChars());
    MATCH m;
    Type targ = arg.type;
    Type tprm = wildmatch ? p.type.substWildTo(wildmatch) : p.type;

    if (p.isLazy() && tprm.ty == Tvoid && targ.ty != Tvoid)
        m = MATCH.convert;
    else if (flag)
    {
        // for partial ordering, value is an irrelevant mockup, just look at the type
        m = targ.implicitConvTo(tprm);
    }
    else
    {
        const isRef = p.isReference();

        StructDeclaration argStruct, prmStruct;
        if (targ.ty == Tstruct && tprm.ty == Tstruct)
        {
            // if the argument and the parameter are of the same unqualified struct type
            argStruct = (cast(TypeStruct)targ).sym;
            prmStruct = (cast(TypeStruct)tprm).sym;

            /* if both a copy constructor and move constructor exist, then match
             * the lvalue to the copy constructor only and the rvalue to the move constructor
             * only
             */
            if (argStruct == prmStruct && fd)
            {
                if (auto cfd = fd.isCtorDeclaration())
                {
                    /* Get struct that constructor is making
                     */

                    auto t1 = cfd.type.toBasetype();
                    auto t2 = t1.nextOf();
                    auto t3 = t2.isTypeStruct();
                    if (t3)
                    {
                    auto ctorStruct = t3.sym;
//                    StructDeclaration ctorStruct = cfd.type.toBasetype().nextOf().isTypeStruct().sym;

                    if (prmStruct == ctorStruct && ctorStruct.hasCopyCtor && ctorStruct.hasMoveCtor)
                    {
                        if (cfd.isCpCtor && !arg.isLvalue())
                            return MATCH.nomatch;       // copy constructor is only for lvalues
                        if (cfd.isMoveCtor && arg.isLvalue())
                            return MATCH.nomatch;       // move constructor is only for rvalues
                    }
                    }
                }
            }
        }

        // check if the copy constructor may be called to copy the argument
        if (arg.isLvalue() && !isRef && argStruct && argStruct == prmStruct && argStruct.hasCopyCtor &&
            !isCopyConstructorCallable(argStruct, arg, tprm, sc, pMessage))
        {
            return MATCH.nomatch;
        }
        else
        {
            import dmd.dcast : cimplicitConvTo;
            m = (sc && sc.inCfile) ? arg.cimplicitConvTo(tprm) : arg.implicitConvTo(tprm);
        }
    }

    // Non-lvalues do not match ref or out parameters
    if (!p.isReference())
        return m;

    // https://issues.dlang.org/show_bug.cgi?id=13783
    // Don't use toBasetype() to handle enum types.
    Type ta = targ;
    Type tp = tprm;
    //printf("fparam[%d] ta = %s, tp = %s\n", u, ta.toChars(), tp.toChars());

    if (m && !arg.isLvalue())
    {
        if (p.storageClass & STC.out_)
        {
            if (pMessage) *pMessage = tf.getParamError(arg, p);
            return MATCH.nomatch;
        }

        if (arg.op == EXP.string_ && tp.ty == Tsarray)
        {
            if (ta.ty != Tsarray)
            {
                Type tn = tp.nextOf().castMod(ta.nextOf().mod);
                dinteger_t dim = (cast(StringExp)arg).len;
                ta = tn.sarrayOf(dim);
            }
        }
        else if (arg.op == EXP.slice && tp.ty == Tsarray)
        {
            // Allow conversion from T[lwr .. upr] to ref T[upr-lwr]
            if (ta.ty != Tsarray)
            {
                Type tn = ta.nextOf();
                dinteger_t dim = (cast(TypeSArray)tp).dim.toUInteger();
                ta = tn.sarrayOf(dim);
            }
        }
        else if (p.storageClass & STC.constscoperef)
        {
            // Allow converting a literal to an `in` which is `ref`
            if (arg.op == EXP.arrayLiteral && tp.ty == Tsarray)
            {
                Type tn = tp.nextOf();
                dinteger_t dim = (cast(TypeSArray)tp).dim.toUInteger();
                ta = tn.sarrayOf(dim);
            }

            // Need to make this a rvalue through a temporary
            m = MATCH.convert;
        }
        else if (!(sc && sc.previews.rvalueRefParam) ||
                 p.storageClass & STC.out_ ||
                 !arg.type.isCopyable())  // can't copy to temp for ref parameter
        {
            if (pMessage) *pMessage = tf.getParamError(arg, p);
            return MATCH.nomatch;
        }
        else
        {
            /* in functionParameters() we'll convert this
             * rvalue into a temporary
             */
            m = MATCH.convert;
        }
    }

    /* If the match is not already perfect or if the arg
       is not a lvalue then try the `alias this` chain
       see  https://issues.dlang.org/show_bug.cgi?id=15674
       and https://issues.dlang.org/show_bug.cgi?id=21905
    */
    if (ta != tp || !arg.isLvalue())
    {
        Type firsttab = ta.toBasetype();
        while (1)
        {
            Type tab = ta.toBasetype();
            Type tat = tab.aliasthisOf();
            if (!tat || !tat.implicitConvTo(tprm))
                break;
            if (tat == tab || tat == firsttab)
                break;
            ta = tat;
        }
    }

    /* A ref variable should work like a head-const reference.
     * e.g. disallows:
     *  ref T      <- an lvalue of const(T) argument
     *  ref T[dim] <- an lvalue of const(T[dim]) argument
     */
    if (!ta.constConv(tp))
    {
        if (pMessage) *pMessage = tf.getParamError(arg, p);
        return MATCH.nomatch;
    }

    if (arg.isBitField())
    {
        if (pMessage) *pMessage = tf.getParamError(arg, p);
        return MATCH.nomatch;
    }

    return m;
}

// arguments get specially formatted
private const(char)* getParamError(TypeFunction tf, Expression arg, Parameter par)
{
    if (global.gag && !global.params.v.showGaggedErrors)
        return null;
    // show qualification when toChars() is the same but types are different
    // https://issues.dlang.org/show_bug.cgi?id=19948
    // when comparing the type with strcmp, we need to drop the qualifier
    bool qual = !arg.type.mutableOf().equals(par.type.mutableOf()) &&
        strcmp(arg.type.mutableOf().toChars(), par.type.mutableOf().toChars()) == 0;
    OutBuffer buf;
    // only mention rvalue or bitfield if it's relevant
    if (arg.isBitField())
    {
        buf.printf("cannot pass bitfield argument `%s` to parameter `%s`",
                   arg.toErrMsg(), parameterToChars(par, tf, qual));
    }
    else
    {
        auto at = qual ? arg.type.toPrettyChars(true) : arg.type.toChars();
        const rv = !arg.isLvalue() && par.isReference() && !(par.storageClass & STC.constscoperef);
        buf.printf("cannot pass %sargument `%s` of type `%s` to parameter `%s`",
            rv ? "rvalue ".ptr : "".ptr, arg.toErrMsg(), at,
            parameterToChars(par, tf, qual));
    }
    return buf.extractChars();
}

/**
 * Match the remaining arguments `trailingArgs` with parameter `p`.
 *
 * Assume we already checked that `p` is the last parameter of `tf`,
 * and we want to know whether the arguments would match `p`.
 *
 * Params:
 *   tf = The `TypeFunction`, only used for error reporting
 *   p = The last parameter of `tf` which is variadic
 *   trailingArgs = The remaining arguments that should match `p`
 *   pMessage = A buffer to write the error in, or `null`
 *
 * Returns: Whether `trailingArgs` match `p`.
 */
private extern(D) MATCH matchTypeSafeVarArgs(TypeFunction tf, Parameter p,
    Expression[] trailingArgs, const(char)** pMessage)
{
    Type tb = p.type.toBasetype();

    switch (tb.ty)
    {
    case Tsarray:
        TypeSArray tsa = cast(TypeSArray)tb;
        dinteger_t sz = tsa.dim.toInteger();
        if (sz != trailingArgs.length)
        {
            if (pMessage)
            {
                OutBuffer buf;
                getMatchError(buf, "expected %llu variadic argument(s), not %zu",
                    sz, trailingArgs.length);
                *pMessage = buf.extractChars();
            }
            return MATCH.nomatch;
        }
        goto case Tarray;
    case Tarray:
    {
        MATCH match = MATCH.exact;
        TypeArray ta = cast(TypeArray)tb;
        foreach (arg; trailingArgs)
        {
            MATCH m;
            assert(arg);

            /* If lazy array of delegates,
             * convert arg(s) to delegate(s)
             */
            Type tret = p.isLazyArray();
            if (tret)
            {
                if (ta.next.equals(arg.type))
                    m = MATCH.exact;
                else if (tret.toBasetype().ty == Tvoid)
                    m = MATCH.convert;
                else
                {
                    m = arg.implicitConvTo(tret);
                    if (m == MATCH.nomatch)
                        m = arg.implicitConvTo(ta.next);
                }
            }
            else
                m = arg.implicitConvTo(ta.next);

            if (m == MATCH.nomatch)
            {
                if (pMessage) *pMessage = tf.getParamError(arg, p);
                return MATCH.nomatch;
            }
            if (m < match)
                match = m;
        }
        return match;
    }
    case Tclass:
        // We leave it up to the actual constructor call to do the matching.
        return MATCH.exact;

    default:
        // We can have things as `foo(int[int] wat...)` but they only match
        // with an associative array proper.
        if (!pMessage) {}
        else if (!trailingArgs.length)
        {
            OutBuffer buf;
            getMatchError(buf, "expected an argument for parameter `%s`",
                parameterToChars(p, tf, false));
            *pMessage = buf.extractChars();
        }
        else
            *pMessage = tf.getParamError(trailingArgs[0], p);

        return MATCH.nomatch;
    }
}

/// Compute cached type properties for `TypeStruct`
void determineTypeProperties(StructDeclaration sd)
{
    import dmd.dsymbolsem : hasPointers;
    if (sd.computedTypeProperties)
        return;
    foreach (vd; sd.fields)
    {
        if (vd.storage_class & STC.ref_ || vd.hasPointers())
        {
            sd.hasPointerField = true;
            sd.hasUnsafeBitpatterns = true;
        }

        if (vd._init && vd._init.isVoidInitializer() && vd.hasPointers())
            sd.hasVoidInitPointers = true;

        if (vd.storage_class & STC.system || vd.type.hasUnsafeBitpatterns())
            sd.hasUnsafeBitpatterns = true;

        if (!vd._init && vd.type.hasVoidInitPointers())
            sd.hasVoidInitPointers = true;

        if (vd.type.hasInvariant())
            sd.hasFieldWithInvariant = true;
    }
    sd.computedTypeProperties = true;
}

/***************************************
 * Return !=0 if type has pointers that need to
 * be scanned by the GC during a collection cycle.
 */
bool hasPointers(Type t)
{
    bool visitType(Type _)              { return false; }
    bool visitDArray(TypeDArray _)      { return true; }
    bool visitAArray(TypeAArray _)      { return true; }
    bool visitPointer(TypePointer _)    { return true; }
    bool visitDelegate(TypeDelegate _)  { return true; }
    bool visitClass(TypeClass _)        { return true; }
    bool visitEnum(TypeEnum t)          { return t.memType().hasPointers(); }

    /* Although null isn't dereferencable, treat it as a pointer type for
     * attribute inference, generic code, etc.
     */
    bool visitNull(TypeNull _)          { return true; }

    bool visitSArray(TypeSArray t)
    {
        /* Don't want to do this, because:
         *    struct S { T* array[0]; }
         * may be a variable length struct.
         */
        //if (dim.toInteger() == 0)
        //    return false;

        if (t.next.ty == Tvoid)
        {
            // Arrays of void contain arbitrary data, which may include pointers
            return true;
        }
        else
            return t.next.hasPointers();
    }

    bool visitStruct(TypeStruct t)
    {
        StructDeclaration sym = t.sym;

        if (sym.members && !sym.determineFields() && sym.type != Type.terror)
            error(sym.loc, "no size because of forward references");

        sym.determineTypeProperties();
        return sym.hasPointerField;
    }


    switch(t.ty)
    {
        default:            return visitType(t);
        case Tsarray:       return visitSArray(t.isTypeSArray());
        case Tarray:        return visitDArray(t.isTypeDArray());
        case Taarray:       return visitAArray(t.isTypeAArray());
        case Tpointer:      return visitPointer(t.isTypePointer());
        case Tdelegate:     return visitDelegate(t.isTypeDelegate());
        case Tstruct:       return visitStruct(t.isTypeStruct());
        case Tenum:         return visitEnum(t.isTypeEnum());
        case Tclass:        return visitClass(t.isTypeClass());
        case Tnull:         return visitNull(t.isTypeNull());
    }
}

/**************************************
 * Returns an indirect type one step from t.
 */
Type getIndirection(Type t)
{
    t = t.baseElemOf();
    if (t.ty == Tarray || t.ty == Tpointer)
        return t.nextOf().toBasetype();
    if (t.ty == Taarray || t.ty == Tclass)
        return t;
    if (t.ty == Tstruct)
        return t.hasPointers() ? t : null; // TODO

    // should consider TypeDelegate?
    return null;
}

uinteger_t size(Type t)
{
    return size(t, Loc.initial);
}

uinteger_t size(Type t, Loc loc)
{

    uinteger_t visitType(Type t)
    {
        error(loc, "no size for type `%s`", t.toChars());
        return SIZE_INVALID;
    }

    uinteger_t visitBasic(TypeBasic t)
    {
        uint size;
        //printf("TypeBasic::size()\n");
        switch (t.ty)
        {
            case Tint8:
            case Tuns8:
                size = 1;
                break;

            case Tint16:
            case Tuns16:
                size = 2;
                break;

            case Tint32:
            case Tuns32:
            case Tfloat32:
            case Timaginary32:
                size = 4;
                break;

            case Tint64:
            case Tuns64:
            case Tfloat64:
            case Timaginary64:
                size = 8;
                break;

            case Tfloat80:
            case Timaginary80:
                size = target.realsize;
                break;

            case Tcomplex32:
                size = 8;
                break;

            case Tcomplex64:
            case Tint128:
            case Tuns128:
                size = 16;
                break;

            case Tcomplex80:
                size = target.realsize * 2;
                break;

            case Tvoid:
                //size = Type::size();      // error message
                size = 1;
                break;

            case Tbool:
                size = 1;
                break;

            case Tchar:
                size = 1;
                break;

            case Twchar:
                size = 2;
                break;

            case Tdchar:
                size = 4;
                break;

            default:
                assert(0);
            }

        //printf("TypeBasic::size() = %d\n", size);
        return size;
    }

    uinteger_t visitSArray(TypeSArray t)
    {
        //printf("TypeSArray::size()\n");
        const n = t.numberOfElems(loc);
        const elemsize = t.baseElemOf().size(loc);
        bool overflow = false;
        const sz = mulu(n, elemsize, overflow);
        if (overflow || sz >= uint.max)
        {
            if (elemsize != SIZE_INVALID && n != uint.max)
                error(loc, "static array `%s` size overflowed to %lld", t.toChars(), cast(long)sz);
            return SIZE_INVALID;
        }
        return sz;

    }

    uinteger_t visitTypeQualified(TypeQualified t)
    {
        if (t.ty == Ttypeof)
        {
            auto type = (cast(TypeTypeof)t).exp.type;
            if (type)
                return type.size(loc);
        }

        error(t.loc, "size of type `%s` is not known", t.toChars());
        return SIZE_INVALID;
    }

    switch(t.ty)
    {
        default:            return t.isTypeBasic() ? visitBasic(t.isTypeBasic()) : visitType(t);
        case Ttraits:
        case Terror:        return SIZE_INVALID;
        case Tvector:       return t.isTypeVector().basetype.size();
        case Tsarray:       return visitSArray(t.isTypeSArray());
        case Tdelegate:
        case Tarray:        return target.ptrsize * 2;
        case Tpointer:
        case Treference:
        case Tclass:
        case Taarray:       return target.ptrsize;
        case Tident:
        case Tinstance:
        case Ttypeof:
        case Treturn:       return visitTypeQualified(cast(TypeQualified)t);
        case Tstruct:
        {
            import dmd.dsymbolsem: size;
            return t.isTypeStruct().sym.size(loc);
        }
        case Tenum:         return t.isTypeEnum().sym.getMemtype(loc).size(loc);
        case Tnull:         return t.tvoidptr.size(loc);
        case Tnoreturn:     return 0;
    }
}

/*******************************
 * Determine if converting 'this' to 'to' is an identity operation,
 * a conversion to const operation, or the types aren't the same.
 * Returns:
 *      MATCH.exact      'this' == 'to'
 *      MATCH.constant      'to' is const
 *      MATCH.nomatch    conversion to mutable or invariant
 */
MATCH constConv(Type from, Type to)
{
    MATCH visitType(Type from)
    {
        //printf("Type::constConv(this = %s, to = %s)\n", from.toChars(), to.toChars());
        if (from.equals(to))
            return MATCH.exact;
        if (from.ty == to.ty && MODimplicitConv(from.mod, to.mod))
            return MATCH.constant;
        return MATCH.nomatch;
    }

    MATCH visitNext(TypeNext from)
    {
        //printf("TypeNext::constConv from = %s, to = %s\n", from.toChars(), to.toChars());
        if (from.equals(to))
            return MATCH.exact;

        if (!(from.ty == to.ty && MODimplicitConv(from.mod, to.mod)))
            return MATCH.nomatch;

        Type tn = to.nextOf();
        if (!(tn && from.next.ty == tn.ty))
            return MATCH.nomatch;

        MATCH m;
        if (to.isConst()) // whole tail const conversion
        {
            // Recursive shared level check
            m = from.next.constConv(tn);
            if (m == MATCH.exact)
                m = MATCH.constant;
        }
        else
        {
            //printf("\tnext => %s, to.next => %s\n", from.next.toChars(), tn.toChars());
            m = from.next.equals(tn) ? MATCH.constant : MATCH.nomatch;
        }
        return m;
    }

    MATCH visitSArray(TypeSArray from)
    {
        if (auto tsa = to.isTypeSArray())
        {
            if (!from.dim.equals(tsa.dim))
                return MATCH.nomatch;
        }
        return visitNext(from);
    }

    MATCH visitAArray(TypeAArray from)
    {
        if (auto taa = to.isTypeAArray())
        {
            MATCH mindex = from.index.constConv(taa.index);
            MATCH mkey = from.next.constConv(taa.next);
            // Pick the worst match
            return mkey < mindex ? mkey : mindex;
        }
        return visitType(from);
    }

    MATCH visitPointer(TypePointer from)
    {
        if (from.next.ty == Tfunction)
        {
            if (to.nextOf() && from.next.equals((cast(TypeNext)to).next))
                return visitType(from);
            else
                return MATCH.nomatch;
        }
        return visitNext(from);
    }

    MATCH visitFunction(TypeFunction from)
    {
        // Attributes need to match exactly, otherwise it's an implicit conversion
        if (from.ty != to.ty || !from.attributesEqual(cast(TypeFunction) to))
            return MATCH.nomatch;

        return visitNext(from);
    }

    MATCH visitStruct(TypeStruct from)
    {
        if (from.equals(to))
            return MATCH.exact;
        if (from.ty == to.ty && from.sym == (cast(TypeStruct)to).sym && MODimplicitConv(from.mod, to.mod))
            return MATCH.constant;
        return MATCH.nomatch;
    }

    MATCH visitEnum(TypeEnum from)
    {
        if (from.equals(to))
            return MATCH.exact;
        if (from.ty == to.ty && from.sym == (cast(TypeEnum)to).sym && MODimplicitConv(from.mod, to.mod))
            return MATCH.constant;
        return MATCH.nomatch;
    }

    MATCH visitClass(TypeClass from)
    {
        if (from.equals(to))
            return MATCH.exact;
        if (from.ty == to.ty && from.sym == (cast(TypeClass)to).sym && MODimplicitConv(from.mod, to.mod))
            return MATCH.constant;

        /* Conversion derived to const(base)
         */
        int offset = 0;
        if (to.isBaseOf(from, &offset) && offset == 0 && MODimplicitConv(from.mod, to.mod))
        {
            // Disallow:
            //  derived to base
            //  inout(derived) to inout(base)
            if (!to.isMutable() && !to.isWild())
                return MATCH.convert;
        }

        return MATCH.nomatch;
    }

    MATCH visitNoreturn(TypeNoreturn from)
    {
        // Either another noreturn or conversion to any type
        return from.implicitConvTo(to);
    }

    switch(from.ty)
    {
        default:            return visitType(from);
        case Tsarray:       return visitSArray(from.isTypeSArray());
        case Taarray:       return visitAArray(from.isTypeAArray());
        case Treference:
        case Tdelegate:
        case Tslice:
        case Tarray:        return visitNext(cast(TypeNext)from);
        case Tpointer:      return visitPointer(from.isTypePointer());
        case Tfunction:     return visitFunction(from.isTypeFunction());
        case Tstruct:       return visitStruct(from.isTypeStruct());
        case Tenum:         return visitEnum(from.isTypeEnum());
        case Tclass:        return visitClass(from.isTypeClass());
        case Tnoreturn:     return visitNoreturn(from.isTypeNoreturn());
    }
}


/******************************************
 * Perform semantic analysis on a type.
 * Params:
 *      type = Type AST node
 *      loc = the location of the type
 *      sc = context
 * Returns:
 *      `Type` with completed semantic analysis, `Terror` if errors
 *      were encountered
 */
Type typeSemantic(Type type, Loc loc, Scope* sc)
{
    static Type error()
    {
        return Type.terror;
    }

    Type visitType(Type t)
    {
        // @@@DEPRECATED_2.110@@@
        // Use of `cent` and `ucent` has always been an error.
        // Starting from 2.100, recommend core.int128 as a replace for the
        // lack of compiler support.
        if (t.ty == Tint128 || t.ty == Tuns128)
        {
            .error(loc, "`cent` and `ucent` types are obsolete, use `core.int128.Cent` instead");
            return error();
        }

        return t.merge();
    }

    Type visitComplex(TypeBasic t)
    {
        if (!sc.inCfile)
            return visitType(t);

        auto tc = getComplexLibraryType(loc, sc, t.ty);
        if (tc.ty == Terror)
            return tc;
        return tc.addMod(t.mod).merge();
    }

    Type visitVector(TypeVector mtype)
    {
        const errors = global.errors;
        mtype.basetype = mtype.basetype.typeSemantic(loc, sc);
        if (errors != global.errors)
            return error();
        mtype.basetype = mtype.basetype.toBasetype().mutableOf();
        if (mtype.basetype.ty != Tsarray)
        {
            .error(loc, "T in __vector(T) must be a static array, not `%s`", mtype.basetype.toChars());
            return error();
        }
        TypeSArray t = mtype.basetype.isTypeSArray();
        const sz = cast(int)t.size(loc);
        final switch (target.isVectorTypeSupported(sz, t.nextOf()))
        {
        case 0:
            // valid
            break;

        case 1:
            // no support at all
            .error(loc, "SIMD vector types not supported on this platform");
            return error();

        case 2:
            // invalid base type
            .error(loc, "vector type `%s` is not supported on this platform", mtype.toChars());
            return error();

        case 3:
            // invalid size
            .error(loc, "%d byte vector type `%s` is not supported on this platform", sz, mtype.toChars());
            return error();
        }
        return merge(mtype);
    }

    Type visitSArray(TypeSArray mtype)
    {
        //printf("TypeSArray::semantic() %s\n", toChars());
        Type t;
        Expression e;
        Dsymbol s;
        mtype.next.resolve(loc, sc, e, t, s);

        if (auto tup = s ? s.isTupleDeclaration() : null)
        {
            mtype.dim = semanticLength(sc, tup, mtype.dim);
            mtype.dim = mtype.dim.ctfeInterpret();
            if (mtype.dim.op == EXP.error)
                return error();

            uinteger_t d = mtype.dim.toUInteger();
            if (d >= tup.objects.length)
            {
                .error(loc, "sequence index `%llu` out of bounds `[0 .. %llu]`", cast(ulong)d, cast(ulong)tup.objects.length);
                return error();
            }

            RootObject o = (*tup.objects)[cast(size_t)d];
            if (auto tt = o.isType())
                return tt.addMod(mtype.mod);
            .error(loc, "`%s` is not a type", mtype.toChars());
            return error();
        }

        if (t && t.ty == Terror)
            return error();

        Type tn = mtype.next.typeSemantic(loc, sc);
        if (tn.ty == Terror)
            return error();

        Type tbn = tn.toBasetype();
        if (mtype.dim)
        {
            auto errors = global.errors;
            mtype.dim = semanticLength(sc, tbn, mtype.dim);
            mtype.dim = mtype.dim.implicitCastTo(sc, Type.tsize_t);
            if (errors != global.errors)
                return error();

            mtype.dim = mtype.dim.optimize(WANTvalue);
            mtype.dim = mtype.dim.ctfeInterpret();
            if (mtype.dim.op == EXP.error)
                return error();

            errors = global.errors;
            dinteger_t d1 = mtype.dim.toInteger();
            if (errors != global.errors)
                return error();

            mtype.dim = mtype.dim.implicitCastTo(sc, Type.tsize_t);
            mtype.dim = mtype.dim.optimize(WANTvalue);
            if (mtype.dim.op == EXP.error)
                return error();

            errors = global.errors;
            dinteger_t d2 = mtype.dim.toInteger();
            if (errors != global.errors)
                return error();

            if (mtype.dim.op == EXP.error)
                return error();

            Type overflowError()
            {
                .error(loc, "`%s` size %llu * %llu exceeds 0x%llx size limit for static array",
                        mtype.toChars(), cast(ulong)tbn.size(loc), cast(ulong)d1, target.maxStaticDataSize);
                return error();
            }

            if (d1 != d2)
                return overflowError();

            Type tbx = tbn.baseElemOf();
            if (tbx.ty == Tstruct && !tbx.isTypeStruct().sym.members ||
                tbx.ty == Tenum && !tbx.isTypeEnum().sym.members)
            {
                /* To avoid meaningless error message, skip the total size limit check
                 * when the bottom of element type is opaque.
                 */
            }
            else if (tbn.isTypeBasic() ||
                     tbn.ty == Tpointer ||
                     tbn.ty == Tarray ||
                     tbn.ty == Tsarray ||
                     tbn.ty == Taarray ||
                     (tbn.ty == Tstruct && tbn.isTypeStruct().sym.sizeok == Sizeok.done) ||
                     tbn.ty == Tclass)
            {
                /* Only do this for types that don't need to have semantic()
                 * run on them for the size, since they may be forward referenced.
                 */
                bool overflow = false;
                if (mulu(tbn.size(loc), d2, overflow) > target.maxStaticDataSize || overflow)
                    return overflowError();
            }
        }
        switch (tbn.ty)
        {
        case Ttuple:
            {
                // Index the tuple to get the type
                assert(mtype.dim);
                TypeTuple tt = tbn.isTypeTuple();
                uinteger_t d = mtype.dim.toUInteger();
                if (d >= tt.arguments.length)
                {
                    .error(loc, "sequence index `%llu` out of bounds `[0 .. %llu]`", cast(ulong)d, cast(ulong)tt.arguments.length);
                    return error();
                }
                Type telem = (*tt.arguments)[cast(size_t)d].type;
                return telem.addMod(mtype.mod);
            }

        case Tfunction:
        case Tnone:
            .error(loc, "cannot have array of `%s`", tbn.toChars());
            return error();

        default:
            break;
        }
        if (tbn.isScopeClass())
        {
            .error(loc, "cannot have array of scope `%s`", tbn.toChars());
            return error();
        }

        /* Ensure things like const(immutable(T)[3]) become immutable(T[3])
         * and const(T)[3] become const(T[3])
         */
        mtype.next = tn;
        mtype.transitive();
        return mtype.addMod(tn.mod).merge();
    }

    Type visitDArray(TypeDArray mtype)
    {
        Type tn = mtype.next.typeSemantic(loc, sc);
        Type tbn = tn.toBasetype();
        switch (tbn.ty)
        {
        case Ttuple:
            return tbn;

        case Tfunction:
        case Tnone:
            .error(loc, "cannot have array of `%s`", tbn.toChars());
            return error();

        case Terror:
            return error();

        default:
            break;
        }
        if (tn.isScopeClass())
        {
            .error(loc, "cannot have array of scope `%s`", tn.toChars());
            return error();
        }
        mtype.next = tn;
        mtype.transitive();
        return merge(mtype);
    }

    Type visitAArray(TypeAArray mtype)
    {
        //printf("TypeAArray::semantic() %s index.ty = %d\n", mtype.toChars(), mtype.index.ty);
        if (mtype.deco)
        {
            return mtype;
        }

        mtype.loc = loc;
        if (sc)
            sc.setNoFree();

        // Deal with the case where we thought the index was a type, but
        // in reality it was an expression.
        if (mtype.index.ty == Tident || mtype.index.ty == Tinstance || mtype.index.ty == Tsarray || mtype.index.ty == Ttypeof || mtype.index.ty == Treturn || mtype.index.ty == Tmixin)
        {
            Expression e;
            Type t;
            Dsymbol s;
            Loc indexLoc;

            switch (mtype.index.ty)
            {
                case Tident:    indexLoc = mtype.index.isTypeIdentifier().loc;  break;
                case Tinstance: indexLoc = mtype.index.isTypeInstance().loc;    break;
                case Ttypeof:   indexLoc = mtype.index.isTypeTypeof().loc;      break;
                case Treturn:   indexLoc = mtype.index.isTypeReturn().loc;      break;
                case Tmixin:    indexLoc = mtype.index.isTypeMixin().loc;       break;
                default: indexLoc = mtype.loc;
            }

            mtype.index.resolve(indexLoc, sc, e, t, s);

            // https://issues.dlang.org/show_bug.cgi?id=15478
            if (s)
                e = symbolToExp(s, loc, sc, false);

            if (e)
            {
                // It was an expression -
                // Rewrite as a static array
                auto tsa = new TypeSArray(mtype.next, e);
                return tsa.typeSemantic(loc, sc);
            }
            else if (t)
                mtype.index = t.typeSemantic(loc, sc);
            else
            {
                .error(loc, "index is not a type or an expression");
                return error();
            }
        }
        else
            mtype.index = mtype.index.typeSemantic(loc, sc);
        mtype.index = mtype.index.merge2();

        if (mtype.index.nextOf() && !mtype.index.nextOf().isImmutable())
        {
            mtype.index = mtype.index.constOf().mutableOf();
            version (none)
            {
                printf("index is %p %s\n", mtype.index, mtype.index.toChars());
                mtype.index.check();
                printf("index.mod = x%x\n", mtype.index.mod);
                printf("index.ito = x%p\n", mtype.index.getMcache().ito);
                if (mtype.index.getMcache().ito)
                {
                    printf("index.ito.mod = x%x\n", mtype.index.getMcache().ito.mod);
                    printf("index.ito.ito = x%p\n", mtype.index.getMcache().ito.getMcache().ito);
                }
            }
        }

        switch (mtype.index.toBasetype().ty)
        {
        case Tfunction:
        case Tvoid:
        case Tnone:
        case Ttuple:
            .error(loc, "cannot have associative array key of `%s`", mtype.index.toBasetype().toChars());
            goto case Terror;
        case Terror:
            return error();

        default:
            break;
        }
        Type tbase = mtype.index.baseElemOf();
        while (tbase.ty == Tarray)
            tbase = tbase.nextOf().baseElemOf();
        if (auto ts = tbase.isTypeStruct())
        {
            /* AA's need typeid(index).equals() and getHash(). Issue error if not correctly set up.
             */
            StructDeclaration sd = ts.sym;
            if (sd.semanticRun < PASS.semanticdone)
                sd.dsymbolSemantic(null);

            // duplicate a part of StructDeclaration::semanticTypeInfoMembers
            //printf("AA = %s, key: xeq = %p, xerreq = %p xhash = %p\n", toChars(), sd.xeq, sd.xerreq, sd.xhash);

            if (sd.xeq && sd.xeq.isGenerated && sd.xeq._scope && sd.xeq.semanticRun < PASS.semantic3done)
            {
                uint errors = global.startGagging();
                sd.xeq.semantic3(sd.xeq._scope);
                if (global.endGagging(errors))
                    sd.xeq = sd.xerreq;
            }


            //printf("AA = %s, key: xeq = %p, xhash = %p\n", toChars(), sd.xeq, sd.xhash);
            const(char)* s = (mtype.index.toBasetype().ty != Tstruct) ? "bottom of " : "";
            if (!sd.xeq)
            {
                // If sd.xhash != NULL:
                //   sd or its fields have user-defined toHash.
                //   AA assumes that its result is consistent with bitwise equality.
                // else:
                //   bitwise equality & hashing
            }
            else if (sd.xeq == sd.xerreq)
            {
                if (search_function(sd, Id.opEquals))
                {
                    .error(loc, "%sAA key type `%s` does not have `bool opEquals(ref const %s) const`", s, sd.toChars(), sd.toChars());
                }
                else
                {
                    .error(loc, "%sAA key type `%s` does not support const equality", s, sd.toChars());
                }
                return error();
            }
            else if (!sd.xhash)
            {
                if (search_function(sd, Id.opEquals))
                {
                    .error(loc, "%sAA key type `%s` should have `extern (D) size_t toHash() const nothrow @safe` if `opEquals` defined", s, sd.toChars());
                }
                else
                {
                    .error(loc, "%sAA key type `%s` supports const equality but doesn't support const hashing", s, sd.toChars());
                }
                return error();
            }
            else
            {
                // defined equality & hashing
                assert(sd.xeq && sd.xhash);

                /* xeq and xhash may be implicitly defined by compiler. For example:
                 *   struct S { int[] arr; }
                 * With 'arr' field equality and hashing, compiler will implicitly
                 * generate functions for xopEquals and xtoHash in TypeInfo_Struct.
                 */
            }
        }
        else if (tbase.ty == Tclass && !tbase.isTypeClass().sym.isInterfaceDeclaration())
        {
            ClassDeclaration cd = tbase.isTypeClass().sym;
            if (cd.semanticRun < PASS.semanticdone)
                cd.dsymbolSemantic(null);

            if (!ClassDeclaration.object)
            {
                ObjectNotFound(Loc.initial, cd.ident);
                return error();
            }

            __gshared FuncDeclaration feq = null;
            __gshared FuncDeclaration fcmp = null;
            __gshared FuncDeclaration fhash = null;
            if (!feq)
                feq = search_function(ClassDeclaration.object, Id.opEquals).isFuncDeclaration();
            if (!fcmp)
                fcmp = search_function(ClassDeclaration.object, Id.opCmp).isFuncDeclaration();
            if (!fhash)
                fhash = search_function(ClassDeclaration.object, Id.tohash).isFuncDeclaration();
            assert(fcmp && feq && fhash);

            if (feq.vtblIndex < cd.vtbl.length && cd.vtbl[feq.vtblIndex] == feq)
            {
                version (all)
                {
                    if (fcmp.vtblIndex < cd.vtbl.length && cd.vtbl[fcmp.vtblIndex] != fcmp)
                    {
                        const(char)* s = (mtype.index.toBasetype().ty != Tclass) ? "bottom of " : "";
                        .error(loc, "%sAA key type `%s` now requires equality rather than comparison", s, cd.toChars());
                        errorSupplemental(loc, "Please override `Object.opEquals` and `Object.toHash`.");
                    }
                }
            }
        }
        mtype.next = mtype.next.typeSemantic(loc, sc).merge2();
        mtype.transitive();

        switch (mtype.next.toBasetype().ty)
        {
        case Tfunction:
        case Tvoid:
        case Tnone:
        case Ttuple:
            .error(loc, "cannot have associative array of `%s`", mtype.next.toChars());
            goto case Terror;
        case Terror:
            return error();
        default:
            break;
        }
        if (mtype.next.isScopeClass())
        {
            .error(loc, "cannot have array of scope `%s`", mtype.next.toChars());
            return error();
        }
        return merge(mtype);
    }

    Type visitPointer(TypePointer mtype)
    {
        //printf("TypePointer::semantic() %s\n", toChars());
        if (mtype.deco)
        {
            return mtype;
        }
        Type n = mtype.next.typeSemantic(loc, sc);
        switch (n.toBasetype().ty)
        {
        case Ttuple:
            .error(loc, "cannot have pointer to `%s`", n.toChars());
            goto case Terror;
        case Terror:
            return error();
        default:
            break;
        }
        if (n != mtype.next)
        {
            mtype.deco = null;
        }
        mtype.next = n;
        if (mtype.next.ty != Tfunction)
        {
            mtype.transitive();
            return merge(mtype);
        }
        version (none)
        {
            return merge(mtype);
        }
        else
        {
            mtype.deco = merge(mtype).deco;
            /* Don't return merge(), because arg identifiers and default args
             * can be different
             * even though the types match
             */
            return mtype;
        }
    }

    Type visitReference(TypeReference mtype)
    {
        //printf("TypeReference::semantic()\n");
        Type n = mtype.next.typeSemantic(loc, sc);
        if (n != mtype.next)
           mtype.deco = null;
        mtype.next = n;
        mtype.transitive();
        return merge(mtype);
    }

    Type visitFunction(TypeFunction mtype)
    {
        if (mtype.deco) // if semantic() already run
        {
            //printf("already done\n");
            return mtype;
        }
        //printf("TypeFunction::semantic() this = %p\n", mtype);
        //printf("TypeFunction::semantic() %s, sc.stc = %llx\n", mtype.toChars(), sc.stc);

        bool errors = false;

        if (mtype.inuse > global.recursionLimit)
        {
            mtype.inuse = 0;
            .error(loc, "recursive type");
            return error();
        }

        /* Copy in order to not mess up original.
         * This can produce redundant copies if inferring return type,
         * as semantic() will get called again on this.
         */
        TypeFunction tf = mtype.copy().toTypeFunction();
        if (mtype.parameterList.parameters)
        {
            tf.parameterList.parameters = mtype.parameterList.parameters.copy();
            for (size_t i = 0; i < mtype.parameterList.parameters.length; i++)
            {
                Parameter p = cast(Parameter)mem.xmalloc(__traits(classInstanceSize, Parameter));
                memcpy(cast(void*)p, cast(void*)(*mtype.parameterList.parameters)[i], __traits(classInstanceSize, Parameter));
                (*tf.parameterList.parameters)[i] = p;
            }
        }

        if (sc.stc & STC.pure_)
            tf.purity = PURE.fwdref;
        if (sc.stc & STC.nothrow_)
            tf.isNothrow = true;
        if (sc.stc & STC.nogc)
            tf.isNogc = true;
        if (sc.stc & STC.ref_)
            tf.isRef = true;
        if (sc.stc & STC.return_)
            tf.isReturn = true;
        if (sc.stc & STC.returnScope)
            tf.isReturnScope = true;
        if (sc.stc & STC.returninferred)
            tf.isReturnInferred = true;
        if (sc.stc & STC.scope_)
            tf.isScopeQual = true;
        if (sc.stc & STC.scopeinferred)
            tf.isScopeInferred = true;

//        if (tf.isReturn && !tf.isRef)
//            tf.isScopeQual = true;                                  // return by itself means 'return scope'

        if (tf.trust == TRUST.default_)
        {
            if (sc.stc & STC.safe)
                tf.trust = TRUST.safe;
            else if (sc.stc & STC.system)
                tf.trust = TRUST.system;
            else if (sc.stc & STC.trusted)
                tf.trust = TRUST.trusted;
        }

        if (sc.stc & STC.property)
            tf.isProperty = true;
        if (sc.stc & STC.live)
            tf.isLive = true;

        tf.linkage = sc.linkage;
        if (tf.linkage == LINK.system)
            tf.linkage = target.systemLinkage();

        version (none)
        {
            /* If the parent is @safe, then this function defaults to safe
             * too.
             * If the parent's @safe-ty is inferred, then this function's @safe-ty needs
             * to be inferred first.
             */
            if (tf.trust == TRUST.default_)
                for (Dsymbol p = sc.func; p; p = p.toParent2())
                {
                    FuncDeclaration fd = p.isFuncDeclaration();
                    if (fd)
                    {
                        if (fd.isSafeBypassingInference())
                            tf.trust = TRUST.safe; // default to @safe
                        break;
                    }
                }
        }

        bool wildreturn = false;
        if (tf.next)
        {
            sc = sc.push();
            sc.stc &= ~(STC.TYPECTOR | STC.FUNCATTR);
            tf.next = tf.next.typeSemantic(loc, sc);
            sc = sc.pop();
            errors |= tf.checkRetType(loc);
            if (tf.next.isScopeClass() && !tf.isCtor)
            {
                .error(loc, "functions cannot return `scope %s`", tf.next.toChars());
                errors = true;
            }
            if (tf.next.hasWild())
                wildreturn = true;

            if (tf.isReturn && !tf.isRef && !tf.next.hasPointers())
            {
                tf.isReturn = false;
            }
        }

        /// Perform semantic on the default argument to a parameter
        /// Modify the `defaultArg` field of `fparam`, which must not be `null`
        /// Returns `false` whether an error was encountered.
        static bool defaultArgSemantic (ref Parameter fparam, Scope* sc)
        {
            Expression e = fparam.defaultArg;
            const isRefOrOut = fparam.isReference();
            const isAuto = fparam.storageClass & (STC.auto_ | STC.autoref);
            if (isRefOrOut && !isAuto)
            {
                e = e.expressionSemantic(sc);
                e = resolveProperties(sc, e);
            }
            else
            {
                e = inferType(e, fparam.type);
                Scope* sc2 = sc.push();
                sc2.inDefaultArg = true;
                Initializer iz = new ExpInitializer(e.loc, e);
                iz = iz.initializerSemantic(sc2, fparam.type, INITnointerpret);
                e = iz.initializerToExpression();
                sc2.pop();
            }
            if (e.op == EXP.function_) // https://issues.dlang.org/show_bug.cgi?id=4820
            {
                FuncExp fe = e.isFuncExp();
                // Replace function literal with a function symbol,
                // since default arg expression must be copied when used
                // and copying the literal itself is wrong.
                e = new VarExp(e.loc, fe.fd, false);
                e = new AddrExp(e.loc, e);
                e = e.expressionSemantic(sc);
            }
            if (isRefOrOut && (!isAuto || e.isLvalue())
                && !MODimplicitConv(e.type.mod, fparam.type.mod))
            {
                const(char)* errTxt = fparam.storageClass & STC.ref_ ? "ref" : "out";
                .error(e.loc, "expression `%s` of type `%s` is not implicitly convertible to type `%s %s` of parameter `%s`",
                      e.toErrMsg(), e.type.toChars(), errTxt, fparam.type.toChars(), fparam.toChars());
            }
            e = e.implicitCastTo(sc, fparam.type);

            // default arg must be an lvalue
            if (isRefOrOut && !isAuto &&
                !(fparam.storageClass & STC.constscoperef) && !sc.previews.rvalueRefParam)
                e = e.toLvalue(sc, "create default argument for `ref` / `out` parameter from");

            fparam.defaultArg = e;
            return (e.op != EXP.error);
        }

        ubyte wildparams = 0;
        if (tf.parameterList.parameters)
        {
            /* Create a scope for evaluating the default arguments for the parameters
             */
            Scope* argsc = sc.push();
            argsc.stc = STC.none; // don't inherit storage class
            argsc.visibility = Visibility(Visibility.Kind.public_);
            argsc.func = null;

            size_t dim = tf.parameterList.length;
            for (size_t i = 0; i < dim; i++)
            {
                Parameter fparam = tf.parameterList[i];
                fparam.storageClass |= STC.parameter;
                mtype.inuse++;
                fparam.type = fparam.type.typeSemantic(loc, argsc);
                mtype.inuse--;

                if (fparam.type.ty == Terror)
                {
                    errors = true;
                    continue;
                }

                fparam.type = fparam.type.addStorageClass(fparam.storageClass);

                if (fparam.storageClass & (STC.auto_ | STC.alias_ | STC.static_))
                {
                    if (!fparam.type)
                        continue;
                }

                fparam.type = fparam.type.cAdjustParamType(sc); // adjust C array and function parameter types

                Type t = fparam.type.toBasetype();

                /* If fparam after semantic() turns out to be a tuple, the number of parameters may
                 * change.
                 */
                if (auto tt = t.isTypeTuple())
                {
                    /* TypeFunction::parameter also is used as the storage of
                     * Parameter objects for FuncDeclaration. So we should copy
                     * the elements of TypeTuple::arguments to avoid unintended
                     * sharing of Parameter object among other functions.
                     */
                    if (tt.arguments && tt.arguments.length)
                    {
                        /* Propagate additional storage class from tuple parameters to their
                         * element-parameters.
                         * Make a copy, as original may be referenced elsewhere.
                         */
                        size_t tdim = tt.arguments.length;
                        auto newparams = new Parameters(tdim);
                        for (size_t j = 0; j < tdim; j++)
                        {
                            Parameter narg = (*tt.arguments)[j];

                            // https://issues.dlang.org/show_bug.cgi?id=12744
                            // If the storage classes of narg
                            // conflict with the ones in fparam, it's ignored.
                            STC stc  = fparam.storageClass | narg.storageClass;
                            STC stc1 = fparam.storageClass & (STC.ref_ | STC.out_ | STC.lazy_);
                            STC stc2 =   narg.storageClass & (STC.ref_ | STC.out_ | STC.lazy_);
                            if (stc1 && stc2 && stc1 != stc2)
                            {
                                OutBuffer buf1;  stcToBuffer(buf1, stc1 | ((stc1 & STC.ref_) ? (fparam.storageClass & STC.auto_) : STC.none));
                                OutBuffer buf2;  stcToBuffer(buf2, stc2);

                                .error(loc, "incompatible parameter storage classes `%s` and `%s`",
                                    buf1.peekChars(), buf2.peekChars());
                                errors = true;
                                stc = stc1 | (stc & ~(STC.ref_ | STC.out_ | STC.lazy_));
                            }
                            (*newparams)[j] = new Parameter(
                                loc, stc, narg.type, narg.ident, narg.defaultArg, narg.userAttribDecl);
                        }
                        fparam.type = new TypeTuple(newparams);
                        fparam.type = fparam.type.typeSemantic(loc, argsc);
                    }
                    fparam.storageClass = STC.parameter;

                    /* Reset number of parameters, and back up one to do this fparam again,
                     * now that it is a tuple
                     */
                    dim = tf.parameterList.length;
                    i--;
                    continue;
                }

                // -preview=in: Always add `ref` when used with `extern(C++)` functions
                // Done here to allow passing opaque types with `in`
                if ((fparam.storageClass & (STC.in_ | STC.ref_)) == STC.in_)
                {
                    switch (tf.linkage)
                    {
                    case LINK.cpp:
                        if (fparam.storageClass & STC.constscoperef)
                            fparam.storageClass |= STC.ref_;
                        break;
                    case LINK.default_, LINK.d:
                        break;
                    default:
                        if (fparam.storageClass & STC.constscoperef)
                        {
                            .error(loc, "cannot use `in` parameters with `extern(%s)` functions",
                                   linkageToChars(tf.linkage));
                            .errorSupplemental(loc, "parameter `%s` declared as `in` here", fparam.toChars());
                        }
                        else
                        {
                            // Note that this deprecation will not trigger on `in ref` / `ref in`
                            // parameters, however the parser will trigger a deprecation on them.
                            .deprecation(loc, "using `in` parameters with `extern(%s)` functions is deprecated",
                                         linkageToChars(tf.linkage));
                            .deprecationSupplemental(loc, "parameter `%s` declared as `in` here", fparam.toChars());
                        }
                        break;
                    }
                }

                if (t.ty == Tfunction)
                {
                    .error(loc, "cannot have parameter of function type `%s`", fparam.type.toChars());
                    errors = true;
                }
                else if (!fparam.isReference() &&
                         (t.ty == Tstruct || t.ty == Tsarray || t.ty == Tenum))
                {
                    Type tb2 = t.baseElemOf();
                    if (tb2.ty == Tstruct && !tb2.isTypeStruct().sym.members ||
                        tb2.ty == Tenum   && !tb2.isTypeEnum().sym.memtype)
                    {
                        if (fparam.storageClass & STC.constscoperef)
                        {
                            .error(loc, "cannot infer `ref` for `in` parameter `%s` of opaque type `%s`",
                                   fparam.toChars(), fparam.type.toChars());
                        }
                        else
                            .error(loc, "cannot have parameter of opaque type `%s` by value",
                                   fparam.type.toChars());
                        errors = true;
                    }
                }
                else if (!fparam.isLazy() && t.ty == Tvoid)
                {
                    .error(loc, "cannot have parameter of type `%s`", fparam.type.toChars());
                    errors = true;
                }

                const bool isTypesafeVariadic = i + 1 == dim && tf.parameterList.varargs == VarArg.typesafe;
                const bool isStackAllocatedVariadic = isTypesafeVariadic && (t.isTypeDArray() || t.isTypeClass());

                if (isTypesafeVariadic && t.isTypeClass())
                {
                    // Deprecated in 2.111, kept as a legacy feature for compatibility (currently no plan to turn it into an error)
                    .deprecation(loc, "typesafe variadic parameters with a `class` type (`%s %s...`) are deprecated",
                        t.isTypeClass().sym.ident.toChars(), fparam.toChars());
                }

                if (isStackAllocatedVariadic)
                {
                    /* typesafe variadic arguments are constructed on the stack, so must be `scope`
                     */
                    fparam.storageClass |= STC.scope_ | STC.scopeinferred;
                }

                if (fparam.storageClass & STC.return_)
                {
                    if (!fparam.isReference())
                    {
                        if (!(fparam.storageClass & STC.scope_))
                            fparam.storageClass |= STC.scope_ | STC.scopeinferred; // 'return' implies 'scope'
                        if (tf.isRef)
                        {
                        }
                        else if (tf.next && !tf.next.hasPointers() && tf.next.toBasetype().ty != Tvoid)
                        {
                            fparam.storageClass &= ~STC.return_;   // https://issues.dlang.org/show_bug.cgi?id=18963
                        }
                    }

                    if (isStackAllocatedVariadic)
                    {
                        /* This is because they can be constructed on the stack
                         * https://dlang.org/spec/function.html#typesafe_variadic_functions
                         */
                        .error(loc, "typesafe variadic function parameter `%s` of type `%s` cannot be marked `return`",
                            fparam.ident ? fparam.ident.toChars() : "", t.toChars());
                        errors = true;
                    }
                }

                if (fparam.storageClass & STC.out_)
                {
                    if (ubyte m = fparam.type.mod & (MODFlags.immutable_ | MODFlags.const_ | MODFlags.wild))
                    {
                        .error(loc, "cannot have `%s out` parameter of type `%s`", MODtoChars(m), t.toChars());
                        errors = true;
                    }
                    else
                    {
                        Type tv = t.baseElemOf();
                        if (tv.ty == Tstruct && tv.isTypeStruct().sym.noDefaultCtor)
                        {
                            .error(loc, "cannot have `out` parameter of type `%s` because the default construction is disabled", fparam.type.toChars());
                            errors = true;
                        }
                    }
                }

                if (t.hasWild())
                {
                    wildparams |= 1;
                    //if (tf.next && !wildreturn)
                    //    error(loc, "inout on parameter means inout must be on return type as well (if from D1 code, replace with `ref`)");
                }

                // Remove redundant storage classes for type, they are already applied
                fparam.storageClass &= ~(STC.TYPECTOR);

                // -preview=in: add `ref` storage class to suited `in` params
                if ((fparam.storageClass & (STC.constscoperef | STC.ref_)) == STC.constscoperef)
                {
                    auto ts = t.baseElemOf().isTypeStruct();
                    const isPOD = !ts || ts.sym.isPOD();
                    if (!isPOD || target.preferPassByRef(t))
                        fparam.storageClass |= STC.ref_;
                }
            }

            Expressions* fargs = mtype.inferenceArguments.arguments;

            // mtype.argumentList only provided for Implicit Function Template Instantiation
            if (mtype.inferenceArguments.length > 0)
                fargs = tf.resolveNamedArgs(mtype.inferenceArguments, null);

            // Now that we completed semantic for the argument types,
            // run semantic on their default values,
            // bearing in mind tuples have been expanded.
            // We need to keep a pair of [oidx, eidx] (original index,
            // extended index), as we need to run semantic when `oidx` changes.
            size_t tupleOrigIdx = size_t.max;
            size_t tupleExtIdx = size_t.max;
            foreach (oidx, oparam, eidx, eparam; tf.parameterList)
            {
                // oparam (original param) will always have the default arg
                // if there's one, but `eparam` will not if it's an expanded
                // tuple. When we see an expanded tuple, we need to save its
                // position to get the offset in it later on.
                if (oparam.defaultArg)
                {
                    // Get the obvious case out of the way
                    if (oparam is eparam)
                        errors |= !defaultArgSemantic(eparam, argsc);
                    // We're seeing a new tuple
                    else if (tupleOrigIdx == size_t.max || tupleOrigIdx < oidx)
                    {
                        /* https://issues.dlang.org/show_bug.cgi?id=18572
                         *
                         * If a tuple parameter has a default argument, when expanding the parameter
                         * tuple the default argument tuple must also be expanded.
                         */
                        tupleOrigIdx = oidx;
                        tupleExtIdx = eidx;
                        errors |= !defaultArgSemantic(oparam, argsc);
                        TupleExp te = oparam.defaultArg.isTupleExp();
                        if (te && te.exps && te.exps.length)
                            eparam.defaultArg = (*te.exps)[0];
                    }
                    // Processing an already-seen tuple
                    else
                    {
                        TupleExp te = oparam.defaultArg.isTupleExp();
                        if (te && te.exps && te.exps.length)
                            eparam.defaultArg = (*te.exps)[eidx - tupleExtIdx];
                    }
                }

                // We need to know the default argument to resolve `auto ref`,
                // hence why this has to take place as the very last step.
                /* Resolve "auto ref" storage class to be either ref or value,
                 * based on the argument matching the parameter
                 */
                if (eparam.storageClass & STC.auto_)
                {
                    Expression farg = (fargs && eidx < fargs.length) ? (*fargs)[eidx] : null;
                    if (!farg)
                        farg = eparam.defaultArg;

                    if (farg && (eparam.storageClass & STC.ref_))
                    {
                        if (!farg.isLvalue() || farg.isBitField())
                            eparam.storageClass &= ~STC.ref_; // value parameter
                        eparam.storageClass &= ~STC.auto_;    // https://issues.dlang.org/show_bug.cgi?id=14656
                        eparam.storageClass |= STC.autoref;
                    }
                    else if (mtype.incomplete && (eparam.storageClass & STC.ref_))
                    {
                        // the default argument may have been temporarily removed,
                        // see usage of `TypeFunction.incomplete`.
                        // https://issues.dlang.org/show_bug.cgi?id=19891
                        eparam.storageClass &= ~STC.auto_;
                        eparam.storageClass |= STC.autoref;
                    }
                    else if (eparam.storageClass & STC.ref_)
                    {
                        .error(loc, "cannot explicitly instantiate template function with `auto ref` parameter");
                        errors = true;
                    }
                    else
                    {
                        .error(loc, "`auto` can only be used as part of `auto ref` for template function parameters");
                        errors = true;
                    }
                }
            }

            argsc.pop();
        }
        if (tf.isWild())
            wildparams |= 2;

        if (wildreturn && !wildparams)
        {
            .error(loc, "`inout` on `return` means `inout` must be on a parameter as well for `%s`", mtype.toChars());
            errors = true;
        }
        tf.isInOutParam = (wildparams & 1) != 0;
        tf.isInOutQual  = (wildparams & 2) != 0;

        if (tf.isProperty && (tf.parameterList.varargs != VarArg.none || tf.parameterList.length > 2))
        {
            .error(loc, "properties can only have zero, one, or two parameter");
            errors = true;
        }

        if (tf.parameterList.varargs == VarArg.variadic && tf.linkage != LINK.d && tf.parameterList.length == 0 &&
            !sc.inCfile)
        {
            .error(loc, "variadic functions with non-D linkage must have at least one parameter");
            errors = true;
        }

        if (errors)
            return error();

        if (tf.next)
            tf.deco = tf.merge().deco;

        /* Don't return merge(), because arg identifiers and default args
         * can be different
         * even though the types match
         */
        return tf;
    }

    Type visitDelegate(TypeDelegate mtype)
    {
        //printf("TypeDelegate::semantic() %s\n", mtype.toChars());
        if (mtype.deco) // if semantic() already run
        {
            //printf("already done\n");
            return mtype;
        }
        mtype.next = mtype.next.typeSemantic(loc, sc);
        if (mtype.next.ty != Tfunction)
            return error();

        /* In order to deal with https://issues.dlang.org/show_bug.cgi?id=4028
         * perhaps default arguments should
         * be removed from next before the merge.
         */
        version (none)
        {
            return mtype.merge();
        }
        else
        {
            /* Don't return merge(), because arg identifiers and default args
             * can be different
             * even though the types match
             */
            mtype.deco = mtype.merge().deco;
            return mtype;
        }
    }

    Type visitIdentifier(TypeIdentifier mtype)
    {
        Type t;
        Expression e;
        Dsymbol s;
        //printf("TypeIdentifier::semantic(%s)\n", mtype.toChars());
        if (mtype.loc != Loc.initial)
            mtype.resolve(mtype.loc, sc, e, t, s);
        else
            mtype.resolve(loc, sc, e, t, s);

        if (t)
        {
            //printf("\tit's a type %d, %s, %s\n", t.ty, t.toChars(), t.deco);
            return t.addMod(mtype.mod);
        }

        if (s)
        {
            auto td = s.isTemplateDeclaration;
            td.computeOneMember();
            if (td && td.onemember && td.onemember.isAggregateDeclaration)
                .error(loc, "template %s `%s` is used as a type without instantiation"
                    ~ "; to instantiate it use `%s!(arguments)`",
                    s.kind, s.toPrettyChars, s.ident.toChars);
            else
                .error(loc, "%s `%s` is used as a type", s.kind, s.toPrettyChars);
            //assert(0);
        }
        else if (e.op == EXP.variable) // special case: variable is used as a type
        {
            /*
                N.B. This branch currently triggers for the following code
                template test(x* x)
                {

                }
                i.e. the compiler prints "variable x is used as a type"
                which isn't a particularly good error message (x is a variable?).
            */
            Dsymbol varDecl = mtype.toDsymbol(sc);
            Module varDeclModule = varDecl.getModule(); //This can be null

            .error(loc, "variable `%s` is used as a type", mtype.toChars());
            //Check for null to avoid https://issues.dlang.org/show_bug.cgi?id=22574
            if ((varDeclModule !is null) && varDeclModule != sc._module) // variable is imported
            {
                .errorSupplemental(
                    varDeclModule.loc,
                    "variable `%s` is imported here from: `%s`",
                    varDecl.toChars,
                    varDeclModule.toPrettyChars,
                );
            }

            .errorSupplemental(varDecl.loc, "variable `%s` is declared here", varDecl.toChars);
        }
        else
            .error(loc, "`%s` is used as a type", mtype.toChars());
        return error();
    }

    Type visitInstance(TypeInstance mtype)
    {
        Type t;
        Expression e;
        Dsymbol s;

        //printf("TypeInstance::semantic(%p, %s)\n", this, toChars());
        {
            const errors = global.errors;
            mtype.resolve(loc, sc, e, t, s);
            // if we had an error evaluating the symbol, suppress further errors
            if (!t && errors != global.errors)
                return error();
        }

        if (!t)
        {
            if (!e && s && s.errors)
            {
                // if there was an error evaluating the symbol, it might actually
                // be a type. Avoid misleading error messages.
                .error(loc, "`%s` had previous errors", mtype.toChars());
            }
            else
                .error(loc, "`%s` is used as a type", mtype.toChars());
            return error();
        }
        return t;
    }

    Type visitTypeof(TypeTypeof mtype)
    {
        //printf("TypeTypeof::semantic() %s\n", mtype.toChars());
        Expression e;
        Type t;
        Dsymbol s;
        mtype.resolve(loc, sc, e, t, s);
        if (s && (t = dmd.dsymbolsem.getType(s)) !is null)
            t = t.addMod(mtype.mod);
        if (!t)
        {
            .error(loc, "`%s` is used as a type", mtype.toChars());
            return error();
        }
        return t;
    }

    Type visitTraits(TypeTraits mtype)
    {
        Expression e;
        Type t;
        Dsymbol s;
        mtype.resolve(loc, sc, e, t, s);

        if (!t)
        {
            if (!global.errors)
                .error(mtype.loc, "`%s` does not give a valid type", mtype.toChars);
            return error();
        }
        return t;
    }

    Type visitReturn(TypeReturn mtype)
    {
        //printf("TypeReturn::semantic() %s\n", toChars());
        Expression e;
        Type t;
        Dsymbol s;
        mtype.resolve(loc, sc, e, t, s);
        if (s && (t = dmd.dsymbolsem.getType(s)) !is null)
            t = t.addMod(mtype.mod);
        if (!t)
        {
            .error(loc, "`%s` is used as a type", mtype.toChars());
            return error();
        }
        return t;
    }

    Type visitStruct(TypeStruct mtype)
    {
        //printf("TypeStruct::semantic('%s')\n", mtype.toChars());
        if (mtype.deco)
            return mtype;

        /* Don't semantic for sym because it should be deferred until
         * sizeof needed or its members accessed.
         */
        // instead, parent should be set correctly
        assert(mtype.sym.parent);

        if (mtype.sym.type.ty == Terror)
            return error();

        return merge(mtype);
    }

    Type visitEnum(TypeEnum mtype)
    {
        //printf("TypeEnum::semantic() %s\n", toChars());
        return mtype.deco ? mtype : merge(mtype);
    }

    Type visitClass(TypeClass mtype)
    {
        //printf("TypeClass::semantic(%s)\n", mtype.toChars());
        if (mtype.deco)
            return mtype;

        /* Don't semantic for sym because it should be deferred until
         * sizeof needed or its members accessed.
         */
        // instead, parent should be set correctly
        assert(mtype.sym.parent);

        if (mtype.sym.type.ty == Terror)
            return error();

        return merge(mtype);
    }

    Type visitTuple(TypeTuple mtype)
    {
        //printf("TypeTuple::semantic(this = %p)\n", this);
        //printf("TypeTuple::semantic() %p, %s\n", this, toChars());
        if (!mtype.deco)
            mtype.deco = merge(mtype).deco;

        /* Don't return merge(), because a tuple with one type has the
         * same deco as that type.
         */
        return mtype;
    }

    Type visitSlice(TypeSlice mtype)
    {
        //printf("TypeSlice::semantic() %s\n", toChars());
        Type tn = mtype.next.typeSemantic(loc, sc);
        //printf("next: %s\n", tn.toChars());

        Type tbn = tn.toBasetype();
        if (tbn.ty != Ttuple)
        {
            .error(loc, "can only slice type sequences, not `%s`", tbn.toChars());
            return error();
        }
        TypeTuple tt = cast(TypeTuple)tbn;

        mtype.lwr = semanticLength(sc, tbn, mtype.lwr);
        mtype.upr = semanticLength(sc, tbn, mtype.upr);
        mtype.lwr = mtype.lwr.ctfeInterpret();
        mtype.upr = mtype.upr.ctfeInterpret();
        if (mtype.lwr.op == EXP.error || mtype.upr.op == EXP.error)
            return error();

        uinteger_t i1 = mtype.lwr.toUInteger();
        uinteger_t i2 = mtype.upr.toUInteger();
        if (!(i1 <= i2 && i2 <= tt.arguments.length))
        {
            .error(loc, "slice `[%llu..%llu]` is out of range of `[0..%llu]`",
                cast(ulong)i1, cast(ulong)i2, cast(ulong)tt.arguments.length);
            return error();
        }

        mtype.next = tn;
        mtype.transitive();

        auto args = new Parameters();
        args.reserve(cast(size_t)(i2 - i1));
        foreach (arg; (*tt.arguments)[cast(size_t)i1 .. cast(size_t)i2])
        {
            args.push(arg);
        }
        Type t = new TypeTuple(args);
        return t.typeSemantic(loc, sc);
    }

    Type visitMixin(TypeMixin mtype)
    {
        //printf("TypeMixin::semantic() %s\n", toChars());

        Expression e;
        Type t;
        Dsymbol s;
        mtype.resolve(loc, sc, e, t, s);

        if (t && t.ty != Terror)
            return t;

        .error(mtype.loc, "`mixin(%s)` does not give a valid type", mtype.obj.toChars);
        return error();
    }

    Type visitTag(TypeTag mtype)
    {
        //printf("TypeTag.semantic() %s\n", mtype.toChars());
        Type returnType(TypeTag tt)
        {
            Type t = tt.resolved;
            // To make const checking work, the const STC needs to be added:
            // t = t.resolved.addSTC(mtype.mod.ModToStc);
            // However, this currently fails compilable/test22875.i
            // Apparently there's some aliasing going on, where mutable
            // versions of the type also get const applied to them.
            return t.deco ? t : t.merge();
        }

        if (mtype.resolved)
        {
            /* struct S s, *p;
             */
            return returnType(mtype);
        }

        /* Find the current scope by skipping tag scopes.
         * In C, tag scopes aren't considered scopes.
         */
        Scope* sc2 = sc;
        while (1)
        {
            sc2 = sc2.inner();
            auto scopesym = sc2.scopesym;
            if (scopesym.isStructDeclaration())
            {
                sc2 = sc2.enclosing;
                continue;
            }
            break;
        }

        /* Declare mtype as a struct/union/enum declaration
         */
        void declareTag()
        {
            void declare(ScopeDsymbol sd)
            {
                sd.members = mtype.members;
                auto scopesym = sc2.inner().scopesym;
                if (scopesym.members)
                    scopesym.members.push(sd);
                if (scopesym.symtab && !scopesym.symtabInsert(sd))
                {
                    Dsymbol s2 = scopesym.symtabLookup(sd, mtype.id);
                    handleTagSymbols(*sc2, sd, s2, scopesym);
                }
                sd.parent = sc2.parent;
                sd.dsymbolSemantic(sc2);
            }

            switch (mtype.tok)
            {
                case TOK.enum_:
                    auto ed = new EnumDeclaration(mtype.loc, mtype.id, mtype.base);
                    declare(ed);
                    mtype.resolved = visitEnum(new TypeEnum(ed));
                    break;

                case TOK.struct_:
                    auto sd = new StructDeclaration(mtype.loc, mtype.id, false);
                    sd.alignment = mtype.packalign;
                    declare(sd);
                    mtype.resolved = visitStruct(new TypeStruct(sd));
                    break;

                case TOK.union_:
                    auto ud = new UnionDeclaration(mtype.loc, mtype.id);
                    ud.alignment = mtype.packalign;
                    declare(ud);
                    mtype.resolved = visitStruct(new TypeStruct(ud));
                    break;

                default:
                    assert(0);
            }
        }

        /* If it doesn't have a tag by now, supply one.
         * It'll be unique, and therefore introducing.
         * Declare it, and done.
         */
        if (!mtype.id)
        {
            mtype.id = Identifier.generateId("__tag"[]);
            declareTag();
            return returnType(mtype);
        }

        /* look for pre-existing declaration
         */
        Dsymbol scopesym;
        auto s = sc2.search(mtype.loc, mtype.id, scopesym, SearchOpt.ignoreErrors | SearchOpt.tagNameSpace);
        if (!s || s.isModule())
        {
            // no pre-existing declaration, so declare it
            if (mtype.tok == TOK.enum_ && !mtype.members)
                .error(mtype.loc, "`enum %s` is incomplete without members", mtype.id.toChars()); // C11 6.7.2.3-3
            declareTag();
            return returnType(mtype);
        }

        /* A redeclaration only happens if both declarations are in
         * the same scope
         */
        const bool redeclar = (scopesym == sc2.inner().scopesym);

        if (redeclar)
        {
            if (mtype.tok == TOK.enum_ && s.isEnumDeclaration())
            {
                auto ed = s.isEnumDeclaration();
                if (mtype.members && ed.members)
                    .error(mtype.loc, "`%s` already has members", mtype.id.toChars());
                else if (!ed.members)
                {
                    ed.members = mtype.members;
                }
                else
                {
                }
                mtype.resolved = ed.type;
            }
            else if (mtype.tok == TOK.union_ && s.isUnionDeclaration() ||
                     mtype.tok == TOK.struct_ && s.isStructDeclaration())
            {
                // Add members to original declaration
                auto sd = s.isStructDeclaration();
                if (mtype.members && sd.members)
                {
                    /* struct S { int b; };
                     * struct S { int a; } *s;
                     */
                    .error(mtype.loc, "`%s` already has members", mtype.id.toChars());
                }
                else if (!sd.members)
                {
                    /* struct S;
                     * struct S { int a; } *s;
                     */
                    sd.members = mtype.members;
                    if (sd.semanticRun == PASS.semanticdone)
                    {
                        /* The first semantic pass marked `sd` as an opaque struct.
                         * Re-run semantic so that all newly assigned members are
                         * picked up and added to the symtab.
                         */
                        sd.semanticRun = PASS.semantic;
                        sd.dsymbolSemantic(sc2);
                    }
                }
                else
                {
                    /* struct S { int a; };
                     * struct S* s;
                     */
                }
                mtype.resolved = sd.type;
            }
            else
            {
                /* int S;
                 * struct S { int a; } *s;
                 */
                .error(mtype.loc, "redeclaration of `%s`", mtype.id.toChars());
                mtype.resolved = error();
            }
        }
        else if (mtype.members)
        {
            /* struct S;
             * { struct S { int a; } *s; }
             */
            declareTag();
        }
        else
        {
            if (mtype.tok == TOK.enum_ && s.isEnumDeclaration())
            {
                mtype.resolved = s.isEnumDeclaration().type;
            }
            else if (mtype.tok == TOK.union_ && s.isUnionDeclaration() ||
                     mtype.tok == TOK.struct_ && s.isStructDeclaration())
            {
                /* struct S;
                 * { struct S* s; }
                 */
                mtype.resolved = s.isStructDeclaration().type;
            }
            else
            {
                /* union S;
                 * { struct S* s; }
                 */
                .error(mtype.loc, "redeclaring `%s %s` as `%s %s`",
                    s.kind(), s.toChars(), Token.toChars(mtype.tok), mtype.id.toChars());
                declareTag();
            }
        }
        return returnType(mtype);
    }

    switch (type.ty)
    {
        default:         return visitType(type);
        case Tcomplex32:
        case Tcomplex64:
        case Tcomplex80: return visitComplex(type.isTypeBasic());
        case Tvector:    return visitVector(type.isTypeVector());
        case Tsarray:    return visitSArray(type.isTypeSArray());
        case Tarray:     return visitDArray(type.isTypeDArray());
        case Taarray:    return visitAArray(type.isTypeAArray());
        case Tpointer:   return visitPointer(type.isTypePointer());
        case Treference: return visitReference(type.isTypeReference());
        case Tfunction:  return visitFunction(type.isTypeFunction());
        case Tdelegate:  return visitDelegate(type.isTypeDelegate());
        case Tident:     return visitIdentifier(type.isTypeIdentifier());
        case Tinstance:  return visitInstance(type.isTypeInstance());
        case Ttypeof:    return visitTypeof(type.isTypeTypeof());
        case Ttraits:    return visitTraits(type.isTypeTraits());
        case Treturn:    return visitReturn(type.isTypeReturn());
        case Tstruct:    return visitStruct(type.isTypeStruct());
        case Tenum:      return visitEnum(type.isTypeEnum());
        case Tclass:     return visitClass(type.isTypeClass());
        case Ttuple:     return visitTuple(type.isTypeTuple());
        case Tslice:     return visitSlice(type.isTypeSlice());
        case Tmixin:     return visitMixin(type.isTypeMixin());
        case Ttag:       return visitTag(type.isTypeTag());
    }
}

Type trySemantic(Type type, Loc loc, Scope* sc)
{
    //printf("+trySemantic(%s) %d\n", toChars(), global.errors);

    // Needed to display any deprecations that were gagged
    auto tcopy = type.syntaxCopy();

    const errors = global.startGagging();
    Type t = typeSemantic(type, loc, sc);
    if (global.endGagging(errors) || t.ty == Terror) // if any errors happened
    {
        t = null;
    }
    else
    {
        // If `typeSemantic` succeeded, there may have been deprecations that
        // were gagged due the `startGagging` above.  Run again to display
        // those deprecations.  https://issues.dlang.org/show_bug.cgi?id=19107
        if (global.gaggedDeprecations > 0)
            typeSemantic(tcopy, loc, sc);
    }
    //printf("-trySemantic(%s) %d\n", toChars(), global.errors);
    return t;
}

/************************************
 * If an identical type to `type` is in `type.stringtable`, return
 * the latter one. Otherwise, add it to `type.stringtable`.
 * Some types don't get merged and are returned as-is.
 * Params:
 *      type = Type to check against existing types
 * Returns:
 *      the type that was merged
 */
Type merge(Type type)
{
    switch (type.ty)
    {
        case Terror:
        case Ttypeof:
        case Tident:
        case Tinstance:
        case Tmixin:
        case Ttag:
            return type;        // don't merge placeholder types

        case Tsarray:
            // prevents generating the mangle if the array dim is not yet known
            if (auto ie = type.isTypeSArray().dim.isIntegerExp())
            {
                // After TypeSemantic, the length is always converted to size_t, but the parser
                // usually generates regular integer types (e.g. in cast(const ubyte[2])) which
                // it may try to merge, which then leads to failing implicit conversions as 2LU != 2
                // according to Expression.equals. Only merge array types with size_t lengths for now.
                // https://github.com/dlang/dmd/issues/21179
                if (ie.type != Type.tsize_t)
                    return type;

                goto default;
            }
            return type;

        case Tenum:
            break;

        case Taarray:
            if (!type.isTypeAArray().index.merge().deco)
                return type;
            goto default;

        case Tfunction:
            if (!type.nextOf()) // don't merge if return type is unknown
                return type;
            goto default;

        default:
            if (type.nextOf() && !type.nextOf().deco)
                return type;
            break;
    }

    //printf("merge(%s)\n", toChars());
    if (type.deco)
        return type;

    OutBuffer buf;
    buf.reserve(32);

    mangleToBuffer(type, buf);

    auto sv = type.stringtable.update(buf[]);
    if (sv.value)
    {
        Type t = sv.value;
        debug
        {
            import core.stdc.stdio;
            if (!t.deco)
                printf("t = %s\n", t.toChars());
        }
        assert(t.deco);
        //printf("old value, deco = '%s' %p\n", t.deco, t.deco);
        return t;
    }
    else
    {
        Type t = stripDefaultArgs(type);
        sv.value = t;
        type.deco = t.deco = cast(char*)sv.toDchars();
        //printf("new value, deco = '%s' %p\n", t.deco, t.deco);
        return t;
    }
}

/*************************************
 * This version does a merge even if the deco is already computed.
 * Necessary for types that have a deco, but are not merged.
 */
Type merge2(Type type)
{
    //printf("merge2(%s)\n", toChars());
    Type t = type;
    assert(t);
    if (!t.deco)
        return t.merge();

    auto sv = Type.stringtable.lookup(t.deco, strlen(t.deco));
    if (sv && sv.value)
    {
        t = sv.value;
        assert(t.deco);
    }
    else
        assert(0);
    return t;
}

private enum LOGDEFAULTINIT = 0;
/***************************************
 * Use when we prefer the default initializer to be a literal,
 * rather than a global immutable variable.
 */
Expression defaultInitLiteral(Type t, Loc loc)
{

    if (t.isTypeError())
        return ErrorExp.get();
    if (auto ts = t.isTypeStruct())
    {
        static if (LOGDEFAULTINIT)
        {
            printf("TypeStruct::defaultInitLiteral() '%s'\n", toChars());
        }
        {
            import dmd.dsymbolsem: size;
            ts.sym.size(loc);
        }
        if (ts.sym.sizeok != Sizeok.done)
            return ErrorExp.get();

        auto structelems = new Expressions(ts.sym.nonHiddenFields());
        uint offset = 0;
        foreach (j; 0 .. structelems.length)
        {
            VarDeclaration vd = ts.sym.fields[j];
            Expression e;
            if (vd.inuse)
            {
                error(loc, "circular reference to `%s`", vd.toPrettyChars());
                return ErrorExp.get();
            }
            if (vd.offset < offset || vd.type.size() == 0)
                e = null;
            else if (vd._init)
            {
                if (vd._init.isVoidInitializer())
                    e = null;
                else
                    e = vd.getConstInitializer(false);
            }
            else
                e = vd.type.defaultInitLiteral(loc);
            if (e && e.op == EXP.error)
                return e;
            if (e)
                offset = vd.offset + cast(uint)vd.type.size();
            (*structelems)[j] = e;
        }
        auto structinit = new StructLiteralExp(loc, ts.sym, structelems);

        /* Copy from the initializer symbol for larger symbols,
         * otherwise the literals expressed as code get excessively large.
         */
        if (size(ts, loc) > target.ptrsize * 4 && !ts.needsNested())
            structinit.useStaticInit = true;

        structinit.type = ts;
        return structinit;
    }
    if (auto tv = t.isTypeVector())
    {
        //printf("TypeVector::defaultInitLiteral()\n");
        assert(tv.basetype.ty == Tsarray);
        Expression e = tv.basetype.defaultInitLiteral(loc);
        auto ve = new VectorExp(loc, e, tv);
        ve.type = tv;
        ve.dim = cast(int)(tv.basetype.size(loc) / tv.elementType().size(loc));
        return ve;
    }
    if (auto tsa = t.isTypeSArray())
    {
        static if (LOGDEFAULTINIT)
        {
            printf("TypeSArray::defaultInitLiteral() '%s'\n", toChars());
        }
        size_t d = cast(size_t)tsa.dim.toInteger();
        Expression elementinit;
        if (tsa.next.ty == Tvoid)
            elementinit = Type.tuns8.defaultInitLiteral(loc);
        else
            elementinit = tsa.next.defaultInitLiteral(loc);
        auto elements = new Expressions(d);
        foreach (ref e; *elements)
            e = null;
        auto ae = new ArrayLiteralExp(loc, tsa, elementinit, elements);
        return ae;
    }
    return defaultInit(t, loc);
}
/***************************************
 * Calculate built-in properties which just the type is necessary.
 *
 * Params:
 *  t = the type for which the property is calculated
 *  scope_ = the scope from which the property is being accessed. Used for visibility checks only.
 *  loc = the location where the property is encountered
 *  ident = the identifier of the property
 *  flag = if flag & 1, don't report "not a property" error and just return NULL.
 *  src = expression for type `t` or null.
 * Returns:
 *      expression representing the property, or null if not a property and (flag & 1)
 */
Expression getProperty(Type t, Scope* scope_, Loc loc, Identifier ident, int flag,
    Expression src = null)
{
    Expression visitType(Type mt)
    {
        Expression e;
        static if (LOGDOTEXP)
        {
            printf("Type::getProperty(type = '%s', ident = '%s')\n", mt.toChars(), ident.toChars());
        }
        if (ident == Id.__sizeof)
        {
            const sz = mt.size(loc);
            if (sz == SIZE_INVALID)
                return ErrorExp.get();
            return new IntegerExp(loc, sz, Type.tsize_t);
        }
        else if (ident == Id.__xalignof)
        {
            const explicitAlignment = mt.alignment();
            const naturalAlignment = mt.alignsize();
            const actualAlignment = (explicitAlignment.isDefault() ? naturalAlignment : explicitAlignment.get());
            return new IntegerExp(loc, actualAlignment, Type.tsize_t);
        }
        else if (ident == Id._init)
        {
            Type tb = mt.toBasetype();
            e = mt.defaultInitLiteral(loc);
            if (tb.ty == Tstruct && tb.needsNested())
            {
                e.isStructLiteralExp().useStaticInit = true;
            }
            return e;
        }
        else if (ident == Id._mangleof)
        {
            if (!mt.deco)
            {
                error(loc, "forward reference of type `%s.mangleof`", mt.toChars());
                return ErrorExp.get();
            }
            else
            {
                e = new StringExp(loc, mt.deco.toDString());
                Scope sc;
                sc.eSink = global.errorSink;
                e = e.expressionSemantic(&sc);
            }
            return e;
        }
        else if (ident == Id.stringof)
        {
            const s = mt.toChars();
            e = new StringExp(loc, s.toDString());
            Scope sc;
            sc.eSink = global.errorSink;
            e = e.expressionSemantic(&sc);
            return e;
        }
        else if (flag && mt != Type.terror)
        {
            return null;
        }

        Dsymbol s = null;
        auto derefType = mt.isTypePointer() ? mt.nextOf() : mt;

        if (derefType.isTypeStruct() || derefType.isTypeClass() || derefType.isTypeEnum())
            s = derefType.toDsymbol(null);
        if (s)
            s = s.search_correct(ident);
        if (s && !symbolIsVisible(scope_, s))
            s = null;

        if (mt == Type.terror)
            return ErrorExp.get();

        if (s)
        {
            error(loc, "no property `%s` for type `%s`", ident.toErrMsg(), mt.toErrMsg());
            errorSupplemental(s.loc, "did you mean `%s`?", ident == s.ident ? s.toPrettyChars() : s.toErrMsg());
        }
        else if (ident == Id.opCall && mt.ty == Tclass)
            error(loc, "no property `%s` for type `%s`, did you mean `new %s`?", ident.toErrMsg(), mt.toErrMsg(), mt.toPrettyChars());

        else if (const n = importHint(ident.toString()))
                error(loc, "no property `%s` for type `%s`, perhaps `import %.*s;` is needed?", ident.toErrMsg(), mt.toErrMsg(), cast(int)n.length, n.ptr);
        else
        {
            if (src)
            {
                error(loc, "no property `%s` for `%s` of type `%s`",
                    ident.toErrMsg(), src.toErrMsg(), mt.toPrettyChars(true));
                auto s2 = scope_.search_correct(ident);
                // UFCS
                if (s2 && s2.isFuncDeclaration)
                {
                    if (s2.ident == ident)
                    {
                        errorSupplemental(s2.loc, "cannot call %s `%s` with UFCS because it is not declared at module scope",
                            s2.kind(), s2.toErrMsg());
                    }
                    else
                        errorSupplemental(s2.loc, "did you mean %s `%s`?",
                            s2.kind(), s2.toErrMsg());
                }
            }
            else
                error(loc, "no property `%s` for type `%s`", ident.toErrMsg(), mt.toPrettyChars(true));

            if (auto dsym = derefType.toDsymbol(scope_))
            {
                if (auto sym = dsym.isAggregateDeclaration())
                {
                    if (!sym.members)
                    {
                        errorSupplemental(sym.loc, "`%s %s` is opaque and has no members.", sym.kind, mt.toPrettyChars(true));
                        return ErrorExp.get();
                    }

                    if (auto fd = search_function(sym, Id.opDispatch))
                    {
                        if (auto td = fd.isTemplateDeclaration())
                        {
                            e = mt.defaultInitLiteral(loc);
                            auto se = new StringExp(e.loc, ident.toString());
                            auto tiargs = new Objects(se);
                            auto dti = new DotTemplateInstanceExp(e.loc, e, Id.opDispatch, tiargs);
                            dti.ti.tempdecl = td;
                            dti.dotTemplateSemanticProp(scope_, DotExpFlag.none);
                            return ErrorExp.get();
                        }
                    }
                }
                errorSupplemental(dsym.loc, "%s `%s` defined here",
                    dsym.kind, dsym.toErrMsg());
            }
        }

        return ErrorExp.get();
    }

    Expression visitError(TypeError)
    {
        return ErrorExp.get();
    }

    Expression visitBasic(TypeBasic mt)
    {
        Expression integerValue(dinteger_t i)
        {
            return new IntegerExp(loc, i, mt);
        }

        Expression intValue(dinteger_t i)
        {
            return new IntegerExp(loc, i, Type.tint32);
        }

        Expression floatValue(real_t r)
        {
            if (mt.isReal() || mt.isImaginary())
                return new RealExp(loc, r, mt);
            else
            {
                return new ComplexExp(loc, complex_t(r, r), mt);
            }
        }

        //printf("TypeBasic::getProperty('%s')\n", ident.toChars());
        if (ident == Id.max)
        {
            switch (mt.ty)
            {
            case Tint8:        return integerValue(byte.max);
            case Tuns8:        return integerValue(ubyte.max);
            case Tint16:       return integerValue(short.max);
            case Tuns16:       return integerValue(ushort.max);
            case Tint32:       return integerValue(int.max);
            case Tuns32:       return integerValue(uint.max);
            case Tint64:       return integerValue(long.max);
            case Tuns64:       return integerValue(ulong.max);
            case Tbool:        return integerValue(bool.max);
            case Tchar:        return integerValue(char.max);
            case Twchar:       return integerValue(wchar.max);
            case Tdchar:       return integerValue(dchar.max);
            case Tcomplex32:
            case Timaginary32:
            case Tfloat32:     return floatValue(target.FloatProperties.max);
            case Tcomplex64:
            case Timaginary64:
            case Tfloat64:     return floatValue(target.DoubleProperties.max);
            case Tcomplex80:
            case Timaginary80:
            case Tfloat80:     return floatValue(target.RealProperties.max);
            default:           break;
            }
        }
        else if (ident == Id.min)
        {
            switch (mt.ty)
            {
            case Tint8:        return integerValue(byte.min);
            case Tuns8:
            case Tuns16:
            case Tuns32:
            case Tuns64:
            case Tbool:
            case Tchar:
            case Twchar:
            case Tdchar:       return integerValue(0);
            case Tint16:       return integerValue(short.min);
            case Tint32:       return integerValue(int.min);
            case Tint64:       return integerValue(long.min);
            default:           break;
            }
        }
        else if (ident == Id.min_normal)
        {
            switch (mt.ty)
            {
            case Tcomplex32:
            case Timaginary32:
            case Tfloat32:     return floatValue(target.FloatProperties.min_normal);
            case Tcomplex64:
            case Timaginary64:
            case Tfloat64:     return floatValue(target.DoubleProperties.min_normal);
            case Tcomplex80:
            case Timaginary80:
            case Tfloat80:     return floatValue(target.RealProperties.min_normal);
            default:           break;
            }
        }
        else if (ident == Id.nan)
        {
            switch (mt.ty)
            {
            case Tcomplex32:
            case Tcomplex64:
            case Tcomplex80:
            case Timaginary32:
            case Timaginary64:
            case Timaginary80:
            case Tfloat32:
            case Tfloat64:
            case Tfloat80:     return floatValue(target.RealProperties.nan);
            default:           break;
            }
        }
        else if (ident == Id.infinity)
        {
            switch (mt.ty)
            {
            case Tcomplex32:
            case Tcomplex64:
            case Tcomplex80:
            case Timaginary32:
            case Timaginary64:
            case Timaginary80:
            case Tfloat32:
            case Tfloat64:
            case Tfloat80:     return floatValue(target.RealProperties.infinity);
            default:           break;
            }
        }
        else if (ident == Id.dig)
        {
            switch (mt.ty)
            {
            case Tcomplex32:
            case Timaginary32:
            case Tfloat32:     return intValue(target.FloatProperties.dig);
            case Tcomplex64:
            case Timaginary64:
            case Tfloat64:     return intValue(target.DoubleProperties.dig);
            case Tcomplex80:
            case Timaginary80:
            case Tfloat80:     return intValue(target.RealProperties.dig);
            default:           break;
            }
        }
        else if (ident == Id.epsilon)
        {
            switch (mt.ty)
            {
            case Tcomplex32:
            case Timaginary32:
            case Tfloat32:     return floatValue(target.FloatProperties.epsilon);
            case Tcomplex64:
            case Timaginary64:
            case Tfloat64:     return floatValue(target.DoubleProperties.epsilon);
            case Tcomplex80:
            case Timaginary80:
            case Tfloat80:     return floatValue(target.RealProperties.epsilon);
            default:           break;
            }
        }
        else if (ident == Id.mant_dig)
        {
            switch (mt.ty)
            {
            case Tcomplex32:
            case Timaginary32:
            case Tfloat32:     return intValue(target.FloatProperties.mant_dig);
            case Tcomplex64:
            case Timaginary64:
            case Tfloat64:     return intValue(target.DoubleProperties.mant_dig);
            case Tcomplex80:
            case Timaginary80:
            case Tfloat80:     return intValue(target.RealProperties.mant_dig);
            default:           break;
            }
        }
        else if (ident == Id.max_10_exp)
        {
            switch (mt.ty)
            {
            case Tcomplex32:
            case Timaginary32:
            case Tfloat32:     return intValue(target.FloatProperties.max_10_exp);
            case Tcomplex64:
            case Timaginary64:
            case Tfloat64:     return intValue(target.DoubleProperties.max_10_exp);
            case Tcomplex80:
            case Timaginary80:
            case Tfloat80:     return intValue(target.RealProperties.max_10_exp);
            default:           break;
            }
        }
        else if (ident == Id.max_exp)
        {
            switch (mt.ty)
            {
            case Tcomplex32:
            case Timaginary32:
            case Tfloat32:     return intValue(target.FloatProperties.max_exp);
            case Tcomplex64:
            case Timaginary64:
            case Tfloat64:     return intValue(target.DoubleProperties.max_exp);
            case Tcomplex80:
            case Timaginary80:
            case Tfloat80:     return intValue(target.RealProperties.max_exp);
            default:           break;
            }
        }
        else if (ident == Id.min_10_exp)
        {
            switch (mt.ty)
            {
            case Tcomplex32:
            case Timaginary32:
            case Tfloat32:     return intValue(target.FloatProperties.min_10_exp);
            case Tcomplex64:
            case Timaginary64:
            case Tfloat64:     return intValue(target.DoubleProperties.min_10_exp);
            case Tcomplex80:
            case Timaginary80:
            case Tfloat80:     return intValue(target.RealProperties.min_10_exp);
            default:           break;
            }
        }
        else if (ident == Id.min_exp)
        {
            switch (mt.ty)
            {
            case Tcomplex32:
            case Timaginary32:
            case Tfloat32:     return intValue(target.FloatProperties.min_exp);
            case Tcomplex64:
            case Timaginary64:
            case Tfloat64:     return intValue(target.DoubleProperties.min_exp);
            case Tcomplex80:
            case Timaginary80:
            case Tfloat80:     return intValue(target.RealProperties.min_exp);
            default:           break;
            }
        }
        return visitType(mt);
    }

    Expression visitVector(TypeVector mt)
    {
        return visitType(mt);
    }

    Expression visitEnum(TypeEnum mt)
    {
        Expression e;
        if (ident == Id.max || ident == Id.min)
        {
            return mt.sym.getMaxMinValue(loc, ident);
        }
        else if (ident == Id._init)
        {
            e = mt.defaultInitLiteral(loc);
        }
        else if (ident == Id.stringof)
        {
            e = new StringExp(loc, mt.toString());
            Scope sc;
            e = e.expressionSemantic(&sc);
        }
        else if (ident == Id._mangleof)
        {
            e = visitType(mt);
        }
        else
        {
            e = mt.toBasetype().getProperty(scope_, loc, ident, flag);
        }
        return e;
    }

    Expression visitTuple(TypeTuple mt)
    {
        Expression e;
        static if (LOGDOTEXP)
        {
            printf("TypeTuple::getProperty(type = '%s', ident = '%s')\n", mt.toChars(), ident.toChars());
        }
        if (ident == Id.length)
        {
            e = new IntegerExp(loc, mt.arguments.length, Type.tsize_t);
        }
        else if (ident == Id._init)
        {
            e = mt.defaultInitLiteral(loc);
        }
        else if (flag)
        {
            e = null;
        }
        else
        {
            error(loc, "no property `%s` for sequence `%s`", ident.toChars(), mt.toChars());
            e = ErrorExp.get();
        }
        return e;
    }

    switch (t.ty)
    {
        default:        return t.isTypeBasic() ?
                                visitBasic(cast(TypeBasic)t) :
                                visitType(t);

        case Terror:    return visitError (t.isTypeError());
        case Tvector:   return visitVector(t.isTypeVector());
        case Tenum:     return visitEnum  (t.isTypeEnum());
        case Ttuple:    return visitTuple (t.isTypeTuple());
    }
}

/***************************************
 * Determine if Expression `exp` should instead be a Type, a Dsymbol, or remain an Expression.
 * Params:
 *      exp = Expression to look at
 *      t = if exp should be a Type, set t to that Type else null
 *      s = if exp should be a Dsymbol, set s to that Dsymbol else null
 *      e = if exp should remain an Expression, set e to that Expression else null
 *
 */
private void resolveExp(Expression exp, out Type t, out Expression e, out Dsymbol s)
{
    if (exp.isTypeExp())
        t = exp.type;
    else if (auto ve = exp.isVarExp())
    {
        if (auto v = ve.var.isVarDeclaration())
            e = exp;
        else
            s = ve.var;
    }
    else if (auto te = exp.isTemplateExp())
        s = te.td;
    else if (auto se = exp.isScopeExp())
        s = se.sds;
    else if (exp.isFuncExp())
        s = getDsymbol(exp);
    else if (auto dte = exp.isDotTemplateExp())
        s = dte.td;
    else if (exp.isErrorExp())
        t = Type.terror;
    else
        e = exp;
}

/************************************
 * Resolve type 'mt' to either type, symbol, or expression.
 * If errors happened, resolved to Type.terror.
 *
 * Params:
 *  mt = type to be resolved
 *  loc = the location where the type is encountered
 *  sc = the scope of the type
 *  pe = is set if t is an expression
 *  pt = is set if t is a type
 *  ps = is set if t is a symbol
 *  intypeid = true if in type id
 */
void resolve(Type mt, Loc loc, Scope* sc, out Expression pe, out Type pt, out Dsymbol ps, bool intypeid = false)
{
    void returnExp(Expression e)
    {
        pe = e;
        pt = null;
        ps = null;
    }

    void returnType(Type t)
    {
        pe = null;
        pt = t;
        ps = null;
    }

    void returnSymbol(Dsymbol s)
    {
        pe = null;
        pt = null;
        ps = s;
    }

    void returnError()
    {
        returnType(Type.terror);
    }

    void visitType(Type mt)
    {
        //printf("Type::resolve() %s, %d\n", mt.toChars(), mt.ty);
        Type t = typeSemantic(mt, loc, sc);
        assert(t);
        returnType(t);
    }

    void visitSArray(TypeSArray mt)
    {
        //printf("TypeSArray::resolve() %s\n", mt.toChars());
        mt.next.resolve(loc, sc, pe, pt, ps, intypeid);
        //printf("s = %p, e = %p, t = %p\n", ps, pe, pt);
        if (pe)
        {
            // It's really an index expression
            if (Dsymbol s = getDsymbol(pe))
                pe = new DsymbolExp(loc, s);
            returnExp(new ArrayExp(loc, pe, mt.dim));
        }
        else if (ps)
        {
            Dsymbol s = ps;
            if (auto tup = s.isTupleDeclaration())
            {
                mt.dim = semanticLength(sc, tup, mt.dim);
                mt.dim = mt.dim.ctfeInterpret();
                if (mt.dim.op == EXP.error)
                    return returnError();

                const d = mt.dim.toUInteger();
                if (d >= tup.objects.length)
                {
                    error(loc, "sequence index `%llu` out of bounds `[0 .. %llu]`", d, cast(ulong) tup.objects.length);
                    return returnError();
                }

                RootObject o = (*tup.objects)[cast(size_t)d];
                switch (o.dyncast()) with (DYNCAST)
                {
                case dsymbol:
                    return returnSymbol(cast(Dsymbol)o);
                case expression:
                    Expression e = cast(Expression)o;
                    if (e.op == EXP.dSymbol)
                        return returnSymbol(e.isDsymbolExp().s);
                    else
                        return returnExp(e);
                case type:
                    return returnType((cast(Type)o).addMod(mt.mod));
                default:
                    break;
                }

                /* Create a new TupleDeclaration which
                 * is a slice [d..d+1] out of the old one.
                 * Do it this way because TemplateInstance::semanticTiargs()
                 * can handle unresolved Objects this way.
                 */
                auto objects = new Objects(1);
                (*objects)[0] = o;
                return returnSymbol(new TupleDeclaration(loc, tup.ident, objects));
            }
            else
                return visitType(mt);
        }
        else
        {
            if (pt.ty != Terror)
                mt.next = pt; // prevent re-running semantic() on 'next'
            visitType(mt);
        }

    }

    void visitDArray(TypeDArray mt)
    {
        //printf("TypeDArray::resolve() %s\n", mt.toChars());
        mt.next.resolve(loc, sc, pe, pt, ps, intypeid);
        //printf("s = %p, e = %p, t = %p\n", ps, pe, pt);
        if (pe)
        {
            // It's really a slice expression
            if (Dsymbol s = getDsymbol(pe))
                pe = new DsymbolExp(loc, s);
            returnExp(new ArrayExp(loc, pe));
        }
        else if (ps)
        {
            if (auto tup = ps.isTupleDeclaration())
            {
                // keep ps
            }
            else
                visitType(mt);
        }
        else
        {
            if (pt.ty != Terror)
                mt.next = pt; // prevent re-running semantic() on 'next'
            visitType(mt);
        }
    }

    void visitAArray(TypeAArray mt)
    {
        //printf("TypeAArray::resolve() %s\n", mt.toChars());
        // Deal with the case where we thought the index was a type, but
        // in reality it was an expression.
        if (mt.index.ty == Tident || mt.index.ty == Tinstance || mt.index.ty == Tsarray)
        {
            Expression e;
            Type t;
            Dsymbol s;
            mt.index.resolve(loc, sc, e, t, s, intypeid);
            if (e)
            {
                // It was an expression -
                // Rewrite as a static array
                auto tsa = new TypeSArray(mt.next, e);
                tsa.mod = mt.mod; // just copy mod field so tsa's semantic is not yet done
                return tsa.resolve(loc, sc, pe, pt, ps, intypeid);
            }
            else if (t)
                mt.index = t;
            else
                .error(loc, "index is not a type or an expression");
        }
        visitType(mt);
    }

    /*************************************
     * Takes an array of Identifiers and figures out if
     * it represents a Type or an Expression.
     * Output:
     *      if expression, pe is set
     *      if type, pt is set
     */
    void visitIdentifier(TypeIdentifier mt)
    {
        //printf("TypeIdentifier::resolve(sc = %p, idents = '%s')\n", sc, mt.toChars());
        if (mt.ident == Id.ctfe)
        {
            error(loc, "variable `__ctfe` cannot be read at compile time");
            return returnError();
        }
        if (mt.ident == Id.builtin_va_list) // gcc has __builtin_va_xxxx for stdarg.h
        {
            /* Since we don't support __builtin_va_start, -arg, -end, we don't
             * have to actually care what -list is. A void* will do.
             * If we ever do care, import core.stdc.stdarg and pull
             * the definition out of that, similarly to how std.math is handled for PowExp
             */
            pt = target.va_listType(loc, sc);
            return;
        }

        Dsymbol scopesym;
        Dsymbol s = sc.search(loc, mt.ident, scopesym);
        /*
         * https://issues.dlang.org/show_bug.cgi?id=1170
         * https://issues.dlang.org/show_bug.cgi?id=10739
         *
         * If a symbol is not found, it might be declared in
         * a mixin-ed string or a mixin-ed template, so before
         * issuing an error semantically analyze all string/template
         * mixins that are members of the current ScopeDsymbol.
         */
        if (!s && sc.enclosing)
        {
            ScopeDsymbol sds = sc.enclosing.scopesym;
            if (sds && sds.members)
            {
                void semanticOnMixin(Dsymbol member)
                {
                    if (auto compileDecl = member.isMixinDeclaration())
                        compileDecl.dsymbolSemantic(sc);
                    else if (auto mixinTempl = member.isTemplateMixin())
                        mixinTempl.dsymbolSemantic(sc);
                }
                sds.members.foreachDsymbol( s => semanticOnMixin(s) );
                s = sc.search(loc, mt.ident, scopesym);
            }
        }

        if (s)
        {
            // https://issues.dlang.org/show_bug.cgi?id=16042
            // If `f` is really a function template, then replace `f`
            // with the function template declaration.
            if (auto f = s.isFuncDeclaration())
            {
                if (auto td = getFuncTemplateDecl(f))
                {
                    // If not at the beginning of the overloaded list of
                    // `TemplateDeclaration`s, then get the beginning
                    if (td.overroot)
                        td = td.overroot;
                    s = td;
                }
            }
        }

        mt.resolveHelper(loc, sc, s, scopesym, pe, pt, ps, intypeid);
        if (pt)
            pt = pt.addMod(mt.mod);
    }

    void visitInstance(TypeInstance mt)
    {
        // Note close similarity to TypeIdentifier::resolve()

        //printf("TypeInstance::resolve(sc = %p, tempinst = '%s')\n", sc, mt.tempinst.toChars());
        mt.tempinst.dsymbolSemantic(sc);
        if (!global.gag && mt.tempinst.errors)
            return returnError();

        mt.resolveHelper(loc, sc, mt.tempinst, null, pe, pt, ps, intypeid);
        if (pt)
            pt = pt.addMod(mt.mod);
        //if (pt) printf("pt = %d '%s'\n", pt.ty, pt.toChars());
    }

    void visitTypeof(TypeTypeof mt)
    {
        //printf("TypeTypeof::resolve(this = %p, sc = %p, idents = '%s')\n", mt, sc, mt.toChars());
        //static int nest; if (++nest == 50) *(char*)0=0;
        if (sc is null)
        {
            error(loc, "invalid scope");
            return returnError();
        }
        if (mt.inuse)
        {
            mt.inuse = 2;
            error(loc, "circular `typeof` definition");
        Lerr:
            mt.inuse--;
            return returnError();
        }
        mt.inuse++;

        /* Currently we cannot evaluate 'exp' in speculative context, because
         * the type implementation may leak to the final execution. Consider:
         *
         * struct S(T) {
         *   string toString() const { return "x"; }
         * }
         * void main() {
         *   alias X = typeof(S!int());
         *   assert(typeid(X).toString() == "x");
         * }
         */
        Scope* sc2 = sc.push();

        if (!mt.exp.isTypeidExp())
            /* Treat typeof(typeid(exp)) as needing
             * the full semantic analysis of the typeid.
             * https://issues.dlang.org/show_bug.cgi?id=20958
             */
            sc2.intypeof = 1;

        auto exp2 = mt.exp.expressionSemantic(sc2);
        exp2 = resolvePropertiesOnly(sc2, exp2);
        sc2.pop();

        if (exp2.op == EXP.error)
        {
            if (!global.gag)
                mt.exp = exp2;
            goto Lerr;
        }
        mt.exp = exp2;

        if ((mt.exp.op == EXP.type || mt.exp.op == EXP.scope_) &&
            // https://issues.dlang.org/show_bug.cgi?id=23863
            // compile time sequences are valid types
            !mt.exp.type.isTypeTuple())
        {
            if (!sc.inCfile && // in (extended) C typeof may be used on types as with sizeof
                mt.exp.checkType())
                goto Lerr;

            /* Today, 'typeof(func)' returns void if func is a
             * function template (TemplateExp), or
             * template lambda (FuncExp).
             * It's actually used in Phobos as an idiom, to branch code for
             * template functions.
             */
        }
        if (auto f = mt.exp.op == EXP.variable    ? mt.exp.isVarExp().var.isFuncDeclaration()
                   : mt.exp.op == EXP.dotVariable ? mt.exp.isDotVarExp().var.isFuncDeclaration() : null)
        {
            // f might be a unittest declaration which is incomplete when compiled
            // without -unittest. That causes a segfault in checkForwardRef, see
            // https://issues.dlang.org/show_bug.cgi?id=20626
            if ((!f.isUnitTestDeclaration() || global.params.useUnitTests) && checkForwardRef(f, loc))
                goto Lerr;
        }
        if (auto f = isFuncAddress(mt.exp))
        {
            if (checkForwardRef(f, loc))
                goto Lerr;
        }

        Type t = mt.exp.type;
        if (!t)
        {
            error(loc, "expression `%s` has no type", mt.exp.toChars());
            goto Lerr;
        }
        if (t.ty == Ttypeof)
        {
            error(loc, "forward reference to `%s`", mt.toChars());
            goto Lerr;
        }
        if (mt.idents.length == 0)
        {
            returnType(t.addMod(mt.mod));
        }
        else
        {
            if (Dsymbol s = t.toDsymbol(sc))
                mt.resolveHelper(loc, sc, s, null, pe, pt, ps, intypeid);
            else
            {
                auto e = typeToExpressionHelper(mt, new TypeExp(loc, t));
                e = e.expressionSemantic(sc);
                resolveExp(e, pt, pe, ps);
            }
            if (pt)
                pt = pt.addMod(mt.mod);
        }
        mt.inuse--;
    }

    void visitReturn(TypeReturn mt)
    {
        //printf("TypeReturn::resolve(sc = %p, idents = '%s')\n", sc, mt.toChars());
        Type t;
        {
            FuncDeclaration func = sc.func;
            if (!func)
            {
                error(loc, "`typeof(return)` must be inside function");
                return returnError();
            }
            if (func.fes)
                func = func.fes.func;
            t = func.type.nextOf();
            if (!t)
            {
                error(loc, "cannot use `typeof(return)` inside function `%s` with inferred return type", sc.func.toChars());
                return returnError();
            }
        }
        if (mt.idents.length == 0)
        {
            return returnType(t.addMod(mt.mod));
        }
        else
        {
            if (Dsymbol s = t.toDsymbol(sc))
                mt.resolveHelper(loc, sc, s, null, pe, pt, ps, intypeid);
            else
            {
                auto e = typeToExpressionHelper(mt, new TypeExp(loc, t));
                e = e.expressionSemantic(sc);
                resolveExp(e, pt, pe, ps);
            }
            if (pt)
                pt = pt.addMod(mt.mod);
        }
    }

    void visitSlice(TypeSlice mt)
    {
        mt.next.resolve(loc, sc, pe, pt, ps, intypeid);
        if (pe)
        {
            // It's really a slice expression
            if (Dsymbol s = getDsymbol(pe))
                pe = new DsymbolExp(loc, s);
            return returnExp(new ArrayExp(loc, pe, new IntervalExp(loc, mt.lwr, mt.upr)));
        }
        else if (ps)
        {
            Dsymbol s = ps;
            TupleDeclaration td = s.isTupleDeclaration();
            if (td)
            {
                /* It's a slice of a TupleDeclaration
                 */
                ScopeDsymbol sym = new ArrayScopeSymbol(sc, td);
                sym.parent = sc.scopesym;
                sc = sc.push(sym);
                sc = sc.startCTFE();
                mt.lwr = mt.lwr.expressionSemantic(sc);
                mt.upr = mt.upr.expressionSemantic(sc);
                sc = sc.endCTFE();
                sc = sc.pop();

                mt.lwr = mt.lwr.ctfeInterpret();
                mt.upr = mt.upr.ctfeInterpret();
                const i1 = mt.lwr.toUInteger();
                const i2 = mt.upr.toUInteger();
                if (!(i1 <= i2 && i2 <= td.objects.length))
                {
                    error(loc, "slice `[%llu..%llu]` is out of range of [0..%llu]", i1, i2, cast(ulong) td.objects.length);
                    return returnError();
                }

                if (i1 == 0 && i2 == td.objects.length)
                {
                    return returnSymbol(td);
                }

                /* Create a new TupleDeclaration which
                 * is a slice [i1..i2] out of the old one.
                 */
                auto objects = new Objects(cast(size_t)(i2 - i1));
                for (size_t i = 0; i < objects.length; i++)
                {
                    (*objects)[i] = (*td.objects)[cast(size_t)i1 + i];
                }

                return returnSymbol(new TupleDeclaration(loc, td.ident, objects));
            }
            else
                visitType(mt);
        }
        else
        {
            if (pt.ty != Terror)
                mt.next = pt; // prevent re-running semantic() on 'next'
            visitType(mt);
        }
    }

    void visitMixin(TypeMixin mt)
    {
        RootObject o = mt.obj;

        // if already resolved just set pe/pt/ps and return.
        if (o)
        {
            pe = o.isExpression();
            pt = o.isType();
            ps = o.isDsymbol();
            return;
        }

        o = mt.compileTypeMixin(loc, sc);
        if (auto t = o.isType())
        {
            resolve(t, loc, sc, pe, pt, ps, intypeid);
            if (pt)
                pt = pt.addMod(mt.mod);
        }
        else if (auto e = o.isExpression())
        {
            e = e.expressionSemantic(sc);
            if (auto et = e.isTypeExp())
                returnType(et.type.addMod(mt.mod));
            else
                returnExp(e);
        }
        else
            returnError();

        // save the result
        mt.obj = pe ? pe : (pt ? pt : ps);
    }

    void visitTraits(TypeTraits mt)
    {
        // if already resolved just return the cached object.
        if (mt.obj)
        {
            pt = mt.obj.isType();
            ps = mt.obj.isDsymbol();
            pe = mt.obj.isExpression();
            return;
        }

        import dmd.traits : semanticTraits;

        if (Expression e = semanticTraits(mt.exp, sc))
        {
            switch (e.op)
            {
            case EXP.dotVariable:
                mt.obj = e.isDotVarExp().var;
                break;
            case EXP.variable:
                mt.obj = e.isVarExp().var;
                break;
            case EXP.function_:
                auto fe = e.isFuncExp();
                mt.obj = fe.td ? fe.td : fe.fd;
                break;
            case EXP.dotTemplateDeclaration:
                mt.obj = e.isDotTemplateExp().td;
                break;
            case EXP.dSymbol:
                mt.obj = e.isDsymbolExp().s;
                break;
            case EXP.template_:
                mt.obj = e.isTemplateExp().td;
                break;
            case EXP.scope_:
                mt.obj = e.isScopeExp().sds;
                break;
            case EXP.tuple:
                TupleExp te = e.isTupleExp();
                Objects* elems = new Objects(te.exps.length);
                foreach (i; 0 .. elems.length)
                {
                    auto src = (*te.exps)[i];
                    switch (src.op)
                    {
                    case EXP.type:
                        (*elems)[i] = src.isTypeExp().type;
                        break;
                    case EXP.dotType:
                        (*elems)[i] = src.isDotTypeExp().sym.isType();
                        break;
                    case EXP.overloadSet:
                        (*elems)[i] = src.isOverExp().type;
                        break;
                    default:
                        if (auto sym = isDsymbol(src))
                            (*elems)[i] = sym;
                        else
                            (*elems)[i] = src;
                    }
                }
                TupleDeclaration td = new TupleDeclaration(e.loc, Identifier.generateId("__aliastup"), elems);
                mt.obj = td;
                break;
            case EXP.dotType:
                mt.obj = e.isDotTypeExp().sym.isType();
                break;
            case EXP.type:
                mt.obj = e.isTypeExp().type;
                break;
            case EXP.overloadSet:
                mt.obj = e.isOverExp().type;
                break;
            case EXP.error:
                break;
            default:
                mt.obj = e;
                break;
            }
        }

        if (mt.obj)
        {
            if (auto t = mt.obj.isType())
            {
                t = t.addMod(mt.mod);
                mt.obj = t;
                returnType(t);
            }
            else if (auto s = mt.obj.isDsymbol())
                returnSymbol(s);
            else if (auto e = mt.obj.isExpression())
                returnExp(e);
        }
        else
        {
            assert(global.errors);
            mt.obj = Type.terror;
            return returnError();
        }
    }

    switch (mt.ty)
    {
        default:        visitType      (mt);                    break;
        case Tsarray:   visitSArray    (mt.isTypeSArray());     break;
        case Tarray:    visitDArray    (mt.isTypeDArray());     break;
        case Taarray:   visitAArray    (mt.isTypeAArray());     break;
        case Tident:    visitIdentifier(mt.isTypeIdentifier()); break;
        case Tinstance: visitInstance  (mt.isTypeInstance());   break;
        case Ttypeof:   visitTypeof    (mt.isTypeTypeof());     break;
        case Treturn:   visitReturn    (mt.isTypeReturn());     break;
        case Tslice:    visitSlice     (mt.isTypeSlice());      break;
        case Tmixin:    visitMixin     (mt.isTypeMixin());      break;
        case Ttraits:   visitTraits    (mt.isTypeTraits());     break;
    }
}

/************************
 * Access the members of the object e. This type is same as e.type.
 * Params:
 *  mt = type for which the dot expression is used
 *  sc = instantiating scope
 *  e = expression to convert
 *  ident = identifier being used
 *  flag = DotExpFlag bit flags
 *
 * Returns:
 *  resulting expression with e.ident resolved
 */
Expression dotExp(Type mt, Scope* sc, Expression e, Identifier ident, DotExpFlag flag)
{
    enum LOGDOTEXP = false;
    if (LOGDOTEXP)
        printf("dotExp()\n");

    Expression visitType(Type mt)
    {
        VarDeclaration v = null;
        static if (LOGDOTEXP)
        {
            printf("Type::dotExp(e = '%s', ident = '%s')\n", e.toChars(), ident.toChars());
        }
        Expression ex = e.lastComma();
        if (ex.op == EXP.dotVariable)
        {
            DotVarExp dv = cast(DotVarExp)ex;
            v = dv.var.isVarDeclaration();
        }
        else if (ex.op == EXP.variable)
        {
            VarExp ve = cast(VarExp)ex;
            v = ve.var.isVarDeclaration();
        }
        if (v)
        {
            if (ident == Id.offsetof ||
                ident == Id.bitoffsetof ||
                ident == Id.bitwidth)
            {
                v.dsymbolSemantic(null);
                if (v.isField())
                {
                    auto ad = v.isMember();
                    objc.checkOffsetof(e, ad);
                    {
                        import dmd.dsymbolsem: size;
                        ad.size(e.loc);
                    }
                    if (ad.sizeok != Sizeok.done)
                        return ErrorExp.get();
                    uint value;
                    if (ident == Id.offsetof)
                        value = v.offset;
                    else // Id.bitoffsetof || Id.bitwidth
                    {
                        auto bf = v.isBitFieldDeclaration();
                        if (bf)
                        {
                            value = ident == Id.bitoffsetof ? bf.bitOffset : bf.fieldWidth;
                        }
                        else
                            error(v.loc, "`%s` is not a bitfield, cannot apply `%s`", v.toChars(), ident.toChars());
                    }
                    return new IntegerExp(e.loc, value, Type.tsize_t);
                }
            }
            else if (ident == Id._init)
            {
                Type tb = mt.toBasetype();
                e = mt.defaultInitLiteral(e.loc);
                if (tb.ty == Tstruct && tb.needsNested())
                {
                    e.isStructLiteralExp().useStaticInit = true;
                }
                goto Lreturn;
            }
        }
        if (ident == Id.stringof)
        {
            /* https://issues.dlang.org/show_bug.cgi?id=3796
             * this should demangle e.type.deco rather than
             * pretty-printing the type.
             */
            e = new StringExp(e.loc, e.toString());
        }
        else
            e = mt.getProperty(sc, e.loc, ident, flag & DotExpFlag.gag);

    Lreturn:
        if (e)
            e = e.expressionSemantic(sc);
        return e;
    }

    Expression visitError(TypeError)
    {
        return ErrorExp.get();
    }

    Expression visitBasic(TypeBasic mt)
    {
        static if (LOGDOTEXP)
        {
            printf("TypeBasic::dotExp(e = '%s', ident = '%s')\n", e.toChars(), ident.toChars());
        }
        Type t;
        if (ident == Id.re)
        {
            switch (mt.ty)
            {
            case Tcomplex32:
                t = mt.tfloat32;
                goto L1;

            case Tcomplex64:
                t = mt.tfloat64;
                goto L1;

            case Tcomplex80:
                t = mt.tfloat80;
                goto L1;
            L1:
                e = e.castTo(sc, t);
                break;

            case Tfloat32:
            case Tfloat64:
            case Tfloat80:
                break;

            case Timaginary32:
                t = mt.tfloat32;
                goto L2;

            case Timaginary64:
                t = mt.tfloat64;
                goto L2;

            case Timaginary80:
                t = mt.tfloat80;
                goto L2;
            L2:
                e = new RealExp(e.loc, CTFloat.zero, t);
                break;

            default:
                e = mt.Type.getProperty(sc, e.loc, ident, flag);
                break;
            }
        }
        else if (ident == Id.im)
        {
            Type t2;
            switch (mt.ty)
            {
            case Tcomplex32:
                t = mt.timaginary32;
                t2 = mt.tfloat32;
                goto L3;

            case Tcomplex64:
                t = mt.timaginary64;
                t2 = mt.tfloat64;
                goto L3;

            case Tcomplex80:
                t = mt.timaginary80;
                t2 = mt.tfloat80;
                goto L3;
            L3:
                e = e.castTo(sc, t);
                e.type = t2;
                break;

            case Timaginary32:
                t = mt.tfloat32;
                goto L4;

            case Timaginary64:
                t = mt.tfloat64;
                goto L4;

            case Timaginary80:
                t = mt.tfloat80;
                goto L4;
            L4:
                e = e.copy();
                e.type = t;
                break;

            case Tfloat32:
            case Tfloat64:
            case Tfloat80:
                e = new RealExp(e.loc, CTFloat.zero, mt);
                break;

            default:
                e = mt.Type.getProperty(sc, e.loc, ident, flag);
                break;
            }
        }
        else
        {
            return visitType(mt);
        }
        if (!(flag & 1) || e)
            e = e.expressionSemantic(sc);
        return e;
    }

    Expression visitVector(TypeVector mt)
    {
        static if (LOGDOTEXP)
        {
            printf("TypeVector::dotExp(e = '%s', ident = '%s')\n", e.toChars(), ident.toChars());
        }
        if (ident == Id.ptr && e.op == EXP.call)
        {
            /* The trouble with EXP.call is the return ABI for float[4] is different from
             * __vector(float[4]), and a type paint won't do.
             */
            e = new AddrExp(e.loc, e);
            e = e.expressionSemantic(sc);
            return e.castTo(sc, mt.basetype.nextOf().pointerTo());
        }
        if (ident == Id.array)
        {
            //e = e.castTo(sc, basetype);
            // Keep lvalue-ness
            e = new VectorArrayExp(e.loc, e);
            e = e.expressionSemantic(sc);
            return e;
        }
        if (ident == Id._init || ident == Id.offsetof || ident == Id.stringof || ident == Id.__xalignof)
        {
            // init should return a new VectorExp
            // https://issues.dlang.org/show_bug.cgi?id=12776
            // offsetof does not work on a cast expression, so use e directly
            // stringof should not add a cast to the output
            return visitType(mt);
        }

        // Properties based on the vector element type and are values of the element type
        if (ident == Id.max || ident == Id.min || ident == Id.min_normal ||
            ident == Id.nan || ident == Id.infinity || ident == Id.epsilon)
        {
            auto vet = mt.basetype.isTypeSArray().next; // vector element type
            if (auto ev = getProperty(vet, sc, e.loc, ident, DotExpFlag.gag))
                return ev.castTo(sc, mt); // 'broadcast' ev to the vector elements
        }

        return mt.basetype.dotExp(sc, e.castTo(sc, mt.basetype), ident, flag);
    }

    Expression visitArray(TypeArray mt)
    {
        static if (LOGDOTEXP)
        {
            printf("TypeArray::dotExp(e = '%s', ident = '%s')\n", e.toChars(), ident.toChars());
        }

        e = visitType(mt);

        if (!(flag & 1) || e)
            e = e.expressionSemantic(sc);
        return e;
    }

    Expression visitSArray(TypeSArray mt)
    {
        static if (LOGDOTEXP)
        {
            printf("TypeSArray::dotExp(e = '%s', ident = '%s')\n", e.toChars(), ident.toChars());
        }
        if (ident == Id.length)
        {
            Loc oldLoc = e.loc;
            e = mt.dim.copy();
            e.loc = oldLoc;
        }
        else if (ident == Id.ptr)
        {
            if (e.op == EXP.type)
            {
                error(e.loc, "`%s` is not an expression", e.toErrMsg());
                return ErrorExp.get();
            }
            else if (mt.dim.toUInteger() < 1 && checkUnsafeDotExp(sc, e, ident, flag))
            {
                // .ptr on static array is @safe unless size is 0
                // https://issues.dlang.org/show_bug.cgi?id=20853
                return ErrorExp.get();
            }
            e = e.castTo(sc, e.type.nextOf().pointerTo());
        }
        else if (ident == Id._tupleof)
        {
            if (e.isTypeExp())
            {
                error(e.loc, "`.tupleof` cannot be used on type `%s`", mt.toChars);
                return ErrorExp.get();
            }
            else
            {
                Expression e0;
                Expression ev = e;
                ev = extractSideEffect(sc, "__tup", e0, ev);

                const length = cast(size_t)mt.dim.toUInteger();
                auto exps = new Expressions();
                exps.reserve(length);
                foreach (i; 0 .. length)
                    exps.push(new IndexExp(e.loc, ev, new IntegerExp(e.loc, i, Type.tsize_t)));
                e = new TupleExp(e.loc, e0, exps);
            }
        }
        else
        {
            e = visitArray(mt);
        }
        if (!(flag & 1) || e)
            e = e.expressionSemantic(sc);
        return e;
    }

    Expression visitDArray(TypeDArray mt)
    {
        static if (LOGDOTEXP)
        {
            printf("TypeDArray::dotExp(e = '%s', ident = '%s')\n", e.toChars(), ident.toChars());
        }
        if (e.op == EXP.type && (ident == Id.length || ident == Id.ptr))
        {
            error(e.loc, "`%s` is not an expression", e.toErrMsg());
            return ErrorExp.get();
        }
        if (ident == Id.length)
        {
            if (e.op == EXP.string_)
            {
                StringExp se = cast(StringExp)e;
                return new IntegerExp(se.loc, se.len, Type.tsize_t);
            }
            if (e.op == EXP.null_)
            {
                return new IntegerExp(e.loc, 0, Type.tsize_t);
            }
            if (checkNonAssignmentArrayOp(e))
            {
                return ErrorExp.get();
            }
            e = new ArrayLengthExp(e.loc, e);
            e.type = Type.tsize_t;
            return e;
        }
        else if (ident == Id.ptr)
        {
            if (checkUnsafeDotExp(sc, e, ident, flag))
                return ErrorExp.get();
            return e.castTo(sc, mt.next.pointerTo());
        }
        else
        {
            return visitArray(mt);
        }
    }

    Expression visitAArray(TypeAArray mt)
    {
        static if (LOGDOTEXP)
        {
            printf("TypeAArray::dotExp(e = '%s', ident = '%s')\n", e.toChars(), ident.toChars());
        }
        if (ident == Id.length)
        {
            auto loc = e.loc;
            Expression hookFunc = new IdentifierExp(loc, Id.empty);
            hookFunc = new DotIdExp(loc, hookFunc, Id.object);
            auto keytype = mt.index.substWildTo(MODFlags.const_);
            auto valtype = mt.nextOf().substWildTo(MODFlags.const_);
            auto tiargs = new Objects(keytype, valtype);
            hookFunc = new DotTemplateInstanceExp(loc, hookFunc, Id._d_aaLen, tiargs);
            Expression e = new CallExp(loc, hookFunc, e);
            e = e.expressionSemantic(sc);
            return e;
        }
        else
        {
            return visitType(mt);
        }
    }

    Expression visitReference(TypeReference mt)
    {
        static if (LOGDOTEXP)
        {
            printf("TypeReference::dotExp(e = '%s', ident = '%s')\n", e.toChars(), ident.toChars());
        }
        // References just forward things along
        return mt.next.dotExp(sc, e, ident, flag);
    }

    Expression visitDelegate(TypeDelegate mt)
    {
        static if (LOGDOTEXP)
        {
            printf("TypeDelegate::dotExp(e = '%s', ident = '%s')\n", e.toChars(), ident.toChars());
        }
        if (ident == Id.ptr)
        {
            e = new DelegatePtrExp(e.loc, e);
            e = e.expressionSemantic(sc);
        }
        else if (ident == Id.funcptr)
        {
            if (checkUnsafeDotExp(sc, e, ident, flag))
            {
                return ErrorExp.get();
            }
            e = new DelegateFuncptrExp(e.loc, e);
            e = e.expressionSemantic(sc);
        }
        else
        {
            return visitType(mt);
        }
        return e;
    }

    /***************************************
     * `ident` was not found as a member of `mt`.
     * Attempt to use overloaded opDispatch() or `alias this`.
     * If that fails, forward to visitType().
     * Params:
     *  mt = class or struct
     *  sc = context
     *  e = `this` for `ident`
     *  ident = name of member
     *  flag = flag & 1, don't report "not a property" error and just return NULL.
     *         flag & DotExpFlag.noAliasThis, don't do 'alias this' resolution.
     * Returns:
     *  resolved expression if found, otherwise null
     */
    Expression noMember(Type mt, Scope* sc, Expression e, Identifier ident, int flag)
    {
        //printf("Type.noMember(e: %s ident: %s flag: %d)\n", e.toChars(), ident.toChars(), flag);

        bool gagError = flag & 1;

        __gshared int nest;      // https://issues.dlang.org/show_bug.cgi?id=17380

        static Expression returnExp(Expression e)
        {
            --nest;
            return e;
        }

        if (++nest > global.recursionLimit)
        {
            .error(e.loc, "cannot resolve identifier `%s`", ident.toChars());
            return returnExp(gagError ? null : ErrorExp.get());
        }


        assert(mt.ty == Tstruct || mt.ty == Tclass);
        auto sym = mt.toDsymbol(sc).isAggregateDeclaration();
        assert(sym);
        if (// https://issues.dlang.org/show_bug.cgi?id=22054
            // if a class or struct does not have a body
            // there is no point in searching for its members
            sym.members &&
            ident != Id.__sizeof &&
            ident != Id.__xalignof &&
            ident != Id._init &&
            ident != Id._mangleof &&
            ident != Id.stringof &&
            ident != Id.offsetof &&
            ident != Id.bitoffsetof &&
            ident != Id.bitwidth &&
            // https://issues.dlang.org/show_bug.cgi?id=15045
            // Don't forward special built-in member functions.
            ident != Id.ctor &&
            ident != Id.dtor &&
            ident != Id.__xdtor &&
            ident != Id.postblit &&
            ident != Id.__xpostblit)
        {
            /* Look for overloaded opDispatch to see if we should forward request
             * to it.
             */
            if (auto fd = search_function(sym, Id.opDispatch))
            {
                /* Rewrite e.ident as:
                 *  e.opDispatch!("ident")
                 */

                auto se = new StringExp(e.loc, ident.toString());
                auto tiargs = new Objects(se);
                auto dti = new DotTemplateInstanceExp(e.loc, e, Id.opDispatch, tiargs);

                if (OverloadSet os = fd.isOverloadSet())
                {
                    if (!findTempDecl(dti, sc))
                    {
                        .error(fd.loc, "Couldn't find template declaration for opDispatch");
                        return returnExp(ErrorExp.get());
                    }
                }
                else
                {
                    TemplateDeclaration td = fd.isTemplateDeclaration();
                    if (!td)
                    {
                        .error(fd.loc, "%s `%s` must be a template `opDispatch(string s)`, not a %s",
                               fd.kind, fd.toPrettyChars, fd.kind());
                        return returnExp(ErrorExp.get());
                    }
                    dti.ti.tempdecl = td;
                }

                /* opDispatch, which doesn't need IFTI,  may occur instantiate error.
                 * e.g.
                 *  template opDispatch(name) if (isValid!name) { ... }
                 */
                const errors = gagError ? global.startGagging() : 0;
                e = dti.dotTemplateSemanticProp(sc, DotExpFlag.none);
                if (gagError && global.endGagging(errors))
                    e = null;
                return returnExp(e);
            }

            /* See if we should forward to the alias this.
             */
            auto alias_e = flag & DotExpFlag.noAliasThis ? null
                                                         : resolveAliasThis(sc, e, gagError);
            if (alias_e && alias_e != e)
            {
                /* Rewrite e.ident as:
                 *  e.aliasthis.ident
                 */
                auto die = new DotIdExp(e.loc, alias_e, ident);

                const errors = gagError ? 0 : global.startGagging();
                auto exp = die.dotIdSemanticProp(sc, gagError);
                if (!gagError)
                {
                    global.endGagging(errors);
                    if (exp && exp.op == EXP.error)
                        exp = null;
                }

                if (exp && gagError)
                    // now that we know that the alias this leads somewhere useful,
                    // go back and print deprecations/warnings that we skipped earlier due to the gag
                    resolveAliasThis(sc, e, false);

                return returnExp(exp);
            }
        }
        return returnExp(visitType(mt));
    }

    Expression visitStruct(TypeStruct mt)
    {
        Dsymbol s;
        static if (LOGDOTEXP)
        {
            printf("TypeStruct::dotExp(e = '%s', ident = '%s')\n", e.toChars(), ident.toChars());
        }
        assert(e.op != EXP.dot);

        // https://issues.dlang.org/show_bug.cgi?id=14010
        if (!sc.inCfile && ident == Id._mangleof)
        {
            return mt.getProperty(sc, e.loc, ident, flag & 1);
        }

        /* If e.tupleof
         */
        if (ident == Id._tupleof)
        {
            /* Create a TupleExp out of the fields of the struct e:
             * (e.field0, e.field1, e.field2, ...)
             */
            e = e.expressionSemantic(sc); // do this before turning on noAccessCheck

            if (!mt.sym.determineFields())
            {
                error(e.loc, "unable to determine fields of `%s` because of forward references", mt.toChars());
            }

            Expression e0;
            Expression ev = e.op == EXP.type ? null : e;
            if (ev)
                ev = extractSideEffect(sc, "__tup", e0, ev);

            auto exps = new Expressions();
            exps.reserve(mt.sym.fields.length);
            for (size_t i = 0; i < mt.sym.fields.length; i++)
            {
                VarDeclaration v = mt.sym.fields[i];
                Expression ex;
                if (ev)
                    ex = new DotVarExp(e.loc, ev, v);
                else
                {
                    ex = new VarExp(e.loc, v);
                    ex.type = ex.type.addMod(e.type.mod);
                }
                exps.push(ex);
            }

            e = new TupleExp(e.loc, e0, exps);
            Scope* sc2 = sc.push();
            sc2.noAccessCheck = true;
            e = e.expressionSemantic(sc2);
            sc2.pop();
            return e;
        }

        immutable flags = sc.ignoresymbolvisibility ? SearchOpt.ignoreVisibility : 0;
        s = mt.sym.search(e.loc, ident, flags | SearchOpt.ignorePrivateImports);
    L1:
        if (!s)
        {
            return noMember(mt, sc, e, ident, flag);
        }
        if (!sc.ignoresymbolvisibility && !symbolIsVisible(sc, s))
        {
            return noMember(mt, sc, e, ident, flag);
        }
        // check before alias resolution; the alias itself might be deprecated!
        if (auto ad = s.isAliasDeclaration)
        {
            s.checkDeprecated(e.loc, sc);

            // Fix for https://github.com/dlang/dmd/issues/20610
            if (ad.originalType)
            {
                if (auto tid = ad.originalType.isTypeIdentifier())
                {
                    if (tid.idents.length)
                    {
                        static if (0)
                        {
                            printf("TypeStruct::dotExp(e = '%s', ident = '%s')\n", e.toChars(), ident.toChars());
                            printf("AliasDeclaration: %s\n", ad.toChars());
                            if (ad.aliassym)
                                printf("aliassym: %s\n", ad.aliassym.toChars());
                            printf("tid type: %s\n", toChars(tid));
                        }
                        /* Rewrite e.s as e.(tid.ident).(tid.idents)
                         */
                        Expression die = new DotIdExp(e.loc, e, tid.ident);
                        foreach (id; tid.idents) // maybe use typeToExpressionHelper()
                            die = new DotIdExp(e.loc, die, cast(Identifier)id);
                        /* Ambiguous syntax, only way to disambiguate it to try it
                         */
                        die = dmd.expressionsem.trySemantic(die, sc);
                        if (die && die.isDotVarExp())   // shrink wrap around DotVarExp()
                        {
                            return die;
                        }
                    }
                }
            }
        }
        s = s.toAlias();

        if (auto em = s.isEnumMember())
        {
            return em.getVarExp(e.loc, sc);
        }
        if (auto v = s.isVarDeclaration())
        {
            v.checkDeprecated(e.loc, sc);
            v.checkDisabled(e.loc, sc);
            if (!v.type ||
                !v.type.deco && v.inuse)
            {
                if (v.inuse) // https://issues.dlang.org/show_bug.cgi?id=9494
                    error(e.loc, "circular reference to %s `%s`", v.kind(), v.toPrettyChars());
                else
                    error(e.loc, "forward reference to %s `%s`", v.kind(), v.toPrettyChars());
                return ErrorExp.get();
            }
            if (v.type.ty == Terror)
            {
                return ErrorExp.get();
            }

            if ((v.storage_class & STC.manifest) && v._init)
            {
                if (v.inuse)
                {
                    error(e.loc, "circular initialization of %s `%s`", v.kind(), v.toPrettyChars());
                    return ErrorExp.get();
                }
                checkAccess(e.loc, sc, null, v);
                Expression ve = new VarExp(e.loc, v);
                if (!isTrivialExp(e))
                {
                    ve = new CommaExp(e.loc, e, ve);
                }
                return ve.expressionSemantic(sc);
            }
        }

        if (auto t = dmd.dsymbolsem.getType(s))
        {
            return (new TypeExp(e.loc, t)).expressionSemantic(sc);
        }

        TemplateMixin tm = s.isTemplateMixin();
        if (tm)
        {
            return new DotExp(e.loc, e, new ScopeExp(e.loc, tm)).expressionSemantic(sc);
        }

        TemplateDeclaration td = s.isTemplateDeclaration();
        if (td)
        {
            if (e.op == EXP.type)
                e = new TemplateExp(e.loc, td);
            else
                e = new DotTemplateExp(e.loc, e, td);
            return e.expressionSemantic(sc);
        }

        TemplateInstance ti = s.isTemplateInstance();
        if (ti)
        {
            if (!ti.semanticRun)
            {
                ti.dsymbolSemantic(sc);
                if (!ti.inst || ti.errors) // if template failed to expand
                {
                    return ErrorExp.get();
                }
            }
            s = ti.inst.toAlias();
            if (!s.isTemplateInstance())
                goto L1;
            if (e.op == EXP.type)
                e = new ScopeExp(e.loc, ti);
            else
                e = new DotExp(e.loc, e, new ScopeExp(e.loc, ti));
            return e.expressionSemantic(sc);
        }

        if (s.isImport() || s.isModule() || s.isPackage())
        {
            return symbolToExp(s, e.loc, sc, false);
        }

        OverloadSet o = s.isOverloadSet();
        if (o)
        {
            auto oe = new OverExp(e.loc, o);
            if (e.op == EXP.type)
            {
                return oe;
            }
            return new DotExp(e.loc, e, oe);
        }

        Declaration d = s.isDeclaration();
        if (!d)
        {
            error(e.loc, "`%s.%s` is not a declaration", e.toErrMsg(), ident.toChars());
            return ErrorExp.get();
        }

        if (e.op == EXP.type)
        {
            /* It's:
             *    Struct.d
             */
            if (TupleDeclaration tup = d.isTupleDeclaration())
            {
                e = new TupleExp(e.loc, tup);
                fillTupleExpExps(e.isTupleExp(), tup);
                return e.expressionSemantic(sc);
            }
            if (d.needThis() && sc.intypeof != 1)
            {
                /* Rewrite as:
                 *  this.d
                 *
                 * only if the scope in which we are
                 * has a `this` that matches the type
                 * of the lhs of the dot expression.
                 *
                 * https://issues.dlang.org/show_bug.cgi?id=23617
                 */
                auto fd = hasThis(sc);
                if (fd && fd.isThis() == mt.sym)
                {
                    e = new DotVarExp(e.loc, new ThisExp(e.loc), d);
                    return e.expressionSemantic(sc);
                }
            }
            if (d.semanticRun == PASS.initial)
                d.dsymbolSemantic(null);
            checkAccess(e.loc, sc, e, d);
            auto ve = new VarExp(e.loc, d);
            if (d.isVarDeclaration() && d.needThis())
                ve.type = d.type.addMod(e.type.mod);
            return ve;
        }

        bool unreal = e.op == EXP.variable && (cast(VarExp)e).var.isField();
        if (d.isDataseg() || unreal && d.isField())
        {
            // (e, d)
            checkAccess(e.loc, sc, e, d);
            Expression ve = new VarExp(e.loc, d);
            e = unreal ? ve : new CommaExp(e.loc, e, ve);
            return e.expressionSemantic(sc);
        }

        e = new DotVarExp(e.loc, e, d);
        return e.expressionSemantic(sc);
    }

    Expression visitEnum(TypeEnum mt)
    {
        static if (LOGDOTEXP)
        {
            printf("TypeEnum::dotExp(e = '%s', ident = '%s') '%s'\n", e.toChars(), ident.toChars(), mt.toChars());
        }
        // https://issues.dlang.org/show_bug.cgi?id=14010
        if (ident == Id._mangleof)
        {
            return mt.getProperty(sc, e.loc, ident, flag & 1);
        }

        if (mt.sym.semanticRun < PASS.semanticdone)
            mt.sym.dsymbolSemantic(null);

        Dsymbol s = mt.sym.search(e.loc, ident);
        if (!s)
        {
            if (ident == Id._init)
            {
                return mt.getProperty(sc, e.loc, ident, flag & 1);
            }

            /* Allow special enums to not need a member list
             */
            if ((ident == Id.max || ident == Id.min) && (mt.sym.members || !mt.sym.isSpecial()))
            {
                return mt.getProperty(sc, e.loc, ident, flag & 1);
            }

            Expression res = mt.sym.getMemtype(Loc.initial).dotExp(sc, e, ident, DotExpFlag.gag);
            if (!(flag & 1) && !res)
            {
                if (auto ns = mt.sym.search_correct(ident))
                    error(e.loc, "no property `%s` for type `%s`. Did you mean `%s.%s` ?", ident.toChars(), mt.toChars(), mt.toChars(),
                        ns.toChars());
                else
                    error(e.loc, "no property `%s` for type `%s`", ident.toChars(),
                        mt.toChars());

                errorSupplemental(mt.sym.loc, "%s `%s` defined here",
                    mt.sym.kind, mt.toChars());
                return ErrorExp.get();
            }
            return res;
        }
        EnumMember m = s.isEnumMember();
        return m.getVarExp(e.loc, sc);
    }

    Expression visitClass(TypeClass mt)
    {
        Dsymbol s;
        static if (LOGDOTEXP)
        {
            printf("TypeClass::dotExp(e = '%s', ident = '%s')\n", e.toChars(), ident.toChars());
        }
        assert(e.op != EXP.dot);

        // https://issues.dlang.org/show_bug.cgi?id=12543
        if (ident == Id.__sizeof || ident == Id.__xalignof || ident == Id._mangleof)
        {
            return mt.Type.getProperty(sc, e.loc, ident, 0);
        }

        /* If e.tupleof
         */
        if (ident == Id._tupleof)
        {
            objc.checkTupleof(e, mt);

            /* Create a TupleExp
             */
            e = e.expressionSemantic(sc); // do this before turning on noAccessCheck

            {
                import dmd.dsymbolsem: size;
                mt.sym.size(e.loc); // do semantic of type
            }

            Expression e0;
            Expression ev = e.op == EXP.type ? null : e;
            if (ev)
                ev = extractSideEffect(sc, "__tup", e0, ev);

            auto exps = new Expressions();
            exps.reserve(mt.sym.fields.length);
            for (size_t i = 0; i < mt.sym.fields.length; i++)
            {
                VarDeclaration v = mt.sym.fields[i];
                // Don't include hidden 'this' pointer
                if (v.isThisDeclaration())
                    continue;
                Expression ex;
                if (ev)
                    ex = new DotVarExp(e.loc, ev, v);
                else
                {
                    ex = new VarExp(e.loc, v);
                    ex.type = ex.type.addMod(e.type.mod);
                }
                exps.push(ex);
            }

            e = new TupleExp(e.loc, e0, exps);
            Scope* sc2 = sc.push();
            sc2.noAccessCheck = true;
            e = e.expressionSemantic(sc2);
            sc2.pop();
            return e;
        }

        SearchOptFlags flags = sc.ignoresymbolvisibility ? SearchOpt.ignoreVisibility : SearchOpt.all;
        s = mt.sym.search(e.loc, ident, flags | SearchOpt.ignorePrivateImports);

    L1:
        if (!s)
        {
            // See if it's a 'this' class or a base class
            if (mt.sym.ident == ident)
            {
                if (e.op == EXP.type)
                {
                    return mt.Type.getProperty(sc, e.loc, ident, 0);
                }
                e = new DotTypeExp(e.loc, e, mt.sym);
                e = e.expressionSemantic(sc);
                return e;
            }
            if (auto cbase = mt.sym.searchBase(ident))
            {
                if (e.op == EXP.type)
                {
                    return mt.Type.getProperty(sc, e.loc, ident, 0);
                }
                if (auto ifbase = cbase.isInterfaceDeclaration())
                    e = new CastExp(e.loc, e, ifbase.type);
                else
                    e = new DotTypeExp(e.loc, e, cbase);
                e = e.expressionSemantic(sc);
                return e;
            }

            if (ident == Id.classinfo)
            {
                if (!Type.typeinfoclass)
                {
                    error(e.loc, "`object.TypeInfo_Class` could not be found, but is implicitly used");
                    return ErrorExp.get();
                }

                Type t = Type.typeinfoclass.type;
                if (e.op == EXP.type || e.op == EXP.dotType)
                {
                    /* For type.classinfo, we know the classinfo
                     * at compile time.
                     */
                    if (!mt.sym.vclassinfo)
                        mt.sym.vclassinfo = new TypeInfoClassDeclaration(mt.sym.type);
                    e = new VarExp(e.loc, mt.sym.vclassinfo);
                    e = e.addressOf();
                    e.type = t; // do this so we don't get redundant dereference
                }
                else
                {
                    /* For class objects, the classinfo reference is the first
                     * entry in the vtbl[]
                     */
                    e = new PtrExp(e.loc, e);
                    e.type = t.pointerTo();
                    if (mt.sym.isInterfaceDeclaration())
                    {
                        if (mt.sym.isCPPinterface())
                        {
                            /* C++ interface vtbl[]s are different in that the
                             * first entry is always pointer to the first virtual
                             * function, not classinfo.
                             * We can't get a .classinfo for it.
                             */
                            error(e.loc, "no `.classinfo` for C++ interface objects");
                        }
                        /* For an interface, the first entry in the vtbl[]
                         * is actually a pointer to an instance of struct Interface.
                         * The first member of Interface is the .classinfo,
                         * so add an extra pointer indirection.
                         */
                        e.type = e.type.pointerTo();
                        e = new PtrExp(e.loc, e);
                        e.type = t.pointerTo();
                    }
                    e = new PtrExp(e.loc, e, t);
                }
                return e;
            }

            if (ident == Id.__vptr)
            {
                /* The pointer to the vtbl[]
                 * *cast(immutable(void*)**)e
                 */
                e = e.castTo(sc, mt.tvoidptr.immutableOf().pointerTo().pointerTo());
                e = new PtrExp(e.loc, e);
                e = e.expressionSemantic(sc);
                return e;
            }

            if (ident == Id.__monitor && mt.sym.hasMonitor())
            {
                /* The handle to the monitor (call it a void*)
                 * *(cast(void**)e + 1)
                 */
                e = e.castTo(sc, mt.tvoidptr.pointerTo());
                e = new AddExp(e.loc, e, IntegerExp.literal!1);
                e = new PtrExp(e.loc, e);
                e = e.expressionSemantic(sc);
                return e;
            }

            if (ident == Id.outer && mt.sym.vthis)
            {
                if (mt.sym.vthis.semanticRun == PASS.initial)
                    mt.sym.vthis.dsymbolSemantic(null);

                if (auto cdp = mt.sym.toParentLocal().isClassDeclaration())
                {
                    auto dve = new DotVarExp(e.loc, e, mt.sym.vthis);
                    dve.type = cdp.type.addMod(e.type.mod);
                    return dve;
                }

                /* https://issues.dlang.org/show_bug.cgi?id=15839
                 * Find closest parent class through nested functions.
                 */
                for (auto p = mt.sym.toParentLocal(); p; p = p.toParentLocal())
                {
                    auto fd = p.isFuncDeclaration();
                    if (!fd)
                        break;
                    auto ad = fd.isThis();
                    if (!ad && fd.isNested())
                        continue;
                    if (!ad)
                        break;
                    if (auto cdp = ad.isClassDeclaration())
                    {
                        auto ve = new ThisExp(e.loc);

                        ve.var = fd.vthis;
                        const nestedError = fd.vthis.checkNestedReference(sc, e.loc);
                        assert(!nestedError);

                        ve.type = cdp.type.addMod(fd.vthis.type.mod).addMod(e.type.mod);
                        return ve;
                    }
                    break;
                }

                // Continue to show enclosing function's frame (stack or closure).
                auto dve = new DotVarExp(e.loc, e, mt.sym.vthis);
                dve.type = mt.sym.vthis.type.addMod(e.type.mod);
                return dve;
            }

            return noMember(mt, sc, e, ident, flag & 1);
        }
        if (!sc.ignoresymbolvisibility && !symbolIsVisible(sc, s))
        {
            return noMember(mt, sc, e, ident, flag);
        }
        if (!s.isFuncDeclaration()) // because of overloading
        {
            s.checkDeprecated(e.loc, sc);
            if (auto d = s.isDeclaration())
                d.checkDisabled(e.loc, sc);
        }
        s = s.toAlias();

        if (auto em = s.isEnumMember())
        {
            return em.getVarExp(e.loc, sc);
        }
        if (auto v = s.isVarDeclaration())
        {
            if (!v.type ||
                !v.type.deco && v.inuse)
            {
                if (v.inuse) // https://issues.dlang.org/show_bug.cgi?id=9494
                    error(e.loc, "circular reference to %s `%s`", v.kind(), v.toPrettyChars());
                else
                    error(e.loc, "forward reference to %s `%s`", v.kind(), v.toPrettyChars());
                return ErrorExp.get();
            }
            if (v.type.ty == Terror)
            {
                error(e.loc, "type of variable `%s` has errors", v.toPrettyChars);
                return ErrorExp.get();
            }

            if ((v.storage_class & STC.manifest) && v._init)
            {
                if (v.inuse)
                {
                    error(e.loc, "circular initialization of %s `%s`", v.kind(), v.toPrettyChars());
                    return ErrorExp.get();
                }
                checkAccess(e.loc, sc, null, v);
                Expression ve = new VarExp(e.loc, v);
                ve = ve.expressionSemantic(sc);
                return ve;
            }
        }

        if (auto t = dmd.dsymbolsem.getType(s))
        {
            return (new TypeExp(e.loc, t)).expressionSemantic(sc);
        }

        TemplateMixin tm = s.isTemplateMixin();
        if (tm)
        {
            return new DotExp(e.loc, e, new ScopeExp(e.loc, tm)).expressionSemantic(sc);
        }

        TemplateDeclaration td = s.isTemplateDeclaration();

        Expression toTemplateExp(TemplateDeclaration td)
        {
            if (e.op == EXP.type)
                e = new TemplateExp(e.loc, td);
            else
                e = new DotTemplateExp(e.loc, e, td);
            e = e.expressionSemantic(sc);
            return e;
        }

        if (td)
        {
            return toTemplateExp(td);
        }

        TemplateInstance ti = s.isTemplateInstance();
        if (ti)
        {
            if (!ti.semanticRun)
            {
                ti.dsymbolSemantic(sc);
                if (!ti.inst || ti.errors) // if template failed to expand
                {
                    return ErrorExp.get();
                }
            }
            s = ti.inst.toAlias();
            if (!s.isTemplateInstance())
                goto L1;
            if (e.op == EXP.type)
                e = new ScopeExp(e.loc, ti);
            else
                e = new DotExp(e.loc, e, new ScopeExp(e.loc, ti));
            return e.expressionSemantic(sc);
        }

        if (s.isImport() || s.isModule() || s.isPackage())
        {
            e = symbolToExp(s, e.loc, sc, false);
            return e;
        }

        OverloadSet o = s.isOverloadSet();
        if (o)
        {
            auto oe = new OverExp(e.loc, o);
            if (e.op == EXP.type)
            {
                return oe;
            }
            return new DotExp(e.loc, e, oe);
        }

        Declaration d = s.isDeclaration();
        if (!d)
        {
            error(e.loc, "`%s.%s` is not a declaration", e.toErrMsg(), ident.toChars());
            return ErrorExp.get();
        }

        if (e.op == EXP.type)
        {
            /* It's:
             *    Class.d
             */
            if (TupleDeclaration tup = d.isTupleDeclaration())
            {
                e = new TupleExp(e.loc, tup);
                fillTupleExpExps(e.isTupleExp(), tup);
                e = e.expressionSemantic(sc);
                return e;
            }

            if (mt.sym.classKind == ClassKind.objc
                && d.isFuncDeclaration()
                && d.isFuncDeclaration().isStatic
                && d.isFuncDeclaration().objc.selector)
            {
                auto classRef = new ObjcClassReferenceExp(e.loc, mt.sym);
                classRef.type = dmd.dsymbolsem.getType((objc.getRuntimeMetaclass(mt.sym)));
                return new DotVarExp(e.loc, classRef, d).expressionSemantic(sc);
            }
            else if (d.needThis() && sc.intypeof != 1)
            {
                /* Rewrite as:
                 *  this.d
                 */
                AggregateDeclaration ad = d.isMemberLocal();
                if (auto f = hasThis(sc))
                {
                    // This is almost same as getRightThis() in expressionsem.d
                    Expression e1;
                    Type t;
                    /* returns: true to continue, false to return */
                    if (f.hasDualContext)
                    {
                        if (f.followInstantiationContext(ad))
                        {
                            e1 = new VarExp(e.loc, f.vthis);
                            e1 = new PtrExp(e1.loc, e1);
                            e1 = new IndexExp(e1.loc, e1, IntegerExp.literal!1);
                            auto pd = f.toParent2().isDeclaration();
                            assert(pd);
                            t = pd.type.toBasetype();
                            e1 = getThisSkipNestedFuncs(e1.loc, sc, f.toParent2(), ad, e1, t, d, true);
                            if (!e1)
                            {
                                e = new VarExp(e.loc, d);
                                return e;
                            }
                            goto L2;
                        }
                    }
                    e1 = new ThisExp(e.loc);
                    e1 = e1.expressionSemantic(sc);
                L2:
                    t = e1.type.toBasetype();
                    ClassDeclaration cd = e.type.isClassHandle();
                    ClassDeclaration tcd = t.isClassHandle();
                    if (cd && tcd && (tcd == cd || cd.isBaseOf(tcd, null)))
                    {
                        e = new DotTypeExp(e1.loc, e1, cd);
                        e = new DotVarExp(e.loc, e, d);
                        e = e.expressionSemantic(sc);
                        return e;
                    }
                    if (tcd && tcd.isNested())
                    {
                        /* e1 is the 'this' pointer for an inner class: tcd.
                         * Rewrite it as the 'this' pointer for the outer class.
                         */
                        auto vthis = tcd.followInstantiationContext(ad) ? tcd.vthis2 : tcd.vthis;
                        e1 = new DotVarExp(e.loc, e1, vthis);
                        e1.type = vthis.type;
                        e1.type = e1.type.addMod(t.mod);
                        // Do not call ensureStaticLinkTo()
                        //e1 = e1.expressionSemantic(sc);

                        // Skip up over nested functions, and get the enclosing
                        // class type.
                        e1 = getThisSkipNestedFuncs(e1.loc, sc, tcd.toParentP(ad), ad, e1, t, d, true);
                        if (!e1)
                        {
                            e = new VarExp(e.loc, d);
                            return e;
                        }
                        goto L2;
                    }
                }
            }
            //printf("e = %s, d = %s\n", e.toChars(), d.toChars());
            if (d.semanticRun == PASS.initial)
                d.dsymbolSemantic(null);

            // If static function, get the most visible overload.
            // Later on the call is checked for correctness.
            // https://issues.dlang.org/show_bug.cgi?id=12511
            Dsymbol d2 = d;
            if (auto fd = d.isFuncDeclaration())
            {
                import dmd.access : mostVisibleOverload;
                d2 = mostVisibleOverload(fd, sc._module);
            }

            checkAccess(e.loc, sc, e, d2);
            if (d2.isDeclaration())
            {
                d = cast(Declaration)d2;
                auto ve = new VarExp(e.loc, d);
                if (d.isVarDeclaration() && d.needThis())
                    ve.type = d.type.addMod(e.type.mod);
                return ve;
            }
            else if (d2.isTemplateDeclaration())
            {
                return toTemplateExp(cast(TemplateDeclaration)d2);
            }
            else
                assert(0);
        }

        bool unreal = e.op == EXP.variable && (cast(VarExp)e).var.isField();
        if (d.isDataseg() || unreal && d.isField())
        {
            // (e, d)
            checkAccess(e.loc, sc, e, d);
            Expression ve = new VarExp(e.loc, d);
            e = unreal ? ve : new CommaExp(e.loc, e, ve);
            e = e.expressionSemantic(sc);
            return e;
        }

        e = new DotVarExp(e.loc, e, d);
        e = e.expressionSemantic(sc);
        return e;
    }

    switch (mt.ty)
    {
        case Tvector:    return visitVector   (mt.isTypeVector());
        case Tsarray:    return visitSArray   (mt.isTypeSArray());
        case Tstruct:    return visitStruct   (mt.isTypeStruct());
        case Tenum:      return visitEnum     (mt.isTypeEnum());
        case Terror:     return visitError    (mt.isTypeError());
        case Tarray:     return visitDArray   (mt.isTypeDArray());
        case Taarray:    return visitAArray   (mt.isTypeAArray());
        case Treference: return visitReference(mt.isTypeReference());
        case Tdelegate:  return visitDelegate (mt.isTypeDelegate());
        case Tclass:     return visitClass    (mt.isTypeClass());

        default:         return mt.isTypeBasic()
                                ? visitBasic(cast(TypeBasic)mt)
                                : visitType(mt);
    }
}

// if initializer is 0
bool isZeroInit(Type t, Loc loc)
{
    bool visitType(Type _)
    {
        return false;       // assume not
    }

    bool visitBasic(TypeBasic t)
    {
        switch (t.ty)
        {
            case Tchar:
            case Twchar:
            case Tdchar:
            case Timaginary32:
            case Timaginary64:
            case Timaginary80:
            case Tfloat32:
            case Tfloat64:
            case Tfloat80:
            case Tcomplex32:
            case Tcomplex64:
            case Tcomplex80:
                return false; // no
            default:
                return true; // yes
        }
    }

    bool visitVector(TypeVector t)
    {
        return t.basetype.isZeroInit(loc);
    }

    bool visitSArray(TypeSArray t)
    {
        return t.next.isZeroInit(loc);
    }

    bool visitStruct(TypeStruct t)
    {
        // Determine zeroInit here, as this can be called before semantic2
        t.sym.determineSize(t.sym.loc);
        return t.sym.zeroInit;
    }

    bool visitEnum(TypeEnum t)
    {
        return t.sym.getDefaultValue(loc).toBool().hasValue(false);
    }

    switch(t.ty)
    {
        default:               return t.isTypeBasic() ? visitBasic(cast(TypeBasic)t) : visitType(t);
        case Tvector:          return visitVector(t.isTypeVector());
        case Tsarray:          return visitSArray(t.isTypeSArray());
        case Taarray:
        case Tarray:
        case Treference:
        case Tdelegate:
        case Tclass:
        case Tpointer:         return true;
        case Tstruct:          return visitStruct(t.isTypeStruct());
        case Tenum:            return visitEnum(t.isTypeEnum());
    }
}


/************************
 * Get the default initialization expression for a type.
 * Params:
 *  mt = the type for which the init expression is returned
 *  loc = the location where the expression needs to be evaluated
 *  isCfile = default initializers are different with C
 *
 * Returns:
 *  The initialization expression for the type.
 */
Expression defaultInit(Type mt, Loc loc, const bool isCfile = false)
{
    Expression visitBasic(TypeBasic mt)
    {
        static if (LOGDEFAULTINIT)
        {
            printf("TypeBasic::defaultInit() '%s' isCfile: %d\n", mt.toChars(), isCfile);
        }
        dinteger_t value = 0;

        switch (mt.ty)
        {
        case Tchar:
            value = isCfile ? 0 : 0xFF;
            break;

        case Twchar:
        case Tdchar:
            value = isCfile ? 0 : 0xFFFF;
            break;

        case Timaginary32:
        case Timaginary64:
        case Timaginary80:
        case Tfloat32:
        case Tfloat64:
        case Tfloat80:
            return new RealExp(loc, isCfile ? CTFloat.zero : target.RealProperties.nan, mt);

        case Tcomplex32:
        case Tcomplex64:
        case Tcomplex80:
            {
                // Can't use fvalue + I*fvalue (the im part becomes a quiet NaN).
                const cvalue = isCfile ? complex_t(CTFloat.zero, CTFloat.zero)
                                       : complex_t(target.RealProperties.nan, target.RealProperties.nan);
                return new ComplexExp(loc, cvalue, mt);
            }

        case Tvoid:
            error(loc, "`void` does not have a default initializer");
            return ErrorExp.get();

        default:
            break;
        }
        return new IntegerExp(loc, value, mt);
    }

    Expression visitVector(TypeVector mt)
    {
        //printf("TypeVector::defaultInit()\n");
        assert(mt.basetype.ty == Tsarray);
        Expression e = mt.basetype.defaultInit(loc, isCfile);
        auto ve = new VectorExp(loc, e, mt);
        ve.type = mt;
        ve.dim = cast(int)(mt.basetype.size(loc) / mt.elementType().size(loc));
        return ve;
    }

    Expression visitSArray(TypeSArray mt)
    {
        static if (LOGDEFAULTINIT)
        {
            printf("TypeSArray::defaultInit() '%s' isCfile %d\n", mt.toChars(), isCfile);
        }
        if (mt.next.ty == Tvoid)
            return mt.tuns8.defaultInit(loc, isCfile);
        else
            return mt.next.defaultInit(loc, isCfile);
    }

    Expression visitFunction(TypeFunction mt)
    {
        error(loc, "`function` does not have a default initializer");
        return ErrorExp.get();
    }

    Expression visitStruct(TypeStruct mt)
    {
        static if (LOGDEFAULTINIT)
        {
            printf("TypeStruct::defaultInit() '%s'\n", mt.toChars());
        }
        Declaration d = new SymbolDeclaration(mt.sym.loc, mt.sym);
        assert(d);
        d.type = mt;
        d.storage_class |= STC.rvalue; // https://issues.dlang.org/show_bug.cgi?id=14398
        return new VarExp(mt.sym.loc, d);
    }

    Expression visitEnum(TypeEnum mt)
    {
        static if (LOGDEFAULTINIT)
        {
            printf("TypeEnum::defaultInit() '%s'\n", mt.toChars());
        }
        // Initialize to first member of enum
        Expression e = mt.sym.getDefaultValue(loc);
        e = e.copy();
        e.loc = loc;
        e.type = mt; // to deal with const, immutable, etc., variants
        return e;
    }

    Expression visitTuple(TypeTuple mt)
    {
        static if (LOGDEFAULTINIT)
        {
            printf("TypeTuple::defaultInit() '%s'\n", mt.toChars());
        }
        auto exps = new Expressions(mt.arguments.length);
        for (size_t i = 0; i < mt.arguments.length; i++)
        {
            Parameter p = (*mt.arguments)[i];
            assert(p.type);
            Expression e = p.type.defaultInitLiteral(loc);
            if (e.op == EXP.error)
            {
                return e;
            }
            (*exps)[i] = e;
        }
        return new TupleExp(loc, exps);
    }

    Expression visitNoreturn(TypeNoreturn mt)
    {
        static if (LOGDEFAULTINIT)
        {
            printf("TypeNoreturn::defaultInit() '%s'\n", mt.toChars());
        }
        auto cond = IntegerExp.createBool(false);
        auto msg = new StringExp(loc, "Accessed expression of type `noreturn`");
        msg.type = Type.tstring;
        auto ae = new AssertExp(loc, cond, msg);
        ae.type = mt;
        return ae;
    }

    switch (mt.ty)
    {
        case Tvector:   return visitVector  (mt.isTypeVector());
        case Tsarray:   return visitSArray  (mt.isTypeSArray());
        case Tfunction: return visitFunction(mt.isTypeFunction());
        case Tstruct:   return visitStruct  (mt.isTypeStruct());
        case Tenum:     return visitEnum    (mt.isTypeEnum());
        case Ttuple:    return visitTuple   (mt.isTypeTuple());

        case Tnull:     return new NullExp(Loc.initial, Type.tnull);

        case Terror:    return ErrorExp.get();

        case Tarray:
        case Taarray:
        case Tpointer:
        case Treference:
        case Tdelegate:
        case Tclass:    return new NullExp(loc, mt);
        case Tnoreturn: return visitNoreturn(mt.isTypeNoreturn());

        default:        return mt.isTypeBasic() ?
                                visitBasic(cast(TypeBasic)mt) :
                                null;
    }
}

/*
If `type` resolves to a dsymbol, then that
dsymbol is returned.

Params:
  type = the type that is checked
  sc   = the scope where the type is used

Returns:
  The dsymbol to which the type resolve or `null`
  if the type does resolve to any symbol (for example,
  in the case of basic types).
*/
Dsymbol toDsymbol(Type type, Scope* sc)
{
    Dsymbol visitType(Type _)            { return null; }
    Dsymbol visitStruct(TypeStruct type) { return type.sym; }
    Dsymbol visitEnum(TypeEnum type)     { return type.sym; }
    Dsymbol visitClass(TypeClass type)   { return type.sym; }

    Dsymbol visitTraits(TypeTraits type)
    {
        Type t;
        Expression e;
        Dsymbol s;
        resolve(type, type.loc, sc, e, t, s);
        if (t && t.ty != Terror)
            s = t.toDsymbol(sc);
        else if (e)
            s = getDsymbol(e);

        return s;
    }

    Dsymbol visitMixin(TypeMixin type)
    {
        Type t;
        Expression e;
        Dsymbol s;
        resolve(type, type.loc, sc, e, t, s);
        if (t)
            s = t.toDsymbol(sc);
        else if (e)
            s = getDsymbol(e);

        return s;
    }

    Dsymbol visitIdentifier(TypeIdentifier type)
    {
        //printf("TypeIdentifier::toDsymbol('%s')\n", toChars(type));
        if (!sc)
            return null;

        Type t;
        Expression e;
        Dsymbol s;
        resolve(type, type.loc, sc, e, t, s);
        if (t && t.ty != Tident)
            s = t.toDsymbol(sc);
        if (e)
            s = getDsymbol(e);
        return s;
    }

    Dsymbol visitInstance(TypeInstance type)
    {
        Type t;
        Expression e;
        Dsymbol s;
        //printf("TypeInstance::semantic(%s)\n", toChars());
        resolve(type, type.loc, sc, e, t, s);
        if (t && t.ty != Tinstance)
            s = t.toDsymbol(sc);
        return s;
    }

    Dsymbol visitTypeof(TypeTypeof type)
    {
        //printf("TypeTypeof::toDsymbol('%s')\n", toChars());
        Expression e;
        Type t;
        Dsymbol s;
        resolve(type, type.loc, sc, e, t, s);
        return s;
    }

    Dsymbol visitReturn(TypeReturn type)
    {
        Expression e;
        Type t;
        Dsymbol s;
        resolve(type, type.loc, sc, e, t, s);
        return s;
    }

    switch(type.ty)
    {
        default:                return visitType(type);
        case Ttraits:           return visitTraits(type.isTypeTraits());
        case Tmixin:            return visitMixin(type.isTypeMixin());
        case Tident:            return visitIdentifier(type.isTypeIdentifier());
        case Tinstance:         return visitInstance(type.isTypeInstance());
        case Ttypeof:           return visitTypeof(type.isTypeTypeof());
        case Treturn:           return visitReturn(type.isTypeReturn());
        case Tstruct:           return visitStruct(type.isTypeStruct());
        case Tenum:             return visitEnum(type.isTypeEnum());
        case Tclass:            return visitClass(type.isTypeClass());
    }
}

/************************************
 * Add storage class modifiers to type.
 */
Type addStorageClass(Type type, STC stc)
{
    Type visitType(Type t)
    {
        /* Just translate to MOD bits and let addMod() do the work
         */
        MOD mod = 0;
        if (stc & STC.immutable_)
            mod = MODFlags.immutable_;
        else
        {
            if (stc & (STC.const_ | STC.in_))
                mod |= MODFlags.const_;
            if (stc & STC.wild)
                mod |= MODFlags.wild;
            if (stc & STC.shared_)
                mod |= MODFlags.shared_;
        }
        return t.addMod(mod);
    }

    Type visitFunction(TypeFunction tf_src)
    {
        //printf("addStorageClass(%llx) %d\n", stc, (stc & STC.scope_) != 0);
        TypeFunction t = visitType(tf_src).toTypeFunction();
        if ((stc & STC.pure_ && !t.purity) ||
            (stc & STC.nothrow_ && !t.isNothrow) ||
            (stc & STC.nogc && !t.isNogc) ||
            (stc & STC.scope_ && !t.isScopeQual) ||
            (stc & STC.safe && t.trust < TRUST.trusted))
        {
            // Klunky to change these
            auto tf = new TypeFunction(t.parameterList, t.next, t.linkage, STC.none);
            tf.mod = t.mod;
            tf.inferenceArguments = tf_src.inferenceArguments;
            tf.purity = t.purity;
            tf.isNothrow = t.isNothrow;
            tf.isNogc = t.isNogc;
            tf.isProperty = t.isProperty;
            tf.isRef = t.isRef;
            tf.isReturn = t.isReturn;
            tf.isReturnScope = t.isReturnScope;
            tf.isScopeQual = t.isScopeQual;
            tf.isReturnInferred = t.isReturnInferred;
            tf.isScopeInferred = t.isScopeInferred;
            tf.trust = t.trust;
            tf.isInOutParam = t.isInOutParam;
            tf.isInOutQual = t.isInOutQual;
            tf.isCtor = t.isCtor;

            if (stc & STC.pure_)
                tf.purity = PURE.fwdref;
            if (stc & STC.nothrow_)
                tf.isNothrow = true;
            if (stc & STC.nogc)
                tf.isNogc = true;
            if (stc & STC.safe)
                tf.trust = TRUST.safe;
            if (stc & STC.scope_)
            {
                tf.isScopeQual = true;
                if (stc & STC.scopeinferred)
                    tf.isScopeInferred = true;
            }

            tf.deco = tf.merge().deco;
            t = tf;
        }
        return t;
    }

    Type visitDelegate(TypeDelegate tdg)
    {
        TypeDelegate t = visitType(tdg).isTypeDelegate();
        return t;
    }

    switch(type.ty)
    {
        default:            return visitType(type);
        case Tfunction:     return visitFunction(type.isTypeFunction());
        case Tdelegate:     return visitDelegate(type.isTypeDelegate());
    }
}

/**********************************************
 * Extract complex type from core.stdc.config
 * Params:
 *      loc = for error messages
 *      sc = context
 *      ty = a complex or imaginary type
 * Returns:
 *      Complex!float, Complex!double, Complex!real or null for error
 */

Type getComplexLibraryType(Loc loc, Scope* sc, TY ty)
{
    // singleton
    __gshared Type complex_float;
    __gshared Type complex_double;
    __gshared Type complex_real;

    Type* pt;
    Identifier id;
    switch (ty)
    {
        case Timaginary32:
        case Tcomplex32:   id = Id.c_complex_float;  pt = &complex_float;  break;
        case Timaginary64:
        case Tcomplex64:   id = Id.c_complex_double; pt = &complex_double; break;
        case Timaginary80:
        case Tcomplex80:   id = Id.c_complex_real;   pt = &complex_real;   break;
        default:
             return Type.terror;
    }

    if (*pt)
        return *pt;
    *pt = Type.terror;

    Module mConfig = loadCoreStdcConfig();
    if (!mConfig)
    {
        error(loc, "`core.stdc.config` is required for complex numbers");
        return *pt;
    }

    Dsymbol s = mConfig.searchX(Loc.initial, sc, id, SearchOpt.ignorePrivateImports);
    if (!s)
    {
        error(loc, "`%s` not found in core.stdc.config", id.toChars());
        return *pt;
    }
    s = s.toAlias();
    if (auto t = dmd.dsymbolsem.getType(s))
    {
        if (auto ts = t.toBasetype().isTypeStruct())
        {
            *pt = ts;
            return ts;
        }
    }
    if (auto sd = s.isStructDeclaration())
    {
        *pt = sd.type;
        return sd.type;
    }

    error(loc, "`%s` must be an alias for a complex struct", s.toChars());
    return *pt;
}

/*******************************
 * Covariant means that 'src' can substitute for 't',
 * i.e. a pure function is a match for an impure type.
 * Params:
 *      src = source type
 *      t = type 'src' is covariant with
 *      pstc = if not null, store STCxxxx which would make it covariant
 *      cppCovariant = true if extern(C++) function types should follow C++ covariant rules
 * Returns:
 *     An enum value of either `Covariant.yes` or a reason it's not covariant.
 */
Covariant covariant(Type src, Type t, STC* pstc = null, bool cppCovariant = false)
{
    version (none)
    {
        printf("Type::covariant(t = %s) %s\n", t.toChars(), src.toChars());
        printf("deco = %p, %p\n", src.deco, t.deco);
        //    printf("ty = %d\n", next.ty);
        printf("mod = %x, %x\n", src.mod, t.mod);
    }
    if (pstc)
        *pstc = STC.none;
    STC stc = STC.none;

    bool notcovariant = false;

    if (src.equals(t))
        return Covariant.yes;

    TypeFunction t1 = src.isTypeFunction();
    TypeFunction t2 = t.isTypeFunction();

    if (!t1 || !t2)
        goto Ldistinct;

    if (t1.parameterList.varargs != t2.parameterList.varargs)
        goto Ldistinct;

    if (t1.parameterList.parameters && t2.parameterList.parameters)
    {
        if (t1.parameterList.length != t2.parameterList.length)
            goto Ldistinct;

        foreach (i, fparam1; t1.parameterList)
        {
            Parameter fparam2 = t2.parameterList[i];
            Type tp1 = fparam1.type;
            Type tp2 = fparam2.type;

            if (!tp1.equals(tp2))
            {
                if (tp1.ty == tp2.ty)
                {
                    if (auto tc1 = tp1.isTypeClass())
                    {
                        if (tc1.sym == (cast(TypeClass)tp2).sym && MODimplicitConv(tp2.mod, tp1.mod))
                            goto Lcov;
                    }
                    else if (auto ts1 = tp1.isTypeStruct())
                    {
                        if (ts1.sym == (cast(TypeStruct)tp2).sym && MODimplicitConv(tp2.mod, tp1.mod))
                            goto Lcov;
                    }
                    else if (tp1.ty == Tpointer)
                    {
                        if (tp2.implicitConvTo(tp1))
                            goto Lcov;
                    }
                    else if (tp1.ty == Tarray)
                    {
                        if (tp2.implicitConvTo(tp1))
                            goto Lcov;
                    }
                    else if (tp1.ty == Tdelegate)
                    {
                        if (tp2.implicitConvTo(tp1))
                            goto Lcov;
                    }
                }
                goto Ldistinct;
            }
        Lcov:
            notcovariant |= !fparam1.isCovariant(t1.isRef, fparam2);

            /* https://issues.dlang.org/show_bug.cgi?id=23135
             * extern(C++) mutable parameters are not covariant with const.
             */
            if (t1.linkage == LINK.cpp && cppCovariant)
            {
                notcovariant |= tp1.isNaked != tp2.isNaked;
                if (auto tpn1 = tp1.nextOf())
                    notcovariant |= tpn1.isNaked != tp2.nextOf().isNaked;
            }
        }
    }
    else if (t1.parameterList.parameters != t2.parameterList.parameters)
    {
        if (t1.parameterList.length || t2.parameterList.length)
            goto Ldistinct;
    }

    // The argument lists match
    if (notcovariant)
        goto Lnotcovariant;
    if (t1.linkage != t2.linkage)
        goto Lnotcovariant;

    {
        // Return types
        Type t1n = t1.next;
        Type t2n = t2.next;

        if (!t1n || !t2n) // happens with return type inference
            goto Lnotcovariant;

        if (t1n.equals(t2n))
            goto Lcovariant;
        if (t1n.ty == Tclass && t2n.ty == Tclass)
        {
            /* If same class type, but t2n is const, then it's
             * covariant. Do this test first because it can work on
             * forward references.
             */
            if ((cast(TypeClass)t1n).sym == (cast(TypeClass)t2n).sym && MODimplicitConv(t1n.mod, t2n.mod))
                goto Lcovariant;

            // If t1n is forward referenced:
            ClassDeclaration cd = (cast(TypeClass)t1n).sym;
            if (cd.semanticRun < PASS.semanticdone && !cd.isBaseInfoComplete())
                cd.dsymbolSemantic(null);
            if (!cd.isBaseInfoComplete())
            {
                return Covariant.fwdref;
            }
        }
        if (t1n.ty == Tstruct && t2n.ty == Tstruct)
        {
            if ((cast(TypeStruct)t1n).sym == (cast(TypeStruct)t2n).sym && MODimplicitConv(t1n.mod, t2n.mod))
                goto Lcovariant;
        }
        else if (t1n.ty == t2n.ty && t1n.implicitConvTo(t2n))
        {
            if (t1.isRef && t2.isRef)
            {
                // Treat like pointers to t1n and t2n
                if (t1n.constConv(t2n) < MATCH.constant)
                    goto Lnotcovariant;
            }
            goto Lcovariant;
        }
        else if (t1n.ty == Tnull)
        {
            // NULL is covariant with any pointer type, but not with any
            // dynamic arrays, associative arrays or delegates.
            // https://issues.dlang.org/show_bug.cgi?id=8589
            // https://issues.dlang.org/show_bug.cgi?id=19618
            Type t2bn = t2n.toBasetype();
            if (t2bn.ty == Tnull || t2bn.ty == Tpointer || t2bn.ty == Tclass)
                goto Lcovariant;
        }
        // bottom type is covariant to any type
        else if (t1n.ty == Tnoreturn)
            goto Lcovariant;
    }
    goto Lnotcovariant;

Lcovariant:
    if (t1.isRef != t2.isRef)
        goto Lnotcovariant;

    if (!t1.isRef && (t1.isScopeQual || t2.isScopeQual))
    {
        STC stc1 = t1.isScopeQual ? STC.scope_ : STC.none;
        STC stc2 = t2.isScopeQual ? STC.scope_ : STC.none;
        if (t1.isReturn)
        {
            stc1 |= STC.return_;
            if (!t1.isScopeQual)
                stc1 |= STC.ref_;
        }
        if (t2.isReturn)
        {
            stc2 |= STC.return_;
            if (!t2.isScopeQual)
                stc2 |= STC.ref_;
        }
        if (!Parameter.isCovariantScope(t1.isRef, stc1, stc2))
            goto Lnotcovariant;
    }

    // We can subtract 'return ref' from 'this', but cannot add it
    else if (t1.isReturn && !t2.isReturn)
        goto Lnotcovariant;

    /* https://issues.dlang.org/show_bug.cgi?id=23135
     * extern(C++) mutable member functions are not covariant with const.
     */
    if (t1.linkage == LINK.cpp && cppCovariant && t1.isNaked != t2.isNaked)
        goto Lnotcovariant;

    /* Can convert mutable to const
     */
    if (!MODimplicitConv(t2.mod, t1.mod))
    {
        version (none)
        {
            //stop attribute inference with const
            // If adding 'const' will make it covariant
            if (MODimplicitConv(t2.mod, MODmerge(t1.mod, MODFlags.const_)))
                stc |= STC.const_;
            else
                goto Lnotcovariant;
        }
        else
        {
            goto Ldistinct;
        }
    }

    /* Can convert pure to impure, nothrow to throw, and nogc to gc
     */
    if (!t1.purity && t2.purity)
        stc |= STC.pure_;

    if (!t1.isNothrow && t2.isNothrow)
        stc |= STC.nothrow_;

    if (!t1.isNogc && t2.isNogc)
        stc |= STC.nogc;

    /* Can convert safe/trusted to system
     */
    if (t1.trust <= TRUST.system && t2.trust >= TRUST.trusted)
    {
        // Should we infer trusted or safe? Go with safe.
        stc |= STC.safe;
    }

    if (stc)
    {
        if (pstc)
            *pstc = stc;
        goto Lnotcovariant;
    }

    //printf("\tcovaraint: 1\n");
    return Covariant.yes;

Ldistinct:
    //printf("\tcovaraint: 0\n");
    return Covariant.distinct;

Lnotcovariant:
    //printf("\tcovaraint: 2\n");
    return Covariant.no;
}

/************************************
 * Take the specified storage class for p,
 * and use the function signature to infer whether
 * STC.scope_ and STC.return_ should be OR'd in.
 * (This will not affect the name mangling.)
 * Params:
 *  tf = TypeFunction to use to get the signature from
 *  tthis = type of `this` parameter, null if none
 *  p = parameter to this function
 *  outerVars = context variables p could escape into, if any
 *  indirect = is this for an indirect or virtual function call?
 * Returns:
 *  storage class with STC.scope_ or STC.return_ OR'd in
 */
STC parameterStorageClass(TypeFunction tf, Type tthis, Parameter p, VarDeclarations* outerVars = null,
    bool indirect = false)
{
    //printf("parameterStorageClass(p: %s)\n", p.toChars());
    auto stc = p.storageClass;

    // When the preview switch is enable, `in` parameters are `scope`
    if (stc & STC.constscoperef)
        return stc | STC.scope_;

    if (stc & (STC.scope_ | STC.return_ | STC.lazy_) || tf.purity == PURE.impure)
        return stc;

    /* If haven't inferred the return type yet, can't infer storage classes
     */
    if (!tf.nextOf() || !tf.isNothrow)
        return stc;

    tf.purityLevel();

    static bool mayHavePointers(Type t)
    {
        if (auto ts = t.isTypeStruct())
        {
            auto sym = ts.sym;
            if (sym.members && !sym.determineFields() && sym.type != Type.terror)
                // struct is forward referenced, so "may have" pointers
                return true;
        }
        return t.hasPointers();
    }

    // See if p can escape via any of the other parameters
    if (tf.purity == PURE.weak)
    {
        /*
         * Indirect calls may escape p through a nested context
         * See:
         *   https://issues.dlang.org/show_bug.cgi?id=24212
         *   https://issues.dlang.org/show_bug.cgi?id=24213
         */
        if (indirect)
            return stc;

        // Check escaping through parameters
        foreach (i, fparam; tf.parameterList)
        {
            Type t = fparam.type;
            if (!t)
                continue;
            t = t.baseElemOf();     // punch thru static arrays
            if (t.isMutable() && t.hasPointers())
            {
                if (fparam.isReference() && fparam != p)
                    return stc;

                if (t.ty == Tdelegate)
                    return stc;     // could escape thru delegate

                if (t.ty == Tclass)
                    return stc;

                /* if t is a pointer to mutable pointer
                 */
                if (auto tn = t.nextOf())
                {
                    if (tn.isMutable() && mayHavePointers(tn))
                        return stc;   // escape through pointers
                }
            }
        }

        // Check escaping through `this`
        if (tthis && tthis.isMutable())
        {
            import dmd.dsymbolsem : hasPointers;
            foreach (VarDeclaration v; isAggregate(tthis).fields)
            {
                if (v.hasPointers())
                    return stc;
            }
        }

        // Check escaping through nested context
        if (outerVars && tf.isMutable())
        {
            import dmd.dsymbolsem : hasPointers;
            foreach (VarDeclaration v; *outerVars)
            {
                if (v.hasPointers())
                    return stc;
            }
        }
    }

    // Check escaping through return value
    Type tret = tf.nextOf().toBasetype();
    if (tf.isRef || tret.hasPointers())
    {
        return stc | STC.scope_ | STC.return_ | STC.returnScope;
    }
    else
        return stc | STC.scope_;
}

bool isBaseOf(Type tthis, Type t, int* poffset)
{
    auto tc = tthis.isTypeClass();
    if (!tc)
        return false;

    if (!t || t.ty != Tclass)
        return false;

    ClassDeclaration cd = t.isTypeClass().sym;
    if (cd.semanticRun < PASS.semanticdone && !cd.isBaseInfoComplete())
        cd.dsymbolSemantic(null);
    if (tc.sym.semanticRun < PASS.semanticdone && !tc.sym.isBaseInfoComplete())
        tc.sym.dsymbolSemantic(null);

    if (tc.sym.isBaseOf(cd, poffset))
        return true;

    return false;
}

bool equivalent(Type src, Type t)
{
    return immutableOf(src).equals(t.immutableOf());
}

Type pointerTo(Type type)
{
    if (type.ty == Terror)
        return type;
    auto mcache = type.getMcache();
    if (!mcache.pto)
    {
        Type t = new TypePointer(type);
        if (type.ty == Tfunction)
        {
            t.deco = t.merge().deco;
            mcache.pto = t;
        }
        else
            mcache.pto = t.merge();
    }
    return mcache.pto;
}

Type referenceTo(Type type)
{
    if (type.ty == Terror)
        return type;
    auto mcache = type.getMcache();
    if (!mcache.rto)
    {
        Type t = new TypeReference(type);
        mcache.rto = t.merge();
    }
    return mcache.rto;
}

// Make corresponding static array type without semantic
Type sarrayOf(Type type, dinteger_t dim)
{
    assert(type.deco);
    Type t = new TypeSArray(type, new IntegerExp(Loc.initial, dim, Type.tsize_t));
    // according to TypeSArray.semantic()
    t = t.addMod(type.mod);
    t = t.merge();
    return t;
}

Type arrayOf(Type type)
{
    if (type.ty == Terror)
        return type;
    auto mcache = type.getMcache();
    if (!mcache.arrayof)
    {
        Type t = new TypeDArray(type);
        mcache.arrayof = t.merge();
    }
    return mcache.arrayof;
}

/********************************
 * Convert to 'const'.
 */
Type constOf(Type type)
{
    //printf("Type::constOf() %p %s\n", type, type.toChars());
    if (type.mod == MODFlags.const_)
        return type;
    if (type.mcache && type.mcache.cto)
    {
        assert(type.mcache.cto.mod == MODFlags.const_);
        return type.mcache.cto;
    }
    Type t = type.makeConst();
    t = t.merge();
    t.fixTo(type);
    //printf("-Type::constOf() %p %s\n", t, t.toChars());
    return t;
}

/********************************
 * Convert to 'immutable'.
 */
Type immutableOf(Type type)
{
    //printf("Type::immutableOf() %p %s\n", this, toChars());
    if (type.isImmutable())
        return type;
    if (type.mcache && type.mcache.ito)
    {
        assert(type.mcache.ito.isImmutable());
        return type.mcache.ito;
    }
    Type t = type.makeImmutable();
    t = t.merge();
    t.fixTo(type);
    //printf("\t%p\n", t);
    return t;
}

/********************************
 * Make type mutable.
 */
Type mutableOf(Type type)
{
    //printf("Type::mutableOf() %p, %s\n", type, type.toChars());
    Type t = type;
    if (type.isImmutable())
    {
        type.getMcache();
        t = type.mcache.ito; // immutable => naked
        assert(!t || (t.isMutable() && !t.isShared()));
    }
    else if (type.isConst())
    {
        type.getMcache();
        if (type.isShared())
        {
            if (type.isWild())
                t = type.mcache.swcto; // shared wild const -> shared
            else
                t = type.mcache.sto; // shared const => shared
        }
        else
        {
            if (type.isWild())
                t = type.mcache.wcto; // wild const -> naked
            else
                t = type.mcache.cto; // const => naked
        }
        assert(!t || t.isMutable());
    }
    else if (type.isWild())
    {
        type.getMcache();
        if (type.isShared())
            t = type.mcache.sto; // shared wild => shared
        else
            t = type.mcache.wto; // wild => naked
        assert(!t || t.isMutable());
    }
    if (!t)
    {
        t = type.makeMutable();
        t = t.merge();
        t.fixTo(type);
    }
    else
        t = t.merge();
    assert(t.isMutable());
    return t;
}

Type sharedOf(Type type)
{
    //printf("Type::sharedOf() %p, %s\n", type, type.toChars());
    if (type.mod == MODFlags.shared_)
        return type;
    if (type.mcache && type.mcache.sto)
    {
        assert(type.mcache.sto.mod == MODFlags.shared_);
        return type.mcache.sto;
    }
    Type t = type.makeShared();
    t = t.merge();
    t.fixTo(type);
    //printf("\t%p\n", t);
    return t;
}

Type sharedConstOf(Type type)
{
    //printf("Type::sharedConstOf() %p, %s\n", type, type.toChars());
    if (type.mod == (MODFlags.shared_ | MODFlags.const_))
        return type;
    if (type.mcache && type.mcache.scto)
    {
        assert(type.mcache.scto.mod == (MODFlags.shared_ | MODFlags.const_));
        return type.mcache.scto;
    }
    Type t = type.makeSharedConst();
    t = t.merge();
    t.fixTo(type);
    //printf("\t%p\n", t);
    return t;
}

/********************************
 * Make type unshared.
 *      0            => 0
 *      const        => const
 *      immutable    => immutable
 *      shared       => 0
 *      shared const => const
 *      wild         => wild
 *      wild const   => wild const
 *      shared wild  => wild
 *      shared wild const => wild const
 */
Type unSharedOf(Type type)
{
    //printf("Type::unSharedOf() %p, %s\n", type, type.toChars());
    Type t = type;

    if (type.isShared())
    {
        type.getMcache();
        if (type.isWild())
        {
            if (type.isConst())
                t = type.mcache.wcto; // shared wild const => wild const
            else
                t = type.mcache.wto; // shared wild => wild
        }
        else
        {
            if (type.isConst())
                t = type.mcache.cto; // shared const => const
            else
                t = type.mcache.sto; // shared => naked
        }
        assert(!t || !t.isShared());
    }

    if (!t)
    {
        t = type.nullAttributes();
        t.mod = type.mod & ~MODFlags.shared_;
        t.ctype = type.ctype;
        t = t.merge();
        t.fixTo(type);
    }
    else
        t = t.merge();
    assert(!t.isShared());
    return t;
}

/********************************
 * Convert to 'wild'.
 */
Type wildOf(Type type)
{
    //printf("Type::wildOf() %p %s\n", type, type.toChars());
    if (type.mod == MODFlags.wild)
        return type;
    if (type.mcache && type.mcache.wto)
    {
        assert(type.mcache.wto.mod == MODFlags.wild);
        return type.mcache.wto;
    }
    Type t = type.makeWild();
    t = t.merge();
    t.fixTo(type);
    //printf("\t%p %s\n", t, t.toChars());
    return t;
}

Type wildConstOf(Type type)
{
    //printf("Type::wildConstOf() %p %s\n", type, type.toChars());
    if (type.mod == MODFlags.wildconst)
        return type;
    if (type.mcache && type.mcache.wcto)
    {
        assert(type.mcache.wcto.mod == MODFlags.wildconst);
        return type.mcache.wcto;
    }
    Type t = type.makeWildConst();
    t = t.merge();
    t.fixTo(type);
    //printf("\t%p %s\n", t, t.toChars());
    return t;
}

Type sharedWildOf(Type type)
{
    //printf("Type::sharedWildOf() %p, %s\n", type, type.toChars());
    if (type.mod == (MODFlags.shared_ | MODFlags.wild))
        return type;
    if (type.mcache && type.mcache.swto)
    {
        assert(type.mcache.swto.mod == (MODFlags.shared_ | MODFlags.wild));
        return type.mcache.swto;
    }
    Type t = type.makeSharedWild();
    t = t.merge();
    t.fixTo(type);
    //printf("\t%p %s\n", t, t.toChars());
    return t;
}

Type sharedWildConstOf(Type type)
{
    //printf("Type::sharedWildConstOf() %p, %s\n", type, type.toChars());
    if (type.mod == (MODFlags.shared_ | MODFlags.wildconst))
        return type;
    if (type.mcache && type.mcache.swcto)
    {
        assert(type.mcache.swcto.mod == (MODFlags.shared_ | MODFlags.wildconst));
        return type.mcache.swcto;
    }
    Type t = type.makeSharedWildConst();
    t = t.merge();
    t.fixTo(type);
    //printf("\t%p %s\n", t, t.toChars());
    return t;
}

Type nakedOf(Type type)
{
    //printf("Type::nakedOf() %p, %s\n", type, type.toChars());
    if (type.mod == 0)
        return type;
    if (type.mcache) with(type.mcache)
    {
        // the cache has the naked type at the "identity" position, try to find it
        if (cto && cto.mod == 0)
            return cto;
        if (ito && ito.mod == 0)
            return ito;
        if (sto && sto.mod == 0)
            return sto;
        if (scto && scto.mod == 0)
            return scto;
        if (wto && wto.mod == 0)
            return wto;
        if (wcto && wcto.mod == 0)
            return wcto;
        if (swto && swto.mod == 0)
            return swto;
        if (swcto && swcto.mod == 0)
            return swcto;
    }
    Type t = type.nullAttributes();
    t.mod = 0;
    t = t.merge();
    t.fixTo(type);
    //printf("\t%p %s\n", t, t.toChars());
    return t;
}

Type unqualify(Type type, uint m)
{
    Type t = type.mutableOf().unSharedOf();

    Type tn = type.ty == Tenum ? null : type.nextOf();
    if (tn && tn.ty != Tfunction)
    {
        Type utn = tn.unqualify(m);
        if (utn != tn)
        {
            if (type.ty == Tpointer)
                t = utn.pointerTo();
            else if (type.ty == Tarray)
                t = utn.arrayOf();
            else if (type.ty == Tsarray)
                t = new TypeSArray(utn, (cast(TypeSArray)type).dim);
            else if (type.ty == Taarray)
            {
                t = new TypeAArray(utn, (cast(TypeAArray)type).index);
            }
            else
                assert(0);

            t = t.merge();
        }
    }
    t = t.addMod(type.mod & ~m);
    return t;
}

/**************************
 * Return type with the top level of it being mutable.
 *
 * Params:
 *  t = type for which the top level mutable version is being returned
 *
 * Returns:
 *  type version with mutable top level
 */
Type toHeadMutable(const Type t)
{
    Type unqualType = cast(Type) t;
    if (t.isTypeStruct() || t.isTypeClass())
        return unqualType;

    if (!t.mod)
        return unqualType;
    return unqualType.mutableOf();
}

Type aliasthisOf(Type type)
{
    auto ad = isAggregate(type);
    if (!ad || !ad.aliasthis)
        return null;

    auto s = ad.aliasthis.sym;
    if (s.isAliasDeclaration())
        s = s.toAlias();

    if (s.isTupleDeclaration())
        return null;

    if (auto vd = s.isVarDeclaration())
    {
        auto t = vd.type;
        if (vd.needThis())
            t = t.addMod(type.mod);
        return t;
    }
    Dsymbol callable = s.isFuncDeclaration();
    callable = callable ? callable : s.isTemplateDeclaration();
    if (callable)
    {
        auto fd = resolveFuncCall(Loc.initial, null, callable, null, type, ArgumentList(), FuncResolveFlag.quiet);
        if (!fd || fd.errors || !functionSemantic(fd))
            return Type.terror;

        auto t = fd.type.nextOf();
        if (!t) // https://issues.dlang.org/show_bug.cgi?id=14185
            return Type.terror;
        t = t.substWildTo(type.mod == 0 ? MODFlags.mutable : type.mod);
        return t;
    }
    if (auto d = s.isDeclaration())
    {
        assert(d.type);
        return d.type;
    }
    if (auto ed = s.isEnumDeclaration())
    {
        return ed.type;
    }

    //printf("%s\n", s.kind());
    return null;
}

/************************************
 * Apply MODxxxx bits to existing type.
 */
Type castMod(Type type, MOD mod)
{
    Type t;
    switch (mod)
    {
    case 0:
        t = type.unSharedOf().mutableOf();
        break;

    case MODFlags.const_:
        t = type.unSharedOf().constOf();
        break;

    case MODFlags.wild:
        t = type.unSharedOf().wildOf();
        break;

    case MODFlags.wildconst:
        t = type.unSharedOf().wildConstOf();
        break;

    case MODFlags.shared_:
        t = type.mutableOf().sharedOf();
        break;

    case MODFlags.shared_ | MODFlags.const_:
        t = type.sharedConstOf();
        break;

    case MODFlags.shared_ | MODFlags.wild:
        t = type.sharedWildOf();
        break;

    case MODFlags.shared_ | MODFlags.wildconst:
        t = type.sharedWildConstOf();
        break;

    case MODFlags.immutable_:
        t = type.immutableOf();
        break;

    default:
        assert(0);
    }
    return t;
}

Type substWildTo(Type type, uint mod)
{
    auto tf = type.isTypeFunction();
    if (!tf)
    {
        //printf("+Type.substWildTo this = %s, mod = x%x\n", toChars(), mod);
        Type t;

        if (Type tn = type.nextOf())
        {
            // substitution has no effect on function pointer type.
            if (type.ty == Tpointer && tn.ty == Tfunction)
            {
                t = type;
                goto L1;
            }

            t = tn.substWildTo(mod);
            if (t == tn)
                t = type;
            else
            {
                if (type.ty == Tpointer)
                    t = t.pointerTo();
                else if (type.ty == Tarray)
                    t = t.arrayOf();
                else if (type.ty == Tsarray)
                    t = new TypeSArray(t, (cast(TypeSArray)type).dim.syntaxCopy());
                else if (type.ty == Taarray)
                {
                    t = new TypeAArray(t, (cast(TypeAArray)type).index.substWildTo(mod));
                }
                else if (type.ty == Tdelegate)
                {
                    t = new TypeDelegate(t.isTypeFunction());
                }
                else
                    assert(0);

                t = t.merge();
            }
        }
        else
            t = type;

    L1:
        if (type.isWild())
        {
            if (mod == MODFlags.immutable_)
            {
                t = t.immutableOf();
            }
            else if (mod == MODFlags.wildconst)
            {
                t = t.wildConstOf();
            }
            else if (mod == MODFlags.wild)
            {
                if (type.isWildConst())
                    t = t.wildConstOf();
                else
                    t = t.wildOf();
            }
            else if (mod == MODFlags.const_)
            {
                t = t.constOf();
            }
            else
            {
                if (type.isWildConst())
                    t = t.constOf();
                else
                    t = t.mutableOf();
            }
        }
        if (type.isConst())
            t = t.addMod(MODFlags.const_);
        if (type.isShared())
            t = t.addMod(MODFlags.shared_);

        //printf("-Type.substWildTo t = %s\n", t.toChars());
        return t.merge();
    }

    if (!tf.iswild && !(tf.mod & MODFlags.wild))
        return tf;

    // Substitude inout qualifier of function type to mutable or immutable
    // would break type system. Instead substitude inout to the most weak
    // qualifer - const.
    uint m = MODFlags.const_;

    assert(tf.next);
    Type tret = tf.next.substWildTo(m);
    Parameters* params = tf.parameterList.parameters;
    if (tf.mod & MODFlags.wild)
        params = tf.parameterList.parameters.copy();
    for (size_t i = 0; i < params.length; i++)
    {
        Parameter p = (*params)[i];
        Type t = p.type.substWildTo(m);
        if (t == p.type)
            continue;
        if (params == tf.parameterList.parameters)
            params = tf.parameterList.parameters.copy();
        (*params)[i] = new Parameter(p.loc, p.storageClass, t, null, null, null);
    }
    if (tf.next == tret && params == tf.parameterList.parameters)
        return tf;

    // Similar to TypeFunction.syntaxCopy;
    auto t = new TypeFunction(ParameterList(params, tf.parameterList.varargs), tret, tf.linkage);
    t.mod = ((tf.mod & MODFlags.wild) ? (tf.mod & ~MODFlags.wild) | MODFlags.const_ : tf.mod);
    t.isNothrow = tf.isNothrow;
    t.isNogc = tf.isNogc;
    t.purity = tf.purity;
    t.isProperty = tf.isProperty;
    t.isRef = tf.isRef;
    t.isReturn = tf.isReturn;
    t.isReturnScope = tf.isReturnScope;
    t.isScopeQual = tf.isScopeQual;
    t.isReturnInferred = tf.isReturnInferred;
    t.isScopeInferred = tf.isScopeInferred;
    t.isInOutParam = false;
    t.isInOutQual = false;
    t.trust = tf.trust;
    t.inferenceArguments = tf.inferenceArguments;
    t.isCtor = tf.isCtor;
    return t.merge();
}

/************************************
 * Add MODxxxx bits to existing type.
 * We're adding, not replacing, so adding const to
 * a shared type => "shared const"
 */
Type addMod(Type type, MOD mod)
{
    /* Add anything to immutable, and it remains immutable
     */
    Type t = type;
    if (!t.isImmutable())
    {
        //printf("addMod(%x) %s\n", mod, toChars());
        switch (mod)
        {
        case 0:
            break;

        case MODFlags.const_:
            if (type.isShared())
            {
                if (type.isWild())
                    t = type.sharedWildConstOf();
                else
                    t = type.sharedConstOf();
            }
            else
            {
                if (type.isWild())
                    t = type.wildConstOf();
                else
                    t = t.constOf();
            }
            break;

        case MODFlags.wild:
            if (type.isShared())
            {
                if (type.isConst())
                    t = type.sharedWildConstOf();
                else
                    t = type.sharedWildOf();
            }
            else
            {
                if (type.isConst())
                    t = type.wildConstOf();
                else
                    t = type.wildOf();
            }
            break;

        case MODFlags.wildconst:
            if (type.isShared())
                t = type.sharedWildConstOf();
            else
                t = type.wildConstOf();
            break;

        case MODFlags.shared_:
            if (type.isWild())
            {
                if (type.isConst())
                    t = type.sharedWildConstOf();
                else
                    t = type.sharedWildOf();
            }
            else
            {
                if (type.isConst())
                    t = type.sharedConstOf();
                else
                    t = type.sharedOf();
            }
            break;

        case MODFlags.shared_ | MODFlags.const_:
            if (type.isWild())
                t = type.sharedWildConstOf();
            else
                t = type.sharedConstOf();
            break;

        case MODFlags.shared_ | MODFlags.wild:
            if (type.isConst())
                t = type.sharedWildConstOf();
            else
                t = type.sharedWildOf();
            break;

        case MODFlags.shared_ | MODFlags.wildconst:
            t = type.sharedWildConstOf();
            break;

        case MODFlags.immutable_:
            t = type.immutableOf();
            break;

        default:
            assert(0);
        }
    }
    return t;
}

/**
 * Check whether this type has endless `alias this` recursion.
 *
 * Params:
 *   t = type to check whether it has a recursive alias this
 * Returns:
 *   `true` if `t` has an `alias this` that can be implicitly
 *    converted back to `t` itself.
 */
private bool checkAliasThisRec(Type t)
{
    Type tb = t.toBasetype();
    AliasThisRec* pflag;
    if (tb.ty == Tstruct)
        pflag = &(cast(TypeStruct)tb).att;
    else if (tb.ty == Tclass)
        pflag = &(cast(TypeClass)tb).att;
    else
        return false;

    AliasThisRec flag = cast(AliasThisRec)(*pflag & AliasThisRec.typeMask);
    if (flag == AliasThisRec.fwdref)
    {
        Type att = aliasthisOf(t);
        flag = att && att.implicitConvTo(t) ? AliasThisRec.yes : AliasThisRec.no;
    }
    *pflag = cast(AliasThisRec)(flag | (*pflag & ~AliasThisRec.typeMask));
    return flag == AliasThisRec.yes;
}

/**************************************
 * Check and set 'att' if 't' is a recursive 'alias this' type
 *
 * The goal is to prevent endless loops when there is a cycle in the alias this chain.
 * Since there is no multiple `alias this`, the chain either ends in a leaf,
 * or it loops back on itself as some point.
 *
 * Example: S0 -> (S1 -> S2 -> S3 -> S1)
 *
 * `S0` is not a recursive alias this, so this returns `false`, and a rewrite to `S1` can be tried.
 * `S1` is a recursive alias this type, but since `att` is initialized to `null`,
 * this still returns `false`, but `att1` is set to `S1`.
 * A rewrite to `S2` and `S3` can be tried, but when we want to try a rewrite to `S1` again,
 * we notice `att == t`, so we're back at the start of the loop, and this returns `true`.
 *
 * Params:
 *   att = type reference used to detect recursion. Should be initialized to `null`.
 *   t   = type of 'alias this' rewrite to attempt
 *
 * Returns:
 *   `false` if the rewrite is safe, `true` if it would loop back around
 */
bool isRecursiveAliasThis(ref Type att, Type t)
{
    //printf("+isRecursiveAliasThis(att = %s, t = %s)\n", att ? att.toChars() : "null", t.toChars());
    auto tb = t.toBasetype();
    if (att && tb.equivalent(att))
        return true;
    if (!att && tb.checkAliasThisRec())
        att = tb;
    return false;
}

MATCH implicitConvToWithoutAliasThis(TypeStruct from, Type to)
{
    //printf("TypeStruct::implicitConvToWithoutAliasThis(%s => %s)\n", toChars(), to.toChars());

    auto tos = to.isTypeStruct();
    if (!(tos && from.sym == tos.sym))
        return MATCH.nomatch;

    if (from.mod == to.mod)
        return MATCH.exact;

    if (MODimplicitConv(from.mod, to.mod))
        return MATCH.constant;

    /* Check all the fields. If they can all be converted,
     * allow the conversion.
     */
    MATCH m = MATCH.constant;
    uint offset = ~0; // must never match a field offset
    foreach (v; from.sym.fields[])
    {
        /* Why are we only looking at the first member of a union?
         * The check should check for overlap of v with the previous field,
         * not just starting at the same point
         */
        if (!global.params.fixImmutableConv && v.offset == offset) // v is at same offset as previous field
            continue;       // ignore

        Type tvf = v.type.addMod(from.mod);    // from type
        Type tvt  = v.type.addMod(to.mod);     // to type

        // field match
        MATCH mf = tvf.implicitConvTo(tvt);
        //printf("\t%s => %s, match = %d\n", v.type.toChars(), tvt.toChars(), mf);

        if (mf == MATCH.nomatch)
            return MATCH.nomatch;
        if (mf < m) // if field match is worse
            m = mf;
        offset = v.offset;
    }
    return m;
}

MATCH implicitConvToWithoutAliasThis(TypeClass from, Type to)
{
    ClassDeclaration cdto = to.isClassHandle();
    MATCH m = constConv(from, to);
    if (m > MATCH.nomatch)
        return m;

    if (cdto && cdto.isBaseOf(from.sym, null) && MODimplicitConv(from.mod, to.mod))
    {
        //printf("'to' is base\n");
        return MATCH.convert;
    }
    return MATCH.nomatch;
}

MATCH implicitConvToThroughAliasThis(TypeClass from, Type to)
{
    MATCH m;
    if (from.sym.aliasthis && !(from.att & AliasThisRec.tracing))
    {
        if (auto ato = aliasthisOf(from))
        {
            from.att = cast(AliasThisRec)(from.att | AliasThisRec.tracing);
            m = ato.implicitConvTo(to);
            from.att = cast(AliasThisRec)(from.att & ~AliasThisRec.tracing);
        }
    }
    return m;
}

MATCH implicitConvToThroughAliasThis(TypeStruct from, Type to)
{
    auto tos = to.isTypeStruct();
    if (!(tos && from.sym == tos.sym) &&
        from.sym.aliasthis &&
        !(from.att & AliasThisRec.tracing))
    {
        if (auto ato = aliasthisOf(from))
        {
            from.att = cast(AliasThisRec)(from.att | AliasThisRec.tracing);
            MATCH m = ato.implicitConvTo(to);
            from.att = cast(AliasThisRec)(from.att & ~AliasThisRec.tracing);
            return m;
        }
    }
    return MATCH.nomatch;
}

/*******************************************
 * Compute number of elements for a (possibly multidimensional) static array,
 * or 1 for other types.
 * Params:
 *  t = static array type
 *  loc = for error message
 * Returns:
 *  number of elements, uint.max on overflow
 */
uint numberOfElems(Type t, Loc loc)
{
    //printf("Type::numberOfElems()\n");
    uinteger_t n = 1;
    Type tb = t;
    while ((tb = tb.toBasetype()).ty == Tsarray)
    {
        bool overflow = false;
        n = mulu(n, (cast(TypeSArray)tb).dim.toUInteger(), overflow);
        if (overflow || n >= uint.max)
        {
            error(loc, "static array `%s` size overflowed to %llu", t.toChars(), cast(ulong)n);
            return uint.max;
        }
        tb = (cast(TypeSArray)tb).next;
    }
    return cast(uint)n;
}

bool checkRetType(TypeFunction tf, Loc loc)
{
    Type tb = tf.next.toBasetype();
    if (tb.ty == Tfunction)
    {
        error(loc, "functions cannot return a function");
        tf.next = Type.terror;
    }
    if (tb.ty == Ttuple)
    {
        error(loc, "functions cannot return a sequence (use `std.typecons.Tuple`)");
        tf.next = Type.terror;
    }
    if (!tf.isRef && (tb.ty == Tstruct || tb.ty == Tsarray))
    {
        if (auto ts = tb.baseElemOf().isTypeStruct())
        {
            if (!ts.sym.members)
            {
                error(loc, "functions cannot return opaque type `%s` by value", tb.toChars());
                tf.next = Type.terror;
            }
        }
    }
    if (tb.ty == Terror)
        return true;
    return false;
}

/// Returns: whether `t` is a struct/class/enum without a body
bool isOpaqueType(Type t)
{
    if (auto te = t.isTypeEnum())
        return te.sym.members is null;
    if (auto ts = t.isTypeStruct())
        return ts.sym.members is null;
    if (auto tc = t.isTypeClass())
        return tc.sym.members is null;
    return false;
}


/******************************* Private *****************************************/

private:

/**************************
 * This evaluates exp while setting length to be the number
 * of elements in the tuple t.
 */
Expression semanticLength(Scope* sc, Type t, Expression exp)
{
    if (auto tt = t.isTypeTuple())
    {
        ScopeDsymbol sym = new ArrayScopeSymbol(sc, tt);
        sym.parent = sc.scopesym;
        sc = sc.push(sym);
        sc = sc.startCTFE();
        exp = exp.expressionSemantic(sc);
        exp = resolveProperties(sc, exp);
        sc = sc.endCTFE();
        sc.pop();
    }
    else
    {
        sc = sc.startCTFE();
        exp = exp.expressionSemantic(sc);
        exp = resolveProperties(sc, exp);
        sc = sc.endCTFE();
    }
    return exp;
}

Expression semanticLength(Scope* sc, TupleDeclaration tup, Expression exp)
{
    ScopeDsymbol sym = new ArrayScopeSymbol(sc, tup);
    sym.parent = sc.scopesym;

    sc = sc.push(sym);
    sc = sc.startCTFE();
    exp = exp.expressionSemantic(sc);
    exp = resolveProperties(sc, exp);
    sc = sc.endCTFE();
    sc.pop();

    return exp;
}

/************************************
 * Transitively search a type for all function types.
 * If any function types with parameters are found that have parameter identifiers
 * or default arguments, remove those and create a new type stripped of those.
 * This is used to determine the "canonical" version of a type which is useful for
 * comparisons.
 * Params:
 *      t = type to scan
 * Returns:
 *      `t` if no parameter identifiers or default arguments found, otherwise a new type that is
 *      the same as t but with no parameter identifiers or default arguments.
 */
Type stripDefaultArgs(Type t)
{
    static Parameters* stripParams(Parameters* parameters)
    {
        static Parameter stripParameter(Parameter p)
        {
            Type t = stripDefaultArgs(p.type);
            return (t != p.type || p.defaultArg || p.ident || p.userAttribDecl)
                ? new Parameter(p.loc, p.storageClass, t, null, null, null)
                : null;
        }

        if (parameters)
        {
            foreach (i, p; *parameters)
            {
                if (Parameter ps = stripParameter(p))
                {
                    // Replace params with a copy we can modify
                    Parameters* nparams = new Parameters(parameters.length);

                    foreach (j, ref np; *nparams)
                    {
                        Parameter pj = (*parameters)[j];
                        if (j < i)
                            np = pj;
                        else if (j == i)
                            np = ps;
                        else
                        {
                            Parameter nps = stripParameter(pj);
                            np = nps ? nps : pj;
                        }
                    }
                    return nparams;
                }
            }
        }
        return parameters;
    }

    if (t is null)
        return t;

    if (auto tf = t.isTypeFunction())
    {
        Type tret = stripDefaultArgs(tf.next);
        Parameters* params = stripParams(tf.parameterList.parameters);
        if (tret == tf.next && params == tf.parameterList.parameters)
            return t;
        TypeFunction tr = tf.copy().isTypeFunction();
        tr.parameterList.parameters = params;
        tr.next = tret;
        //printf("strip %s\n   <- %s\n", tr.toChars(), t.toChars());
        return tr;
    }
    else if (auto tt = t.isTypeTuple())
    {
        Parameters* args = stripParams(tt.arguments);
        if (args == tt.arguments)
            return t;
        TypeTuple tr = t.copy().isTypeTuple();
        tr.arguments = args;
        return tr;
    }
    else if (t.ty == Tenum)
    {
        // TypeEnum::nextOf() may be != NULL, but it's not necessary here.
        return t;
    }
    else
    {
        Type tn = t.nextOf();
        Type n = stripDefaultArgs(tn);
        if (n == tn)
            return t;
        TypeNext tr = cast(TypeNext)t.copy();
        tr.next = n;
        return tr;
    }
}

/******************************
 * Get the value of the .max/.min property of `ed` as an Expression.
 * Lazily computes the value and caches it in maxval/minval.
 * Reports any errors.
 * Params:
 *      ed = the EnumDeclaration being examined
 *      loc = location to use for error messages
 *      id = Id::max or Id::min
 * Returns:
 *      corresponding value of .max/.min
 */
Expression getMaxMinValue(EnumDeclaration ed, Loc loc, Identifier id)
{
    //printf("EnumDeclaration::getMaxValue()\n");

    static Expression pvalToResult(Expression e, Loc loc)
    {
        if (e.op != EXP.error)
        {
            e = e.copy();
            e.loc = loc;
        }
        return e;
    }

    Expression* pval = (id == Id.max) ? &ed.maxval : &ed.minval;

    Expression errorReturn()
    {
        *pval = ErrorExp.get();
        return *pval;
    }

    if (ed.inuse)
    {
        .error(loc, "%s `%s` recursive definition of `.%s` property", ed.kind, ed.toPrettyChars, id.toChars());
        return errorReturn();
    }
    if (*pval)
        return pvalToResult(*pval, loc);

    if (ed._scope)
        dsymbolSemantic(ed, ed._scope);
    if (ed.errors)
        return errorReturn();
    if (!ed.members)
    {
        .error(loc, "%s `%s` is opaque and has no `.%s`", ed.kind, ed.toPrettyChars, id.toChars(), id.toChars());
        return errorReturn();
    }
    if (!(ed.memtype && ed.memtype.isIntegral()))
    {
        .error(loc, "%s `%s` has no `.%s` property because base type `%s` is not an integral type", ed.kind, ed.toPrettyChars, id.toChars(),
              id.toChars(), ed.memtype ? ed.memtype.toChars() : "");
        return errorReturn();
    }

    bool first = true;
    for (size_t i = 0; i < ed.members.length; i++)
    {
        EnumMember em = (*ed.members)[i].isEnumMember();
        if (!em)
            continue;
        if (em.errors)
        {
            ed.errors = true;
            continue;
        }

        if (em.semanticRun < PASS.semanticdone)
        {
            .error(em.loc, "%s `%s` is forward referenced looking for `.%s`", em.kind, em.toPrettyChars, id.toChars());
            ed.errors = true;
            continue;
        }

        if (first)
        {
            *pval = em.value;
            first = false;
        }
        else
        {
            /* In order to work successfully with UDTs,
             * build expressions to do the comparisons,
             * and let the semantic analyzer and constant
             * folder give us the result.
             */

            /* Compute:
             *   if (e > maxval)
             *      maxval = e;
             */
            Expression e = em.value;
            Expression ec = new CmpExp(id == Id.max ? EXP.greaterThan : EXP.lessThan, em.loc, e, *pval);
            ed.inuse = true;
            ec = ec.expressionSemantic(em._scope);
            ed.inuse = false;
            ec = ec.ctfeInterpret();
            if (ec.op == EXP.error)
            {
                ed.errors = true;
                continue;
            }
            if (ec.toInteger())
                *pval = e;
        }
    }
    return ed.errors ? errorReturn() : pvalToResult(*pval, loc);
}

/******************************************
 * Compile the MixinType, returning the type or expression AST.
 *
 * Doesn't run semantic() on the returned object.
 * Params:
 *      tm = mixin to compile as a type or expression
 *      loc = location for error messages
 *      sc = context
 * Return:
 *      null if error, else RootObject AST as parsed
 */
RootObject compileTypeMixin(TypeMixin tm, Loc loc, Scope* sc)
{
    OutBuffer buf;
    if (expressionsToString(buf, sc, tm.exps, tm.loc, null, true))
        return null;

    const errors = global.errors;
    const len = buf.length;
    buf.writeByte(0);
    const str = buf.extractSlice()[0 .. len];
    const bool doUnittests = global.params.parsingUnittestsRequired();
    scope p = new Parser!ASTCodegen(sc._module, str, false, global.errorSink, &global.compileEnv, doUnittests);
    adjustLocForMixin(str, loc, *p.baseLoc, global.params.mixinOut);
    p.linnum = p.baseLoc.startLine;
    p.nextToken();
    //printf("p.loc.linnum = %d\n", p.loc.linnum);

    auto o = p.parseTypeOrAssignExp(TOK.endOfFile);
    if (errors != global.errors)
    {
        assert(global.errors != errors); // should have caught all these cases
        return null;
    }
    if (p.token.value != TOK.endOfFile)
    {
        .error(loc, "unexpected token `%s` after type `%s`",
            p.token.toChars(), o.toChars());
        .errorSupplemental(loc, "while parsing string mixin type `%s`",
            str.ptr);
        return null;
    }

    return o;
}<|MERGE_RESOLUTION|>--- conflicted
+++ resolved
@@ -77,7 +77,6 @@
     }
 }
 
-<<<<<<< HEAD
 // Exposed as it is used in `expressionsem`
 MOD typeDeduceWild(Type _this, Type t, bool isRef)
 {
@@ -185,7 +184,8 @@
     else if (auto tc = _this.isTypeClass())
         return typeClassDeduceWild(tc, t, isRef);
     return typeDeduceWild(_this, t, isRef);
-=======
+}
+
 bool isString(Type _this)
 {
     if (auto tsa = _this.isTypeSArray())
@@ -249,7 +249,6 @@
     else if (auto te = _this.isTypeEnum())
         return te.memType().isIntegral();
     return false;
->>>>>>> fa4081b2
 }
 
 Type makeSharedWildConst(Type _this)
