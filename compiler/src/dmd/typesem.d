/**
 * Semantic analysis for D types.
 *
 * Copyright:   Copyright (C) 1999-2025 by The D Language Foundation, All Rights Reserved
 * Authors:     $(LINK2 https://www.digitalmars.com, Walter Bright)
 * License:     $(LINK2 https://www.boost.org/LICENSE_1_0.txt, Boost License 1.0)
 * Source:      $(LINK2 https://github.com/dlang/dmd/blob/master/compiler/src/dmd/typesem.d, _typesem.d)
 * Documentation:  https://dlang.org/phobos/dmd_typesem.html
 * Coverage:    https://codecov.io/gh/dlang/dmd/src/master/compiler/src/dmd/typesem.d
 */

module dmd.typesem;

import core.checkedint;
import core.stdc.string;
import core.stdc.stdio;

import dmd.access;
import dmd.aggregate;
import dmd.arrayop;
import dmd.arraytypes;
import dmd.astcodegen;
import dmd.astenums;
import dmd.dcast;
import dmd.dclass;
import dmd.declaration;
import dmd.denum;
import dmd.dinterpret;
import dmd.dmodule;
import dmd.dscope;
import dmd.dstruct;
import dmd.dsymbol;
import dmd.dsymbolsem;
import dmd.templatesem : computeOneMember;
import dmd.dtemplate;
import dmd.enumsem;
import dmd.errors;
import dmd.expression;
import dmd.expressionsem;
import dmd.func;
import dmd.funcsem;
import dmd.globals;
import dmd.hdrgen;
import dmd.id;
import dmd.identifier;
import dmd.imphint;
import dmd.importc;
import dmd.init;
import dmd.initsem;
import dmd.location;
import dmd.mtype;
import dmd.mangle;
import dmd.nogc;
import dmd.objc;
import dmd.opover;
import dmd.optimize;
import dmd.parse;
import dmd.root.complex;
import dmd.root.ctfloat;
import dmd.root.rmem;
import dmd.common.outbuffer;
import dmd.rootobject;
import dmd.root.string;
import dmd.safe;
import dmd.semantic3;
import dmd.sideeffect;
import dmd.target;
import dmd.tokens;

void transitive(TypeNext _this)
{
    // Invoke transitivity of type attributes
    _this.next = _this.next.addMod(_this.mod);
}

private inout(TypeNext) isTypeNext(inout Type _this)
{
    switch(_this.ty)
    {
        case Tpointer, Treference, Tfunction, Tdelegate, Tslice, Tarray, Taarray, Tsarray:
            return cast(typeof(return)) _this;
        default: return null;
    }
}

<<<<<<< HEAD
bool needsNested(Type _this)
{
    static bool typeStructNeedsNested(TypeStruct _this)
    {
        if (_this.inuse) return false; // circular type, error instead of crashing

        _this.inuse = true;
        scope(exit) _this.inuse = false;

        if (_this.sym.isNested())
            return true;

        for (size_t i = 0; i < _this.sym.fields.length; i++)
        {
            VarDeclaration v = _this.sym.fields[i];
            if (!v.isDataseg() && v.type.needsNested())
                return true;
        }
        return false;
    }

    if (auto tsa = _this.isTypeSArray())
        return tsa.next.needsNested();
    else if (auto ts = _this.isTypeStruct())
        return typeStructNeedsNested(ts);
    else if (auto te = _this.isTypeEnum())
        return te.memType().needsNested();
=======
bool isUnsigned(Type _this)
{
    if (auto tb = _this.isTypeBasic())
        return (tb.flags & TFlags.unsigned) != 0;
    else if (auto tv = _this.isTypeVector())
        return tv.basetype.nextOf().isUnsigned();
    else if (auto te = _this.isTypeEnum())
        return te.memType().isUnsigned();
>>>>>>> 75c72e96
    return false;
}

bool isImaginary(Type _this)
{
    if (auto te = _this.isTypeEnum())
        return te.memType().isImaginary();
    return _this.isImaginaryNonSemantic();
}

bool isComplex(Type _this)
{
    if (auto tb = _this.isTypeBasic())
        return (tb.flags & TFlags.complex) != 0;
    else if (auto te = _this.isTypeEnum())
        return te.memType().isComplex();
    return false;
}

// Exposed as it is used in `expressionsem`
MOD typeDeduceWild(Type _this, Type t, bool isRef)
{
    //printf("Type::deduceWild this = '%s', tprm = '%s'\n", toChars(), tprm.toChars());
    if (t.isWild())
    {
        if (_this.isImmutable())
            return MODFlags.immutable_;
        if (_this.isWildConst())
        {
            if (t.isWildConst())
                return MODFlags.wild;
            return MODFlags.wildconst;
        }
        if (_this.isWild())
            return MODFlags.wild;
        if (_this.isConst())
            return MODFlags.const_;
        if (_this.isMutable())
            return MODFlags.mutable;
        assert(0);
    }
    return 0;
}

/***************************************
 * Compute MOD bits matching `this` argument type to wild parameter type.
 * Params:
 *  _this = base parameter type
 *  t = corresponding parameter type
 *  isRef = parameter is `ref` or `out`
 * Returns:
 *  MOD bits
 */
MOD deduceWild(Type _this, Type t, bool isRef)
{
    static MOD typeNextDeduceWild(TypeNext _this, Type t, bool isRef)
    {
        if (_this.ty == Tfunction)
            return 0;

        ubyte wm;

        Type tn = t.nextOf();
        if (!isRef && (_this.ty == Tarray || _this.ty == Tpointer) && tn)
        {
            wm = _this.next.deduceWild(tn, true);
            if (!wm)
                wm = typeDeduceWild(cast(Type)_this, t, true);
        }
        else
        {
            wm = typeDeduceWild(cast(Type)_this, t, isRef);
            if (!wm && tn)
                wm = _this.next.deduceWild(tn, true);
        }
        return wm;
    }

    static MOD typeStructDeduceWild(TypeStruct _this, Type t, bool isRef)
    {
        if (_this.ty == t.ty && _this.sym == (cast(TypeStruct)t).sym)
            return typeDeduceWild(cast(Type)_this, t, isRef);

        ubyte wm = 0;

        if (t.hasWild() && _this.sym.aliasthis && !(_this.att & AliasThisRec.tracing))
        {
            if (auto ato = aliasthisOf(_this))
            {
                _this.att = cast(AliasThisRec)(_this.att | AliasThisRec.tracing);
                wm = ato.deduceWild(t, isRef);
                _this.att = cast(AliasThisRec)(_this.att & ~AliasThisRec.tracing);
            }
        }

        return wm;
    }

    static MOD typeClassDeduceWild(TypeClass _this, Type t, bool isRef)
    {
        ClassDeclaration cd = t.isClassHandle();
        if (cd && (_this.sym == cd || cd.isBaseOf(_this.sym, null)))
            return typeDeduceWild(cast(Type)_this, t, isRef);

        ubyte wm = 0;

        if (t.hasWild() && _this.sym.aliasthis && !(_this.att & AliasThisRec.tracing))
        {
            if (auto ato = aliasthisOf(_this))
            {
                _this.att = cast(AliasThisRec)(_this.att | AliasThisRec.tracing);
                wm = ato.deduceWild(t, isRef);
                _this.att = cast(AliasThisRec)(_this.att & ~AliasThisRec.tracing);
            }
        }

        return wm;
    }

    if (auto tn = _this.isTypeNext())
        return typeNextDeduceWild(tn, t, isRef);
    else if (auto ts = _this.isTypeStruct())
        return typeStructDeduceWild(ts, t, isRef);
    else if (auto tc = _this.isTypeClass())
        return typeClassDeduceWild(tc, t, isRef);
    return typeDeduceWild(_this, t, isRef);
}

bool isString(Type _this)
{
    if (auto tsa = _this.isTypeSArray())
    {
        TY nty = tsa.next.toBasetype().ty;
        return nty.isSomeChar();
    }
    else if (auto tda = _this.isTypeDArray())
    {
        TY nty = tda.next.toBasetype().ty;
        return nty.isSomeChar();
    }
    else if (auto te = _this.isTypeEnum())
        return te.memType().isString();
    return false;
}

/**************************
 * Returns true if T can be converted to boolean value.
 */
bool isBoolean(Type _this)
{
    switch(_this.ty)
    {
        case Tvector, Tstruct: return false;
        case Tarray, Taarray, Tdelegate, Tclass, Tnull: return true;
        case Tenum: return _this.isTypeEnum().memType().isBoolean();
        // bottom type can be implicitly converted to any other type
        case Tnoreturn: return true;
        default: return _this.isScalar();
    }
}

bool isReal(Type _this)
{
    if (auto tb = _this.isTypeBasic())
        return (tb.flags & TFlags.real_) != 0;
    else if (auto te = _this.isTypeEnum())
        return te.memType().isReal();
    return false;
}

// real, imaginary, or complex
bool isFloating(Type _this)
{
    if (auto tb = _this.isTypeBasic())
        return (tb.flags & TFlags.floating) != 0;
    else if (auto tv = _this.isTypeVector())
        return tv.basetype.nextOf().isFloating();
    else if (auto te = _this.isTypeEnum())
        return te.memType().isFloating();
    return false;
}

bool isIntegral(Type _this)
{
    if (auto tb = _this.isTypeBasic())
        return (tb.flags & TFlags.integral) != 0;
    else if (auto tv = _this.isTypeVector())
        return tv.basetype.nextOf().isIntegral();
    else if (auto te = _this.isTypeEnum())
        return te.memType().isIntegral();
    return false;
}

Type makeSharedWildConst(Type _this)
{
    if (_this.mcache && _this.mcache.swcto)
        return _this.mcache.swcto;
    Type t = _this.nullAttributes();
    t.mod = MODFlags.shared_ | MODFlags.wildconst;

    if (auto tn = _this.isTypeNext())
    {
        //printf("TypeNext::makeSharedWildConst() %s\n", toChars());
        TypeNext _t = cast(TypeNext) t;
        if (tn.ty != Tfunction && tn.next.ty != Tfunction && !tn.next.isImmutable())
        {
            _t.next = tn.next.sharedWildConstOf();
        }
        //printf("TypeNext::makeSharedWildConst() returns %p, %s\n", t, t.toChars());
        return _t;
    }
    return t;
}

Type makeSharedWild(Type _this)
{
    if (_this.mcache && _this.mcache.swto)
        return _this.mcache.swto;
    Type t = _this.nullAttributes();
    t.mod = MODFlags.shared_ | MODFlags.wild;

    if (auto tn = _this.isTypeNext())
    {
        //printf("TypeNext::makeSharedWild() %s\n", toChars());
        TypeNext _t = cast(TypeNext) t;
        if (tn.ty != Tfunction && tn.next.ty != Tfunction && !tn.next.isImmutable())
        {
            if (tn.next.isConst())
                _t.next = tn.next.sharedWildConstOf();
            else
                _t.next = tn.next.sharedWildOf();
        }
        //printf("TypeNext::makeSharedWild() returns %p, %s\n", t, t.toChars());
        return _t;
    }
    return t;
}

Type makeWildConst(Type _this)
{
    if (_this.mcache && _this.mcache.wcto)
        return _this.mcache.wcto;
    Type t = _this.nullAttributes();
    t.mod = MODFlags.wildconst;

    if (auto tn = _this.isTypeNext())
    {
        //printf("TypeNext::makeWildConst() %s\n", toChars());
        TypeNext _t = cast(TypeNext) t;
        if (tn.ty != Tfunction && tn.next.ty != Tfunction && !tn.next.isImmutable())
        {
            if (tn.next.isShared())
                _t.next = tn.next.sharedWildConstOf();
            else
                _t.next = tn.next.wildConstOf();
        }
        //printf("TypeNext::makeWildConst() returns %p, %s\n", t, t.toChars());
        return _t;
    }
    return t;
}

Type makeWild(Type _this)
{
    if (_this.mcache && _this.mcache.wto)
        return _this.mcache.wto;
    Type t = _this.nullAttributes();
    t.mod = MODFlags.wild;

    if (auto tn = _this.isTypeNext())
    {
        //printf("TypeNext::makeWild() %s\n", toChars());
        TypeNext _t = cast(TypeNext) t;
        if (tn.ty != Tfunction && tn.next.ty != Tfunction && !tn.next.isImmutable())
        {
            if (tn.next.isShared())
            {
                if (tn.next.isConst())
                    _t.next = tn.next.sharedWildConstOf();
                else
                    _t.next = tn.next.sharedWildOf();
            }
            else
            {
                if (tn.next.isConst())
                    _t.next = tn.next.wildConstOf();
                else
                    _t.next = tn.next.wildOf();
            }
        }
        //printf("TypeNext::makeWild() returns %p, %s\n", t, t.toChars());
        return _t;
    }
    return t;
}

Type makeSharedConst(Type _this)
{
    if (_this.mcache && _this.mcache.scto)
        return _this.mcache.scto;
    Type t = _this.nullAttributes();
    t.mod = MODFlags.shared_ | MODFlags.const_;

    if (auto tn = _this.isTypeNext())
    {
        //printf("TypeNext::makeSharedConst() %s\n", toChars());
        TypeNext _t = cast(TypeNext) t;
        if (tn.ty != Tfunction && tn.next.ty != Tfunction && !tn.next.isImmutable())
        {
            if (tn.next.isWild())
                _t.next = tn.next.sharedWildConstOf();
            else
                _t.next = tn.next.sharedConstOf();
        }
        //printf("TypeNext::makeSharedConst() returns %p, %s\n", t, t.toChars());
        return _t;
    }
    return t;
}

Type makeShared(Type _this)
{
    if (_this.mcache && _this.mcache.sto)
        return _this.mcache.sto;
    Type t = _this.nullAttributes();
    t.mod = MODFlags.shared_;

    if (auto tn = _this.isTypeNext())
    {
        //printf("TypeNext::makeShared() %s\n", toChars());
        TypeNext _t = cast(TypeNext) t;
        if (tn.ty != Tfunction && tn.next.ty != Tfunction && !tn.next.isImmutable())
        {
            if (tn.next.isWild())
            {
                if (tn.next.isConst())
                    _t.next = tn.next.sharedWildConstOf();
                else
                    _t.next = tn.next.sharedWildOf();
            }
            else
            {
                if (tn.next.isConst())
                    _t.next = tn.next.sharedConstOf();
                else
                    _t.next = tn.next.sharedOf();
            }
        }
        //printf("TypeNext::makeShared() returns %p, %s\n", t, t.toChars());
        return _t;
    }
    return t;
}

Type makeImmutable(Type _this)
{
    if (_this.mcache && _this.mcache.ito)
        return _this.mcache.ito;
    Type t = _this.nullAttributes();
    t.mod = MODFlags.immutable_;

    if (auto tn = _this.isTypeNext())
    {
        //printf("TypeNext::makeImmutable() %s\n", toChars());
        TypeNext _t = cast(TypeNext) t;
        if (tn.ty != Tfunction && tn.next.ty != Tfunction && !tn.next.isImmutable())
        {
            _t.next = tn.next.immutableOf();
        }
        return _t;
    }
    return t;
}

Type makeMutable(Type _this)
{
    Type t = _this.nullAttributes();
    t.mod = _this.mod & MODFlags.shared_;

    if (auto tn = _this.isTypeNext())
    {
        //printf("TypeNext::makeMutable() %p, %s\n", this, toChars());
        TypeNext _t = cast(TypeNext)t;
        if (tn.ty == Tsarray)
        {
            _t.next = tn.next.mutableOf();
        }
        //printf("TypeNext::makeMutable() returns %p, %s\n", t, t.toChars());
        return _t;
    }
    return t;
}

Type makeConst(Type _this)
{
    if (_this.mcache && _this.mcache.cto)
    {
        assert(_this.mcache.cto.mod == MODFlags.const_);
        return _this.mcache.cto;
    }

    static Type defaultMakeConst(Type _this)
    {
        //printf("Type::makeConst() %p, %s\n", this, toChars());
        Type t = _this.nullAttributes();
        t.mod = MODFlags.const_;
        //printf("-Type::makeConst() %p, %s\n", t, toChars());
        return t;
    }

    static Type typeNextMakeConst(TypeNext _this)
    {
        //printf("TypeNext::makeConst() %p, %s\n", this, toChars());
        TypeNext t = cast(TypeNext)defaultMakeConst(cast(Type)_this);
        if (_this.ty != Tfunction && _this.next.ty != Tfunction && !_this.next.isImmutable())
        {
            if (_this.next.isShared())
            {
                if (_this.next.isWild())
                    t.next = _this.next.sharedWildConstOf();
                else
                    t.next = _this.next.sharedConstOf();
            }
            else
            {
                if (_this.next.isWild())
                    t.next = _this.next.wildConstOf();
                else
                    t.next = _this.next.constOf();
            }
        }
        //printf("TypeNext::makeConst() returns %p, %s\n", t, t.toChars());
        return t;
    }

    if (auto tn = _this.isTypeNext())
        return typeNextMakeConst(tn);

    return defaultMakeConst(_this);
}

Type toBasetype2(TypeEnum _this)
{
    if (!_this.sym.members && !_this.sym.memtype)
        return _this;
    auto tb = _this.sym.getMemtype(Loc.initial).toBasetype();
    return tb.castMod(_this.mod); // retain modifier bits from '_this'
}

Type memType(TypeEnum _this)
{
    return _this.sym.getMemtype(Loc.initial);
}

uint alignsize(Type _this)
{
    static uint structAlignsize(TypeStruct _this)
    {
        import dmd.dsymbolsem : size;
        _this.sym.size(Loc.initial); // give error for forward references
        return _this.sym.alignsize;
    }

    static uint enumAlignsize(TypeEnum _this)
    {
        Type t = _this.memType();
        if (t.ty == Terror)
            return 4;
        return t.alignsize();
    }

    if (auto tb = _this.isTypeBasic())
        return target.alignsize(tb);

    switch(_this.ty)
    {
        case Tvector: return cast(uint)_this.isTypeVector().basetype.size();
        case Tsarray: return _this.isTypeSArray().next.alignsize();
        // A DArray consists of two ptr-sized values, so align it on pointer size boundary
        case Tarray, Tdelegate: return target.ptrsize;
        case Tstruct: return structAlignsize(_this.isTypeStruct());
        case Tenum: return enumAlignsize(_this.isTypeEnum());
        case Tnoreturn: return 0;
        default: return cast(uint)size(_this, Loc.initial);
    }
}

/*************************************
 * Detect if type has pointer fields that are initialized to void.
 * Local stack variables with such void fields can remain uninitialized,
 * leading to pointer bugs.
 * Returns:
 *  true if so
 */

bool hasVoidInitPointers(Type _this)
{
    if (auto tsa = _this.isTypeSArray())
    {
        return tsa.next.hasVoidInitPointers();
    }
    else if (auto ts = _this.isTypeStruct())
    {
        import dmd.dsymbolsem : size;
        ts.sym.size(Loc.initial); // give error for forward references
        ts.sym.determineTypeProperties();
        return ts.sym.hasVoidInitPointers;
    }
    else if (auto te = _this.isTypeEnum())
    {
        return te.memType().hasVoidInitPointers();
    }
    return false;
}

void Type_init()
{
    Type.stringtable._init(14_000);

    // Set basic types
    __gshared TY* basetab =
    [
        Tvoid,
        Tint8,
        Tuns8,
        Tint16,
        Tuns16,
        Tint32,
        Tuns32,
        Tint64,
        Tuns64,
        Tint128,
        Tuns128,
        Tfloat32,
        Tfloat64,
        Tfloat80,
        Timaginary32,
        Timaginary64,
        Timaginary80,
        Tcomplex32,
        Tcomplex64,
        Tcomplex80,
        Tbool,
        Tchar,
        Twchar,
        Tdchar,
        Terror
    ];

    static Type merge(Type t)
    {
        import dmd.mangle.basic : tyToDecoBuffer;

        OutBuffer buf;
        buf.reserve(3);

        if (t.ty == Tnoreturn)
            buf.writestring("Nn");
        else
            tyToDecoBuffer(buf, t.ty);

        auto sv = t.stringtable.update(buf[]);
        if (sv.value)
            return sv.value;
        t.deco = cast(char*)sv.toDchars();
        sv.value = t;
        return t;
    }

    for (size_t i = 0; basetab[i] != Terror; i++)
    {
        Type t = new TypeBasic(basetab[i]);
        t = merge(t);
        Type.basic[basetab[i]] = t;
    }
    Type.basic[Terror] = new TypeError();

    Type.tnoreturn = new TypeNoreturn();
    Type.tnoreturn.deco = merge(Type.tnoreturn).deco;
    Type.basic[Tnoreturn] = Type.tnoreturn;

    Type.tvoid = Type.basic[Tvoid];
    Type.tint8 = Type.basic[Tint8];
    Type.tuns8 = Type.basic[Tuns8];
    Type.tint16 = Type.basic[Tint16];
    Type.tuns16 = Type.basic[Tuns16];
    Type.tint32 = Type.basic[Tint32];
    Type.tuns32 = Type.basic[Tuns32];
    Type.tint64 = Type.basic[Tint64];
    Type.tuns64 = Type.basic[Tuns64];
    Type.tint128 = Type.basic[Tint128];
    Type.tuns128 = Type.basic[Tuns128];
    Type.tfloat32 = Type.basic[Tfloat32];
    Type.tfloat64 = Type.basic[Tfloat64];
    Type.tfloat80 = Type.basic[Tfloat80];

    Type.timaginary32 = Type.basic[Timaginary32];
    Type.timaginary64 = Type.basic[Timaginary64];
    Type.timaginary80 = Type.basic[Timaginary80];

    Type.tcomplex32 = Type.basic[Tcomplex32];
    Type.tcomplex64 = Type.basic[Tcomplex64];
    Type.tcomplex80 = Type.basic[Tcomplex80];

    Type.tbool = Type.basic[Tbool];
    Type.tchar = Type.basic[Tchar];
    Type.twchar = Type.basic[Twchar];
    Type.tdchar = Type.basic[Tdchar];

    Type.tshiftcnt = Type.tint32;
    Type.terror = Type.basic[Terror];
    Type.tnoreturn = Type.basic[Tnoreturn];
    Type.tnull = new TypeNull();
    Type.tnull.deco = merge(Type.tnull).deco;

    Type.tvoidptr = Type.tvoid.pointerTo();
    Type.tstring = Type.tchar.immutableOf().arrayOf();
    Type.twstring = Type.twchar.immutableOf().arrayOf();
    Type.tdstring = Type.tdchar.immutableOf().arrayOf();

    const isLP64 = target.isLP64;

    Type.tsize_t    = Type.basic[isLP64 ? Tuns64 : Tuns32];
    Type.tptrdiff_t = Type.basic[isLP64 ? Tint64 : Tint32];
    Type.thash_t = Type.tsize_t;

    static if (__VERSION__ == 2081)
    {
        // Related issue: https://issues.dlang.org/show_bug.cgi?id=19134
        // D 2.081.x regressed initializing class objects at compile time.
        // As a workaround initialize this global at run-time instead.
        TypeTuple.empty = new TypeTuple();
    }
}

/************************************
 * Return alignment to use for this type.
 */
structalign_t alignment(Type _this)
{
    if (auto tsa = _this.isTypeSArray())
    {
        return tsa.next.alignment();
    }
    else if (auto ts = _this.isTypeStruct())
    {
        import dmd.dsymbolsem : size;
        if (ts.sym.alignment.isUnknown())
            ts.sym.size(ts.sym.loc);
        return ts.sym.alignment;
    }
    structalign_t s;
    s.setDefault();
    return s;
}

/***************************************
 * Returns: true if type has any invariants
 */
bool hasInvariant(Type _this)
{
    if (auto tsa = _this.isTypeSArray())
    {
        return tsa.next.hasInvariant();
    }
    else if (auto ts = _this.isTypeStruct())
    {
        import dmd.dsymbolsem : size;
        ts.sym.size(Loc.initial); // give error for forward references
        ts.sym.determineTypeProperties();
        return ts.sym.hasInvariant() || ts.sym.hasFieldWithInvariant;
    }
    else if (auto te = _this.isTypeEnum())
    {
        return te.memType().hasInvariant();
    }
    return false;
}

/*************************************
 * Detect if this is an unsafe type because of the presence of `@system` members
 * Returns:
 *  true if so
 */
bool hasUnsafeBitpatterns(Type _this)
{
    static bool tstructImpl(TypeStruct _this)
    {
        import dmd.dsymbolsem : size;
        _this.sym.size(Loc.initial); // give error for forward references
        _this.sym.determineTypeProperties();
        return _this.sym.hasUnsafeBitpatterns;
    }

    if(auto tb = _this.isTypeBasic())
        return tb.ty == Tbool;

    switch(_this.ty)
    {
        case Tenum: return _this.isTypeEnum().memType().hasUnsafeBitpatterns();
        case Tstruct: return tstructImpl(_this.isTypeStruct());
        case Tsarray: return _this.isTypeSArray().next.hasUnsafeBitpatterns();
        default: return false;
    }
}

/*************************************
 * Resolve a tuple index, `s[oindex]`, by figuring out what `s[oindex]` represents.
 * Setting one of pe/pt/ps.
 * Params:
 *      loc = location for error messages
 *      sc = context
 *      s = symbol being indexed - could be a tuple, could be an expression
 *      pe = set if s[oindex] is an Expression, otherwise null
 *      pt = set if s[oindex] is a Type, otherwise null
 *      ps = set if s[oindex] is a Dsymbol, otherwise null
 *      oindex = index into s
 */
private void resolveTupleIndex(Loc loc, Scope* sc, Dsymbol s, out Expression pe, out Type pt, out Dsymbol ps, RootObject oindex)
{
    auto tup = s.isTupleDeclaration();

    auto eindex = isExpression(oindex);
    auto tindex = isType(oindex);
    auto sindex = isDsymbol(oindex);

    if (!tup)
    {
        // It's really an index expression
        if (tindex)
            eindex = new TypeExp(loc, tindex);
        else if (sindex)
            eindex = symbolToExp(sindex, loc, sc, false);
        Expression e = new IndexExp(loc, symbolToExp(s, loc, sc, false), eindex);
        e = e.expressionSemantic(sc);
        resolveExp(e, pt, pe, ps);
        return;
    }

    // Convert oindex to Expression, then try to resolve to constant.
    if (tindex)
        tindex.resolve(loc, sc, eindex, tindex, sindex);
    if (sindex)
        eindex = symbolToExp(sindex, loc, sc, false);
    if (!eindex)
    {
        .error(loc, "index `%s` is not an expression", oindex.toChars());
        pt = Type.terror;
        return;
    }

    eindex = semanticLength(sc, tup, eindex);
    eindex = eindex.ctfeInterpret();
    if (eindex.op == EXP.error)
    {
        pt = Type.terror;
        return;
    }
    const(uinteger_t) d = eindex.toUInteger();
    if (d >= tup.objects.length)
    {
        .error(loc, "sequence index `%llu` out of bounds `[0 .. %llu]`", d, cast(ulong)tup.objects.length);
        pt = Type.terror;
        return;
    }

    RootObject o = (*tup.objects)[cast(size_t)d];
    ps = isDsymbol(o);
    if (auto t = isType(o))
        pt = t.typeSemantic(loc, sc);
    if (auto e = isExpression(o))
        resolveExp(e, pt, pe, ps);
}

/*************************************
 * Takes an array of Identifiers and figures out if
 * it represents a Type, Expression, or Dsymbol.
 * Params:
 *      mt = array of identifiers
 *      loc = location for error messages
 *      sc = context
 *      s = symbol to start search at
 *      scopesym = unused
 *      pe = set if expression otherwise null
 *      pt = set if type otherwise null
 *      ps = set if symbol otherwise null
 *      typeid = set if in TypeidExpression https://dlang.org/spec/expression.html#TypeidExpression
 */
private void resolveHelper(TypeQualified mt, Loc loc, Scope* sc, Dsymbol s, Dsymbol scopesym,
    out Expression pe, out Type pt, out Dsymbol ps, bool intypeid = false)
{
    version (none)
    {
        printf("TypeQualified::resolveHelper(sc = %p, idents = '%s')\n", sc, mt.toChars());
        if (scopesym)
            printf("\tscopesym = '%s'\n", scopesym.toChars());
    }

    if (!s)
    {
        /* Look for what user might have intended
         */
        const p = mt.mutableOf().unSharedOf().toChars();
        auto id = Identifier.idPool(p[0 .. strlen(p)]);
        if (!(sc && sc.inCfile))
        {
            if (const n = importHint(id.toString()))
                error(loc, "`%s` is not defined, perhaps `import %.*s;` ?", p, cast(int)n.length, n.ptr);
            else if (auto s2 = sc.search_correct(id))
                error(loc, "undefined identifier `%s`, did you mean %s `%s`?", p, s2.kind(), s2.toChars());
            else if (const q = Scope.search_correct_C(id))
                error(loc, "undefined identifier `%s`, did you mean `%s`?", p, q);
            else if ((id == Id.This   && sc.getStructClassScope()) ||
                     (id == Id._super && sc.getClassScope()))
                error(loc, "undefined identifier `%s`, did you mean `typeof(%s)`?", p, p);
            else
                error(mt.loc, "undefined identifier `%s`", p);
        }
        else {
            if (const n = cIncludeHint(id.toString()))
                error(loc, "`%s` is not defined, perhaps `#include %.*s` ?", p, cast(int)n.length, n.ptr);
            else if (auto s2 = sc.search_correct(id))
                error(loc, "undefined identifier `%s`, did you mean %s `%s`?", p, s2.kind(), s2.toChars());
            else
                error(loc, "undefined identifier `%s`", p);
        }

        pt = Type.terror;
        return;
    }

    //printf("\t1: s = '%s' %p, kind = '%s'\n",s.toChars(), s, s.kind());
    Declaration d = s.isDeclaration();
    if (d && (d.storage_class & STC.templateparameter))
        s = s.toAlias();
    else
    {
        // check for deprecated or disabled aliases
        // functions are checked after overloading
        // templates are checked after matching constraints
        if (!s.isFuncDeclaration() && !s.isTemplateDeclaration())
            s.checkDeprecated(loc, sc);
        if (d)
            d.checkDisabled(loc, sc, true);
    }
    s = s.toAlias();
    //printf("\t2: s = '%s' %p, kind = '%s'\n",s.toChars(), s, s.kind());
    for (size_t i = 0; i < mt.idents.length; i++)
    {
        RootObject id = mt.idents[i];
        switch (id.dyncast()) with (DYNCAST)
        {
        case expression:
        case type:
            Type tx;
            Expression ex;
            Dsymbol sx;
            resolveTupleIndex(loc, sc, s, ex, tx, sx, id);
            if (sx)
            {
                s = sx.toAlias();
                continue;
            }
            if (tx)
                ex = new TypeExp(loc, tx);
            assert(ex);

            ex = typeToExpressionHelper(mt, ex, i + 1);
            ex = ex.expressionSemantic(sc);
            resolveExp(ex, pt, pe, ps);
            return;
        default:
            break;
        }

        Type t = dmd.dsymbolsem.getType(s); // type symbol, type alias, or type tuple?
        const errorsave = global.errors;
        SearchOptFlags flags = t is null ? SearchOpt.localsOnly : SearchOpt.ignorePrivateImports;

        Dsymbol sm = s.searchX(loc, sc, id, flags);
        if (sm)
        {
            if (!sc.ignoresymbolvisibility && !symbolIsVisible(sc, sm))
            {
                .error(loc, "`%s` is not visible from module `%s`", sm.toPrettyChars(), sc._module.toChars());
                sm = null;
            }
            // Same check as in dotIdSemanticProp(DotIdExp)
            else if (sm.isPackage() && checkAccess(sc, sm.isPackage()))
            {
                // @@@DEPRECATED_2.106@@@
                // Should be an error in 2.106. Just remove the deprecation call
                // and uncomment the null assignment
                deprecation(loc, "%s %s is not accessible here, perhaps add 'static import %s;'", sm.kind(), sm.toPrettyChars(), sm.toPrettyChars());
                //sm = null;
            }
        }
        if (global.errors != errorsave)
        {
            pt = Type.terror;
            return;
        }

        void helper3()
        {
            Expression e;
            VarDeclaration v = s.isVarDeclaration();
            FuncDeclaration f = s.isFuncDeclaration();
            if (intypeid || !v && !f)
                e = symbolToExp(s, loc, sc, true);
            else
                e = new VarExp(loc, s.isDeclaration(), true);

            e = typeToExpressionHelper(mt, e, i);
            e = e.expressionSemantic(sc);
            resolveExp(e, pt, pe, ps);
        }

        //printf("\t3: s = %p %s %s, sm = %p\n", s, s.kind(), s.toChars(), sm);
        if (intypeid && !t && sm && sm.needThis())
            return helper3();

        if (VarDeclaration v = s.isVarDeclaration())
        {
            // https://issues.dlang.org/show_bug.cgi?id=19913
            // v.type would be null if it is a forward referenced member.
            if (v.type is null)
                v.dsymbolSemantic(sc);
            if (v.storage_class & (STC.const_ | STC.immutable_ | STC.manifest) ||
                v.type.isConst() || v.type.isImmutable())
            {
                // https://issues.dlang.org/show_bug.cgi?id=13087
                // this.field is not constant always
                if (!v.isThisDeclaration())
                    return helper3();
            }
        }

        if (!sm)
            return helper3();

        if (sm.isAliasDeclaration)
            sm.checkDeprecated(loc, sc);
        s = sm.toAlias();
    }

    if (auto em = s.isEnumMember())
    {
        // It's not a type, it's an expression
        pe = em.getVarExp(loc, sc);
        return;
    }
    if (auto v = s.isVarDeclaration())
    {
        /* This is mostly same with DsymbolExp::semantic(), but we cannot use it
         * because some variables used in type context need to prevent lowering
         * to a literal or contextful expression. For example:
         *
         *  enum a = 1; alias b = a;
         *  template X(alias e){ alias v = e; }  alias x = X!(1);
         *  struct S { int v; alias w = v; }
         *      // TypeIdentifier 'a', 'e', and 'v' should be EXP.variable,
         *      // because getDsymbol() need to work in AliasDeclaration::semantic().
         */
        if (!v.type ||
            !v.type.deco && v.inuse)
        {
            if (v.inuse) // https://issues.dlang.org/show_bug.cgi?id=9494
                error(loc, "circular reference to %s `%s`", v.kind(), v.toPrettyChars());
            else
                error(loc, "forward reference to %s `%s`", v.kind(), v.toPrettyChars());
            pt = Type.terror;
            return;
        }
        if (v.type.ty == Terror)
            pt = Type.terror;
        else
            pe = new VarExp(loc, v);
        return;
    }
    if (auto fld = s.isFuncLiteralDeclaration())
    {
        //printf("'%s' is a function literal\n", fld.toChars());
        auto e = new FuncExp(loc, fld);
        pe = e.expressionSemantic(sc);
        return;
    }
    version (none)
    {
        if (FuncDeclaration fd = s.isFuncDeclaration())
        {
            pe = new DsymbolExp(loc, fd);
            return;
        }
    }

    Type t;
    while (1)
    {
        t = dmd.dsymbolsem.getType(s);
        if (t)
            break;
        ps = s;
        return;
    }

    if (auto ti = t.isTypeInstance())
        if (ti != mt && !ti.deco)
        {
            if (!ti.tempinst.errors)
                error(loc, "forward reference to `%s`", ti.toChars());
            pt = Type.terror;
            return;
        }

    if (t.ty == Ttuple)
        pt = t;
    else
        pt = t.merge();
}

/***************************************
 * Search for identifier id as a member of `this`.
 * `id` may be a template instance.
 *
 * Params:
 *  loc = location to print the error messages
 *  sc = the scope where the symbol is located
 *  id = the id of the symbol
 *  flags = the search flags which can be `SearchLocalsOnly` or `SearchOpt.ignorePrivateImports`
 *
 * Returns:
 *      symbol found, NULL if not
 */
private Dsymbol searchX(Dsymbol dsym, Loc loc, Scope* sc, RootObject id, SearchOptFlags flags)
{
    //printf("Dsymbol::searchX(this=%p,%s, ident='%s')\n", this, toChars(), ident.toChars());
    Dsymbol s = dsym.toAlias();
    Dsymbol sm;
    if (Declaration d = s.isDeclaration())
    {
        if (d.inuse)
        {
            .error(loc, "circular reference to `%s`", d.toPrettyChars());
            return null;
        }
    }
    switch (id.dyncast())
    {
    case DYNCAST.identifier:
        sm = s.search(loc, cast(Identifier)id, flags);
        break;
    case DYNCAST.dsymbol:
        {
            // It's a template instance
            //printf("\ttemplate instance id\n");
            Dsymbol st = cast(Dsymbol)id;
            TemplateInstance ti = st.isTemplateInstance();
            sm = s.search(loc, ti.name);
            if (!sm)
                return null;
            sm = sm.toAlias();
            TemplateDeclaration td = sm.isTemplateDeclaration();
            if (!td)
                return null; // error but handled later
            ti.tempdecl = td;
            if (!ti.semanticRun)
                ti.dsymbolSemantic(sc);
            sm = ti.toAlias();
            break;
        }
    case DYNCAST.type:
    case DYNCAST.expression:
    default:
        assert(0);
    }
    return sm;
}

/***************************************************
 * Determine if type t is copyable.
 * Params:
 *      t = type to check
 * Returns:
 *      true if we can copy it
 */
bool isCopyable(Type t)
{
    //printf("isCopyable() %s\n", t.toChars());
    if (auto ts = t.isTypeStruct())
    {
        if (ts.sym.postblit &&
            ts.sym.postblit.storage_class & STC.disable)
            return false;
        if (ts.sym.hasCopyCtor)
        {
            // check if there is a matching overload of the copy constructor and whether it is disabled or not
            // `assert(ctor)` fails on Win32 and Win_32_64. See: https://auto-tester.puremagic.com/pull-history.ghtml?projectid=1&repoid=1&pullid=10575
            Dsymbol ctor = search_function(ts.sym, Id.ctor);
            assert(ctor);
            scope el = new IdentifierExp(Loc.initial, Id.p); // dummy lvalue
            el.type = cast() ts;
            Expressions* args = new Expressions(el);
            FuncDeclaration f = resolveFuncCall(Loc.initial, null, ctor, null, cast()ts, ArgumentList(args), FuncResolveFlag.quiet);
            if (!f || f.storage_class & STC.disable)
                return false;
        }
    }
    return true;
}

/**************************
 * When T is mutable,
 * Given:
 *      T a, b;
 * Can we bitwise assign:
 *      a = b;
 * ?
 */
bool isAssignable(Type t)
{
    if (auto te = t.isTypeEnum())
        t = te.memType();
    TypeStruct ts = t.isTypeStruct();
    if (!ts)
        return true;

    bool assignable = true;
    uint offset = ~0; // dead-store initialize to prevent spurious warning

    auto sym = ts.sym;
    sym.determineSize(sym.loc);

    /* If any of the fields are const or immutable,
     * then one cannot assign this struct.
     */
    for (size_t i = 0; i < sym.fields.length; i++)
    {
        VarDeclaration v = sym.fields[i];
        //printf("%s [%d] v = (%s) %s, v.offset = %d, v.parent = %s\n", sym.toChars(), i, v.kind(), v.toChars(), v.offset, v.parent.kind());
        if (i == 0)
        {
        }
        else if (v.offset == offset)
        {
            /* If any fields of anonymous union are assignable,
             * then regard union as assignable.
             * This is to support unsafe things like Rebindable templates.
             */
            if (assignable)
                continue;
        }
        else
        {
            if (!assignable)
                return false;
        }
        assignable = v.type.isMutable() && v.type.isAssignable();
        offset = v.offset;
        //printf(" -> assignable = %d\n", assignable);
    }

    return assignable;
}

/************************************
 * Determine mutability of indirections in (ref) t.
 *
 * Returns: When the type has any mutable indirections, returns 0.
 * When all indirections are immutable, returns 2.
 * Otherwise, when the type has const/inout indirections, returns 1.
 *
 * Params:
 *      isRef = if true, check `ref t`; otherwise, check just `t`
 *      t = the type that is being checked
 */
int mutabilityOfType(bool isRef, Type t)
{
    if (isRef)
    {
        if (t.mod & MODFlags.immutable_)
            return 2;
        if (t.mod & (MODFlags.const_ | MODFlags.wild))
            return 1;
        return 0;
    }

    t = t.baseElemOf();

    if (!t.hasPointers() || t.mod & MODFlags.immutable_)
        return 2;

    /* Accept immutable(T)[] and immutable(T)* as being strongly pure
     */
    if (t.ty == Tarray || t.ty == Tpointer)
    {
        Type tn = t.nextOf().toBasetype();
        if (tn.mod & MODFlags.immutable_)
            return 2;
        if (tn.mod & (MODFlags.const_ | MODFlags.wild))
            return 1;
    }

    /* The rest of this is too strict; fix later.
     * For example, the only pointer members of a struct may be immutable,
     * which would maintain strong purity.
     * (Just like for dynamic arrays and pointers above.)
     */
    if (t.mod & (MODFlags.const_ | MODFlags.wild))
        return 1;

    /* Should catch delegates and function pointers, and fold in their purity
     */
    return 0;
}

/********************************************
 * Set 'purity' field of 'typeFunction'.
 * Do this lazily, as the parameter types might be forward referenced.
 */
void purityLevel(TypeFunction typeFunction)
{
    TypeFunction tf = typeFunction;
    if (tf.purity != PURE.fwdref)
        return;

    typeFunction.purity = PURE.const_; // assume strong until something weakens it

    /* Evaluate what kind of purity based on the modifiers for the parameters
     */
    foreach (i, fparam; tf.parameterList)
    {
        Type t = fparam.type;
        if (!t)
            continue;

        if (fparam.storageClass & (STC.lazy_ | STC.out_))
        {
            typeFunction.purity = PURE.weak;
            break;
        }
        const pref = (fparam.storageClass & STC.ref_) != 0;
        if (mutabilityOfType(pref, t) == 0)
            typeFunction.purity = PURE.weak;
    }

    tf.purity = typeFunction.purity;
}

/*************************************
 * https://issues.dlang.org/show_bug.cgi?id=14488
 * Check if the inner most base type is complex or imaginary.
 * Should only give alerts when set to emit transitional messages.
 * Params:
 *  type = type to check
 *  loc = The source location.
 *  sc = scope of the type
 */
extern (D) bool checkComplexTransition(Type type, Loc loc, Scope* sc)
{
    if (sc.isDeprecated())
        return false;
    // Don't complain if we're inside a template constraint
    // https://issues.dlang.org/show_bug.cgi?id=21831
    if (sc.inTemplateConstraint)
        return false;

    Type t = type.baseElemOf();
    while (t.ty == Tpointer || t.ty == Tarray)
        t = t.nextOf().baseElemOf();

    // Basetype is an opaque enum, nothing to check.
    if (t.ty == Tenum && !(cast(TypeEnum)t).sym.memtype)
        return false;

    if (t.isImaginary() || t.isComplex())
    {
        if (sc.inCfile)
            return true;            // complex/imaginary not deprecated in C code
        Type rt;
        switch (t.ty)
        {
        case Tcomplex32:
        case Timaginary32:
            rt = Type.tfloat32;
            break;

        case Tcomplex64:
        case Timaginary64:
            rt = Type.tfloat64;
            break;

        case Tcomplex80:
        case Timaginary80:
            rt = Type.tfloat80;
            break;

        default:
            assert(0);
        }
        // @@@DEPRECATED_2.117@@@
        // Deprecated in 2.097 - Can be made an error from 2.117.
        // The deprecation period is longer than usual as `cfloat`,
        // `cdouble`, and `creal` were quite widely used.
        if (t.isComplex())
        {
            deprecation(loc, "use of complex type `%s` is deprecated, use `std.complex.Complex!(%s)` instead",
                type.toChars(), rt.toChars());
            return true;
        }
        else
        {
            deprecation(loc, "use of imaginary type `%s` is deprecated, use `%s` instead",
                type.toChars(), rt.toChars());
            return true;
        }
    }
    return false;
}

/**
 * Look for the index of parameter `ident` in the parameter list
 *
 * Params:
 *   tf = function type
 *   ident = identifier of parameter to search for
 * Returns: index of parameter with name `ident` or -1 if not found
 */
private extern(D) ptrdiff_t findParameterIndex(TypeFunction tf, Identifier ident)
{
    foreach (i, p; tf.parameterList)
    {
        if (p.ident == ident)
            return i;
    }
    return -1;
}

/*********************************
 * Append error message to buf.
 * Input:
 *  buf = message sink
 *  format = printf format
 */
private extern(C) void getMatchError(ref OutBuffer buf, const(char)* format, ...)
{
    if (global.gag && !global.params.v.showGaggedErrors)
        return;
    va_list ap;
    va_start(ap, format);
    buf.vprintf(format, ap);
    va_end(ap);
}

/********************************
 * Convert an `argumentList`, which may contain named arguments, into
 * a list of arguments in the order of the parameter list.
 *
 * Params:
 *   tf = function type
 *      argumentList = array of function arguments
 *      buf = if not null, append error message to it
 * Returns: re-ordered argument list, or `null` on error
 */
extern(D) Expressions* resolveNamedArgs(TypeFunction tf, ArgumentList argumentList, OutBuffer* buf)
{
    Expression[] args = argumentList.arguments ? (*argumentList.arguments)[] : null;
    ArgumentLabel[] names = argumentList.names ? (*argumentList.names)[] : null;
    const nParams = tf.parameterList.length(); // cached because O(n)
    auto newArgs = new Expressions(nParams);
    newArgs.zero();
    size_t ci = 0;
    bool hasNamedArgs = false;
    const bool isVariadic = tf.parameterList.varargs != VarArg.none;
    foreach (i, arg; args)
    {
        if (!arg)
        {
            ci++;
            continue;
        }
        auto name = i < names.length ? names[i].name : null;
        if (name)
        {
            hasNamedArgs = true;
            const pi = tf.findParameterIndex(name);
            if (pi == -1)
            {
                if (buf)
                    getMatchError(*buf, "no parameter named `%s`", name.toChars());
                return null;
            }
            ci = pi;
        }
        if (ci >= newArgs.length)
        {
            if (!isVariadic)
            {
                // Without named args, let the caller diagnose argument overflow
                if (hasNamedArgs && buf)
                    getMatchError(*buf, "argument `%s` goes past end of parameter list", arg.toChars());
                return null;
            }
            while (ci >= newArgs.length)
                newArgs.push(null);
        }

        if ((*newArgs)[ci])
        {
            if (buf)
                getMatchError(*buf, "parameter `%s` assigned twice", tf.parameterList[ci].toChars());
            return null;
        }
        (*newArgs)[ci++] = arg;
    }
    foreach (i, arg; (*newArgs)[])
    {
        if (arg || tf.parameterList[i].defaultArg)
            continue;

        if (isVariadic && i + 1 == newArgs.length)
            continue;

        // dtemplate sets `defaultArg=null` to avoid semantic on default arguments,
        // don't complain about missing arguments in that case
        if (tf.incomplete)
            continue;

        if (buf)
            getMatchError(*buf, "missing argument for parameter #%d: `%s`",
                          i + 1, parameterToChars(tf.parameterList[i], tf, false));
        return null;
    }
    // strip trailing nulls from default arguments
    size_t e = newArgs.length;
    while (e > 0 && (*newArgs)[e - 1] is null)
    {
        --e;
    }
    newArgs.setDim(e);
    return newArgs;
}

/********************************
 * 'args' are being matched to function type 'tf'
 * Determine match level.
 * Params:
 *      fd = function being called, if a symbol
 *      tf = function type
 *      tthis = type of `this` pointer, null if not member function
 *      argumentList = arguments to function call
 *      flag = 1: performing a partial ordering match
 *      errorHelper = delegate to call for error messages
 *      sc = context
 * Returns:
 *      MATCHxxxx
 */
extern (D) MATCH callMatch(FuncDeclaration fd, TypeFunction tf, Type tthis, ArgumentList argumentList,
        int flag = 0, void delegate(const(char)*) scope errorHelper = null, Scope* sc = null)
{
    //printf("callMatch() fd: %s, tf: %s\n", fd ? fd.ident.toChars() : "null", toChars(tf));
    MATCH match = MATCH.exact; // assume exact match
    ubyte wildmatch = 0;

    if (tthis)
    {
        Type t = tthis;
        if (t.toBasetype().ty == Tpointer)
            t = t.toBasetype().nextOf(); // change struct* to struct
        if (t.mod != tf.mod)
        {
            if (MODimplicitConv(t.mod, tf.mod))
                match = MATCH.constant;
            else if ((tf.mod & MODFlags.wild) && MODimplicitConv(t.mod, (tf.mod & ~MODFlags.wild) | MODFlags.const_))
            {
                match = MATCH.constant;
            }
            else
                return MATCH.nomatch;
        }
        if (tf.isWild())
        {
            if (t.isWild())
                wildmatch |= MODFlags.wild;
            else if (t.isConst())
                wildmatch |= MODFlags.const_;
            else if (t.isImmutable())
                wildmatch |= MODFlags.immutable_;
            else
                wildmatch |= MODFlags.mutable;
        }
    }

    ParameterList* parameterList = &tf.parameterList;
    const nparams = parameterList.length;
    if (argumentList.length > nparams)
    {
        if (parameterList.varargs == VarArg.none)
        {
            // suppress early exit if an error message is wanted,
            // so we can check any matching args are valid
            if (!errorHelper)
                return MATCH.nomatch;
        }
        // too many args; no match
        match = MATCH.convert; // match ... with a "conversion" match level
    }

    // https://issues.dlang.org/show_bug.cgi?id=22997
    if (parameterList.varargs == VarArg.none && nparams > argumentList.length && !parameterList.hasDefaultArgs)
    {
        if (errorHelper)
        {
            OutBuffer buf;
            buf.printf("too few arguments, expected %d, got %d", cast(int)nparams, cast(int)argumentList.length);
            errorHelper(buf.peekChars());
        }
        return MATCH.nomatch;
    }
    const(char)* failMessage;
    const(char)** pMessage = errorHelper ? &failMessage : null;
    OutBuffer buf;
    auto resolvedArgs = tf.resolveNamedArgs(argumentList, errorHelper ? &buf : null);
    Expression[] args;
    if (!resolvedArgs)
    {
        if (buf.length)
        {
            errorHelper(buf.peekChars());
            return MATCH.nomatch;
        }

        // if no message was provided, it was because of overflow which will be diagnosed below
        match = MATCH.nomatch;
        args = argumentList.arguments ? (*argumentList.arguments)[] : null;
    }
    else
    {
        args = (*resolvedArgs)[];
    }

    foreach (u, p; *parameterList)
    {
        if (u >= args.length)
            break;

        Expression arg = args[u];
        if (!arg)
            continue; // default argument

        Type tprm = p.type;
        Type targ = arg.type;

        if (!(p.isLazy() && tprm.ty == Tvoid && targ.ty != Tvoid))
        {
            const isRef = p.isReference();
            wildmatch |= targ.deduceWild(tprm, isRef);
        }
    }
    if (wildmatch)
    {
        /* Calculate wild matching modifier
         */
        if (wildmatch & MODFlags.const_ || wildmatch & (wildmatch - 1))
            wildmatch = MODFlags.const_;
        else if (wildmatch & MODFlags.immutable_)
            wildmatch = MODFlags.immutable_;
        else if (wildmatch & MODFlags.wild)
            wildmatch = MODFlags.wild;
        else
        {
            assert(wildmatch & MODFlags.mutable);
            wildmatch = MODFlags.mutable;
        }
    }

    foreach (u, p; *parameterList)
    {
        MATCH m;

        assert(p);

        // One or more arguments remain
        if (u < args.length)
        {
            Expression arg = args[u];
            if (!arg)
                continue; // default argument
            m = argumentMatchParameter(fd, tf, p, arg, wildmatch, flag, sc, pMessage);
            if (failMessage)
            {
                buf.reset();
                buf.writestring(failMessage);
            }
        }
        else if (p.defaultArg)
            continue;

        /* prefer matching the element type rather than the array
         * type when more arguments are present with T[]...
         */
        if (parameterList.varargs == VarArg.typesafe && u + 1 == nparams && args.length > nparams)
            goto L1;

        //printf("\tm = %d\n", m);
        if (m == MATCH.nomatch) // if no match
        {
        L1:
            if (parameterList.varargs == VarArg.typesafe && u + 1 == nparams) // if last varargs param
            {
                Expression[] trailingArgs;
                if (args.length >= u)
                    trailingArgs = args[u .. $];
                if (auto vmatch = matchTypeSafeVarArgs(tf, p, trailingArgs, pMessage))
                    return vmatch < match ? vmatch : match;
                // Error message was already generated in `matchTypeSafeVarArgs`
                if (failMessage)
                    errorHelper(failMessage);
                return MATCH.nomatch;
            }
            if (errorHelper)
            {
                if (u >= args.length)
                    getMatchError(buf, "missing argument for parameter #%d: `%s`",
                                  u + 1, parameterToChars(p, tf, false));
                // If an error happened previously, `pMessage` was already filled
                else if (buf.length == 0)
                    buf.writestring(tf.getParamError(args[u], p));

                errorHelper(buf.peekChars());
            }
            return MATCH.nomatch;
        }
        if (m < match)
            match = m; // pick worst match
    }

    if (errorHelper && !parameterList.varargs && args.length > nparams)
    {
        // all parameters had a match, but there are surplus args
        OutBuffer buf2;
        getMatchError(buf2, "expected %d argument(s), not %d", nparams, args.length);
        errorHelper(buf2.extractChars());
        return MATCH.nomatch;
    }
    //printf("match = %d\n", match);
    return match;
}

/**
 * Used by `callMatch` to check if the copy constructor may be called to
 * copy the argument
 *
 * This is done by seeing if a call to the copy constructor can be made:
 * ```
 * typeof(tprm) __copytemp;
 * copytemp.__copyCtor(arg);
 * ```
 */
private extern(D) bool isCopyConstructorCallable (StructDeclaration argStruct,
    Expression arg, Type tprm, Scope* sc, const(char)** pMessage)
{
    //printf("isCopyConstructorCallable() argStruct: %s arg: %s tprm: %s\n", argStruct.toChars(), toChars(arg), toChars(tprm));
    auto tmp = new VarDeclaration(arg.loc, tprm, Identifier.generateId("__copytemp"), null);
    tmp.storage_class = STC.rvalue | STC.temp | STC.ctfe;
    tmp.dsymbolSemantic(sc);
    Expression ve = new VarExp(arg.loc, tmp);
    Expression e = new DotIdExp(arg.loc, ve, Id.ctor);
    e = new CallExp(arg.loc, e, arg);
    //printf("e = %s\n", e.toChars());
    if (dmd.expressionsem.trySemantic(e, sc))
        return true;

    if (!pMessage)
        return false;

    /* https://issues.dlang.org/show_bug.cgi?id=22202
     *
     * If a function was deduced by semantic on the CallExp,
     * it means that resolveFuncCall completed succesfully.
     * Therefore, there exists a callable copy constructor,
     * however, it cannot be called because scope constraints
     * such as purity, safety or nogc.
     */
    OutBuffer buf;
    auto callExp = e.isCallExp();

    bool nocpctor()
    {
        buf.printf("`struct %s` does not define a copy constructor for `%s` to `%s` copies",
                   argStruct.toChars(), arg.type.toChars(), tprm.toChars());
        *pMessage = buf.extractChars();
        return false;
    }

    auto f = callExp.f;
    if (!f)
        return nocpctor();

    if (f.isDisabled() && !f.isGenerated)
    {
        /* https://issues.dlang.org/show_bug.cgi?id=24301
         * Copy constructor is explicitly disabled
         */
        buf.printf("`%s` copy constructor cannot be used because it is annotated with `@disable`",
            f.type.toChars());
        *pMessage = buf.extractChars();
        return false;
    }

    bool bpure = !f.isPure && sc.func.setImpure(arg.loc, null);
    bool bsafe = !f.isSafe() && !f.isTrusted() && sc.setUnsafe(false, arg.loc, null);
    bool bnogc = !f.isNogc && sc.setGC(sc.func, arg.loc, null);
    if (bpure | bsafe | bnogc)
    {
        const nullptr = "".ptr;
        buf.printf("`%s` copy constructor cannot be called from a `%s%s%s` context",
            f.type.toChars(),
            bpure ? "pure " .ptr : nullptr,
            bsafe ? "@safe ".ptr : nullptr,
            bnogc ? "nogc"  .ptr : nullptr);
    }
    else if (f.isGenerated && f.isDisabled())
    {
        /* https://issues.dlang.org/show_bug.cgi?id=23097
         * Compiler generated copy constructor failed.
         */
        buf.printf("generating a copy constructor for `struct %s` failed, therefore instances of it are uncopyable",
                   argStruct.toChars());
    }
    else
    {
        /* Although a copy constructor may exist, no suitable match was found.
         * i.e: `inout` constructor creates `const` object, not mutable.
         * Fallback to using the original generic error before https://issues.dlang.org/show_bug.cgi?id=22202.
         */
        return nocpctor();
    }

    *pMessage = buf.extractChars();

    return false;
}

/**
 * Match a single parameter to an argument.
 *
 * This function is called by `TypeFunction.callMatch` while iterating over
 * the list of parameter. Here we check if `arg` is a match for `p`,
 * which is mostly about checking if `arg.type` converts to type of `p`
 * and some check about value reference.
 *
 * Params:
 *   fd = the function being called if symbol, null if not
 *   tf = The `TypeFunction`, only used for error reporting
 *   p = The parameter of `tf` being matched
 *   arg = Argument being passed (bound) to `p`
 *   wildmatch = Wild (`inout`) matching level, derived from the full argument list
 *   flag = A non-zero value means we are doing a partial ordering check
 *          (no value semantic check)
 *   sc = Scope we are in
 *   pMessage = A buffer to write the error in, or `null`
 *
 * Returns: Whether `trailingArgs` match `p`.
 */
private extern(D) MATCH argumentMatchParameter (FuncDeclaration fd, TypeFunction tf, Parameter p,
    Expression arg, ubyte wildmatch, int flag, Scope* sc, const(char)** pMessage)
{
    static if (0)
    printf("argumentMatchParameter() sc: %p, fd: %s, tf: %s, p: %s, arg: %s, arg.type: %s\n",
        sc, fd ? fd.ident.toChars() : "null", tf.toChars(), parameterToChars(p, tf, false), arg.toChars(), arg.type.toChars());
    MATCH m;
    Type targ = arg.type;
    Type tprm = wildmatch ? p.type.substWildTo(wildmatch) : p.type;

    if (p.isLazy() && tprm.ty == Tvoid && targ.ty != Tvoid)
        m = MATCH.convert;
    else if (flag)
    {
        // for partial ordering, value is an irrelevant mockup, just look at the type
        m = targ.implicitConvTo(tprm);
    }
    else
    {
        const isRef = p.isReference();

        StructDeclaration argStruct, prmStruct;
        if (targ.ty == Tstruct && tprm.ty == Tstruct)
        {
            // if the argument and the parameter are of the same unqualified struct type
            argStruct = (cast(TypeStruct)targ).sym;
            prmStruct = (cast(TypeStruct)tprm).sym;

            /* if both a copy constructor and move constructor exist, then match
             * the lvalue to the copy constructor only and the rvalue to the move constructor
             * only
             */
            if (argStruct == prmStruct && fd)
            {
                if (auto cfd = fd.isCtorDeclaration())
                {
                    /* Get struct that constructor is making
                     */

                    auto t1 = cfd.type.toBasetype();
                    auto t2 = t1.nextOf();
                    auto t3 = t2.isTypeStruct();
                    if (t3)
                    {
                    auto ctorStruct = t3.sym;
//                    StructDeclaration ctorStruct = cfd.type.toBasetype().nextOf().isTypeStruct().sym;

                    if (prmStruct == ctorStruct && ctorStruct.hasCopyCtor && ctorStruct.hasMoveCtor)
                    {
                        if (cfd.isCpCtor && !arg.isLvalue())
                            return MATCH.nomatch;       // copy constructor is only for lvalues
                        if (cfd.isMoveCtor && arg.isLvalue())
                            return MATCH.nomatch;       // move constructor is only for rvalues
                    }
                    }
                }
            }
        }

        // check if the copy constructor may be called to copy the argument
        if (arg.isLvalue() && !isRef && argStruct && argStruct == prmStruct && argStruct.hasCopyCtor &&
            !isCopyConstructorCallable(argStruct, arg, tprm, sc, pMessage))
        {
            return MATCH.nomatch;
        }
        else
        {
            import dmd.dcast : cimplicitConvTo;
            m = (sc && sc.inCfile) ? arg.cimplicitConvTo(tprm) : arg.implicitConvTo(tprm);
        }
    }

    // Non-lvalues do not match ref or out parameters
    if (!p.isReference())
        return m;

    // https://issues.dlang.org/show_bug.cgi?id=13783
    // Don't use toBasetype() to handle enum types.
    Type ta = targ;
    Type tp = tprm;
    //printf("fparam[%d] ta = %s, tp = %s\n", u, ta.toChars(), tp.toChars());

    if (m && !arg.isLvalue())
    {
        if (p.storageClass & STC.out_)
        {
            if (pMessage) *pMessage = tf.getParamError(arg, p);
            return MATCH.nomatch;
        }

        if (arg.op == EXP.string_ && tp.ty == Tsarray)
        {
            if (ta.ty != Tsarray)
            {
                Type tn = tp.nextOf().castMod(ta.nextOf().mod);
                dinteger_t dim = (cast(StringExp)arg).len;
                ta = tn.sarrayOf(dim);
            }
        }
        else if (arg.op == EXP.slice && tp.ty == Tsarray)
        {
            // Allow conversion from T[lwr .. upr] to ref T[upr-lwr]
            if (ta.ty != Tsarray)
            {
                Type tn = ta.nextOf();
                dinteger_t dim = (cast(TypeSArray)tp).dim.toUInteger();
                ta = tn.sarrayOf(dim);
            }
        }
        else if (p.storageClass & STC.constscoperef)
        {
            // Allow converting a literal to an `in` which is `ref`
            if (arg.op == EXP.arrayLiteral && tp.ty == Tsarray)
            {
                Type tn = tp.nextOf();
                dinteger_t dim = (cast(TypeSArray)tp).dim.toUInteger();
                ta = tn.sarrayOf(dim);
            }

            // Need to make this a rvalue through a temporary
            m = MATCH.convert;
        }
        else if (!(sc && sc.previews.rvalueRefParam) ||
                 p.storageClass & STC.out_ ||
                 !arg.type.isCopyable())  // can't copy to temp for ref parameter
        {
            if (pMessage) *pMessage = tf.getParamError(arg, p);
            return MATCH.nomatch;
        }
        else
        {
            /* in functionParameters() we'll convert this
             * rvalue into a temporary
             */
            m = MATCH.convert;
        }
    }

    /* If the match is not already perfect or if the arg
       is not a lvalue then try the `alias this` chain
       see  https://issues.dlang.org/show_bug.cgi?id=15674
       and https://issues.dlang.org/show_bug.cgi?id=21905
    */
    if (ta != tp || !arg.isLvalue())
    {
        Type firsttab = ta.toBasetype();
        while (1)
        {
            Type tab = ta.toBasetype();
            Type tat = tab.aliasthisOf();
            if (!tat || !tat.implicitConvTo(tprm))
                break;
            if (tat == tab || tat == firsttab)
                break;
            ta = tat;
        }
    }

    /* A ref variable should work like a head-const reference.
     * e.g. disallows:
     *  ref T      <- an lvalue of const(T) argument
     *  ref T[dim] <- an lvalue of const(T[dim]) argument
     */
    if (!ta.constConv(tp))
    {
        if (pMessage) *pMessage = tf.getParamError(arg, p);
        return MATCH.nomatch;
    }

    if (arg.isBitField())
    {
        if (pMessage) *pMessage = tf.getParamError(arg, p);
        return MATCH.nomatch;
    }

    return m;
}

// arguments get specially formatted
private const(char)* getParamError(TypeFunction tf, Expression arg, Parameter par)
{
    if (global.gag && !global.params.v.showGaggedErrors)
        return null;
    // show qualification when toChars() is the same but types are different
    // https://issues.dlang.org/show_bug.cgi?id=19948
    // when comparing the type with strcmp, we need to drop the qualifier
    bool qual = !arg.type.mutableOf().equals(par.type.mutableOf()) &&
        strcmp(arg.type.mutableOf().toChars(), par.type.mutableOf().toChars()) == 0;
    OutBuffer buf;
    // only mention rvalue or bitfield if it's relevant
    if (arg.isBitField())
    {
        buf.printf("cannot pass bitfield argument `%s` to parameter `%s`",
                   arg.toErrMsg(), parameterToChars(par, tf, qual));
    }
    else
    {
        auto at = qual ? arg.type.toPrettyChars(true) : arg.type.toChars();
        const rv = !arg.isLvalue() && par.isReference() && !(par.storageClass & STC.constscoperef);
        buf.printf("cannot pass %sargument `%s` of type `%s` to parameter `%s`",
            rv ? "rvalue ".ptr : "".ptr, arg.toErrMsg(), at,
            parameterToChars(par, tf, qual));
    }
    return buf.extractChars();
}

/**
 * Match the remaining arguments `trailingArgs` with parameter `p`.
 *
 * Assume we already checked that `p` is the last parameter of `tf`,
 * and we want to know whether the arguments would match `p`.
 *
 * Params:
 *   tf = The `TypeFunction`, only used for error reporting
 *   p = The last parameter of `tf` which is variadic
 *   trailingArgs = The remaining arguments that should match `p`
 *   pMessage = A buffer to write the error in, or `null`
 *
 * Returns: Whether `trailingArgs` match `p`.
 */
private extern(D) MATCH matchTypeSafeVarArgs(TypeFunction tf, Parameter p,
    Expression[] trailingArgs, const(char)** pMessage)
{
    Type tb = p.type.toBasetype();

    switch (tb.ty)
    {
    case Tsarray:
        TypeSArray tsa = cast(TypeSArray)tb;
        dinteger_t sz = tsa.dim.toInteger();
        if (sz != trailingArgs.length)
        {
            if (pMessage)
            {
                OutBuffer buf;
                getMatchError(buf, "expected %llu variadic argument(s), not %zu",
                    sz, trailingArgs.length);
                *pMessage = buf.extractChars();
            }
            return MATCH.nomatch;
        }
        goto case Tarray;
    case Tarray:
    {
        MATCH match = MATCH.exact;
        TypeArray ta = cast(TypeArray)tb;
        foreach (arg; trailingArgs)
        {
            MATCH m;
            assert(arg);

            /* If lazy array of delegates,
             * convert arg(s) to delegate(s)
             */
            Type tret = p.isLazyArray();
            if (tret)
            {
                if (ta.next.equals(arg.type))
                    m = MATCH.exact;
                else if (tret.toBasetype().ty == Tvoid)
                    m = MATCH.convert;
                else
                {
                    m = arg.implicitConvTo(tret);
                    if (m == MATCH.nomatch)
                        m = arg.implicitConvTo(ta.next);
                }
            }
            else
                m = arg.implicitConvTo(ta.next);

            if (m == MATCH.nomatch)
            {
                if (pMessage) *pMessage = tf.getParamError(arg, p);
                return MATCH.nomatch;
            }
            if (m < match)
                match = m;
        }
        return match;
    }
    case Tclass:
        // We leave it up to the actual constructor call to do the matching.
        return MATCH.exact;

    default:
        // We can have things as `foo(int[int] wat...)` but they only match
        // with an associative array proper.
        if (!pMessage) {}
        else if (!trailingArgs.length)
        {
            OutBuffer buf;
            getMatchError(buf, "expected an argument for parameter `%s`",
                parameterToChars(p, tf, false));
            *pMessage = buf.extractChars();
        }
        else
            *pMessage = tf.getParamError(trailingArgs[0], p);

        return MATCH.nomatch;
    }
}

/// Compute cached type properties for `TypeStruct`
void determineTypeProperties(StructDeclaration sd)
{
    import dmd.dsymbolsem : hasPointers;
    if (sd.computedTypeProperties)
        return;
    foreach (vd; sd.fields)
    {
        if (vd.storage_class & STC.ref_ || vd.hasPointers())
        {
            sd.hasPointerField = true;
            sd.hasUnsafeBitpatterns = true;
        }

        if (vd._init && vd._init.isVoidInitializer() && vd.hasPointers())
            sd.hasVoidInitPointers = true;

        if (vd.storage_class & STC.system || vd.type.hasUnsafeBitpatterns())
            sd.hasUnsafeBitpatterns = true;

        if (!vd._init && vd.type.hasVoidInitPointers())
            sd.hasVoidInitPointers = true;

        if (vd.type.hasInvariant())
            sd.hasFieldWithInvariant = true;
    }
    sd.computedTypeProperties = true;
}

/***************************************
 * Return !=0 if type has pointers that need to
 * be scanned by the GC during a collection cycle.
 */
bool hasPointers(Type t)
{
    bool visitType(Type _)              { return false; }
    bool visitDArray(TypeDArray _)      { return true; }
    bool visitAArray(TypeAArray _)      { return true; }
    bool visitPointer(TypePointer _)    { return true; }
    bool visitDelegate(TypeDelegate _)  { return true; }
    bool visitClass(TypeClass _)        { return true; }
    bool visitEnum(TypeEnum t)          { return t.memType().hasPointers(); }

    /* Although null isn't dereferencable, treat it as a pointer type for
     * attribute inference, generic code, etc.
     */
    bool visitNull(TypeNull _)          { return true; }

    bool visitSArray(TypeSArray t)
    {
        /* Don't want to do this, because:
         *    struct S { T* array[0]; }
         * may be a variable length struct.
         */
        //if (dim.toInteger() == 0)
        //    return false;

        if (t.next.ty == Tvoid)
        {
            // Arrays of void contain arbitrary data, which may include pointers
            return true;
        }
        else
            return t.next.hasPointers();
    }

    bool visitStruct(TypeStruct t)
    {
        StructDeclaration sym = t.sym;

        if (sym.members && !sym.determineFields() && sym.type != Type.terror)
            error(sym.loc, "no size because of forward references");

        sym.determineTypeProperties();
        return sym.hasPointerField;
    }


    switch(t.ty)
    {
        default:            return visitType(t);
        case Tsarray:       return visitSArray(t.isTypeSArray());
        case Tarray:        return visitDArray(t.isTypeDArray());
        case Taarray:       return visitAArray(t.isTypeAArray());
        case Tpointer:      return visitPointer(t.isTypePointer());
        case Tdelegate:     return visitDelegate(t.isTypeDelegate());
        case Tstruct:       return visitStruct(t.isTypeStruct());
        case Tenum:         return visitEnum(t.isTypeEnum());
        case Tclass:        return visitClass(t.isTypeClass());
        case Tnull:         return visitNull(t.isTypeNull());
    }
}

/**************************************
 * Returns an indirect type one step from t.
 */
Type getIndirection(Type t)
{
    t = t.baseElemOf();
    if (t.ty == Tarray || t.ty == Tpointer)
        return t.nextOf().toBasetype();
    if (t.ty == Taarray || t.ty == Tclass)
        return t;
    if (t.ty == Tstruct)
        return t.hasPointers() ? t : null; // TODO

    // should consider TypeDelegate?
    return null;
}

uinteger_t size(Type t)
{
    return size(t, Loc.initial);
}

uinteger_t size(Type t, Loc loc)
{

    uinteger_t visitType(Type t)
    {
        error(loc, "no size for type `%s`", t.toChars());
        return SIZE_INVALID;
    }

    uinteger_t visitBasic(TypeBasic t)
    {
        uint size;
        //printf("TypeBasic::size()\n");
        switch (t.ty)
        {
            case Tint8:
            case Tuns8:
                size = 1;
                break;

            case Tint16:
            case Tuns16:
                size = 2;
                break;

            case Tint32:
            case Tuns32:
            case Tfloat32:
            case Timaginary32:
                size = 4;
                break;

            case Tint64:
            case Tuns64:
            case Tfloat64:
            case Timaginary64:
                size = 8;
                break;

            case Tfloat80:
            case Timaginary80:
                size = target.realsize;
                break;

            case Tcomplex32:
                size = 8;
                break;

            case Tcomplex64:
            case Tint128:
            case Tuns128:
                size = 16;
                break;

            case Tcomplex80:
                size = target.realsize * 2;
                break;

            case Tvoid:
                //size = Type::size();      // error message
                size = 1;
                break;

            case Tbool:
                size = 1;
                break;

            case Tchar:
                size = 1;
                break;

            case Twchar:
                size = 2;
                break;

            case Tdchar:
                size = 4;
                break;

            default:
                assert(0);
            }

        //printf("TypeBasic::size() = %d\n", size);
        return size;
    }

    uinteger_t visitSArray(TypeSArray t)
    {
        //printf("TypeSArray::size()\n");
        const n = t.numberOfElems(loc);
        const elemsize = t.baseElemOf().size(loc);
        bool overflow = false;
        const sz = mulu(n, elemsize, overflow);
        if (overflow || sz >= uint.max)
        {
            if (elemsize != SIZE_INVALID && n != uint.max)
                error(loc, "static array `%s` size overflowed to %lld", t.toChars(), cast(long)sz);
            return SIZE_INVALID;
        }
        return sz;

    }

    uinteger_t visitTypeQualified(TypeQualified t)
    {
        if (t.ty == Ttypeof)
        {
            auto type = (cast(TypeTypeof)t).exp.type;
            if (type)
                return type.size(loc);
        }

        error(t.loc, "size of type `%s` is not known", t.toChars());
        return SIZE_INVALID;
    }

    switch(t.ty)
    {
        default:            return t.isTypeBasic() ? visitBasic(t.isTypeBasic()) : visitType(t);
        case Ttraits:
        case Terror:        return SIZE_INVALID;
        case Tvector:       return t.isTypeVector().basetype.size();
        case Tsarray:       return visitSArray(t.isTypeSArray());
        case Tdelegate:
        case Tarray:        return target.ptrsize * 2;
        case Tpointer:
        case Treference:
        case Tclass:
        case Taarray:       return target.ptrsize;
        case Tident:
        case Tinstance:
        case Ttypeof:
        case Treturn:       return visitTypeQualified(cast(TypeQualified)t);
        case Tstruct:
        {
            import dmd.dsymbolsem: size;
            return t.isTypeStruct().sym.size(loc);
        }
        case Tenum:         return t.isTypeEnum().sym.getMemtype(loc).size(loc);
        case Tnull:         return t.tvoidptr.size(loc);
        case Tnoreturn:     return 0;
    }
}

/*******************************
 * Determine if converting 'this' to 'to' is an identity operation,
 * a conversion to const operation, or the types aren't the same.
 * Returns:
 *      MATCH.exact      'this' == 'to'
 *      MATCH.constant      'to' is const
 *      MATCH.nomatch    conversion to mutable or invariant
 */
MATCH constConv(Type from, Type to)
{
    MATCH visitType(Type from)
    {
        //printf("Type::constConv(this = %s, to = %s)\n", from.toChars(), to.toChars());
        if (from.equals(to))
            return MATCH.exact;
        if (from.ty == to.ty && MODimplicitConv(from.mod, to.mod))
            return MATCH.constant;
        return MATCH.nomatch;
    }

    MATCH visitNext(TypeNext from)
    {
        //printf("TypeNext::constConv from = %s, to = %s\n", from.toChars(), to.toChars());
        if (from.equals(to))
            return MATCH.exact;

        if (!(from.ty == to.ty && MODimplicitConv(from.mod, to.mod)))
            return MATCH.nomatch;

        Type tn = to.nextOf();
        if (!(tn && from.next.ty == tn.ty))
            return MATCH.nomatch;

        MATCH m;
        if (to.isConst()) // whole tail const conversion
        {
            // Recursive shared level check
            m = from.next.constConv(tn);
            if (m == MATCH.exact)
                m = MATCH.constant;
        }
        else
        {
            //printf("\tnext => %s, to.next => %s\n", from.next.toChars(), tn.toChars());
            m = from.next.equals(tn) ? MATCH.constant : MATCH.nomatch;
        }
        return m;
    }

    MATCH visitSArray(TypeSArray from)
    {
        if (auto tsa = to.isTypeSArray())
        {
            if (!from.dim.equals(tsa.dim))
                return MATCH.nomatch;
        }
        return visitNext(from);
    }

    MATCH visitAArray(TypeAArray from)
    {
        if (auto taa = to.isTypeAArray())
        {
            MATCH mindex = from.index.constConv(taa.index);
            MATCH mkey = from.next.constConv(taa.next);
            // Pick the worst match
            return mkey < mindex ? mkey : mindex;
        }
        return visitType(from);
    }

    MATCH visitPointer(TypePointer from)
    {
        if (from.next.ty == Tfunction)
        {
            if (to.nextOf() && from.next.equals((cast(TypeNext)to).next))
                return visitType(from);
            else
                return MATCH.nomatch;
        }
        return visitNext(from);
    }

    MATCH visitFunction(TypeFunction from)
    {
        // Attributes need to match exactly, otherwise it's an implicit conversion
        if (from.ty != to.ty || !from.attributesEqual(cast(TypeFunction) to))
            return MATCH.nomatch;

        return visitNext(from);
    }

    MATCH visitStruct(TypeStruct from)
    {
        if (from.equals(to))
            return MATCH.exact;
        if (from.ty == to.ty && from.sym == (cast(TypeStruct)to).sym && MODimplicitConv(from.mod, to.mod))
            return MATCH.constant;
        return MATCH.nomatch;
    }

    MATCH visitEnum(TypeEnum from)
    {
        if (from.equals(to))
            return MATCH.exact;
        if (from.ty == to.ty && from.sym == (cast(TypeEnum)to).sym && MODimplicitConv(from.mod, to.mod))
            return MATCH.constant;
        return MATCH.nomatch;
    }

    MATCH visitClass(TypeClass from)
    {
        if (from.equals(to))
            return MATCH.exact;
        if (from.ty == to.ty && from.sym == (cast(TypeClass)to).sym && MODimplicitConv(from.mod, to.mod))
            return MATCH.constant;

        /* Conversion derived to const(base)
         */
        int offset = 0;
        if (to.isBaseOf(from, &offset) && offset == 0 && MODimplicitConv(from.mod, to.mod))
        {
            // Disallow:
            //  derived to base
            //  inout(derived) to inout(base)
            if (!to.isMutable() && !to.isWild())
                return MATCH.convert;
        }

        return MATCH.nomatch;
    }

    MATCH visitNoreturn(TypeNoreturn from)
    {
        // Either another noreturn or conversion to any type
        return from.implicitConvTo(to);
    }

    switch(from.ty)
    {
        default:            return visitType(from);
        case Tsarray:       return visitSArray(from.isTypeSArray());
        case Taarray:       return visitAArray(from.isTypeAArray());
        case Treference:
        case Tdelegate:
        case Tslice:
        case Tarray:        return visitNext(cast(TypeNext)from);
        case Tpointer:      return visitPointer(from.isTypePointer());
        case Tfunction:     return visitFunction(from.isTypeFunction());
        case Tstruct:       return visitStruct(from.isTypeStruct());
        case Tenum:         return visitEnum(from.isTypeEnum());
        case Tclass:        return visitClass(from.isTypeClass());
        case Tnoreturn:     return visitNoreturn(from.isTypeNoreturn());
    }
}


/******************************************
 * Perform semantic analysis on a type.
 * Params:
 *      type = Type AST node
 *      loc = the location of the type
 *      sc = context
 * Returns:
 *      `Type` with completed semantic analysis, `Terror` if errors
 *      were encountered
 */
Type typeSemantic(Type type, Loc loc, Scope* sc)
{
    static Type error()
    {
        return Type.terror;
    }

    Type visitType(Type t)
    {
        // @@@DEPRECATED_2.110@@@
        // Use of `cent` and `ucent` has always been an error.
        // Starting from 2.100, recommend core.int128 as a replace for the
        // lack of compiler support.
        if (t.ty == Tint128 || t.ty == Tuns128)
        {
            .error(loc, "`cent` and `ucent` types are obsolete, use `core.int128.Cent` instead");
            return error();
        }

        return t.merge();
    }

    Type visitComplex(TypeBasic t)
    {
        if (!sc.inCfile)
            return visitType(t);

        auto tc = getComplexLibraryType(loc, sc, t.ty);
        if (tc.ty == Terror)
            return tc;
        return tc.addMod(t.mod).merge();
    }

    Type visitVector(TypeVector mtype)
    {
        const errors = global.errors;
        mtype.basetype = mtype.basetype.typeSemantic(loc, sc);
        if (errors != global.errors)
            return error();
        mtype.basetype = mtype.basetype.toBasetype().mutableOf();
        if (mtype.basetype.ty != Tsarray)
        {
            .error(loc, "T in __vector(T) must be a static array, not `%s`", mtype.basetype.toChars());
            return error();
        }
        TypeSArray t = mtype.basetype.isTypeSArray();
        const sz = cast(int)t.size(loc);
        final switch (target.isVectorTypeSupported(sz, t.nextOf()))
        {
        case 0:
            // valid
            break;

        case 1:
            // no support at all
            .error(loc, "SIMD vector types not supported on this platform");
            return error();

        case 2:
            // invalid base type
            .error(loc, "vector type `%s` is not supported on this platform", mtype.toChars());
            return error();

        case 3:
            // invalid size
            .error(loc, "%d byte vector type `%s` is not supported on this platform", sz, mtype.toChars());
            return error();
        }
        return merge(mtype);
    }

    Type visitSArray(TypeSArray mtype)
    {
        //printf("TypeSArray::semantic() %s\n", toChars());
        Type t;
        Expression e;
        Dsymbol s;
        mtype.next.resolve(loc, sc, e, t, s);

        if (auto tup = s ? s.isTupleDeclaration() : null)
        {
            mtype.dim = semanticLength(sc, tup, mtype.dim);
            mtype.dim = mtype.dim.ctfeInterpret();
            if (mtype.dim.op == EXP.error)
                return error();

            uinteger_t d = mtype.dim.toUInteger();
            if (d >= tup.objects.length)
            {
                .error(loc, "sequence index `%llu` out of bounds `[0 .. %llu]`", cast(ulong)d, cast(ulong)tup.objects.length);
                return error();
            }

            RootObject o = (*tup.objects)[cast(size_t)d];
            if (auto tt = o.isType())
                return tt.addMod(mtype.mod);
            .error(loc, "`%s` is not a type", mtype.toChars());
            return error();
        }

        if (t && t.ty == Terror)
            return error();

        Type tn = mtype.next.typeSemantic(loc, sc);
        if (tn.ty == Terror)
            return error();

        Type tbn = tn.toBasetype();
        if (mtype.dim)
        {
            auto errors = global.errors;
            mtype.dim = semanticLength(sc, tbn, mtype.dim);
            mtype.dim = mtype.dim.implicitCastTo(sc, Type.tsize_t);
            if (errors != global.errors)
                return error();

            mtype.dim = mtype.dim.optimize(WANTvalue);
            mtype.dim = mtype.dim.ctfeInterpret();
            if (mtype.dim.op == EXP.error)
                return error();

            errors = global.errors;
            dinteger_t d1 = mtype.dim.toInteger();
            if (errors != global.errors)
                return error();

            mtype.dim = mtype.dim.implicitCastTo(sc, Type.tsize_t);
            mtype.dim = mtype.dim.optimize(WANTvalue);
            if (mtype.dim.op == EXP.error)
                return error();

            errors = global.errors;
            dinteger_t d2 = mtype.dim.toInteger();
            if (errors != global.errors)
                return error();

            if (mtype.dim.op == EXP.error)
                return error();

            Type overflowError()
            {
                .error(loc, "`%s` size %llu * %llu exceeds 0x%llx size limit for static array",
                        mtype.toChars(), cast(ulong)tbn.size(loc), cast(ulong)d1, target.maxStaticDataSize);
                return error();
            }

            if (d1 != d2)
                return overflowError();

            Type tbx = tbn.baseElemOf();
            if (tbx.ty == Tstruct && !tbx.isTypeStruct().sym.members ||
                tbx.ty == Tenum && !tbx.isTypeEnum().sym.members)
            {
                /* To avoid meaningless error message, skip the total size limit check
                 * when the bottom of element type is opaque.
                 */
            }
            else if (tbn.isTypeBasic() ||
                     tbn.ty == Tpointer ||
                     tbn.ty == Tarray ||
                     tbn.ty == Tsarray ||
                     tbn.ty == Taarray ||
                     (tbn.ty == Tstruct && tbn.isTypeStruct().sym.sizeok == Sizeok.done) ||
                     tbn.ty == Tclass)
            {
                /* Only do this for types that don't need to have semantic()
                 * run on them for the size, since they may be forward referenced.
                 */
                bool overflow = false;
                if (mulu(tbn.size(loc), d2, overflow) > target.maxStaticDataSize || overflow)
                    return overflowError();
            }
        }
        switch (tbn.ty)
        {
        case Ttuple:
            {
                // Index the tuple to get the type
                assert(mtype.dim);
                TypeTuple tt = tbn.isTypeTuple();
                uinteger_t d = mtype.dim.toUInteger();
                if (d >= tt.arguments.length)
                {
                    .error(loc, "sequence index `%llu` out of bounds `[0 .. %llu]`", cast(ulong)d, cast(ulong)tt.arguments.length);
                    return error();
                }
                Type telem = (*tt.arguments)[cast(size_t)d].type;
                return telem.addMod(mtype.mod);
            }

        case Tfunction:
        case Tnone:
            .error(loc, "cannot have array of `%s`", tbn.toChars());
            return error();

        default:
            break;
        }
        if (tbn.isScopeClass())
        {
            .error(loc, "cannot have array of scope `%s`", tbn.toChars());
            return error();
        }

        /* Ensure things like const(immutable(T)[3]) become immutable(T[3])
         * and const(T)[3] become const(T[3])
         */
        mtype.next = tn;
        mtype.transitive();
        return mtype.addMod(tn.mod).merge();
    }

    Type visitDArray(TypeDArray mtype)
    {
        Type tn = mtype.next.typeSemantic(loc, sc);
        Type tbn = tn.toBasetype();
        switch (tbn.ty)
        {
        case Ttuple:
            return tbn;

        case Tfunction:
        case Tnone:
            .error(loc, "cannot have array of `%s`", tbn.toChars());
            return error();

        case Terror:
            return error();

        default:
            break;
        }
        if (tn.isScopeClass())
        {
            .error(loc, "cannot have array of scope `%s`", tn.toChars());
            return error();
        }
        mtype.next = tn;
        mtype.transitive();
        return merge(mtype);
    }

    Type visitAArray(TypeAArray mtype)
    {
        //printf("TypeAArray::semantic() %s index.ty = %d\n", mtype.toChars(), mtype.index.ty);
        if (mtype.deco)
        {
            return mtype;
        }

        mtype.loc = loc;
        if (sc)
            sc.setNoFree();

        // Deal with the case where we thought the index was a type, but
        // in reality it was an expression.
        if (mtype.index.ty == Tident || mtype.index.ty == Tinstance || mtype.index.ty == Tsarray || mtype.index.ty == Ttypeof || mtype.index.ty == Treturn || mtype.index.ty == Tmixin)
        {
            Expression e;
            Type t;
            Dsymbol s;
            Loc indexLoc;

            switch (mtype.index.ty)
            {
                case Tident:    indexLoc = mtype.index.isTypeIdentifier().loc;  break;
                case Tinstance: indexLoc = mtype.index.isTypeInstance().loc;    break;
                case Ttypeof:   indexLoc = mtype.index.isTypeTypeof().loc;      break;
                case Treturn:   indexLoc = mtype.index.isTypeReturn().loc;      break;
                case Tmixin:    indexLoc = mtype.index.isTypeMixin().loc;       break;
                default: indexLoc = mtype.loc;
            }

            mtype.index.resolve(indexLoc, sc, e, t, s);

            // https://issues.dlang.org/show_bug.cgi?id=15478
            if (s)
                e = symbolToExp(s, loc, sc, false);

            if (e)
            {
                // It was an expression -
                // Rewrite as a static array
                auto tsa = new TypeSArray(mtype.next, e);
                return tsa.typeSemantic(loc, sc);
            }
            else if (t)
                mtype.index = t.typeSemantic(loc, sc);
            else
            {
                .error(loc, "index is not a type or an expression");
                return error();
            }
        }
        else
            mtype.index = mtype.index.typeSemantic(loc, sc);
        mtype.index = mtype.index.merge2();

        if (mtype.index.nextOf() && !mtype.index.nextOf().isImmutable())
        {
            mtype.index = mtype.index.constOf().mutableOf();
            version (none)
            {
                printf("index is %p %s\n", mtype.index, mtype.index.toChars());
                mtype.index.check();
                printf("index.mod = x%x\n", mtype.index.mod);
                printf("index.ito = x%p\n", mtype.index.getMcache().ito);
                if (mtype.index.getMcache().ito)
                {
                    printf("index.ito.mod = x%x\n", mtype.index.getMcache().ito.mod);
                    printf("index.ito.ito = x%p\n", mtype.index.getMcache().ito.getMcache().ito);
                }
            }
        }

        switch (mtype.index.toBasetype().ty)
        {
        case Tfunction:
        case Tvoid:
        case Tnone:
        case Ttuple:
            .error(loc, "cannot have associative array key of `%s`", mtype.index.toBasetype().toChars());
            goto case Terror;
        case Terror:
            return error();

        default:
            break;
        }
        Type tbase = mtype.index.baseElemOf();
        while (tbase.ty == Tarray)
            tbase = tbase.nextOf().baseElemOf();
        if (auto ts = tbase.isTypeStruct())
        {
            /* AA's need typeid(index).equals() and getHash(). Issue error if not correctly set up.
             */
            StructDeclaration sd = ts.sym;
            if (sd.semanticRun < PASS.semanticdone)
                sd.dsymbolSemantic(null);

            // duplicate a part of StructDeclaration::semanticTypeInfoMembers
            //printf("AA = %s, key: xeq = %p, xerreq = %p xhash = %p\n", toChars(), sd.xeq, sd.xerreq, sd.xhash);

            if (sd.xeq && sd.xeq.isGenerated && sd.xeq._scope && sd.xeq.semanticRun < PASS.semantic3done)
            {
                uint errors = global.startGagging();
                sd.xeq.semantic3(sd.xeq._scope);
                if (global.endGagging(errors))
                    sd.xeq = sd.xerreq;
            }


            //printf("AA = %s, key: xeq = %p, xhash = %p\n", toChars(), sd.xeq, sd.xhash);
            const(char)* s = (mtype.index.toBasetype().ty != Tstruct) ? "bottom of " : "";
            if (!sd.xeq)
            {
                // If sd.xhash != NULL:
                //   sd or its fields have user-defined toHash.
                //   AA assumes that its result is consistent with bitwise equality.
                // else:
                //   bitwise equality & hashing
            }
            else if (sd.xeq == sd.xerreq)
            {
                if (search_function(sd, Id.opEquals))
                {
                    .error(loc, "%sAA key type `%s` does not have `bool opEquals(ref const %s) const`", s, sd.toChars(), sd.toChars());
                }
                else
                {
                    .error(loc, "%sAA key type `%s` does not support const equality", s, sd.toChars());
                }
                return error();
            }
            else if (!sd.xhash)
            {
                if (search_function(sd, Id.opEquals))
                {
                    .error(loc, "%sAA key type `%s` should have `extern (D) size_t toHash() const nothrow @safe` if `opEquals` defined", s, sd.toChars());
                }
                else
                {
                    .error(loc, "%sAA key type `%s` supports const equality but doesn't support const hashing", s, sd.toChars());
                }
                return error();
            }
            else
            {
                // defined equality & hashing
                assert(sd.xeq && sd.xhash);

                /* xeq and xhash may be implicitly defined by compiler. For example:
                 *   struct S { int[] arr; }
                 * With 'arr' field equality and hashing, compiler will implicitly
                 * generate functions for xopEquals and xtoHash in TypeInfo_Struct.
                 */
            }
        }
        else if (tbase.ty == Tclass && !tbase.isTypeClass().sym.isInterfaceDeclaration())
        {
            ClassDeclaration cd = tbase.isTypeClass().sym;
            if (cd.semanticRun < PASS.semanticdone)
                cd.dsymbolSemantic(null);

            if (!ClassDeclaration.object)
            {
                ObjectNotFound(Loc.initial, cd.ident);
                return error();
            }

            __gshared FuncDeclaration feq = null;
            __gshared FuncDeclaration fcmp = null;
            __gshared FuncDeclaration fhash = null;
            if (!feq)
                feq = search_function(ClassDeclaration.object, Id.opEquals).isFuncDeclaration();
            if (!fcmp)
                fcmp = search_function(ClassDeclaration.object, Id.opCmp).isFuncDeclaration();
            if (!fhash)
                fhash = search_function(ClassDeclaration.object, Id.tohash).isFuncDeclaration();
            assert(fcmp && feq && fhash);

            if (feq.vtblIndex < cd.vtbl.length && cd.vtbl[feq.vtblIndex] == feq)
            {
                version (all)
                {
                    if (fcmp.vtblIndex < cd.vtbl.length && cd.vtbl[fcmp.vtblIndex] != fcmp)
                    {
                        const(char)* s = (mtype.index.toBasetype().ty != Tclass) ? "bottom of " : "";
                        .error(loc, "%sAA key type `%s` now requires equality rather than comparison", s, cd.toChars());
                        errorSupplemental(loc, "Please override `Object.opEquals` and `Object.toHash`.");
                    }
                }
            }
        }
        mtype.next = mtype.next.typeSemantic(loc, sc).merge2();
        mtype.transitive();

        switch (mtype.next.toBasetype().ty)
        {
        case Tfunction:
        case Tvoid:
        case Tnone:
        case Ttuple:
            .error(loc, "cannot have associative array of `%s`", mtype.next.toChars());
            goto case Terror;
        case Terror:
            return error();
        default:
            break;
        }
        if (mtype.next.isScopeClass())
        {
            .error(loc, "cannot have array of scope `%s`", mtype.next.toChars());
            return error();
        }
        return merge(mtype);
    }

    Type visitPointer(TypePointer mtype)
    {
        //printf("TypePointer::semantic() %s\n", toChars());
        if (mtype.deco)
        {
            return mtype;
        }
        Type n = mtype.next.typeSemantic(loc, sc);
        switch (n.toBasetype().ty)
        {
        case Ttuple:
            .error(loc, "cannot have pointer to `%s`", n.toChars());
            goto case Terror;
        case Terror:
            return error();
        default:
            break;
        }
        if (n != mtype.next)
        {
            mtype.deco = null;
        }
        mtype.next = n;
        if (mtype.next.ty != Tfunction)
        {
            mtype.transitive();
            return merge(mtype);
        }
        version (none)
        {
            return merge(mtype);
        }
        else
        {
            mtype.deco = merge(mtype).deco;
            /* Don't return merge(), because arg identifiers and default args
             * can be different
             * even though the types match
             */
            return mtype;
        }
    }

    Type visitReference(TypeReference mtype)
    {
        //printf("TypeReference::semantic()\n");
        Type n = mtype.next.typeSemantic(loc, sc);
        if (n != mtype.next)
           mtype.deco = null;
        mtype.next = n;
        mtype.transitive();
        return merge(mtype);
    }

    Type visitFunction(TypeFunction mtype)
    {
        if (mtype.deco) // if semantic() already run
        {
            //printf("already done\n");
            return mtype;
        }
        //printf("TypeFunction::semantic() this = %p\n", mtype);
        //printf("TypeFunction::semantic() %s, sc.stc = %llx\n", mtype.toChars(), sc.stc);

        bool errors = false;

        if (mtype.inuse > global.recursionLimit)
        {
            mtype.inuse = 0;
            .error(loc, "recursive type");
            return error();
        }

        /* Copy in order to not mess up original.
         * This can produce redundant copies if inferring return type,
         * as semantic() will get called again on this.
         */
        TypeFunction tf = mtype.copy().toTypeFunction();
        if (mtype.parameterList.parameters)
        {
            tf.parameterList.parameters = mtype.parameterList.parameters.copy();
            for (size_t i = 0; i < mtype.parameterList.parameters.length; i++)
            {
                Parameter p = cast(Parameter)mem.xmalloc(__traits(classInstanceSize, Parameter));
                memcpy(cast(void*)p, cast(void*)(*mtype.parameterList.parameters)[i], __traits(classInstanceSize, Parameter));
                (*tf.parameterList.parameters)[i] = p;
            }
        }

        if (sc.stc & STC.pure_)
            tf.purity = PURE.fwdref;
        if (sc.stc & STC.nothrow_)
            tf.isNothrow = true;
        if (sc.stc & STC.nogc)
            tf.isNogc = true;
        if (sc.stc & STC.ref_)
            tf.isRef = true;
        if (sc.stc & STC.return_)
            tf.isReturn = true;
        if (sc.stc & STC.returnScope)
            tf.isReturnScope = true;
        if (sc.stc & STC.returninferred)
            tf.isReturnInferred = true;
        if (sc.stc & STC.scope_)
            tf.isScopeQual = true;
        if (sc.stc & STC.scopeinferred)
            tf.isScopeInferred = true;

//        if (tf.isReturn && !tf.isRef)
//            tf.isScopeQual = true;                                  // return by itself means 'return scope'

        if (tf.trust == TRUST.default_)
        {
            if (sc.stc & STC.safe)
                tf.trust = TRUST.safe;
            else if (sc.stc & STC.system)
                tf.trust = TRUST.system;
            else if (sc.stc & STC.trusted)
                tf.trust = TRUST.trusted;
        }

        if (sc.stc & STC.property)
            tf.isProperty = true;
        if (sc.stc & STC.live)
            tf.isLive = true;

        tf.linkage = sc.linkage;
        if (tf.linkage == LINK.system)
            tf.linkage = target.systemLinkage();

        version (none)
        {
            /* If the parent is @safe, then this function defaults to safe
             * too.
             * If the parent's @safe-ty is inferred, then this function's @safe-ty needs
             * to be inferred first.
             */
            if (tf.trust == TRUST.default_)
                for (Dsymbol p = sc.func; p; p = p.toParent2())
                {
                    FuncDeclaration fd = p.isFuncDeclaration();
                    if (fd)
                    {
                        if (fd.isSafeBypassingInference())
                            tf.trust = TRUST.safe; // default to @safe
                        break;
                    }
                }
        }

        bool wildreturn = false;
        if (tf.next)
        {
            sc = sc.push();
            sc.stc &= ~(STC.TYPECTOR | STC.FUNCATTR);
            tf.next = tf.next.typeSemantic(loc, sc);
            sc = sc.pop();
            errors |= tf.checkRetType(loc);
            if (tf.next.isScopeClass() && !tf.isCtor)
            {
                .error(loc, "functions cannot return `scope %s`", tf.next.toChars());
                errors = true;
            }
            if (tf.next.hasWild())
                wildreturn = true;

            if (tf.isReturn && !tf.isRef && !tf.next.hasPointers())
            {
                tf.isReturn = false;
            }
        }

        /// Perform semantic on the default argument to a parameter
        /// Modify the `defaultArg` field of `fparam`, which must not be `null`
        /// Returns `false` whether an error was encountered.
        static bool defaultArgSemantic (ref Parameter fparam, Scope* sc)
        {
            Expression e = fparam.defaultArg;
            const isRefOrOut = fparam.isReference();
            const isAuto = fparam.storageClass & (STC.auto_ | STC.autoref);
            if (isRefOrOut && !isAuto)
            {
                e = e.expressionSemantic(sc);
                e = resolveProperties(sc, e);
            }
            else
            {
                e = inferType(e, fparam.type);
                Scope* sc2 = sc.push();
                sc2.inDefaultArg = true;
                Initializer iz = new ExpInitializer(e.loc, e);
                iz = iz.initializerSemantic(sc2, fparam.type, INITnointerpret);
                e = iz.initializerToExpression();
                sc2.pop();
            }
            if (e.op == EXP.function_) // https://issues.dlang.org/show_bug.cgi?id=4820
            {
                FuncExp fe = e.isFuncExp();
                // Replace function literal with a function symbol,
                // since default arg expression must be copied when used
                // and copying the literal itself is wrong.
                e = new VarExp(e.loc, fe.fd, false);
                e = new AddrExp(e.loc, e);
                e = e.expressionSemantic(sc);
            }
            if (isRefOrOut && (!isAuto || e.isLvalue())
                && !MODimplicitConv(e.type.mod, fparam.type.mod))
            {
                const(char)* errTxt = fparam.storageClass & STC.ref_ ? "ref" : "out";
                .error(e.loc, "expression `%s` of type `%s` is not implicitly convertible to type `%s %s` of parameter `%s`",
                      e.toErrMsg(), e.type.toChars(), errTxt, fparam.type.toChars(), fparam.toChars());
            }
            e = e.implicitCastTo(sc, fparam.type);

            // default arg must be an lvalue
            if (isRefOrOut && !isAuto &&
                !(fparam.storageClass & STC.constscoperef) && !sc.previews.rvalueRefParam)
                e = e.toLvalue(sc, "create default argument for `ref` / `out` parameter from");

            fparam.defaultArg = e;
            return (e.op != EXP.error);
        }

        ubyte wildparams = 0;
        if (tf.parameterList.parameters)
        {
            /* Create a scope for evaluating the default arguments for the parameters
             */
            Scope* argsc = sc.push();
            argsc.stc = STC.none; // don't inherit storage class
            argsc.visibility = Visibility(Visibility.Kind.public_);
            argsc.func = null;

            size_t dim = tf.parameterList.length;
            for (size_t i = 0; i < dim; i++)
            {
                Parameter fparam = tf.parameterList[i];
                fparam.storageClass |= STC.parameter;
                mtype.inuse++;
                fparam.type = fparam.type.typeSemantic(loc, argsc);
                mtype.inuse--;

                if (fparam.type.ty == Terror)
                {
                    errors = true;
                    continue;
                }

                fparam.type = fparam.type.addStorageClass(fparam.storageClass);

                if (fparam.storageClass & (STC.auto_ | STC.alias_ | STC.static_))
                {
                    if (!fparam.type)
                        continue;
                }

                fparam.type = fparam.type.cAdjustParamType(sc); // adjust C array and function parameter types

                Type t = fparam.type.toBasetype();

                /* If fparam after semantic() turns out to be a tuple, the number of parameters may
                 * change.
                 */
                if (auto tt = t.isTypeTuple())
                {
                    /* TypeFunction::parameter also is used as the storage of
                     * Parameter objects for FuncDeclaration. So we should copy
                     * the elements of TypeTuple::arguments to avoid unintended
                     * sharing of Parameter object among other functions.
                     */
                    if (tt.arguments && tt.arguments.length)
                    {
                        /* Propagate additional storage class from tuple parameters to their
                         * element-parameters.
                         * Make a copy, as original may be referenced elsewhere.
                         */
                        size_t tdim = tt.arguments.length;
                        auto newparams = new Parameters(tdim);
                        for (size_t j = 0; j < tdim; j++)
                        {
                            Parameter narg = (*tt.arguments)[j];

                            // https://issues.dlang.org/show_bug.cgi?id=12744
                            // If the storage classes of narg
                            // conflict with the ones in fparam, it's ignored.
                            STC stc  = fparam.storageClass | narg.storageClass;
                            STC stc1 = fparam.storageClass & (STC.ref_ | STC.out_ | STC.lazy_);
                            STC stc2 =   narg.storageClass & (STC.ref_ | STC.out_ | STC.lazy_);
                            if (stc1 && stc2 && stc1 != stc2)
                            {
                                OutBuffer buf1;  stcToBuffer(buf1, stc1 | ((stc1 & STC.ref_) ? (fparam.storageClass & STC.auto_) : STC.none));
                                OutBuffer buf2;  stcToBuffer(buf2, stc2);

                                .error(loc, "incompatible parameter storage classes `%s` and `%s`",
                                    buf1.peekChars(), buf2.peekChars());
                                errors = true;
                                stc = stc1 | (stc & ~(STC.ref_ | STC.out_ | STC.lazy_));
                            }
                            (*newparams)[j] = new Parameter(
                                loc, stc, narg.type, narg.ident, narg.defaultArg, narg.userAttribDecl);
                        }
                        fparam.type = new TypeTuple(newparams);
                        fparam.type = fparam.type.typeSemantic(loc, argsc);
                    }
                    fparam.storageClass = STC.parameter;

                    /* Reset number of parameters, and back up one to do this fparam again,
                     * now that it is a tuple
                     */
                    dim = tf.parameterList.length;
                    i--;
                    continue;
                }

                // -preview=in: Always add `ref` when used with `extern(C++)` functions
                // Done here to allow passing opaque types with `in`
                if ((fparam.storageClass & (STC.in_ | STC.ref_)) == STC.in_)
                {
                    switch (tf.linkage)
                    {
                    case LINK.cpp:
                        if (fparam.storageClass & STC.constscoperef)
                            fparam.storageClass |= STC.ref_;
                        break;
                    case LINK.default_, LINK.d:
                        break;
                    default:
                        if (fparam.storageClass & STC.constscoperef)
                        {
                            .error(loc, "cannot use `in` parameters with `extern(%s)` functions",
                                   linkageToChars(tf.linkage));
                            .errorSupplemental(loc, "parameter `%s` declared as `in` here", fparam.toChars());
                        }
                        else
                        {
                            // Note that this deprecation will not trigger on `in ref` / `ref in`
                            // parameters, however the parser will trigger a deprecation on them.
                            .deprecation(loc, "using `in` parameters with `extern(%s)` functions is deprecated",
                                         linkageToChars(tf.linkage));
                            .deprecationSupplemental(loc, "parameter `%s` declared as `in` here", fparam.toChars());
                        }
                        break;
                    }
                }

                if (t.ty == Tfunction)
                {
                    .error(loc, "cannot have parameter of function type `%s`", fparam.type.toChars());
                    errors = true;
                }
                else if (!fparam.isReference() &&
                         (t.ty == Tstruct || t.ty == Tsarray || t.ty == Tenum))
                {
                    Type tb2 = t.baseElemOf();
                    if (tb2.ty == Tstruct && !tb2.isTypeStruct().sym.members ||
                        tb2.ty == Tenum   && !tb2.isTypeEnum().sym.memtype)
                    {
                        if (fparam.storageClass & STC.constscoperef)
                        {
                            .error(loc, "cannot infer `ref` for `in` parameter `%s` of opaque type `%s`",
                                   fparam.toChars(), fparam.type.toChars());
                        }
                        else
                            .error(loc, "cannot have parameter of opaque type `%s` by value",
                                   fparam.type.toChars());
                        errors = true;
                    }
                }
                else if (!fparam.isLazy() && t.ty == Tvoid)
                {
                    .error(loc, "cannot have parameter of type `%s`", fparam.type.toChars());
                    errors = true;
                }

                const bool isTypesafeVariadic = i + 1 == dim && tf.parameterList.varargs == VarArg.typesafe;
                const bool isStackAllocatedVariadic = isTypesafeVariadic && (t.isTypeDArray() || t.isTypeClass());

                if (isTypesafeVariadic && t.isTypeClass())
                {
                    // Deprecated in 2.111, kept as a legacy feature for compatibility (currently no plan to turn it into an error)
                    .deprecation(loc, "typesafe variadic parameters with a `class` type (`%s %s...`) are deprecated",
                        t.isTypeClass().sym.ident.toChars(), fparam.toChars());
                }

                if (isStackAllocatedVariadic)
                {
                    /* typesafe variadic arguments are constructed on the stack, so must be `scope`
                     */
                    fparam.storageClass |= STC.scope_ | STC.scopeinferred;
                }

                if (fparam.storageClass & STC.return_)
                {
                    if (!fparam.isReference())
                    {
                        if (!(fparam.storageClass & STC.scope_))
                            fparam.storageClass |= STC.scope_ | STC.scopeinferred; // 'return' implies 'scope'
                        if (tf.isRef)
                        {
                        }
                        else if (tf.next && !tf.next.hasPointers() && tf.next.toBasetype().ty != Tvoid)
                        {
                            fparam.storageClass &= ~STC.return_;   // https://issues.dlang.org/show_bug.cgi?id=18963
                        }
                    }

                    if (isStackAllocatedVariadic)
                    {
                        /* This is because they can be constructed on the stack
                         * https://dlang.org/spec/function.html#typesafe_variadic_functions
                         */
                        .error(loc, "typesafe variadic function parameter `%s` of type `%s` cannot be marked `return`",
                            fparam.ident ? fparam.ident.toChars() : "", t.toChars());
                        errors = true;
                    }
                }

                if (fparam.storageClass & STC.out_)
                {
                    if (ubyte m = fparam.type.mod & (MODFlags.immutable_ | MODFlags.const_ | MODFlags.wild))
                    {
                        .error(loc, "cannot have `%s out` parameter of type `%s`", MODtoChars(m), t.toChars());
                        errors = true;
                    }
                    else
                    {
                        Type tv = t.baseElemOf();
                        if (tv.ty == Tstruct && tv.isTypeStruct().sym.noDefaultCtor)
                        {
                            .error(loc, "cannot have `out` parameter of type `%s` because the default construction is disabled", fparam.type.toChars());
                            errors = true;
                        }
                    }
                }

                if (t.hasWild())
                {
                    wildparams |= 1;
                    //if (tf.next && !wildreturn)
                    //    error(loc, "inout on parameter means inout must be on return type as well (if from D1 code, replace with `ref`)");
                }

                // Remove redundant storage classes for type, they are already applied
                fparam.storageClass &= ~(STC.TYPECTOR);

                // -preview=in: add `ref` storage class to suited `in` params
                if ((fparam.storageClass & (STC.constscoperef | STC.ref_)) == STC.constscoperef)
                {
                    auto ts = t.baseElemOf().isTypeStruct();
                    const isPOD = !ts || ts.sym.isPOD();
                    if (!isPOD || target.preferPassByRef(t))
                        fparam.storageClass |= STC.ref_;
                }
            }

            Expressions* fargs = mtype.inferenceArguments.arguments;

            // mtype.argumentList only provided for Implicit Function Template Instantiation
            if (mtype.inferenceArguments.length > 0)
                fargs = tf.resolveNamedArgs(mtype.inferenceArguments, null);

            // Now that we completed semantic for the argument types,
            // run semantic on their default values,
            // bearing in mind tuples have been expanded.
            // We need to keep a pair of [oidx, eidx] (original index,
            // extended index), as we need to run semantic when `oidx` changes.
            size_t tupleOrigIdx = size_t.max;
            size_t tupleExtIdx = size_t.max;
            foreach (oidx, oparam, eidx, eparam; tf.parameterList)
            {
                // oparam (original param) will always have the default arg
                // if there's one, but `eparam` will not if it's an expanded
                // tuple. When we see an expanded tuple, we need to save its
                // position to get the offset in it later on.
                if (oparam.defaultArg)
                {
                    // Get the obvious case out of the way
                    if (oparam is eparam)
                        errors |= !defaultArgSemantic(eparam, argsc);
                    // We're seeing a new tuple
                    else if (tupleOrigIdx == size_t.max || tupleOrigIdx < oidx)
                    {
                        /* https://issues.dlang.org/show_bug.cgi?id=18572
                         *
                         * If a tuple parameter has a default argument, when expanding the parameter
                         * tuple the default argument tuple must also be expanded.
                         */
                        tupleOrigIdx = oidx;
                        tupleExtIdx = eidx;
                        errors |= !defaultArgSemantic(oparam, argsc);
                        TupleExp te = oparam.defaultArg.isTupleExp();
                        if (te && te.exps && te.exps.length)
                            eparam.defaultArg = (*te.exps)[0];
                    }
                    // Processing an already-seen tuple
                    else
                    {
                        TupleExp te = oparam.defaultArg.isTupleExp();
                        if (te && te.exps && te.exps.length)
                            eparam.defaultArg = (*te.exps)[eidx - tupleExtIdx];
                    }
                }

                // We need to know the default argument to resolve `auto ref`,
                // hence why this has to take place as the very last step.
                /* Resolve "auto ref" storage class to be either ref or value,
                 * based on the argument matching the parameter
                 */
                if (eparam.storageClass & STC.auto_)
                {
                    Expression farg = (fargs && eidx < fargs.length) ? (*fargs)[eidx] : null;
                    if (!farg)
                        farg = eparam.defaultArg;

                    if (farg && (eparam.storageClass & STC.ref_))
                    {
                        if (!farg.isLvalue() || farg.isBitField())
                            eparam.storageClass &= ~STC.ref_; // value parameter
                        eparam.storageClass &= ~STC.auto_;    // https://issues.dlang.org/show_bug.cgi?id=14656
                        eparam.storageClass |= STC.autoref;
                    }
                    else if (mtype.incomplete && (eparam.storageClass & STC.ref_))
                    {
                        // the default argument may have been temporarily removed,
                        // see usage of `TypeFunction.incomplete`.
                        // https://issues.dlang.org/show_bug.cgi?id=19891
                        eparam.storageClass &= ~STC.auto_;
                        eparam.storageClass |= STC.autoref;
                    }
                    else if (eparam.storageClass & STC.ref_)
                    {
                        .error(loc, "cannot explicitly instantiate template function with `auto ref` parameter");
                        errors = true;
                    }
                    else
                    {
                        .error(loc, "`auto` can only be used as part of `auto ref` for template function parameters");
                        errors = true;
                    }
                }
            }

            argsc.pop();
        }
        if (tf.isWild())
            wildparams |= 2;

        if (wildreturn && !wildparams)
        {
            .error(loc, "`inout` on `return` means `inout` must be on a parameter as well for `%s`", mtype.toChars());
            errors = true;
        }
        tf.isInOutParam = (wildparams & 1) != 0;
        tf.isInOutQual  = (wildparams & 2) != 0;

        if (tf.isProperty && (tf.parameterList.varargs != VarArg.none || tf.parameterList.length > 2))
        {
            .error(loc, "properties can only have zero, one, or two parameter");
            errors = true;
        }

        if (tf.parameterList.varargs == VarArg.variadic && tf.linkage != LINK.d && tf.parameterList.length == 0 &&
            !sc.inCfile)
        {
            .error(loc, "variadic functions with non-D linkage must have at least one parameter");
            errors = true;
        }

        if (errors)
            return error();

        if (tf.next)
            tf.deco = tf.merge().deco;

        /* Don't return merge(), because arg identifiers and default args
         * can be different
         * even though the types match
         */
        return tf;
    }

    Type visitDelegate(TypeDelegate mtype)
    {
        //printf("TypeDelegate::semantic() %s\n", mtype.toChars());
        if (mtype.deco) // if semantic() already run
        {
            //printf("already done\n");
            return mtype;
        }
        mtype.next = mtype.next.typeSemantic(loc, sc);
        if (mtype.next.ty != Tfunction)
            return error();

        /* In order to deal with https://issues.dlang.org/show_bug.cgi?id=4028
         * perhaps default arguments should
         * be removed from next before the merge.
         */
        version (none)
        {
            return mtype.merge();
        }
        else
        {
            /* Don't return merge(), because arg identifiers and default args
             * can be different
             * even though the types match
             */
            mtype.deco = mtype.merge().deco;
            return mtype;
        }
    }

    Type visitIdentifier(TypeIdentifier mtype)
    {
        Type t;
        Expression e;
        Dsymbol s;
        //printf("TypeIdentifier::semantic(%s)\n", mtype.toChars());
        if (mtype.loc != Loc.initial)
            mtype.resolve(mtype.loc, sc, e, t, s);
        else
            mtype.resolve(loc, sc, e, t, s);

        if (t)
        {
            //printf("\tit's a type %d, %s, %s\n", t.ty, t.toChars(), t.deco);
            return t.addMod(mtype.mod);
        }

        if (s)
        {
            auto td = s.isTemplateDeclaration;
            td.computeOneMember();
            if (td && td.onemember && td.onemember.isAggregateDeclaration)
                .error(loc, "template %s `%s` is used as a type without instantiation"
                    ~ "; to instantiate it use `%s!(arguments)`",
                    s.kind, s.toPrettyChars, s.ident.toChars);
            else
                .error(loc, "%s `%s` is used as a type", s.kind, s.toPrettyChars);
            //assert(0);
        }
        else if (e.op == EXP.variable) // special case: variable is used as a type
        {
            /*
                N.B. This branch currently triggers for the following code
                template test(x* x)
                {

                }
                i.e. the compiler prints "variable x is used as a type"
                which isn't a particularly good error message (x is a variable?).
            */
            Dsymbol varDecl = mtype.toDsymbol(sc);
            Module varDeclModule = varDecl.getModule(); //This can be null

            .error(loc, "variable `%s` is used as a type", mtype.toChars());
            //Check for null to avoid https://issues.dlang.org/show_bug.cgi?id=22574
            if ((varDeclModule !is null) && varDeclModule != sc._module) // variable is imported
            {
                .errorSupplemental(
                    varDeclModule.loc,
                    "variable `%s` is imported here from: `%s`",
                    varDecl.toChars,
                    varDeclModule.toPrettyChars,
                );
            }

            .errorSupplemental(varDecl.loc, "variable `%s` is declared here", varDecl.toChars);
        }
        else
            .error(loc, "`%s` is used as a type", mtype.toChars());
        return error();
    }

    Type visitInstance(TypeInstance mtype)
    {
        Type t;
        Expression e;
        Dsymbol s;

        //printf("TypeInstance::semantic(%p, %s)\n", this, toChars());
        {
            const errors = global.errors;
            mtype.resolve(loc, sc, e, t, s);
            // if we had an error evaluating the symbol, suppress further errors
            if (!t && errors != global.errors)
                return error();
        }

        if (!t)
        {
            if (!e && s && s.errors)
            {
                // if there was an error evaluating the symbol, it might actually
                // be a type. Avoid misleading error messages.
                .error(loc, "`%s` had previous errors", mtype.toChars());
            }
            else
                .error(loc, "`%s` is used as a type", mtype.toChars());
            return error();
        }
        return t;
    }

    Type visitTypeof(TypeTypeof mtype)
    {
        //printf("TypeTypeof::semantic() %s\n", mtype.toChars());
        Expression e;
        Type t;
        Dsymbol s;
        mtype.resolve(loc, sc, e, t, s);
        if (s && (t = dmd.dsymbolsem.getType(s)) !is null)
            t = t.addMod(mtype.mod);
        if (!t)
        {
            .error(loc, "`%s` is used as a type", mtype.toChars());
            return error();
        }
        return t;
    }

    Type visitTraits(TypeTraits mtype)
    {
        Expression e;
        Type t;
        Dsymbol s;
        mtype.resolve(loc, sc, e, t, s);

        if (!t)
        {
            if (!global.errors)
                .error(mtype.loc, "`%s` does not give a valid type", mtype.toChars);
            return error();
        }
        return t;
    }

    Type visitReturn(TypeReturn mtype)
    {
        //printf("TypeReturn::semantic() %s\n", toChars());
        Expression e;
        Type t;
        Dsymbol s;
        mtype.resolve(loc, sc, e, t, s);
        if (s && (t = dmd.dsymbolsem.getType(s)) !is null)
            t = t.addMod(mtype.mod);
        if (!t)
        {
            .error(loc, "`%s` is used as a type", mtype.toChars());
            return error();
        }
        return t;
    }

    Type visitStruct(TypeStruct mtype)
    {
        //printf("TypeStruct::semantic('%s')\n", mtype.toChars());
        if (mtype.deco)
            return mtype;

        /* Don't semantic for sym because it should be deferred until
         * sizeof needed or its members accessed.
         */
        // instead, parent should be set correctly
        assert(mtype.sym.parent);

        if (mtype.sym.type.ty == Terror)
            return error();

        return merge(mtype);
    }

    Type visitEnum(TypeEnum mtype)
    {
        //printf("TypeEnum::semantic() %s\n", toChars());
        return mtype.deco ? mtype : merge(mtype);
    }

    Type visitClass(TypeClass mtype)
    {
        //printf("TypeClass::semantic(%s)\n", mtype.toChars());
        if (mtype.deco)
            return mtype;

        /* Don't semantic for sym because it should be deferred until
         * sizeof needed or its members accessed.
         */
        // instead, parent should be set correctly
        assert(mtype.sym.parent);

        if (mtype.sym.type.ty == Terror)
            return error();

        return merge(mtype);
    }

    Type visitTuple(TypeTuple mtype)
    {
        //printf("TypeTuple::semantic(this = %p)\n", this);
        //printf("TypeTuple::semantic() %p, %s\n", this, toChars());
        if (!mtype.deco)
            mtype.deco = merge(mtype).deco;

        /* Don't return merge(), because a tuple with one type has the
         * same deco as that type.
         */
        return mtype;
    }

    Type visitSlice(TypeSlice mtype)
    {
        //printf("TypeSlice::semantic() %s\n", toChars());
        Type tn = mtype.next.typeSemantic(loc, sc);
        //printf("next: %s\n", tn.toChars());

        Type tbn = tn.toBasetype();
        if (tbn.ty != Ttuple)
        {
            .error(loc, "can only slice type sequences, not `%s`", tbn.toChars());
            return error();
        }
        TypeTuple tt = cast(TypeTuple)tbn;

        mtype.lwr = semanticLength(sc, tbn, mtype.lwr);
        mtype.upr = semanticLength(sc, tbn, mtype.upr);
        mtype.lwr = mtype.lwr.ctfeInterpret();
        mtype.upr = mtype.upr.ctfeInterpret();
        if (mtype.lwr.op == EXP.error || mtype.upr.op == EXP.error)
            return error();

        uinteger_t i1 = mtype.lwr.toUInteger();
        uinteger_t i2 = mtype.upr.toUInteger();
        if (!(i1 <= i2 && i2 <= tt.arguments.length))
        {
            .error(loc, "slice `[%llu..%llu]` is out of range of `[0..%llu]`",
                cast(ulong)i1, cast(ulong)i2, cast(ulong)tt.arguments.length);
            return error();
        }

        mtype.next = tn;
        mtype.transitive();

        auto args = new Parameters();
        args.reserve(cast(size_t)(i2 - i1));
        foreach (arg; (*tt.arguments)[cast(size_t)i1 .. cast(size_t)i2])
        {
            args.push(arg);
        }
        Type t = new TypeTuple(args);
        return t.typeSemantic(loc, sc);
    }

    Type visitMixin(TypeMixin mtype)
    {
        //printf("TypeMixin::semantic() %s\n", toChars());

        Expression e;
        Type t;
        Dsymbol s;
        mtype.resolve(loc, sc, e, t, s);

        if (t && t.ty != Terror)
            return t;

        .error(mtype.loc, "`mixin(%s)` does not give a valid type", mtype.obj.toChars);
        return error();
    }

    Type visitTag(TypeTag mtype)
    {
        //printf("TypeTag.semantic() %s\n", mtype.toChars());
        Type returnType(TypeTag tt)
        {
            Type t = tt.resolved;
            // To make const checking work, the const STC needs to be added:
            // t = t.resolved.addSTC(mtype.mod.ModToStc);
            // However, this currently fails compilable/test22875.i
            // Apparently there's some aliasing going on, where mutable
            // versions of the type also get const applied to them.
            return t.deco ? t : t.merge();
        }

        if (mtype.resolved)
        {
            /* struct S s, *p;
             */
            return returnType(mtype);
        }

        /* Find the current scope by skipping tag scopes.
         * In C, tag scopes aren't considered scopes.
         */
        Scope* sc2 = sc;
        while (1)
        {
            sc2 = sc2.inner();
            auto scopesym = sc2.scopesym;
            if (scopesym.isStructDeclaration())
            {
                sc2 = sc2.enclosing;
                continue;
            }
            break;
        }

        /* Declare mtype as a struct/union/enum declaration
         */
        void declareTag()
        {
            void declare(ScopeDsymbol sd)
            {
                sd.members = mtype.members;
                auto scopesym = sc2.inner().scopesym;
                if (scopesym.members)
                    scopesym.members.push(sd);
                if (scopesym.symtab && !scopesym.symtabInsert(sd))
                {
                    Dsymbol s2 = scopesym.symtabLookup(sd, mtype.id);
                    handleTagSymbols(*sc2, sd, s2, scopesym);
                }
                sd.parent = sc2.parent;
                sd.dsymbolSemantic(sc2);
            }

            switch (mtype.tok)
            {
                case TOK.enum_:
                    auto ed = new EnumDeclaration(mtype.loc, mtype.id, mtype.base);
                    declare(ed);
                    mtype.resolved = visitEnum(new TypeEnum(ed));
                    break;

                case TOK.struct_:
                    auto sd = new StructDeclaration(mtype.loc, mtype.id, false);
                    sd.alignment = mtype.packalign;
                    declare(sd);
                    mtype.resolved = visitStruct(new TypeStruct(sd));
                    break;

                case TOK.union_:
                    auto ud = new UnionDeclaration(mtype.loc, mtype.id);
                    ud.alignment = mtype.packalign;
                    declare(ud);
                    mtype.resolved = visitStruct(new TypeStruct(ud));
                    break;

                default:
                    assert(0);
            }
        }

        /* If it doesn't have a tag by now, supply one.
         * It'll be unique, and therefore introducing.
         * Declare it, and done.
         */
        if (!mtype.id)
        {
            mtype.id = Identifier.generateId("__tag"[]);
            declareTag();
            return returnType(mtype);
        }

        /* look for pre-existing declaration
         */
        Dsymbol scopesym;
        auto s = sc2.search(mtype.loc, mtype.id, scopesym, SearchOpt.ignoreErrors | SearchOpt.tagNameSpace);
        if (!s || s.isModule())
        {
            // no pre-existing declaration, so declare it
            if (mtype.tok == TOK.enum_ && !mtype.members)
                .error(mtype.loc, "`enum %s` is incomplete without members", mtype.id.toChars()); // C11 6.7.2.3-3
            declareTag();
            return returnType(mtype);
        }

        /* A redeclaration only happens if both declarations are in
         * the same scope
         */
        const bool redeclar = (scopesym == sc2.inner().scopesym);

        if (redeclar)
        {
            if (mtype.tok == TOK.enum_ && s.isEnumDeclaration())
            {
                auto ed = s.isEnumDeclaration();
                if (mtype.members && ed.members)
                    .error(mtype.loc, "`%s` already has members", mtype.id.toChars());
                else if (!ed.members)
                {
                    ed.members = mtype.members;
                }
                else
                {
                }
                mtype.resolved = ed.type;
            }
            else if (mtype.tok == TOK.union_ && s.isUnionDeclaration() ||
                     mtype.tok == TOK.struct_ && s.isStructDeclaration())
            {
                // Add members to original declaration
                auto sd = s.isStructDeclaration();
                if (mtype.members && sd.members)
                {
                    /* struct S { int b; };
                     * struct S { int a; } *s;
                     */
                    .error(mtype.loc, "`%s` already has members", mtype.id.toChars());
                }
                else if (!sd.members)
                {
                    /* struct S;
                     * struct S { int a; } *s;
                     */
                    sd.members = mtype.members;
                    if (sd.semanticRun == PASS.semanticdone)
                    {
                        /* The first semantic pass marked `sd` as an opaque struct.
                         * Re-run semantic so that all newly assigned members are
                         * picked up and added to the symtab.
                         */
                        sd.semanticRun = PASS.semantic;
                        sd.dsymbolSemantic(sc2);
                    }
                }
                else
                {
                    /* struct S { int a; };
                     * struct S* s;
                     */
                }
                mtype.resolved = sd.type;
            }
            else
            {
                /* int S;
                 * struct S { int a; } *s;
                 */
                .error(mtype.loc, "redeclaration of `%s`", mtype.id.toChars());
                mtype.resolved = error();
            }
        }
        else if (mtype.members)
        {
            /* struct S;
             * { struct S { int a; } *s; }
             */
            declareTag();
        }
        else
        {
            if (mtype.tok == TOK.enum_ && s.isEnumDeclaration())
            {
                mtype.resolved = s.isEnumDeclaration().type;
            }
            else if (mtype.tok == TOK.union_ && s.isUnionDeclaration() ||
                     mtype.tok == TOK.struct_ && s.isStructDeclaration())
            {
                /* struct S;
                 * { struct S* s; }
                 */
                mtype.resolved = s.isStructDeclaration().type;
            }
            else
            {
                /* union S;
                 * { struct S* s; }
                 */
                .error(mtype.loc, "redeclaring `%s %s` as `%s %s`",
                    s.kind(), s.toChars(), Token.toChars(mtype.tok), mtype.id.toChars());
                declareTag();
            }
        }
        return returnType(mtype);
    }

    switch (type.ty)
    {
        default:         return visitType(type);
        case Tcomplex32:
        case Tcomplex64:
        case Tcomplex80: return visitComplex(type.isTypeBasic());
        case Tvector:    return visitVector(type.isTypeVector());
        case Tsarray:    return visitSArray(type.isTypeSArray());
        case Tarray:     return visitDArray(type.isTypeDArray());
        case Taarray:    return visitAArray(type.isTypeAArray());
        case Tpointer:   return visitPointer(type.isTypePointer());
        case Treference: return visitReference(type.isTypeReference());
        case Tfunction:  return visitFunction(type.isTypeFunction());
        case Tdelegate:  return visitDelegate(type.isTypeDelegate());
        case Tident:     return visitIdentifier(type.isTypeIdentifier());
        case Tinstance:  return visitInstance(type.isTypeInstance());
        case Ttypeof:    return visitTypeof(type.isTypeTypeof());
        case Ttraits:    return visitTraits(type.isTypeTraits());
        case Treturn:    return visitReturn(type.isTypeReturn());
        case Tstruct:    return visitStruct(type.isTypeStruct());
        case Tenum:      return visitEnum(type.isTypeEnum());
        case Tclass:     return visitClass(type.isTypeClass());
        case Ttuple:     return visitTuple(type.isTypeTuple());
        case Tslice:     return visitSlice(type.isTypeSlice());
        case Tmixin:     return visitMixin(type.isTypeMixin());
        case Ttag:       return visitTag(type.isTypeTag());
    }
}

Type trySemantic(Type type, Loc loc, Scope* sc)
{
    //printf("+trySemantic(%s) %d\n", toChars(), global.errors);

    // Needed to display any deprecations that were gagged
    auto tcopy = type.syntaxCopy();

    const errors = global.startGagging();
    Type t = typeSemantic(type, loc, sc);
    if (global.endGagging(errors) || t.ty == Terror) // if any errors happened
    {
        t = null;
    }
    else
    {
        // If `typeSemantic` succeeded, there may have been deprecations that
        // were gagged due the `startGagging` above.  Run again to display
        // those deprecations.  https://issues.dlang.org/show_bug.cgi?id=19107
        if (global.gaggedDeprecations > 0)
            typeSemantic(tcopy, loc, sc);
    }
    //printf("-trySemantic(%s) %d\n", toChars(), global.errors);
    return t;
}

/************************************
 * If an identical type to `type` is in `type.stringtable`, return
 * the latter one. Otherwise, add it to `type.stringtable`.
 * Some types don't get merged and are returned as-is.
 * Params:
 *      type = Type to check against existing types
 * Returns:
 *      the type that was merged
 */
Type merge(Type type)
{
    switch (type.ty)
    {
        case Terror:
        case Ttypeof:
        case Tident:
        case Tinstance:
        case Tmixin:
        case Ttag:
            return type;        // don't merge placeholder types

        case Tsarray:
            // prevents generating the mangle if the array dim is not yet known
            if (auto ie = type.isTypeSArray().dim.isIntegerExp())
            {
                // After TypeSemantic, the length is always converted to size_t, but the parser
                // usually generates regular integer types (e.g. in cast(const ubyte[2])) which
                // it may try to merge, which then leads to failing implicit conversions as 2LU != 2
                // according to Expression.equals. Only merge array types with size_t lengths for now.
                // https://github.com/dlang/dmd/issues/21179
                if (ie.type != Type.tsize_t)
                    return type;

                goto default;
            }
            return type;

        case Tenum:
            break;

        case Taarray:
            if (!type.isTypeAArray().index.merge().deco)
                return type;
            goto default;

        case Tfunction:
            if (!type.nextOf()) // don't merge if return type is unknown
                return type;
            goto default;

        default:
            if (type.nextOf() && !type.nextOf().deco)
                return type;
            break;
    }

    //printf("merge(%s)\n", toChars());
    if (type.deco)
        return type;

    OutBuffer buf;
    buf.reserve(32);

    mangleToBuffer(type, buf);

    auto sv = type.stringtable.update(buf[]);
    if (sv.value)
    {
        Type t = sv.value;
        debug
        {
            import core.stdc.stdio;
            if (!t.deco)
                printf("t = %s\n", t.toChars());
        }
        assert(t.deco);
        //printf("old value, deco = '%s' %p\n", t.deco, t.deco);
        return t;
    }
    else
    {
        Type t = stripDefaultArgs(type);
        sv.value = t;
        type.deco = t.deco = cast(char*)sv.toDchars();
        //printf("new value, deco = '%s' %p\n", t.deco, t.deco);
        return t;
    }
}

/*************************************
 * This version does a merge even if the deco is already computed.
 * Necessary for types that have a deco, but are not merged.
 */
Type merge2(Type type)
{
    //printf("merge2(%s)\n", toChars());
    Type t = type;
    assert(t);
    if (!t.deco)
        return t.merge();

    auto sv = Type.stringtable.lookup(t.deco, strlen(t.deco));
    if (sv && sv.value)
    {
        t = sv.value;
        assert(t.deco);
    }
    else
        assert(0);
    return t;
}

private enum LOGDEFAULTINIT = 0;
/***************************************
 * Use when we prefer the default initializer to be a literal,
 * rather than a global immutable variable.
 */
Expression defaultInitLiteral(Type t, Loc loc)
{

    if (t.isTypeError())
        return ErrorExp.get();
    if (auto ts = t.isTypeStruct())
    {
        static if (LOGDEFAULTINIT)
        {
            printf("TypeStruct::defaultInitLiteral() '%s'\n", toChars());
        }
        {
            import dmd.dsymbolsem: size;
            ts.sym.size(loc);
        }
        if (ts.sym.sizeok != Sizeok.done)
            return ErrorExp.get();

        auto structelems = new Expressions(ts.sym.nonHiddenFields());
        uint offset = 0;
        foreach (j; 0 .. structelems.length)
        {
            VarDeclaration vd = ts.sym.fields[j];
            Expression e;
            if (vd.inuse)
            {
                error(loc, "circular reference to `%s`", vd.toPrettyChars());
                return ErrorExp.get();
            }
            if (vd.offset < offset || vd.type.size() == 0)
                e = null;
            else if (vd._init)
            {
                if (vd._init.isVoidInitializer())
                    e = null;
                else
                    e = vd.getConstInitializer(false);
            }
            else
                e = vd.type.defaultInitLiteral(loc);
            if (e && e.op == EXP.error)
                return e;
            if (e)
                offset = vd.offset + cast(uint)vd.type.size();
            (*structelems)[j] = e;
        }
        auto structinit = new StructLiteralExp(loc, ts.sym, structelems);

        /* Copy from the initializer symbol for larger symbols,
         * otherwise the literals expressed as code get excessively large.
         */
        if (size(ts, loc) > target.ptrsize * 4 && !ts.needsNested())
            structinit.useStaticInit = true;

        structinit.type = ts;
        return structinit;
    }
    if (auto tv = t.isTypeVector())
    {
        //printf("TypeVector::defaultInitLiteral()\n");
        assert(tv.basetype.ty == Tsarray);
        Expression e = tv.basetype.defaultInitLiteral(loc);
        auto ve = new VectorExp(loc, e, tv);
        ve.type = tv;
        ve.dim = cast(int)(tv.basetype.size(loc) / tv.elementType().size(loc));
        return ve;
    }
    if (auto tsa = t.isTypeSArray())
    {
        static if (LOGDEFAULTINIT)
        {
            printf("TypeSArray::defaultInitLiteral() '%s'\n", toChars());
        }
        size_t d = cast(size_t)tsa.dim.toInteger();
        Expression elementinit;
        if (tsa.next.ty == Tvoid)
            elementinit = Type.tuns8.defaultInitLiteral(loc);
        else
            elementinit = tsa.next.defaultInitLiteral(loc);
        auto elements = new Expressions(d);
        foreach (ref e; *elements)
            e = null;
        auto ae = new ArrayLiteralExp(loc, tsa, elementinit, elements);
        return ae;
    }
    return defaultInit(t, loc);
}
/***************************************
 * Calculate built-in properties which just the type is necessary.
 *
 * Params:
 *  t = the type for which the property is calculated
 *  scope_ = the scope from which the property is being accessed. Used for visibility checks only.
 *  loc = the location where the property is encountered
 *  ident = the identifier of the property
 *  flag = if flag & 1, don't report "not a property" error and just return NULL.
 *  src = expression for type `t` or null.
 * Returns:
 *      expression representing the property, or null if not a property and (flag & 1)
 */
Expression getProperty(Type t, Scope* scope_, Loc loc, Identifier ident, int flag,
    Expression src = null)
{
    Expression visitType(Type mt)
    {
        Expression e;
        static if (LOGDOTEXP)
        {
            printf("Type::getProperty(type = '%s', ident = '%s')\n", mt.toChars(), ident.toChars());
        }
        if (ident == Id.__sizeof)
        {
            const sz = mt.size(loc);
            if (sz == SIZE_INVALID)
                return ErrorExp.get();
            return new IntegerExp(loc, sz, Type.tsize_t);
        }
        else if (ident == Id.__xalignof)
        {
            const explicitAlignment = mt.alignment();
            const naturalAlignment = mt.alignsize();
            const actualAlignment = (explicitAlignment.isDefault() ? naturalAlignment : explicitAlignment.get());
            return new IntegerExp(loc, actualAlignment, Type.tsize_t);
        }
        else if (ident == Id._init)
        {
            Type tb = mt.toBasetype();
            e = mt.defaultInitLiteral(loc);
            if (tb.ty == Tstruct && tb.needsNested())
            {
                e.isStructLiteralExp().useStaticInit = true;
            }
            return e;
        }
        else if (ident == Id._mangleof)
        {
            if (!mt.deco)
            {
                error(loc, "forward reference of type `%s.mangleof`", mt.toChars());
                return ErrorExp.get();
            }
            else
            {
                e = new StringExp(loc, mt.deco.toDString());
                Scope sc;
                sc.eSink = global.errorSink;
                e = e.expressionSemantic(&sc);
            }
            return e;
        }
        else if (ident == Id.stringof)
        {
            const s = mt.toChars();
            e = new StringExp(loc, s.toDString());
            Scope sc;
            sc.eSink = global.errorSink;
            e = e.expressionSemantic(&sc);
            return e;
        }
        else if (flag && mt != Type.terror)
        {
            return null;
        }

        Dsymbol s = null;
        auto derefType = mt.isTypePointer() ? mt.nextOf() : mt;

        if (derefType.isTypeStruct() || derefType.isTypeClass() || derefType.isTypeEnum())
            s = derefType.toDsymbol(null);
        if (s)
            s = s.search_correct(ident);
        if (s && !symbolIsVisible(scope_, s))
            s = null;

        if (mt == Type.terror)
            return ErrorExp.get();

        if (s)
        {
            error(loc, "no property `%s` for type `%s`", ident.toErrMsg(), mt.toErrMsg());
            errorSupplemental(s.loc, "did you mean `%s`?", ident == s.ident ? s.toPrettyChars() : s.toErrMsg());
        }
        else if (ident == Id.opCall && mt.ty == Tclass)
            error(loc, "no property `%s` for type `%s`, did you mean `new %s`?", ident.toErrMsg(), mt.toErrMsg(), mt.toPrettyChars());

        else if (const n = importHint(ident.toString()))
                error(loc, "no property `%s` for type `%s`, perhaps `import %.*s;` is needed?", ident.toErrMsg(), mt.toErrMsg(), cast(int)n.length, n.ptr);
        else
        {
            if (src)
            {
                error(loc, "no property `%s` for `%s` of type `%s`",
                    ident.toErrMsg(), src.toErrMsg(), mt.toPrettyChars(true));
                auto s2 = scope_.search_correct(ident);
                // UFCS
                if (s2 && s2.isFuncDeclaration)
                {
                    if (s2.ident == ident)
                    {
                        errorSupplemental(s2.loc, "cannot call %s `%s` with UFCS because it is not declared at module scope",
                            s2.kind(), s2.toErrMsg());
                    }
                    else
                        errorSupplemental(s2.loc, "did you mean %s `%s`?",
                            s2.kind(), s2.toErrMsg());
                }
            }
            else
                error(loc, "no property `%s` for type `%s`", ident.toErrMsg(), mt.toPrettyChars(true));

            if (auto dsym = derefType.toDsymbol(scope_))
            {
                if (auto sym = dsym.isAggregateDeclaration())
                {
                    if (!sym.members)
                    {
                        errorSupplemental(sym.loc, "`%s %s` is opaque and has no members.", sym.kind, mt.toPrettyChars(true));
                        return ErrorExp.get();
                    }

                    if (auto fd = search_function(sym, Id.opDispatch))
                    {
                        if (auto td = fd.isTemplateDeclaration())
                        {
                            e = mt.defaultInitLiteral(loc);
                            auto se = new StringExp(e.loc, ident.toString());
                            auto tiargs = new Objects(se);
                            auto dti = new DotTemplateInstanceExp(e.loc, e, Id.opDispatch, tiargs);
                            dti.ti.tempdecl = td;
                            dti.dotTemplateSemanticProp(scope_, DotExpFlag.none);
                            return ErrorExp.get();
                        }
                    }
                }
                errorSupplemental(dsym.loc, "%s `%s` defined here",
                    dsym.kind, dsym.toErrMsg());
            }
        }

        return ErrorExp.get();
    }

    Expression visitError(TypeError)
    {
        return ErrorExp.get();
    }

    Expression visitBasic(TypeBasic mt)
    {
        Expression integerValue(dinteger_t i)
        {
            return new IntegerExp(loc, i, mt);
        }

        Expression intValue(dinteger_t i)
        {
            return new IntegerExp(loc, i, Type.tint32);
        }

        Expression floatValue(real_t r)
        {
            if (mt.isReal() || mt.isImaginary())
                return new RealExp(loc, r, mt);
            else
            {
                return new ComplexExp(loc, complex_t(r, r), mt);
            }
        }

        //printf("TypeBasic::getProperty('%s')\n", ident.toChars());
        if (ident == Id.max)
        {
            switch (mt.ty)
            {
            case Tint8:        return integerValue(byte.max);
            case Tuns8:        return integerValue(ubyte.max);
            case Tint16:       return integerValue(short.max);
            case Tuns16:       return integerValue(ushort.max);
            case Tint32:       return integerValue(int.max);
            case Tuns32:       return integerValue(uint.max);
            case Tint64:       return integerValue(long.max);
            case Tuns64:       return integerValue(ulong.max);
            case Tbool:        return integerValue(bool.max);
            case Tchar:        return integerValue(char.max);
            case Twchar:       return integerValue(wchar.max);
            case Tdchar:       return integerValue(dchar.max);
            case Tcomplex32:
            case Timaginary32:
            case Tfloat32:     return floatValue(target.FloatProperties.max);
            case Tcomplex64:
            case Timaginary64:
            case Tfloat64:     return floatValue(target.DoubleProperties.max);
            case Tcomplex80:
            case Timaginary80:
            case Tfloat80:     return floatValue(target.RealProperties.max);
            default:           break;
            }
        }
        else if (ident == Id.min)
        {
            switch (mt.ty)
            {
            case Tint8:        return integerValue(byte.min);
            case Tuns8:
            case Tuns16:
            case Tuns32:
            case Tuns64:
            case Tbool:
            case Tchar:
            case Twchar:
            case Tdchar:       return integerValue(0);
            case Tint16:       return integerValue(short.min);
            case Tint32:       return integerValue(int.min);
            case Tint64:       return integerValue(long.min);
            default:           break;
            }
        }
        else if (ident == Id.min_normal)
        {
            switch (mt.ty)
            {
            case Tcomplex32:
            case Timaginary32:
            case Tfloat32:     return floatValue(target.FloatProperties.min_normal);
            case Tcomplex64:
            case Timaginary64:
            case Tfloat64:     return floatValue(target.DoubleProperties.min_normal);
            case Tcomplex80:
            case Timaginary80:
            case Tfloat80:     return floatValue(target.RealProperties.min_normal);
            default:           break;
            }
        }
        else if (ident == Id.nan)
        {
            switch (mt.ty)
            {
            case Tcomplex32:
            case Tcomplex64:
            case Tcomplex80:
            case Timaginary32:
            case Timaginary64:
            case Timaginary80:
            case Tfloat32:
            case Tfloat64:
            case Tfloat80:     return floatValue(target.RealProperties.nan);
            default:           break;
            }
        }
        else if (ident == Id.infinity)
        {
            switch (mt.ty)
            {
            case Tcomplex32:
            case Tcomplex64:
            case Tcomplex80:
            case Timaginary32:
            case Timaginary64:
            case Timaginary80:
            case Tfloat32:
            case Tfloat64:
            case Tfloat80:     return floatValue(target.RealProperties.infinity);
            default:           break;
            }
        }
        else if (ident == Id.dig)
        {
            switch (mt.ty)
            {
            case Tcomplex32:
            case Timaginary32:
            case Tfloat32:     return intValue(target.FloatProperties.dig);
            case Tcomplex64:
            case Timaginary64:
            case Tfloat64:     return intValue(target.DoubleProperties.dig);
            case Tcomplex80:
            case Timaginary80:
            case Tfloat80:     return intValue(target.RealProperties.dig);
            default:           break;
            }
        }
        else if (ident == Id.epsilon)
        {
            switch (mt.ty)
            {
            case Tcomplex32:
            case Timaginary32:
            case Tfloat32:     return floatValue(target.FloatProperties.epsilon);
            case Tcomplex64:
            case Timaginary64:
            case Tfloat64:     return floatValue(target.DoubleProperties.epsilon);
            case Tcomplex80:
            case Timaginary80:
            case Tfloat80:     return floatValue(target.RealProperties.epsilon);
            default:           break;
            }
        }
        else if (ident == Id.mant_dig)
        {
            switch (mt.ty)
            {
            case Tcomplex32:
            case Timaginary32:
            case Tfloat32:     return intValue(target.FloatProperties.mant_dig);
            case Tcomplex64:
            case Timaginary64:
            case Tfloat64:     return intValue(target.DoubleProperties.mant_dig);
            case Tcomplex80:
            case Timaginary80:
            case Tfloat80:     return intValue(target.RealProperties.mant_dig);
            default:           break;
            }
        }
        else if (ident == Id.max_10_exp)
        {
            switch (mt.ty)
            {
            case Tcomplex32:
            case Timaginary32:
            case Tfloat32:     return intValue(target.FloatProperties.max_10_exp);
            case Tcomplex64:
            case Timaginary64:
            case Tfloat64:     return intValue(target.DoubleProperties.max_10_exp);
            case Tcomplex80:
            case Timaginary80:
            case Tfloat80:     return intValue(target.RealProperties.max_10_exp);
            default:           break;
            }
        }
        else if (ident == Id.max_exp)
        {
            switch (mt.ty)
            {
            case Tcomplex32:
            case Timaginary32:
            case Tfloat32:     return intValue(target.FloatProperties.max_exp);
            case Tcomplex64:
            case Timaginary64:
            case Tfloat64:     return intValue(target.DoubleProperties.max_exp);
            case Tcomplex80:
            case Timaginary80:
            case Tfloat80:     return intValue(target.RealProperties.max_exp);
            default:           break;
            }
        }
        else if (ident == Id.min_10_exp)
        {
            switch (mt.ty)
            {
            case Tcomplex32:
            case Timaginary32:
            case Tfloat32:     return intValue(target.FloatProperties.min_10_exp);
            case Tcomplex64:
            case Timaginary64:
            case Tfloat64:     return intValue(target.DoubleProperties.min_10_exp);
            case Tcomplex80:
            case Timaginary80:
            case Tfloat80:     return intValue(target.RealProperties.min_10_exp);
            default:           break;
            }
        }
        else if (ident == Id.min_exp)
        {
            switch (mt.ty)
            {
            case Tcomplex32:
            case Timaginary32:
            case Tfloat32:     return intValue(target.FloatProperties.min_exp);
            case Tcomplex64:
            case Timaginary64:
            case Tfloat64:     return intValue(target.DoubleProperties.min_exp);
            case Tcomplex80:
            case Timaginary80:
            case Tfloat80:     return intValue(target.RealProperties.min_exp);
            default:           break;
            }
        }
        return visitType(mt);
    }

    Expression visitVector(TypeVector mt)
    {
        return visitType(mt);
    }

    Expression visitEnum(TypeEnum mt)
    {
        Expression e;
        if (ident == Id.max || ident == Id.min)
        {
            return mt.sym.getMaxMinValue(loc, ident);
        }
        else if (ident == Id._init)
        {
            e = mt.defaultInitLiteral(loc);
        }
        else if (ident == Id.stringof)
        {
            e = new StringExp(loc, mt.toString());
            Scope sc;
            e = e.expressionSemantic(&sc);
        }
        else if (ident == Id._mangleof)
        {
            e = visitType(mt);
        }
        else
        {
            e = mt.toBasetype().getProperty(scope_, loc, ident, flag);
        }
        return e;
    }

    Expression visitTuple(TypeTuple mt)
    {
        Expression e;
        static if (LOGDOTEXP)
        {
            printf("TypeTuple::getProperty(type = '%s', ident = '%s')\n", mt.toChars(), ident.toChars());
        }
        if (ident == Id.length)
        {
            e = new IntegerExp(loc, mt.arguments.length, Type.tsize_t);
        }
        else if (ident == Id._init)
        {
            e = mt.defaultInitLiteral(loc);
        }
        else if (flag)
        {
            e = null;
        }
        else
        {
            error(loc, "no property `%s` for sequence `%s`", ident.toChars(), mt.toChars());
            e = ErrorExp.get();
        }
        return e;
    }

    switch (t.ty)
    {
        default:        return t.isTypeBasic() ?
                                visitBasic(cast(TypeBasic)t) :
                                visitType(t);

        case Terror:    return visitError (t.isTypeError());
        case Tvector:   return visitVector(t.isTypeVector());
        case Tenum:     return visitEnum  (t.isTypeEnum());
        case Ttuple:    return visitTuple (t.isTypeTuple());
    }
}

/***************************************
 * Determine if Expression `exp` should instead be a Type, a Dsymbol, or remain an Expression.
 * Params:
 *      exp = Expression to look at
 *      t = if exp should be a Type, set t to that Type else null
 *      s = if exp should be a Dsymbol, set s to that Dsymbol else null
 *      e = if exp should remain an Expression, set e to that Expression else null
 *
 */
private void resolveExp(Expression exp, out Type t, out Expression e, out Dsymbol s)
{
    if (exp.isTypeExp())
        t = exp.type;
    else if (auto ve = exp.isVarExp())
    {
        if (auto v = ve.var.isVarDeclaration())
            e = exp;
        else
            s = ve.var;
    }
    else if (auto te = exp.isTemplateExp())
        s = te.td;
    else if (auto se = exp.isScopeExp())
        s = se.sds;
    else if (exp.isFuncExp())
        s = getDsymbol(exp);
    else if (auto dte = exp.isDotTemplateExp())
        s = dte.td;
    else if (exp.isErrorExp())
        t = Type.terror;
    else
        e = exp;
}

/************************************
 * Resolve type 'mt' to either type, symbol, or expression.
 * If errors happened, resolved to Type.terror.
 *
 * Params:
 *  mt = type to be resolved
 *  loc = the location where the type is encountered
 *  sc = the scope of the type
 *  pe = is set if t is an expression
 *  pt = is set if t is a type
 *  ps = is set if t is a symbol
 *  intypeid = true if in type id
 */
void resolve(Type mt, Loc loc, Scope* sc, out Expression pe, out Type pt, out Dsymbol ps, bool intypeid = false)
{
    void returnExp(Expression e)
    {
        pe = e;
        pt = null;
        ps = null;
    }

    void returnType(Type t)
    {
        pe = null;
        pt = t;
        ps = null;
    }

    void returnSymbol(Dsymbol s)
    {
        pe = null;
        pt = null;
        ps = s;
    }

    void returnError()
    {
        returnType(Type.terror);
    }

    void visitType(Type mt)
    {
        //printf("Type::resolve() %s, %d\n", mt.toChars(), mt.ty);
        Type t = typeSemantic(mt, loc, sc);
        assert(t);
        returnType(t);
    }

    void visitSArray(TypeSArray mt)
    {
        //printf("TypeSArray::resolve() %s\n", mt.toChars());
        mt.next.resolve(loc, sc, pe, pt, ps, intypeid);
        //printf("s = %p, e = %p, t = %p\n", ps, pe, pt);
        if (pe)
        {
            // It's really an index expression
            if (Dsymbol s = getDsymbol(pe))
                pe = new DsymbolExp(loc, s);
            returnExp(new ArrayExp(loc, pe, mt.dim));
        }
        else if (ps)
        {
            Dsymbol s = ps;
            if (auto tup = s.isTupleDeclaration())
            {
                mt.dim = semanticLength(sc, tup, mt.dim);
                mt.dim = mt.dim.ctfeInterpret();
                if (mt.dim.op == EXP.error)
                    return returnError();

                const d = mt.dim.toUInteger();
                if (d >= tup.objects.length)
                {
                    error(loc, "sequence index `%llu` out of bounds `[0 .. %llu]`", d, cast(ulong) tup.objects.length);
                    return returnError();
                }

                RootObject o = (*tup.objects)[cast(size_t)d];
                switch (o.dyncast()) with (DYNCAST)
                {
                case dsymbol:
                    return returnSymbol(cast(Dsymbol)o);
                case expression:
                    Expression e = cast(Expression)o;
                    if (e.op == EXP.dSymbol)
                        return returnSymbol(e.isDsymbolExp().s);
                    else
                        return returnExp(e);
                case type:
                    return returnType((cast(Type)o).addMod(mt.mod));
                default:
                    break;
                }

                /* Create a new TupleDeclaration which
                 * is a slice [d..d+1] out of the old one.
                 * Do it this way because TemplateInstance::semanticTiargs()
                 * can handle unresolved Objects this way.
                 */
                auto objects = new Objects(1);
                (*objects)[0] = o;
                return returnSymbol(new TupleDeclaration(loc, tup.ident, objects));
            }
            else
                return visitType(mt);
        }
        else
        {
            if (pt.ty != Terror)
                mt.next = pt; // prevent re-running semantic() on 'next'
            visitType(mt);
        }

    }

    void visitDArray(TypeDArray mt)
    {
        //printf("TypeDArray::resolve() %s\n", mt.toChars());
        mt.next.resolve(loc, sc, pe, pt, ps, intypeid);
        //printf("s = %p, e = %p, t = %p\n", ps, pe, pt);
        if (pe)
        {
            // It's really a slice expression
            if (Dsymbol s = getDsymbol(pe))
                pe = new DsymbolExp(loc, s);
            returnExp(new ArrayExp(loc, pe));
        }
        else if (ps)
        {
            if (auto tup = ps.isTupleDeclaration())
            {
                // keep ps
            }
            else
                visitType(mt);
        }
        else
        {
            if (pt.ty != Terror)
                mt.next = pt; // prevent re-running semantic() on 'next'
            visitType(mt);
        }
    }

    void visitAArray(TypeAArray mt)
    {
        //printf("TypeAArray::resolve() %s\n", mt.toChars());
        // Deal with the case where we thought the index was a type, but
        // in reality it was an expression.
        if (mt.index.ty == Tident || mt.index.ty == Tinstance || mt.index.ty == Tsarray)
        {
            Expression e;
            Type t;
            Dsymbol s;
            mt.index.resolve(loc, sc, e, t, s, intypeid);
            if (e)
            {
                // It was an expression -
                // Rewrite as a static array
                auto tsa = new TypeSArray(mt.next, e);
                tsa.mod = mt.mod; // just copy mod field so tsa's semantic is not yet done
                return tsa.resolve(loc, sc, pe, pt, ps, intypeid);
            }
            else if (t)
                mt.index = t;
            else
                .error(loc, "index is not a type or an expression");
        }
        visitType(mt);
    }

    /*************************************
     * Takes an array of Identifiers and figures out if
     * it represents a Type or an Expression.
     * Output:
     *      if expression, pe is set
     *      if type, pt is set
     */
    void visitIdentifier(TypeIdentifier mt)
    {
        //printf("TypeIdentifier::resolve(sc = %p, idents = '%s')\n", sc, mt.toChars());
        if (mt.ident == Id.ctfe)
        {
            error(loc, "variable `__ctfe` cannot be read at compile time");
            return returnError();
        }
        if (mt.ident == Id.builtin_va_list) // gcc has __builtin_va_xxxx for stdarg.h
        {
            /* Since we don't support __builtin_va_start, -arg, -end, we don't
             * have to actually care what -list is. A void* will do.
             * If we ever do care, import core.stdc.stdarg and pull
             * the definition out of that, similarly to how std.math is handled for PowExp
             */
            pt = target.va_listType(loc, sc);
            return;
        }

        Dsymbol scopesym;
        Dsymbol s = sc.search(loc, mt.ident, scopesym);
        /*
         * https://issues.dlang.org/show_bug.cgi?id=1170
         * https://issues.dlang.org/show_bug.cgi?id=10739
         *
         * If a symbol is not found, it might be declared in
         * a mixin-ed string or a mixin-ed template, so before
         * issuing an error semantically analyze all string/template
         * mixins that are members of the current ScopeDsymbol.
         */
        if (!s && sc.enclosing)
        {
            ScopeDsymbol sds = sc.enclosing.scopesym;
            if (sds && sds.members)
            {
                void semanticOnMixin(Dsymbol member)
                {
                    if (auto compileDecl = member.isMixinDeclaration())
                        compileDecl.dsymbolSemantic(sc);
                    else if (auto mixinTempl = member.isTemplateMixin())
                        mixinTempl.dsymbolSemantic(sc);
                }
                sds.members.foreachDsymbol( s => semanticOnMixin(s) );
                s = sc.search(loc, mt.ident, scopesym);
            }
        }

        if (s)
        {
            // https://issues.dlang.org/show_bug.cgi?id=16042
            // If `f` is really a function template, then replace `f`
            // with the function template declaration.
            if (auto f = s.isFuncDeclaration())
            {
                if (auto td = getFuncTemplateDecl(f))
                {
                    // If not at the beginning of the overloaded list of
                    // `TemplateDeclaration`s, then get the beginning
                    if (td.overroot)
                        td = td.overroot;
                    s = td;
                }
            }
        }

        mt.resolveHelper(loc, sc, s, scopesym, pe, pt, ps, intypeid);
        if (pt)
            pt = pt.addMod(mt.mod);
    }

    void visitInstance(TypeInstance mt)
    {
        // Note close similarity to TypeIdentifier::resolve()

        //printf("TypeInstance::resolve(sc = %p, tempinst = '%s')\n", sc, mt.tempinst.toChars());
        mt.tempinst.dsymbolSemantic(sc);
        if (!global.gag && mt.tempinst.errors)
            return returnError();

        mt.resolveHelper(loc, sc, mt.tempinst, null, pe, pt, ps, intypeid);
        if (pt)
            pt = pt.addMod(mt.mod);
        //if (pt) printf("pt = %d '%s'\n", pt.ty, pt.toChars());
    }

    void visitTypeof(TypeTypeof mt)
    {
        //printf("TypeTypeof::resolve(this = %p, sc = %p, idents = '%s')\n", mt, sc, mt.toChars());
        //static int nest; if (++nest == 50) *(char*)0=0;
        if (sc is null)
        {
            error(loc, "invalid scope");
            return returnError();
        }
        if (mt.inuse)
        {
            mt.inuse = 2;
            error(loc, "circular `typeof` definition");
        Lerr:
            mt.inuse--;
            return returnError();
        }
        mt.inuse++;

        /* Currently we cannot evaluate 'exp' in speculative context, because
         * the type implementation may leak to the final execution. Consider:
         *
         * struct S(T) {
         *   string toString() const { return "x"; }
         * }
         * void main() {
         *   alias X = typeof(S!int());
         *   assert(typeid(X).toString() == "x");
         * }
         */
        Scope* sc2 = sc.push();

        if (!mt.exp.isTypeidExp())
            /* Treat typeof(typeid(exp)) as needing
             * the full semantic analysis of the typeid.
             * https://issues.dlang.org/show_bug.cgi?id=20958
             */
            sc2.intypeof = 1;

        auto exp2 = mt.exp.expressionSemantic(sc2);
        exp2 = resolvePropertiesOnly(sc2, exp2);
        sc2.pop();

        if (exp2.op == EXP.error)
        {
            if (!global.gag)
                mt.exp = exp2;
            goto Lerr;
        }
        mt.exp = exp2;

        if ((mt.exp.op == EXP.type || mt.exp.op == EXP.scope_) &&
            // https://issues.dlang.org/show_bug.cgi?id=23863
            // compile time sequences are valid types
            !mt.exp.type.isTypeTuple())
        {
            if (!sc.inCfile && // in (extended) C typeof may be used on types as with sizeof
                mt.exp.checkType())
                goto Lerr;

            /* Today, 'typeof(func)' returns void if func is a
             * function template (TemplateExp), or
             * template lambda (FuncExp).
             * It's actually used in Phobos as an idiom, to branch code for
             * template functions.
             */
        }
        if (auto f = mt.exp.op == EXP.variable    ? mt.exp.isVarExp().var.isFuncDeclaration()
                   : mt.exp.op == EXP.dotVariable ? mt.exp.isDotVarExp().var.isFuncDeclaration() : null)
        {
            // f might be a unittest declaration which is incomplete when compiled
            // without -unittest. That causes a segfault in checkForwardRef, see
            // https://issues.dlang.org/show_bug.cgi?id=20626
            if ((!f.isUnitTestDeclaration() || global.params.useUnitTests) && checkForwardRef(f, loc))
                goto Lerr;
        }
        if (auto f = isFuncAddress(mt.exp))
        {
            if (checkForwardRef(f, loc))
                goto Lerr;
        }

        Type t = mt.exp.type;
        if (!t)
        {
            error(loc, "expression `%s` has no type", mt.exp.toChars());
            goto Lerr;
        }
        if (t.ty == Ttypeof)
        {
            error(loc, "forward reference to `%s`", mt.toChars());
            goto Lerr;
        }
        if (mt.idents.length == 0)
        {
            returnType(t.addMod(mt.mod));
        }
        else
        {
            if (Dsymbol s = t.toDsymbol(sc))
                mt.resolveHelper(loc, sc, s, null, pe, pt, ps, intypeid);
            else
            {
                auto e = typeToExpressionHelper(mt, new TypeExp(loc, t));
                e = e.expressionSemantic(sc);
                resolveExp(e, pt, pe, ps);
            }
            if (pt)
                pt = pt.addMod(mt.mod);
        }
        mt.inuse--;
    }

    void visitReturn(TypeReturn mt)
    {
        //printf("TypeReturn::resolve(sc = %p, idents = '%s')\n", sc, mt.toChars());
        Type t;
        {
            FuncDeclaration func = sc.func;
            if (!func)
            {
                error(loc, "`typeof(return)` must be inside function");
                return returnError();
            }
            if (func.fes)
                func = func.fes.func;
            t = func.type.nextOf();
            if (!t)
            {
                error(loc, "cannot use `typeof(return)` inside function `%s` with inferred return type", sc.func.toChars());
                return returnError();
            }
        }
        if (mt.idents.length == 0)
        {
            return returnType(t.addMod(mt.mod));
        }
        else
        {
            if (Dsymbol s = t.toDsymbol(sc))
                mt.resolveHelper(loc, sc, s, null, pe, pt, ps, intypeid);
            else
            {
                auto e = typeToExpressionHelper(mt, new TypeExp(loc, t));
                e = e.expressionSemantic(sc);
                resolveExp(e, pt, pe, ps);
            }
            if (pt)
                pt = pt.addMod(mt.mod);
        }
    }

    void visitSlice(TypeSlice mt)
    {
        mt.next.resolve(loc, sc, pe, pt, ps, intypeid);
        if (pe)
        {
            // It's really a slice expression
            if (Dsymbol s = getDsymbol(pe))
                pe = new DsymbolExp(loc, s);
            return returnExp(new ArrayExp(loc, pe, new IntervalExp(loc, mt.lwr, mt.upr)));
        }
        else if (ps)
        {
            Dsymbol s = ps;
            TupleDeclaration td = s.isTupleDeclaration();
            if (td)
            {
                /* It's a slice of a TupleDeclaration
                 */
                ScopeDsymbol sym = new ArrayScopeSymbol(sc, td);
                sym.parent = sc.scopesym;
                sc = sc.push(sym);
                sc = sc.startCTFE();
                mt.lwr = mt.lwr.expressionSemantic(sc);
                mt.upr = mt.upr.expressionSemantic(sc);
                sc = sc.endCTFE();
                sc = sc.pop();

                mt.lwr = mt.lwr.ctfeInterpret();
                mt.upr = mt.upr.ctfeInterpret();
                const i1 = mt.lwr.toUInteger();
                const i2 = mt.upr.toUInteger();
                if (!(i1 <= i2 && i2 <= td.objects.length))
                {
                    error(loc, "slice `[%llu..%llu]` is out of range of [0..%llu]", i1, i2, cast(ulong) td.objects.length);
                    return returnError();
                }

                if (i1 == 0 && i2 == td.objects.length)
                {
                    return returnSymbol(td);
                }

                /* Create a new TupleDeclaration which
                 * is a slice [i1..i2] out of the old one.
                 */
                auto objects = new Objects(cast(size_t)(i2 - i1));
                for (size_t i = 0; i < objects.length; i++)
                {
                    (*objects)[i] = (*td.objects)[cast(size_t)i1 + i];
                }

                return returnSymbol(new TupleDeclaration(loc, td.ident, objects));
            }
            else
                visitType(mt);
        }
        else
        {
            if (pt.ty != Terror)
                mt.next = pt; // prevent re-running semantic() on 'next'
            visitType(mt);
        }
    }

    void visitMixin(TypeMixin mt)
    {
        RootObject o = mt.obj;

        // if already resolved just set pe/pt/ps and return.
        if (o)
        {
            pe = o.isExpression();
            pt = o.isType();
            ps = o.isDsymbol();
            return;
        }

        o = mt.compileTypeMixin(loc, sc);
        if (auto t = o.isType())
        {
            resolve(t, loc, sc, pe, pt, ps, intypeid);
            if (pt)
                pt = pt.addMod(mt.mod);
        }
        else if (auto e = o.isExpression())
        {
            e = e.expressionSemantic(sc);
            if (auto et = e.isTypeExp())
                returnType(et.type.addMod(mt.mod));
            else
                returnExp(e);
        }
        else
            returnError();

        // save the result
        mt.obj = pe ? pe : (pt ? pt : ps);
    }

    void visitTraits(TypeTraits mt)
    {
        // if already resolved just return the cached object.
        if (mt.obj)
        {
            pt = mt.obj.isType();
            ps = mt.obj.isDsymbol();
            pe = mt.obj.isExpression();
            return;
        }

        import dmd.traits : semanticTraits;

        if (Expression e = semanticTraits(mt.exp, sc))
        {
            switch (e.op)
            {
            case EXP.dotVariable:
                mt.obj = e.isDotVarExp().var;
                break;
            case EXP.variable:
                mt.obj = e.isVarExp().var;
                break;
            case EXP.function_:
                auto fe = e.isFuncExp();
                mt.obj = fe.td ? fe.td : fe.fd;
                break;
            case EXP.dotTemplateDeclaration:
                mt.obj = e.isDotTemplateExp().td;
                break;
            case EXP.dSymbol:
                mt.obj = e.isDsymbolExp().s;
                break;
            case EXP.template_:
                mt.obj = e.isTemplateExp().td;
                break;
            case EXP.scope_:
                mt.obj = e.isScopeExp().sds;
                break;
            case EXP.tuple:
                TupleExp te = e.isTupleExp();
                Objects* elems = new Objects(te.exps.length);
                foreach (i; 0 .. elems.length)
                {
                    auto src = (*te.exps)[i];
                    switch (src.op)
                    {
                    case EXP.type:
                        (*elems)[i] = src.isTypeExp().type;
                        break;
                    case EXP.dotType:
                        (*elems)[i] = src.isDotTypeExp().sym.isType();
                        break;
                    case EXP.overloadSet:
                        (*elems)[i] = src.isOverExp().type;
                        break;
                    default:
                        if (auto sym = isDsymbol(src))
                            (*elems)[i] = sym;
                        else
                            (*elems)[i] = src;
                    }
                }
                TupleDeclaration td = new TupleDeclaration(e.loc, Identifier.generateId("__aliastup"), elems);
                mt.obj = td;
                break;
            case EXP.dotType:
                mt.obj = e.isDotTypeExp().sym.isType();
                break;
            case EXP.type:
                mt.obj = e.isTypeExp().type;
                break;
            case EXP.overloadSet:
                mt.obj = e.isOverExp().type;
                break;
            case EXP.error:
                break;
            default:
                mt.obj = e;
                break;
            }
        }

        if (mt.obj)
        {
            if (auto t = mt.obj.isType())
            {
                t = t.addMod(mt.mod);
                mt.obj = t;
                returnType(t);
            }
            else if (auto s = mt.obj.isDsymbol())
                returnSymbol(s);
            else if (auto e = mt.obj.isExpression())
                returnExp(e);
        }
        else
        {
            assert(global.errors);
            mt.obj = Type.terror;
            return returnError();
        }
    }

    switch (mt.ty)
    {
        default:        visitType      (mt);                    break;
        case Tsarray:   visitSArray    (mt.isTypeSArray());     break;
        case Tarray:    visitDArray    (mt.isTypeDArray());     break;
        case Taarray:   visitAArray    (mt.isTypeAArray());     break;
        case Tident:    visitIdentifier(mt.isTypeIdentifier()); break;
        case Tinstance: visitInstance  (mt.isTypeInstance());   break;
        case Ttypeof:   visitTypeof    (mt.isTypeTypeof());     break;
        case Treturn:   visitReturn    (mt.isTypeReturn());     break;
        case Tslice:    visitSlice     (mt.isTypeSlice());      break;
        case Tmixin:    visitMixin     (mt.isTypeMixin());      break;
        case Ttraits:   visitTraits    (mt.isTypeTraits());     break;
    }
}

/************************
 * Access the members of the object e. This type is same as e.type.
 * Params:
 *  mt = type for which the dot expression is used
 *  sc = instantiating scope
 *  e = expression to convert
 *  ident = identifier being used
 *  flag = DotExpFlag bit flags
 *
 * Returns:
 *  resulting expression with e.ident resolved
 */
Expression dotExp(Type mt, Scope* sc, Expression e, Identifier ident, DotExpFlag flag)
{
    enum LOGDOTEXP = false;
    if (LOGDOTEXP)
        printf("dotExp()\n");

    Expression visitType(Type mt)
    {
        VarDeclaration v = null;
        static if (LOGDOTEXP)
        {
            printf("Type::dotExp(e = '%s', ident = '%s')\n", e.toChars(), ident.toChars());
        }
        Expression ex = e.lastComma();
        if (ex.op == EXP.dotVariable)
        {
            DotVarExp dv = cast(DotVarExp)ex;
            v = dv.var.isVarDeclaration();
        }
        else if (ex.op == EXP.variable)
        {
            VarExp ve = cast(VarExp)ex;
            v = ve.var.isVarDeclaration();
        }
        if (v)
        {
            if (ident == Id.offsetof ||
                ident == Id.bitoffsetof ||
                ident == Id.bitwidth)
            {
                v.dsymbolSemantic(null);
                if (v.isField())
                {
                    auto ad = v.isMember();
                    objc.checkOffsetof(e, ad);
                    {
                        import dmd.dsymbolsem: size;
                        ad.size(e.loc);
                    }
                    if (ad.sizeok != Sizeok.done)
                        return ErrorExp.get();
                    uint value;
                    if (ident == Id.offsetof)
                        value = v.offset;
                    else // Id.bitoffsetof || Id.bitwidth
                    {
                        auto bf = v.isBitFieldDeclaration();
                        if (bf)
                        {
                            value = ident == Id.bitoffsetof ? bf.bitOffset : bf.fieldWidth;
                        }
                        else
                            error(v.loc, "`%s` is not a bitfield, cannot apply `%s`", v.toChars(), ident.toChars());
                    }
                    return new IntegerExp(e.loc, value, Type.tsize_t);
                }
            }
            else if (ident == Id._init)
            {
                Type tb = mt.toBasetype();
                e = mt.defaultInitLiteral(e.loc);
                if (tb.ty == Tstruct && tb.needsNested())
                {
                    e.isStructLiteralExp().useStaticInit = true;
                }
                goto Lreturn;
            }
        }
        if (ident == Id.stringof)
        {
            /* https://issues.dlang.org/show_bug.cgi?id=3796
             * this should demangle e.type.deco rather than
             * pretty-printing the type.
             */
            e = new StringExp(e.loc, e.toString());
        }
        else
            e = mt.getProperty(sc, e.loc, ident, flag & DotExpFlag.gag);

    Lreturn:
        if (e)
            e = e.expressionSemantic(sc);
        return e;
    }

    Expression visitError(TypeError)
    {
        return ErrorExp.get();
    }

    Expression visitBasic(TypeBasic mt)
    {
        static if (LOGDOTEXP)
        {
            printf("TypeBasic::dotExp(e = '%s', ident = '%s')\n", e.toChars(), ident.toChars());
        }
        Type t;
        if (ident == Id.re)
        {
            switch (mt.ty)
            {
            case Tcomplex32:
                t = mt.tfloat32;
                goto L1;

            case Tcomplex64:
                t = mt.tfloat64;
                goto L1;

            case Tcomplex80:
                t = mt.tfloat80;
                goto L1;
            L1:
                e = e.castTo(sc, t);
                break;

            case Tfloat32:
            case Tfloat64:
            case Tfloat80:
                break;

            case Timaginary32:
                t = mt.tfloat32;
                goto L2;

            case Timaginary64:
                t = mt.tfloat64;
                goto L2;

            case Timaginary80:
                t = mt.tfloat80;
                goto L2;
            L2:
                e = new RealExp(e.loc, CTFloat.zero, t);
                break;

            default:
                e = mt.Type.getProperty(sc, e.loc, ident, flag);
                break;
            }
        }
        else if (ident == Id.im)
        {
            Type t2;
            switch (mt.ty)
            {
            case Tcomplex32:
                t = mt.timaginary32;
                t2 = mt.tfloat32;
                goto L3;

            case Tcomplex64:
                t = mt.timaginary64;
                t2 = mt.tfloat64;
                goto L3;

            case Tcomplex80:
                t = mt.timaginary80;
                t2 = mt.tfloat80;
                goto L3;
            L3:
                e = e.castTo(sc, t);
                e.type = t2;
                break;

            case Timaginary32:
                t = mt.tfloat32;
                goto L4;

            case Timaginary64:
                t = mt.tfloat64;
                goto L4;

            case Timaginary80:
                t = mt.tfloat80;
                goto L4;
            L4:
                e = e.copy();
                e.type = t;
                break;

            case Tfloat32:
            case Tfloat64:
            case Tfloat80:
                e = new RealExp(e.loc, CTFloat.zero, mt);
                break;

            default:
                e = mt.Type.getProperty(sc, e.loc, ident, flag);
                break;
            }
        }
        else
        {
            return visitType(mt);
        }
        if (!(flag & 1) || e)
            e = e.expressionSemantic(sc);
        return e;
    }

    Expression visitVector(TypeVector mt)
    {
        static if (LOGDOTEXP)
        {
            printf("TypeVector::dotExp(e = '%s', ident = '%s')\n", e.toChars(), ident.toChars());
        }
        if (ident == Id.ptr && e.op == EXP.call)
        {
            /* The trouble with EXP.call is the return ABI for float[4] is different from
             * __vector(float[4]), and a type paint won't do.
             */
            e = new AddrExp(e.loc, e);
            e = e.expressionSemantic(sc);
            return e.castTo(sc, mt.basetype.nextOf().pointerTo());
        }
        if (ident == Id.array)
        {
            //e = e.castTo(sc, basetype);
            // Keep lvalue-ness
            e = new VectorArrayExp(e.loc, e);
            e = e.expressionSemantic(sc);
            return e;
        }
        if (ident == Id._init || ident == Id.offsetof || ident == Id.stringof || ident == Id.__xalignof)
        {
            // init should return a new VectorExp
            // https://issues.dlang.org/show_bug.cgi?id=12776
            // offsetof does not work on a cast expression, so use e directly
            // stringof should not add a cast to the output
            return visitType(mt);
        }

        // Properties based on the vector element type and are values of the element type
        if (ident == Id.max || ident == Id.min || ident == Id.min_normal ||
            ident == Id.nan || ident == Id.infinity || ident == Id.epsilon)
        {
            auto vet = mt.basetype.isTypeSArray().next; // vector element type
            if (auto ev = getProperty(vet, sc, e.loc, ident, DotExpFlag.gag))
                return ev.castTo(sc, mt); // 'broadcast' ev to the vector elements
        }

        return mt.basetype.dotExp(sc, e.castTo(sc, mt.basetype), ident, flag);
    }

    Expression visitArray(TypeArray mt)
    {
        static if (LOGDOTEXP)
        {
            printf("TypeArray::dotExp(e = '%s', ident = '%s')\n", e.toChars(), ident.toChars());
        }

        e = visitType(mt);

        if (!(flag & 1) || e)
            e = e.expressionSemantic(sc);
        return e;
    }

    Expression visitSArray(TypeSArray mt)
    {
        static if (LOGDOTEXP)
        {
            printf("TypeSArray::dotExp(e = '%s', ident = '%s')\n", e.toChars(), ident.toChars());
        }
        if (ident == Id.length)
        {
            Loc oldLoc = e.loc;
            e = mt.dim.copy();
            e.loc = oldLoc;
        }
        else if (ident == Id.ptr)
        {
            if (e.op == EXP.type)
            {
                error(e.loc, "`%s` is not an expression", e.toErrMsg());
                return ErrorExp.get();
            }
            else if (mt.dim.toUInteger() < 1 && checkUnsafeDotExp(sc, e, ident, flag))
            {
                // .ptr on static array is @safe unless size is 0
                // https://issues.dlang.org/show_bug.cgi?id=20853
                return ErrorExp.get();
            }
            e = e.castTo(sc, e.type.nextOf().pointerTo());
        }
        else if (ident == Id._tupleof)
        {
            if (e.isTypeExp())
            {
                error(e.loc, "`.tupleof` cannot be used on type `%s`", mt.toChars);
                return ErrorExp.get();
            }
            else
            {
                Expression e0;
                Expression ev = e;
                ev = extractSideEffect(sc, "__tup", e0, ev);

                const length = cast(size_t)mt.dim.toUInteger();
                auto exps = new Expressions();
                exps.reserve(length);
                foreach (i; 0 .. length)
                    exps.push(new IndexExp(e.loc, ev, new IntegerExp(e.loc, i, Type.tsize_t)));
                e = new TupleExp(e.loc, e0, exps);
            }
        }
        else
        {
            e = visitArray(mt);
        }
        if (!(flag & 1) || e)
            e = e.expressionSemantic(sc);
        return e;
    }

    Expression visitDArray(TypeDArray mt)
    {
        static if (LOGDOTEXP)
        {
            printf("TypeDArray::dotExp(e = '%s', ident = '%s')\n", e.toChars(), ident.toChars());
        }
        if (e.op == EXP.type && (ident == Id.length || ident == Id.ptr))
        {
            error(e.loc, "`%s` is not an expression", e.toErrMsg());
            return ErrorExp.get();
        }
        if (ident == Id.length)
        {
            if (e.op == EXP.string_)
            {
                StringExp se = cast(StringExp)e;
                return new IntegerExp(se.loc, se.len, Type.tsize_t);
            }
            if (e.op == EXP.null_)
            {
                return new IntegerExp(e.loc, 0, Type.tsize_t);
            }
            if (checkNonAssignmentArrayOp(e))
            {
                return ErrorExp.get();
            }
            e = new ArrayLengthExp(e.loc, e);
            e.type = Type.tsize_t;
            return e;
        }
        else if (ident == Id.ptr)
        {
            if (checkUnsafeDotExp(sc, e, ident, flag))
                return ErrorExp.get();
            return e.castTo(sc, mt.next.pointerTo());
        }
        else
        {
            return visitArray(mt);
        }
    }

    Expression visitAArray(TypeAArray mt)
    {
        static if (LOGDOTEXP)
        {
            printf("TypeAArray::dotExp(e = '%s', ident = '%s')\n", e.toChars(), ident.toChars());
        }
        if (ident == Id.length)
        {
            auto loc = e.loc;
            Expression hookFunc = new IdentifierExp(loc, Id.empty);
            hookFunc = new DotIdExp(loc, hookFunc, Id.object);
            auto keytype = mt.index.substWildTo(MODFlags.const_);
            auto valtype = mt.nextOf().substWildTo(MODFlags.const_);
            auto tiargs = new Objects(keytype, valtype);
            hookFunc = new DotTemplateInstanceExp(loc, hookFunc, Id._d_aaLen, tiargs);
            Expression e = new CallExp(loc, hookFunc, e);
            e = e.expressionSemantic(sc);
            return e;
        }
        else
        {
            return visitType(mt);
        }
    }

    Expression visitReference(TypeReference mt)
    {
        static if (LOGDOTEXP)
        {
            printf("TypeReference::dotExp(e = '%s', ident = '%s')\n", e.toChars(), ident.toChars());
        }
        // References just forward things along
        return mt.next.dotExp(sc, e, ident, flag);
    }

    Expression visitDelegate(TypeDelegate mt)
    {
        static if (LOGDOTEXP)
        {
            printf("TypeDelegate::dotExp(e = '%s', ident = '%s')\n", e.toChars(), ident.toChars());
        }
        if (ident == Id.ptr)
        {
            e = new DelegatePtrExp(e.loc, e);
            e = e.expressionSemantic(sc);
        }
        else if (ident == Id.funcptr)
        {
            if (checkUnsafeDotExp(sc, e, ident, flag))
            {
                return ErrorExp.get();
            }
            e = new DelegateFuncptrExp(e.loc, e);
            e = e.expressionSemantic(sc);
        }
        else
        {
            return visitType(mt);
        }
        return e;
    }

    /***************************************
     * `ident` was not found as a member of `mt`.
     * Attempt to use overloaded opDispatch() or `alias this`.
     * If that fails, forward to visitType().
     * Params:
     *  mt = class or struct
     *  sc = context
     *  e = `this` for `ident`
     *  ident = name of member
     *  flag = flag & 1, don't report "not a property" error and just return NULL.
     *         flag & DotExpFlag.noAliasThis, don't do 'alias this' resolution.
     * Returns:
     *  resolved expression if found, otherwise null
     */
    Expression noMember(Type mt, Scope* sc, Expression e, Identifier ident, int flag)
    {
        //printf("Type.noMember(e: %s ident: %s flag: %d)\n", e.toChars(), ident.toChars(), flag);

        bool gagError = flag & 1;

        __gshared int nest;      // https://issues.dlang.org/show_bug.cgi?id=17380

        static Expression returnExp(Expression e)
        {
            --nest;
            return e;
        }

        if (++nest > global.recursionLimit)
        {
            .error(e.loc, "cannot resolve identifier `%s`", ident.toChars());
            return returnExp(gagError ? null : ErrorExp.get());
        }


        assert(mt.ty == Tstruct || mt.ty == Tclass);
        auto sym = mt.toDsymbol(sc).isAggregateDeclaration();
        assert(sym);
        if (// https://issues.dlang.org/show_bug.cgi?id=22054
            // if a class or struct does not have a body
            // there is no point in searching for its members
            sym.members &&
            ident != Id.__sizeof &&
            ident != Id.__xalignof &&
            ident != Id._init &&
            ident != Id._mangleof &&
            ident != Id.stringof &&
            ident != Id.offsetof &&
            ident != Id.bitoffsetof &&
            ident != Id.bitwidth &&
            // https://issues.dlang.org/show_bug.cgi?id=15045
            // Don't forward special built-in member functions.
            ident != Id.ctor &&
            ident != Id.dtor &&
            ident != Id.__xdtor &&
            ident != Id.postblit &&
            ident != Id.__xpostblit)
        {
            /* Look for overloaded opDispatch to see if we should forward request
             * to it.
             */
            if (auto fd = search_function(sym, Id.opDispatch))
            {
                /* Rewrite e.ident as:
                 *  e.opDispatch!("ident")
                 */

                auto se = new StringExp(e.loc, ident.toString());
                auto tiargs = new Objects(se);
                auto dti = new DotTemplateInstanceExp(e.loc, e, Id.opDispatch, tiargs);

                if (OverloadSet os = fd.isOverloadSet())
                {
                    if (!findTempDecl(dti, sc))
                    {
                        .error(fd.loc, "Couldn't find template declaration for opDispatch");
                        return returnExp(ErrorExp.get());
                    }
                }
                else
                {
                    TemplateDeclaration td = fd.isTemplateDeclaration();
                    if (!td)
                    {
                        .error(fd.loc, "%s `%s` must be a template `opDispatch(string s)`, not a %s",
                               fd.kind, fd.toPrettyChars, fd.kind());
                        return returnExp(ErrorExp.get());
                    }
                    dti.ti.tempdecl = td;
                }

                /* opDispatch, which doesn't need IFTI,  may occur instantiate error.
                 * e.g.
                 *  template opDispatch(name) if (isValid!name) { ... }
                 */
                const errors = gagError ? global.startGagging() : 0;
                e = dti.dotTemplateSemanticProp(sc, DotExpFlag.none);
                if (gagError && global.endGagging(errors))
                    e = null;
                return returnExp(e);
            }

            /* See if we should forward to the alias this.
             */
            auto alias_e = flag & DotExpFlag.noAliasThis ? null
                                                         : resolveAliasThis(sc, e, gagError);
            if (alias_e && alias_e != e)
            {
                /* Rewrite e.ident as:
                 *  e.aliasthis.ident
                 */
                auto die = new DotIdExp(e.loc, alias_e, ident);

                const errors = gagError ? 0 : global.startGagging();
                auto exp = die.dotIdSemanticProp(sc, gagError);
                if (!gagError)
                {
                    global.endGagging(errors);
                    if (exp && exp.op == EXP.error)
                        exp = null;
                }

                if (exp && gagError)
                    // now that we know that the alias this leads somewhere useful,
                    // go back and print deprecations/warnings that we skipped earlier due to the gag
                    resolveAliasThis(sc, e, false);

                return returnExp(exp);
            }
        }
        return returnExp(visitType(mt));
    }

    Expression visitStruct(TypeStruct mt)
    {
        Dsymbol s;
        static if (LOGDOTEXP)
        {
            printf("TypeStruct::dotExp(e = '%s', ident = '%s')\n", e.toChars(), ident.toChars());
        }
        assert(e.op != EXP.dot);

        // https://issues.dlang.org/show_bug.cgi?id=14010
        if (!sc.inCfile && ident == Id._mangleof)
        {
            return mt.getProperty(sc, e.loc, ident, flag & 1);
        }

        /* If e.tupleof
         */
        if (ident == Id._tupleof)
        {
            /* Create a TupleExp out of the fields of the struct e:
             * (e.field0, e.field1, e.field2, ...)
             */
            e = e.expressionSemantic(sc); // do this before turning on noAccessCheck

            if (!mt.sym.determineFields())
            {
                error(e.loc, "unable to determine fields of `%s` because of forward references", mt.toChars());
            }

            Expression e0;
            Expression ev = e.op == EXP.type ? null : e;
            if (ev)
                ev = extractSideEffect(sc, "__tup", e0, ev);

            auto exps = new Expressions();
            exps.reserve(mt.sym.fields.length);
            for (size_t i = 0; i < mt.sym.fields.length; i++)
            {
                VarDeclaration v = mt.sym.fields[i];
                Expression ex;
                if (ev)
                    ex = new DotVarExp(e.loc, ev, v);
                else
                {
                    ex = new VarExp(e.loc, v);
                    ex.type = ex.type.addMod(e.type.mod);
                }
                exps.push(ex);
            }

            e = new TupleExp(e.loc, e0, exps);
            Scope* sc2 = sc.push();
            sc2.noAccessCheck = true;
            e = e.expressionSemantic(sc2);
            sc2.pop();
            return e;
        }

        immutable flags = sc.ignoresymbolvisibility ? SearchOpt.ignoreVisibility : 0;
        s = mt.sym.search(e.loc, ident, flags | SearchOpt.ignorePrivateImports);
    L1:
        if (!s)
        {
            return noMember(mt, sc, e, ident, flag);
        }
        if (!sc.ignoresymbolvisibility && !symbolIsVisible(sc, s))
        {
            return noMember(mt, sc, e, ident, flag);
        }
        // check before alias resolution; the alias itself might be deprecated!
        if (auto ad = s.isAliasDeclaration)
        {
            s.checkDeprecated(e.loc, sc);

            // Fix for https://github.com/dlang/dmd/issues/20610
            if (ad.originalType)
            {
                if (auto tid = ad.originalType.isTypeIdentifier())
                {
                    if (tid.idents.length)
                    {
                        static if (0)
                        {
                            printf("TypeStruct::dotExp(e = '%s', ident = '%s')\n", e.toChars(), ident.toChars());
                            printf("AliasDeclaration: %s\n", ad.toChars());
                            if (ad.aliassym)
                                printf("aliassym: %s\n", ad.aliassym.toChars());
                            printf("tid type: %s\n", toChars(tid));
                        }
                        /* Rewrite e.s as e.(tid.ident).(tid.idents)
                         */
                        Expression die = new DotIdExp(e.loc, e, tid.ident);
                        foreach (id; tid.idents) // maybe use typeToExpressionHelper()
                            die = new DotIdExp(e.loc, die, cast(Identifier)id);
                        /* Ambiguous syntax, only way to disambiguate it to try it
                         */
                        die = dmd.expressionsem.trySemantic(die, sc);
                        if (die && die.isDotVarExp())   // shrink wrap around DotVarExp()
                        {
                            return die;
                        }
                    }
                }
            }
        }
        s = s.toAlias();

        if (auto em = s.isEnumMember())
        {
            return em.getVarExp(e.loc, sc);
        }
        if (auto v = s.isVarDeclaration())
        {
            v.checkDeprecated(e.loc, sc);
            v.checkDisabled(e.loc, sc);
            if (!v.type ||
                !v.type.deco && v.inuse)
            {
                if (v.inuse) // https://issues.dlang.org/show_bug.cgi?id=9494
                    error(e.loc, "circular reference to %s `%s`", v.kind(), v.toPrettyChars());
                else
                    error(e.loc, "forward reference to %s `%s`", v.kind(), v.toPrettyChars());
                return ErrorExp.get();
            }
            if (v.type.ty == Terror)
            {
                return ErrorExp.get();
            }

            if ((v.storage_class & STC.manifest) && v._init)
            {
                if (v.inuse)
                {
                    error(e.loc, "circular initialization of %s `%s`", v.kind(), v.toPrettyChars());
                    return ErrorExp.get();
                }
                checkAccess(e.loc, sc, null, v);
                Expression ve = new VarExp(e.loc, v);
                if (!isTrivialExp(e))
                {
                    ve = new CommaExp(e.loc, e, ve);
                }
                return ve.expressionSemantic(sc);
            }
        }

        if (auto t = dmd.dsymbolsem.getType(s))
        {
            return (new TypeExp(e.loc, t)).expressionSemantic(sc);
        }

        TemplateMixin tm = s.isTemplateMixin();
        if (tm)
        {
            return new DotExp(e.loc, e, new ScopeExp(e.loc, tm)).expressionSemantic(sc);
        }

        TemplateDeclaration td = s.isTemplateDeclaration();
        if (td)
        {
            if (e.op == EXP.type)
                e = new TemplateExp(e.loc, td);
            else
                e = new DotTemplateExp(e.loc, e, td);
            return e.expressionSemantic(sc);
        }

        TemplateInstance ti = s.isTemplateInstance();
        if (ti)
        {
            if (!ti.semanticRun)
            {
                ti.dsymbolSemantic(sc);
                if (!ti.inst || ti.errors) // if template failed to expand
                {
                    return ErrorExp.get();
                }
            }
            s = ti.inst.toAlias();
            if (!s.isTemplateInstance())
                goto L1;
            if (e.op == EXP.type)
                e = new ScopeExp(e.loc, ti);
            else
                e = new DotExp(e.loc, e, new ScopeExp(e.loc, ti));
            return e.expressionSemantic(sc);
        }

        if (s.isImport() || s.isModule() || s.isPackage())
        {
            return symbolToExp(s, e.loc, sc, false);
        }

        OverloadSet o = s.isOverloadSet();
        if (o)
        {
            auto oe = new OverExp(e.loc, o);
            if (e.op == EXP.type)
            {
                return oe;
            }
            return new DotExp(e.loc, e, oe);
        }

        Declaration d = s.isDeclaration();
        if (!d)
        {
            error(e.loc, "`%s.%s` is not a declaration", e.toErrMsg(), ident.toChars());
            return ErrorExp.get();
        }

        if (e.op == EXP.type)
        {
            /* It's:
             *    Struct.d
             */
            if (TupleDeclaration tup = d.isTupleDeclaration())
            {
                e = new TupleExp(e.loc, tup);
                fillTupleExpExps(e.isTupleExp(), tup);
                return e.expressionSemantic(sc);
            }
            if (d.needThis() && sc.intypeof != 1)
            {
                /* Rewrite as:
                 *  this.d
                 *
                 * only if the scope in which we are
                 * has a `this` that matches the type
                 * of the lhs of the dot expression.
                 *
                 * https://issues.dlang.org/show_bug.cgi?id=23617
                 */
                auto fd = hasThis(sc);
                if (fd && fd.isThis() == mt.sym)
                {
                    e = new DotVarExp(e.loc, new ThisExp(e.loc), d);
                    return e.expressionSemantic(sc);
                }
            }
            if (d.semanticRun == PASS.initial)
                d.dsymbolSemantic(null);
            checkAccess(e.loc, sc, e, d);
            auto ve = new VarExp(e.loc, d);
            if (d.isVarDeclaration() && d.needThis())
                ve.type = d.type.addMod(e.type.mod);
            return ve;
        }

        bool unreal = e.op == EXP.variable && (cast(VarExp)e).var.isField();
        if (d.isDataseg() || unreal && d.isField())
        {
            // (e, d)
            checkAccess(e.loc, sc, e, d);
            Expression ve = new VarExp(e.loc, d);
            e = unreal ? ve : new CommaExp(e.loc, e, ve);
            return e.expressionSemantic(sc);
        }

        e = new DotVarExp(e.loc, e, d);
        return e.expressionSemantic(sc);
    }

    Expression visitEnum(TypeEnum mt)
    {
        static if (LOGDOTEXP)
        {
            printf("TypeEnum::dotExp(e = '%s', ident = '%s') '%s'\n", e.toChars(), ident.toChars(), mt.toChars());
        }
        // https://issues.dlang.org/show_bug.cgi?id=14010
        if (ident == Id._mangleof)
        {
            return mt.getProperty(sc, e.loc, ident, flag & 1);
        }

        if (mt.sym.semanticRun < PASS.semanticdone)
            mt.sym.dsymbolSemantic(null);

        Dsymbol s = mt.sym.search(e.loc, ident);
        if (!s)
        {
            if (ident == Id._init)
            {
                return mt.getProperty(sc, e.loc, ident, flag & 1);
            }

            /* Allow special enums to not need a member list
             */
            if ((ident == Id.max || ident == Id.min) && (mt.sym.members || !mt.sym.isSpecial()))
            {
                return mt.getProperty(sc, e.loc, ident, flag & 1);
            }

            Expression res = mt.sym.getMemtype(Loc.initial).dotExp(sc, e, ident, DotExpFlag.gag);
            if (!(flag & 1) && !res)
            {
                if (auto ns = mt.sym.search_correct(ident))
                    error(e.loc, "no property `%s` for type `%s`. Did you mean `%s.%s` ?", ident.toChars(), mt.toChars(), mt.toChars(),
                        ns.toChars());
                else
                    error(e.loc, "no property `%s` for type `%s`", ident.toChars(),
                        mt.toChars());

                errorSupplemental(mt.sym.loc, "%s `%s` defined here",
                    mt.sym.kind, mt.toChars());
                return ErrorExp.get();
            }
            return res;
        }
        EnumMember m = s.isEnumMember();
        return m.getVarExp(e.loc, sc);
    }

    Expression visitClass(TypeClass mt)
    {
        Dsymbol s;
        static if (LOGDOTEXP)
        {
            printf("TypeClass::dotExp(e = '%s', ident = '%s')\n", e.toChars(), ident.toChars());
        }
        assert(e.op != EXP.dot);

        // https://issues.dlang.org/show_bug.cgi?id=12543
        if (ident == Id.__sizeof || ident == Id.__xalignof || ident == Id._mangleof)
        {
            return mt.Type.getProperty(sc, e.loc, ident, 0);
        }

        /* If e.tupleof
         */
        if (ident == Id._tupleof)
        {
            objc.checkTupleof(e, mt);

            /* Create a TupleExp
             */
            e = e.expressionSemantic(sc); // do this before turning on noAccessCheck

            {
                import dmd.dsymbolsem: size;
                mt.sym.size(e.loc); // do semantic of type
            }

            Expression e0;
            Expression ev = e.op == EXP.type ? null : e;
            if (ev)
                ev = extractSideEffect(sc, "__tup", e0, ev);

            auto exps = new Expressions();
            exps.reserve(mt.sym.fields.length);
            for (size_t i = 0; i < mt.sym.fields.length; i++)
            {
                VarDeclaration v = mt.sym.fields[i];
                // Don't include hidden 'this' pointer
                if (v.isThisDeclaration())
                    continue;
                Expression ex;
                if (ev)
                    ex = new DotVarExp(e.loc, ev, v);
                else
                {
                    ex = new VarExp(e.loc, v);
                    ex.type = ex.type.addMod(e.type.mod);
                }
                exps.push(ex);
            }

            e = new TupleExp(e.loc, e0, exps);
            Scope* sc2 = sc.push();
            sc2.noAccessCheck = true;
            e = e.expressionSemantic(sc2);
            sc2.pop();
            return e;
        }

        SearchOptFlags flags = sc.ignoresymbolvisibility ? SearchOpt.ignoreVisibility : SearchOpt.all;
        s = mt.sym.search(e.loc, ident, flags | SearchOpt.ignorePrivateImports);

    L1:
        if (!s)
        {
            // See if it's a 'this' class or a base class
            if (mt.sym.ident == ident)
            {
                if (e.op == EXP.type)
                {
                    return mt.Type.getProperty(sc, e.loc, ident, 0);
                }
                e = new DotTypeExp(e.loc, e, mt.sym);
                e = e.expressionSemantic(sc);
                return e;
            }
            if (auto cbase = mt.sym.searchBase(ident))
            {
                if (e.op == EXP.type)
                {
                    return mt.Type.getProperty(sc, e.loc, ident, 0);
                }
                if (auto ifbase = cbase.isInterfaceDeclaration())
                    e = new CastExp(e.loc, e, ifbase.type);
                else
                    e = new DotTypeExp(e.loc, e, cbase);
                e = e.expressionSemantic(sc);
                return e;
            }

            if (ident == Id.classinfo)
            {
                if (!Type.typeinfoclass)
                {
                    error(e.loc, "`object.TypeInfo_Class` could not be found, but is implicitly used");
                    return ErrorExp.get();
                }

                Type t = Type.typeinfoclass.type;
                if (e.op == EXP.type || e.op == EXP.dotType)
                {
                    /* For type.classinfo, we know the classinfo
                     * at compile time.
                     */
                    if (!mt.sym.vclassinfo)
                        mt.sym.vclassinfo = new TypeInfoClassDeclaration(mt.sym.type);
                    e = new VarExp(e.loc, mt.sym.vclassinfo);
                    e = e.addressOf();
                    e.type = t; // do this so we don't get redundant dereference
                }
                else
                {
                    /* For class objects, the classinfo reference is the first
                     * entry in the vtbl[]
                     */
                    e = new PtrExp(e.loc, e);
                    e.type = t.pointerTo();
                    if (mt.sym.isInterfaceDeclaration())
                    {
                        if (mt.sym.isCPPinterface())
                        {
                            /* C++ interface vtbl[]s are different in that the
                             * first entry is always pointer to the first virtual
                             * function, not classinfo.
                             * We can't get a .classinfo for it.
                             */
                            error(e.loc, "no `.classinfo` for C++ interface objects");
                        }
                        /* For an interface, the first entry in the vtbl[]
                         * is actually a pointer to an instance of struct Interface.
                         * The first member of Interface is the .classinfo,
                         * so add an extra pointer indirection.
                         */
                        e.type = e.type.pointerTo();
                        e = new PtrExp(e.loc, e);
                        e.type = t.pointerTo();
                    }
                    e = new PtrExp(e.loc, e, t);
                }
                return e;
            }

            if (ident == Id.__vptr)
            {
                /* The pointer to the vtbl[]
                 * *cast(immutable(void*)**)e
                 */
                e = e.castTo(sc, mt.tvoidptr.immutableOf().pointerTo().pointerTo());
                e = new PtrExp(e.loc, e);
                e = e.expressionSemantic(sc);
                return e;
            }

            if (ident == Id.__monitor && mt.sym.hasMonitor())
            {
                /* The handle to the monitor (call it a void*)
                 * *(cast(void**)e + 1)
                 */
                e = e.castTo(sc, mt.tvoidptr.pointerTo());
                e = new AddExp(e.loc, e, IntegerExp.literal!1);
                e = new PtrExp(e.loc, e);
                e = e.expressionSemantic(sc);
                return e;
            }

            if (ident == Id.outer && mt.sym.vthis)
            {
                if (mt.sym.vthis.semanticRun == PASS.initial)
                    mt.sym.vthis.dsymbolSemantic(null);

                if (auto cdp = mt.sym.toParentLocal().isClassDeclaration())
                {
                    auto dve = new DotVarExp(e.loc, e, mt.sym.vthis);
                    dve.type = cdp.type.addMod(e.type.mod);
                    return dve;
                }

                /* https://issues.dlang.org/show_bug.cgi?id=15839
                 * Find closest parent class through nested functions.
                 */
                for (auto p = mt.sym.toParentLocal(); p; p = p.toParentLocal())
                {
                    auto fd = p.isFuncDeclaration();
                    if (!fd)
                        break;
                    auto ad = fd.isThis();
                    if (!ad && fd.isNested())
                        continue;
                    if (!ad)
                        break;
                    if (auto cdp = ad.isClassDeclaration())
                    {
                        auto ve = new ThisExp(e.loc);

                        ve.var = fd.vthis;
                        const nestedError = fd.vthis.checkNestedReference(sc, e.loc);
                        assert(!nestedError);

                        ve.type = cdp.type.addMod(fd.vthis.type.mod).addMod(e.type.mod);
                        return ve;
                    }
                    break;
                }

                // Continue to show enclosing function's frame (stack or closure).
                auto dve = new DotVarExp(e.loc, e, mt.sym.vthis);
                dve.type = mt.sym.vthis.type.addMod(e.type.mod);
                return dve;
            }

            return noMember(mt, sc, e, ident, flag & 1);
        }
        if (!sc.ignoresymbolvisibility && !symbolIsVisible(sc, s))
        {
            return noMember(mt, sc, e, ident, flag);
        }
        if (!s.isFuncDeclaration()) // because of overloading
        {
            s.checkDeprecated(e.loc, sc);
            if (auto d = s.isDeclaration())
                d.checkDisabled(e.loc, sc);
        }
        s = s.toAlias();

        if (auto em = s.isEnumMember())
        {
            return em.getVarExp(e.loc, sc);
        }
        if (auto v = s.isVarDeclaration())
        {
            if (!v.type ||
                !v.type.deco && v.inuse)
            {
                if (v.inuse) // https://issues.dlang.org/show_bug.cgi?id=9494
                    error(e.loc, "circular reference to %s `%s`", v.kind(), v.toPrettyChars());
                else
                    error(e.loc, "forward reference to %s `%s`", v.kind(), v.toPrettyChars());
                return ErrorExp.get();
            }
            if (v.type.ty == Terror)
            {
                error(e.loc, "type of variable `%s` has errors", v.toPrettyChars);
                return ErrorExp.get();
            }

            if ((v.storage_class & STC.manifest) && v._init)
            {
                if (v.inuse)
                {
                    error(e.loc, "circular initialization of %s `%s`", v.kind(), v.toPrettyChars());
                    return ErrorExp.get();
                }
                checkAccess(e.loc, sc, null, v);
                Expression ve = new VarExp(e.loc, v);
                ve = ve.expressionSemantic(sc);
                return ve;
            }
        }

        if (auto t = dmd.dsymbolsem.getType(s))
        {
            return (new TypeExp(e.loc, t)).expressionSemantic(sc);
        }

        TemplateMixin tm = s.isTemplateMixin();
        if (tm)
        {
            return new DotExp(e.loc, e, new ScopeExp(e.loc, tm)).expressionSemantic(sc);
        }

        TemplateDeclaration td = s.isTemplateDeclaration();

        Expression toTemplateExp(TemplateDeclaration td)
        {
            if (e.op == EXP.type)
                e = new TemplateExp(e.loc, td);
            else
                e = new DotTemplateExp(e.loc, e, td);
            e = e.expressionSemantic(sc);
            return e;
        }

        if (td)
        {
            return toTemplateExp(td);
        }

        TemplateInstance ti = s.isTemplateInstance();
        if (ti)
        {
            if (!ti.semanticRun)
            {
                ti.dsymbolSemantic(sc);
                if (!ti.inst || ti.errors) // if template failed to expand
                {
                    return ErrorExp.get();
                }
            }
            s = ti.inst.toAlias();
            if (!s.isTemplateInstance())
                goto L1;
            if (e.op == EXP.type)
                e = new ScopeExp(e.loc, ti);
            else
                e = new DotExp(e.loc, e, new ScopeExp(e.loc, ti));
            return e.expressionSemantic(sc);
        }

        if (s.isImport() || s.isModule() || s.isPackage())
        {
            e = symbolToExp(s, e.loc, sc, false);
            return e;
        }

        OverloadSet o = s.isOverloadSet();
        if (o)
        {
            auto oe = new OverExp(e.loc, o);
            if (e.op == EXP.type)
            {
                return oe;
            }
            return new DotExp(e.loc, e, oe);
        }

        Declaration d = s.isDeclaration();
        if (!d)
        {
            error(e.loc, "`%s.%s` is not a declaration", e.toErrMsg(), ident.toChars());
            return ErrorExp.get();
        }

        if (e.op == EXP.type)
        {
            /* It's:
             *    Class.d
             */
            if (TupleDeclaration tup = d.isTupleDeclaration())
            {
                e = new TupleExp(e.loc, tup);
                fillTupleExpExps(e.isTupleExp(), tup);
                e = e.expressionSemantic(sc);
                return e;
            }

            if (mt.sym.classKind == ClassKind.objc
                && d.isFuncDeclaration()
                && d.isFuncDeclaration().isStatic
                && d.isFuncDeclaration().objc.selector)
            {
                auto classRef = new ObjcClassReferenceExp(e.loc, mt.sym);
                classRef.type = dmd.dsymbolsem.getType((objc.getRuntimeMetaclass(mt.sym)));
                return new DotVarExp(e.loc, classRef, d).expressionSemantic(sc);
            }
            else if (d.needThis() && sc.intypeof != 1)
            {
                /* Rewrite as:
                 *  this.d
                 */
                AggregateDeclaration ad = d.isMemberLocal();
                if (auto f = hasThis(sc))
                {
                    // This is almost same as getRightThis() in expressionsem.d
                    Expression e1;
                    Type t;
                    /* returns: true to continue, false to return */
                    if (f.hasDualContext)
                    {
                        if (f.followInstantiationContext(ad))
                        {
                            e1 = new VarExp(e.loc, f.vthis);
                            e1 = new PtrExp(e1.loc, e1);
                            e1 = new IndexExp(e1.loc, e1, IntegerExp.literal!1);
                            auto pd = f.toParent2().isDeclaration();
                            assert(pd);
                            t = pd.type.toBasetype();
                            e1 = getThisSkipNestedFuncs(e1.loc, sc, f.toParent2(), ad, e1, t, d, true);
                            if (!e1)
                            {
                                e = new VarExp(e.loc, d);
                                return e;
                            }
                            goto L2;
                        }
                    }
                    e1 = new ThisExp(e.loc);
                    e1 = e1.expressionSemantic(sc);
                L2:
                    t = e1.type.toBasetype();
                    ClassDeclaration cd = e.type.isClassHandle();
                    ClassDeclaration tcd = t.isClassHandle();
                    if (cd && tcd && (tcd == cd || cd.isBaseOf(tcd, null)))
                    {
                        e = new DotTypeExp(e1.loc, e1, cd);
                        e = new DotVarExp(e.loc, e, d);
                        e = e.expressionSemantic(sc);
                        return e;
                    }
                    if (tcd && tcd.isNested())
                    {
                        /* e1 is the 'this' pointer for an inner class: tcd.
                         * Rewrite it as the 'this' pointer for the outer class.
                         */
                        auto vthis = tcd.followInstantiationContext(ad) ? tcd.vthis2 : tcd.vthis;
                        e1 = new DotVarExp(e.loc, e1, vthis);
                        e1.type = vthis.type;
                        e1.type = e1.type.addMod(t.mod);
                        // Do not call ensureStaticLinkTo()
                        //e1 = e1.expressionSemantic(sc);

                        // Skip up over nested functions, and get the enclosing
                        // class type.
                        e1 = getThisSkipNestedFuncs(e1.loc, sc, tcd.toParentP(ad), ad, e1, t, d, true);
                        if (!e1)
                        {
                            e = new VarExp(e.loc, d);
                            return e;
                        }
                        goto L2;
                    }
                }
            }
            //printf("e = %s, d = %s\n", e.toChars(), d.toChars());
            if (d.semanticRun == PASS.initial)
                d.dsymbolSemantic(null);

            // If static function, get the most visible overload.
            // Later on the call is checked for correctness.
            // https://issues.dlang.org/show_bug.cgi?id=12511
            Dsymbol d2 = d;
            if (auto fd = d.isFuncDeclaration())
            {
                import dmd.access : mostVisibleOverload;
                d2 = mostVisibleOverload(fd, sc._module);
            }

            checkAccess(e.loc, sc, e, d2);
            if (d2.isDeclaration())
            {
                d = cast(Declaration)d2;
                auto ve = new VarExp(e.loc, d);
                if (d.isVarDeclaration() && d.needThis())
                    ve.type = d.type.addMod(e.type.mod);
                return ve;
            }
            else if (d2.isTemplateDeclaration())
            {
                return toTemplateExp(cast(TemplateDeclaration)d2);
            }
            else
                assert(0);
        }

        bool unreal = e.op == EXP.variable && (cast(VarExp)e).var.isField();
        if (d.isDataseg() || unreal && d.isField())
        {
            // (e, d)
            checkAccess(e.loc, sc, e, d);
            Expression ve = new VarExp(e.loc, d);
            e = unreal ? ve : new CommaExp(e.loc, e, ve);
            e = e.expressionSemantic(sc);
            return e;
        }

        e = new DotVarExp(e.loc, e, d);
        e = e.expressionSemantic(sc);
        return e;
    }

    switch (mt.ty)
    {
        case Tvector:    return visitVector   (mt.isTypeVector());
        case Tsarray:    return visitSArray   (mt.isTypeSArray());
        case Tstruct:    return visitStruct   (mt.isTypeStruct());
        case Tenum:      return visitEnum     (mt.isTypeEnum());
        case Terror:     return visitError    (mt.isTypeError());
        case Tarray:     return visitDArray   (mt.isTypeDArray());
        case Taarray:    return visitAArray   (mt.isTypeAArray());
        case Treference: return visitReference(mt.isTypeReference());
        case Tdelegate:  return visitDelegate (mt.isTypeDelegate());
        case Tclass:     return visitClass    (mt.isTypeClass());

        default:         return mt.isTypeBasic()
                                ? visitBasic(cast(TypeBasic)mt)
                                : visitType(mt);
    }
}

// if initializer is 0
bool isZeroInit(Type t, Loc loc)
{
    bool visitType(Type _)
    {
        return false;       // assume not
    }

    bool visitBasic(TypeBasic t)
    {
        switch (t.ty)
        {
            case Tchar:
            case Twchar:
            case Tdchar:
            case Timaginary32:
            case Timaginary64:
            case Timaginary80:
            case Tfloat32:
            case Tfloat64:
            case Tfloat80:
            case Tcomplex32:
            case Tcomplex64:
            case Tcomplex80:
                return false; // no
            default:
                return true; // yes
        }
    }

    bool visitVector(TypeVector t)
    {
        return t.basetype.isZeroInit(loc);
    }

    bool visitSArray(TypeSArray t)
    {
        return t.next.isZeroInit(loc);
    }

    bool visitStruct(TypeStruct t)
    {
        // Determine zeroInit here, as this can be called before semantic2
        t.sym.determineSize(t.sym.loc);
        return t.sym.zeroInit;
    }

    bool visitEnum(TypeEnum t)
    {
        return t.sym.getDefaultValue(loc).toBool().hasValue(false);
    }

    switch(t.ty)
    {
        default:               return t.isTypeBasic() ? visitBasic(cast(TypeBasic)t) : visitType(t);
        case Tvector:          return visitVector(t.isTypeVector());
        case Tsarray:          return visitSArray(t.isTypeSArray());
        case Taarray:
        case Tarray:
        case Treference:
        case Tdelegate:
        case Tclass:
        case Tpointer:         return true;
        case Tstruct:          return visitStruct(t.isTypeStruct());
        case Tenum:            return visitEnum(t.isTypeEnum());
    }
}


/************************
 * Get the default initialization expression for a type.
 * Params:
 *  mt = the type for which the init expression is returned
 *  loc = the location where the expression needs to be evaluated
 *  isCfile = default initializers are different with C
 *
 * Returns:
 *  The initialization expression for the type.
 */
Expression defaultInit(Type mt, Loc loc, const bool isCfile = false)
{
    Expression visitBasic(TypeBasic mt)
    {
        static if (LOGDEFAULTINIT)
        {
            printf("TypeBasic::defaultInit() '%s' isCfile: %d\n", mt.toChars(), isCfile);
        }
        dinteger_t value = 0;

        switch (mt.ty)
        {
        case Tchar:
            value = isCfile ? 0 : 0xFF;
            break;

        case Twchar:
        case Tdchar:
            value = isCfile ? 0 : 0xFFFF;
            break;

        case Timaginary32:
        case Timaginary64:
        case Timaginary80:
        case Tfloat32:
        case Tfloat64:
        case Tfloat80:
            return new RealExp(loc, isCfile ? CTFloat.zero : target.RealProperties.nan, mt);

        case Tcomplex32:
        case Tcomplex64:
        case Tcomplex80:
            {
                // Can't use fvalue + I*fvalue (the im part becomes a quiet NaN).
                const cvalue = isCfile ? complex_t(CTFloat.zero, CTFloat.zero)
                                       : complex_t(target.RealProperties.nan, target.RealProperties.nan);
                return new ComplexExp(loc, cvalue, mt);
            }

        case Tvoid:
            error(loc, "`void` does not have a default initializer");
            return ErrorExp.get();

        default:
            break;
        }
        return new IntegerExp(loc, value, mt);
    }

    Expression visitVector(TypeVector mt)
    {
        //printf("TypeVector::defaultInit()\n");
        assert(mt.basetype.ty == Tsarray);
        Expression e = mt.basetype.defaultInit(loc, isCfile);
        auto ve = new VectorExp(loc, e, mt);
        ve.type = mt;
        ve.dim = cast(int)(mt.basetype.size(loc) / mt.elementType().size(loc));
        return ve;
    }

    Expression visitSArray(TypeSArray mt)
    {
        static if (LOGDEFAULTINIT)
        {
            printf("TypeSArray::defaultInit() '%s' isCfile %d\n", mt.toChars(), isCfile);
        }
        if (mt.next.ty == Tvoid)
            return mt.tuns8.defaultInit(loc, isCfile);
        else
            return mt.next.defaultInit(loc, isCfile);
    }

    Expression visitFunction(TypeFunction mt)
    {
        error(loc, "`function` does not have a default initializer");
        return ErrorExp.get();
    }

    Expression visitStruct(TypeStruct mt)
    {
        static if (LOGDEFAULTINIT)
        {
            printf("TypeStruct::defaultInit() '%s'\n", mt.toChars());
        }
        Declaration d = new SymbolDeclaration(mt.sym.loc, mt.sym);
        assert(d);
        d.type = mt;
        d.storage_class |= STC.rvalue; // https://issues.dlang.org/show_bug.cgi?id=14398
        return new VarExp(mt.sym.loc, d);
    }

    Expression visitEnum(TypeEnum mt)
    {
        static if (LOGDEFAULTINIT)
        {
            printf("TypeEnum::defaultInit() '%s'\n", mt.toChars());
        }
        // Initialize to first member of enum
        Expression e = mt.sym.getDefaultValue(loc);
        e = e.copy();
        e.loc = loc;
        e.type = mt; // to deal with const, immutable, etc., variants
        return e;
    }

    Expression visitTuple(TypeTuple mt)
    {
        static if (LOGDEFAULTINIT)
        {
            printf("TypeTuple::defaultInit() '%s'\n", mt.toChars());
        }
        auto exps = new Expressions(mt.arguments.length);
        for (size_t i = 0; i < mt.arguments.length; i++)
        {
            Parameter p = (*mt.arguments)[i];
            assert(p.type);
            Expression e = p.type.defaultInitLiteral(loc);
            if (e.op == EXP.error)
            {
                return e;
            }
            (*exps)[i] = e;
        }
        return new TupleExp(loc, exps);
    }

    Expression visitNoreturn(TypeNoreturn mt)
    {
        static if (LOGDEFAULTINIT)
        {
            printf("TypeNoreturn::defaultInit() '%s'\n", mt.toChars());
        }
        auto cond = IntegerExp.createBool(false);
        auto msg = new StringExp(loc, "Accessed expression of type `noreturn`");
        msg.type = Type.tstring;
        auto ae = new AssertExp(loc, cond, msg);
        ae.type = mt;
        return ae;
    }

    switch (mt.ty)
    {
        case Tvector:   return visitVector  (mt.isTypeVector());
        case Tsarray:   return visitSArray  (mt.isTypeSArray());
        case Tfunction: return visitFunction(mt.isTypeFunction());
        case Tstruct:   return visitStruct  (mt.isTypeStruct());
        case Tenum:     return visitEnum    (mt.isTypeEnum());
        case Ttuple:    return visitTuple   (mt.isTypeTuple());

        case Tnull:     return new NullExp(Loc.initial, Type.tnull);

        case Terror:    return ErrorExp.get();

        case Tarray:
        case Taarray:
        case Tpointer:
        case Treference:
        case Tdelegate:
        case Tclass:    return new NullExp(loc, mt);
        case Tnoreturn: return visitNoreturn(mt.isTypeNoreturn());

        default:        return mt.isTypeBasic() ?
                                visitBasic(cast(TypeBasic)mt) :
                                null;
    }
}

/*
If `type` resolves to a dsymbol, then that
dsymbol is returned.

Params:
  type = the type that is checked
  sc   = the scope where the type is used

Returns:
  The dsymbol to which the type resolve or `null`
  if the type does resolve to any symbol (for example,
  in the case of basic types).
*/
Dsymbol toDsymbol(Type type, Scope* sc)
{
    Dsymbol visitType(Type _)            { return null; }
    Dsymbol visitStruct(TypeStruct type) { return type.sym; }
    Dsymbol visitEnum(TypeEnum type)     { return type.sym; }
    Dsymbol visitClass(TypeClass type)   { return type.sym; }

    Dsymbol visitTraits(TypeTraits type)
    {
        Type t;
        Expression e;
        Dsymbol s;
        resolve(type, type.loc, sc, e, t, s);
        if (t && t.ty != Terror)
            s = t.toDsymbol(sc);
        else if (e)
            s = getDsymbol(e);

        return s;
    }

    Dsymbol visitMixin(TypeMixin type)
    {
        Type t;
        Expression e;
        Dsymbol s;
        resolve(type, type.loc, sc, e, t, s);
        if (t)
            s = t.toDsymbol(sc);
        else if (e)
            s = getDsymbol(e);

        return s;
    }

    Dsymbol visitIdentifier(TypeIdentifier type)
    {
        //printf("TypeIdentifier::toDsymbol('%s')\n", toChars(type));
        if (!sc)
            return null;

        Type t;
        Expression e;
        Dsymbol s;
        resolve(type, type.loc, sc, e, t, s);
        if (t && t.ty != Tident)
            s = t.toDsymbol(sc);
        if (e)
            s = getDsymbol(e);
        return s;
    }

    Dsymbol visitInstance(TypeInstance type)
    {
        Type t;
        Expression e;
        Dsymbol s;
        //printf("TypeInstance::semantic(%s)\n", toChars());
        resolve(type, type.loc, sc, e, t, s);
        if (t && t.ty != Tinstance)
            s = t.toDsymbol(sc);
        return s;
    }

    Dsymbol visitTypeof(TypeTypeof type)
    {
        //printf("TypeTypeof::toDsymbol('%s')\n", toChars());
        Expression e;
        Type t;
        Dsymbol s;
        resolve(type, type.loc, sc, e, t, s);
        return s;
    }

    Dsymbol visitReturn(TypeReturn type)
    {
        Expression e;
        Type t;
        Dsymbol s;
        resolve(type, type.loc, sc, e, t, s);
        return s;
    }

    switch(type.ty)
    {
        default:                return visitType(type);
        case Ttraits:           return visitTraits(type.isTypeTraits());
        case Tmixin:            return visitMixin(type.isTypeMixin());
        case Tident:            return visitIdentifier(type.isTypeIdentifier());
        case Tinstance:         return visitInstance(type.isTypeInstance());
        case Ttypeof:           return visitTypeof(type.isTypeTypeof());
        case Treturn:           return visitReturn(type.isTypeReturn());
        case Tstruct:           return visitStruct(type.isTypeStruct());
        case Tenum:             return visitEnum(type.isTypeEnum());
        case Tclass:            return visitClass(type.isTypeClass());
    }
}

/************************************
 * Add storage class modifiers to type.
 */
Type addStorageClass(Type type, STC stc)
{
    Type visitType(Type t)
    {
        /* Just translate to MOD bits and let addMod() do the work
         */
        MOD mod = 0;
        if (stc & STC.immutable_)
            mod = MODFlags.immutable_;
        else
        {
            if (stc & (STC.const_ | STC.in_))
                mod |= MODFlags.const_;
            if (stc & STC.wild)
                mod |= MODFlags.wild;
            if (stc & STC.shared_)
                mod |= MODFlags.shared_;
        }
        return t.addMod(mod);
    }

    Type visitFunction(TypeFunction tf_src)
    {
        //printf("addStorageClass(%llx) %d\n", stc, (stc & STC.scope_) != 0);
        TypeFunction t = visitType(tf_src).toTypeFunction();
        if ((stc & STC.pure_ && !t.purity) ||
            (stc & STC.nothrow_ && !t.isNothrow) ||
            (stc & STC.nogc && !t.isNogc) ||
            (stc & STC.scope_ && !t.isScopeQual) ||
            (stc & STC.safe && t.trust < TRUST.trusted))
        {
            // Klunky to change these
            auto tf = new TypeFunction(t.parameterList, t.next, t.linkage, STC.none);
            tf.mod = t.mod;
            tf.inferenceArguments = tf_src.inferenceArguments;
            tf.purity = t.purity;
            tf.isNothrow = t.isNothrow;
            tf.isNogc = t.isNogc;
            tf.isProperty = t.isProperty;
            tf.isRef = t.isRef;
            tf.isReturn = t.isReturn;
            tf.isReturnScope = t.isReturnScope;
            tf.isScopeQual = t.isScopeQual;
            tf.isReturnInferred = t.isReturnInferred;
            tf.isScopeInferred = t.isScopeInferred;
            tf.trust = t.trust;
            tf.isInOutParam = t.isInOutParam;
            tf.isInOutQual = t.isInOutQual;
            tf.isCtor = t.isCtor;

            if (stc & STC.pure_)
                tf.purity = PURE.fwdref;
            if (stc & STC.nothrow_)
                tf.isNothrow = true;
            if (stc & STC.nogc)
                tf.isNogc = true;
            if (stc & STC.safe)
                tf.trust = TRUST.safe;
            if (stc & STC.scope_)
            {
                tf.isScopeQual = true;
                if (stc & STC.scopeinferred)
                    tf.isScopeInferred = true;
            }

            tf.deco = tf.merge().deco;
            t = tf;
        }
        return t;
    }

    Type visitDelegate(TypeDelegate tdg)
    {
        TypeDelegate t = visitType(tdg).isTypeDelegate();
        return t;
    }

    switch(type.ty)
    {
        default:            return visitType(type);
        case Tfunction:     return visitFunction(type.isTypeFunction());
        case Tdelegate:     return visitDelegate(type.isTypeDelegate());
    }
}

/**********************************************
 * Extract complex type from core.stdc.config
 * Params:
 *      loc = for error messages
 *      sc = context
 *      ty = a complex or imaginary type
 * Returns:
 *      Complex!float, Complex!double, Complex!real or null for error
 */

Type getComplexLibraryType(Loc loc, Scope* sc, TY ty)
{
    // singleton
    __gshared Type complex_float;
    __gshared Type complex_double;
    __gshared Type complex_real;

    Type* pt;
    Identifier id;
    switch (ty)
    {
        case Timaginary32:
        case Tcomplex32:   id = Id.c_complex_float;  pt = &complex_float;  break;
        case Timaginary64:
        case Tcomplex64:   id = Id.c_complex_double; pt = &complex_double; break;
        case Timaginary80:
        case Tcomplex80:   id = Id.c_complex_real;   pt = &complex_real;   break;
        default:
             return Type.terror;
    }

    if (*pt)
        return *pt;
    *pt = Type.terror;

    Module mConfig = loadCoreStdcConfig();
    if (!mConfig)
    {
        error(loc, "`core.stdc.config` is required for complex numbers");
        return *pt;
    }

    Dsymbol s = mConfig.searchX(Loc.initial, sc, id, SearchOpt.ignorePrivateImports);
    if (!s)
    {
        error(loc, "`%s` not found in core.stdc.config", id.toChars());
        return *pt;
    }
    s = s.toAlias();
    if (auto t = dmd.dsymbolsem.getType(s))
    {
        if (auto ts = t.toBasetype().isTypeStruct())
        {
            *pt = ts;
            return ts;
        }
    }
    if (auto sd = s.isStructDeclaration())
    {
        *pt = sd.type;
        return sd.type;
    }

    error(loc, "`%s` must be an alias for a complex struct", s.toChars());
    return *pt;
}

/*******************************
 * Covariant means that 'src' can substitute for 't',
 * i.e. a pure function is a match for an impure type.
 * Params:
 *      src = source type
 *      t = type 'src' is covariant with
 *      pstc = if not null, store STCxxxx which would make it covariant
 *      cppCovariant = true if extern(C++) function types should follow C++ covariant rules
 * Returns:
 *     An enum value of either `Covariant.yes` or a reason it's not covariant.
 */
Covariant covariant(Type src, Type t, STC* pstc = null, bool cppCovariant = false)
{
    version (none)
    {
        printf("Type::covariant(t = %s) %s\n", t.toChars(), src.toChars());
        printf("deco = %p, %p\n", src.deco, t.deco);
        //    printf("ty = %d\n", next.ty);
        printf("mod = %x, %x\n", src.mod, t.mod);
    }
    if (pstc)
        *pstc = STC.none;
    STC stc = STC.none;

    bool notcovariant = false;

    if (src.equals(t))
        return Covariant.yes;

    TypeFunction t1 = src.isTypeFunction();
    TypeFunction t2 = t.isTypeFunction();

    if (!t1 || !t2)
        goto Ldistinct;

    if (t1.parameterList.varargs != t2.parameterList.varargs)
        goto Ldistinct;

    if (t1.parameterList.parameters && t2.parameterList.parameters)
    {
        if (t1.parameterList.length != t2.parameterList.length)
            goto Ldistinct;

        foreach (i, fparam1; t1.parameterList)
        {
            Parameter fparam2 = t2.parameterList[i];
            Type tp1 = fparam1.type;
            Type tp2 = fparam2.type;

            if (!tp1.equals(tp2))
            {
                if (tp1.ty == tp2.ty)
                {
                    if (auto tc1 = tp1.isTypeClass())
                    {
                        if (tc1.sym == (cast(TypeClass)tp2).sym && MODimplicitConv(tp2.mod, tp1.mod))
                            goto Lcov;
                    }
                    else if (auto ts1 = tp1.isTypeStruct())
                    {
                        if (ts1.sym == (cast(TypeStruct)tp2).sym && MODimplicitConv(tp2.mod, tp1.mod))
                            goto Lcov;
                    }
                    else if (tp1.ty == Tpointer)
                    {
                        if (tp2.implicitConvTo(tp1))
                            goto Lcov;
                    }
                    else if (tp1.ty == Tarray)
                    {
                        if (tp2.implicitConvTo(tp1))
                            goto Lcov;
                    }
                    else if (tp1.ty == Tdelegate)
                    {
                        if (tp2.implicitConvTo(tp1))
                            goto Lcov;
                    }
                }
                goto Ldistinct;
            }
        Lcov:
            notcovariant |= !fparam1.isCovariant(t1.isRef, fparam2);

            /* https://issues.dlang.org/show_bug.cgi?id=23135
             * extern(C++) mutable parameters are not covariant with const.
             */
            if (t1.linkage == LINK.cpp && cppCovariant)
            {
                notcovariant |= tp1.isNaked != tp2.isNaked;
                if (auto tpn1 = tp1.nextOf())
                    notcovariant |= tpn1.isNaked != tp2.nextOf().isNaked;
            }
        }
    }
    else if (t1.parameterList.parameters != t2.parameterList.parameters)
    {
        if (t1.parameterList.length || t2.parameterList.length)
            goto Ldistinct;
    }

    // The argument lists match
    if (notcovariant)
        goto Lnotcovariant;
    if (t1.linkage != t2.linkage)
        goto Lnotcovariant;

    {
        // Return types
        Type t1n = t1.next;
        Type t2n = t2.next;

        if (!t1n || !t2n) // happens with return type inference
            goto Lnotcovariant;

        if (t1n.equals(t2n))
            goto Lcovariant;
        if (t1n.ty == Tclass && t2n.ty == Tclass)
        {
            /* If same class type, but t2n is const, then it's
             * covariant. Do this test first because it can work on
             * forward references.
             */
            if ((cast(TypeClass)t1n).sym == (cast(TypeClass)t2n).sym && MODimplicitConv(t1n.mod, t2n.mod))
                goto Lcovariant;

            // If t1n is forward referenced:
            ClassDeclaration cd = (cast(TypeClass)t1n).sym;
            if (cd.semanticRun < PASS.semanticdone && !cd.isBaseInfoComplete())
                cd.dsymbolSemantic(null);
            if (!cd.isBaseInfoComplete())
            {
                return Covariant.fwdref;
            }
        }
        if (t1n.ty == Tstruct && t2n.ty == Tstruct)
        {
            if ((cast(TypeStruct)t1n).sym == (cast(TypeStruct)t2n).sym && MODimplicitConv(t1n.mod, t2n.mod))
                goto Lcovariant;
        }
        else if (t1n.ty == t2n.ty && t1n.implicitConvTo(t2n))
        {
            if (t1.isRef && t2.isRef)
            {
                // Treat like pointers to t1n and t2n
                if (t1n.constConv(t2n) < MATCH.constant)
                    goto Lnotcovariant;
            }
            goto Lcovariant;
        }
        else if (t1n.ty == Tnull)
        {
            // NULL is covariant with any pointer type, but not with any
            // dynamic arrays, associative arrays or delegates.
            // https://issues.dlang.org/show_bug.cgi?id=8589
            // https://issues.dlang.org/show_bug.cgi?id=19618
            Type t2bn = t2n.toBasetype();
            if (t2bn.ty == Tnull || t2bn.ty == Tpointer || t2bn.ty == Tclass)
                goto Lcovariant;
        }
        // bottom type is covariant to any type
        else if (t1n.ty == Tnoreturn)
            goto Lcovariant;
    }
    goto Lnotcovariant;

Lcovariant:
    if (t1.isRef != t2.isRef)
        goto Lnotcovariant;

    if (!t1.isRef && (t1.isScopeQual || t2.isScopeQual))
    {
        STC stc1 = t1.isScopeQual ? STC.scope_ : STC.none;
        STC stc2 = t2.isScopeQual ? STC.scope_ : STC.none;
        if (t1.isReturn)
        {
            stc1 |= STC.return_;
            if (!t1.isScopeQual)
                stc1 |= STC.ref_;
        }
        if (t2.isReturn)
        {
            stc2 |= STC.return_;
            if (!t2.isScopeQual)
                stc2 |= STC.ref_;
        }
        if (!Parameter.isCovariantScope(t1.isRef, stc1, stc2))
            goto Lnotcovariant;
    }

    // We can subtract 'return ref' from 'this', but cannot add it
    else if (t1.isReturn && !t2.isReturn)
        goto Lnotcovariant;

    /* https://issues.dlang.org/show_bug.cgi?id=23135
     * extern(C++) mutable member functions are not covariant with const.
     */
    if (t1.linkage == LINK.cpp && cppCovariant && t1.isNaked != t2.isNaked)
        goto Lnotcovariant;

    /* Can convert mutable to const
     */
    if (!MODimplicitConv(t2.mod, t1.mod))
    {
        version (none)
        {
            //stop attribute inference with const
            // If adding 'const' will make it covariant
            if (MODimplicitConv(t2.mod, MODmerge(t1.mod, MODFlags.const_)))
                stc |= STC.const_;
            else
                goto Lnotcovariant;
        }
        else
        {
            goto Ldistinct;
        }
    }

    /* Can convert pure to impure, nothrow to throw, and nogc to gc
     */
    if (!t1.purity && t2.purity)
        stc |= STC.pure_;

    if (!t1.isNothrow && t2.isNothrow)
        stc |= STC.nothrow_;

    if (!t1.isNogc && t2.isNogc)
        stc |= STC.nogc;

    /* Can convert safe/trusted to system
     */
    if (t1.trust <= TRUST.system && t2.trust >= TRUST.trusted)
    {
        // Should we infer trusted or safe? Go with safe.
        stc |= STC.safe;
    }

    if (stc)
    {
        if (pstc)
            *pstc = stc;
        goto Lnotcovariant;
    }

    //printf("\tcovaraint: 1\n");
    return Covariant.yes;

Ldistinct:
    //printf("\tcovaraint: 0\n");
    return Covariant.distinct;

Lnotcovariant:
    //printf("\tcovaraint: 2\n");
    return Covariant.no;
}

/************************************
 * Take the specified storage class for p,
 * and use the function signature to infer whether
 * STC.scope_ and STC.return_ should be OR'd in.
 * (This will not affect the name mangling.)
 * Params:
 *  tf = TypeFunction to use to get the signature from
 *  tthis = type of `this` parameter, null if none
 *  p = parameter to this function
 *  outerVars = context variables p could escape into, if any
 *  indirect = is this for an indirect or virtual function call?
 * Returns:
 *  storage class with STC.scope_ or STC.return_ OR'd in
 */
STC parameterStorageClass(TypeFunction tf, Type tthis, Parameter p, VarDeclarations* outerVars = null,
    bool indirect = false)
{
    //printf("parameterStorageClass(p: %s)\n", p.toChars());
    auto stc = p.storageClass;

    // When the preview switch is enable, `in` parameters are `scope`
    if (stc & STC.constscoperef)
        return stc | STC.scope_;

    if (stc & (STC.scope_ | STC.return_ | STC.lazy_) || tf.purity == PURE.impure)
        return stc;

    /* If haven't inferred the return type yet, can't infer storage classes
     */
    if (!tf.nextOf() || !tf.isNothrow)
        return stc;

    tf.purityLevel();

    static bool mayHavePointers(Type t)
    {
        if (auto ts = t.isTypeStruct())
        {
            auto sym = ts.sym;
            if (sym.members && !sym.determineFields() && sym.type != Type.terror)
                // struct is forward referenced, so "may have" pointers
                return true;
        }
        return t.hasPointers();
    }

    // See if p can escape via any of the other parameters
    if (tf.purity == PURE.weak)
    {
        /*
         * Indirect calls may escape p through a nested context
         * See:
         *   https://issues.dlang.org/show_bug.cgi?id=24212
         *   https://issues.dlang.org/show_bug.cgi?id=24213
         */
        if (indirect)
            return stc;

        // Check escaping through parameters
        foreach (i, fparam; tf.parameterList)
        {
            Type t = fparam.type;
            if (!t)
                continue;
            t = t.baseElemOf();     // punch thru static arrays
            if (t.isMutable() && t.hasPointers())
            {
                if (fparam.isReference() && fparam != p)
                    return stc;

                if (t.ty == Tdelegate)
                    return stc;     // could escape thru delegate

                if (t.ty == Tclass)
                    return stc;

                /* if t is a pointer to mutable pointer
                 */
                if (auto tn = t.nextOf())
                {
                    if (tn.isMutable() && mayHavePointers(tn))
                        return stc;   // escape through pointers
                }
            }
        }

        // Check escaping through `this`
        if (tthis && tthis.isMutable())
        {
            import dmd.dsymbolsem : hasPointers;
            foreach (VarDeclaration v; isAggregate(tthis).fields)
            {
                if (v.hasPointers())
                    return stc;
            }
        }

        // Check escaping through nested context
        if (outerVars && tf.isMutable())
        {
            import dmd.dsymbolsem : hasPointers;
            foreach (VarDeclaration v; *outerVars)
            {
                if (v.hasPointers())
                    return stc;
            }
        }
    }

    // Check escaping through return value
    Type tret = tf.nextOf().toBasetype();
    if (tf.isRef || tret.hasPointers())
    {
        return stc | STC.scope_ | STC.return_ | STC.returnScope;
    }
    else
        return stc | STC.scope_;
}

bool isBaseOf(Type tthis, Type t, int* poffset)
{
    auto tc = tthis.isTypeClass();
    if (!tc)
        return false;

    if (!t || t.ty != Tclass)
        return false;

    ClassDeclaration cd = t.isTypeClass().sym;
    if (cd.semanticRun < PASS.semanticdone && !cd.isBaseInfoComplete())
        cd.dsymbolSemantic(null);
    if (tc.sym.semanticRun < PASS.semanticdone && !tc.sym.isBaseInfoComplete())
        tc.sym.dsymbolSemantic(null);

    if (tc.sym.isBaseOf(cd, poffset))
        return true;

    return false;
}

bool equivalent(Type src, Type t)
{
    return immutableOf(src).equals(t.immutableOf());
}

Type pointerTo(Type type)
{
    if (type.ty == Terror)
        return type;
    auto mcache = type.getMcache();
    if (!mcache.pto)
    {
        Type t = new TypePointer(type);
        if (type.ty == Tfunction)
        {
            t.deco = t.merge().deco;
            mcache.pto = t;
        }
        else
            mcache.pto = t.merge();
    }
    return mcache.pto;
}

Type referenceTo(Type type)
{
    if (type.ty == Terror)
        return type;
    auto mcache = type.getMcache();
    if (!mcache.rto)
    {
        Type t = new TypeReference(type);
        mcache.rto = t.merge();
    }
    return mcache.rto;
}

// Make corresponding static array type without semantic
Type sarrayOf(Type type, dinteger_t dim)
{
    assert(type.deco);
    Type t = new TypeSArray(type, new IntegerExp(Loc.initial, dim, Type.tsize_t));
    // according to TypeSArray.semantic()
    t = t.addMod(type.mod);
    t = t.merge();
    return t;
}

Type arrayOf(Type type)
{
    if (type.ty == Terror)
        return type;
    auto mcache = type.getMcache();
    if (!mcache.arrayof)
    {
        Type t = new TypeDArray(type);
        mcache.arrayof = t.merge();
    }
    return mcache.arrayof;
}

/********************************
 * Convert to 'const'.
 */
Type constOf(Type type)
{
    //printf("Type::constOf() %p %s\n", type, type.toChars());
    if (type.mod == MODFlags.const_)
        return type;
    if (type.mcache && type.mcache.cto)
    {
        assert(type.mcache.cto.mod == MODFlags.const_);
        return type.mcache.cto;
    }
    Type t = type.makeConst();
    t = t.merge();
    t.fixTo(type);
    //printf("-Type::constOf() %p %s\n", t, t.toChars());
    return t;
}

/********************************
 * Convert to 'immutable'.
 */
Type immutableOf(Type type)
{
    //printf("Type::immutableOf() %p %s\n", this, toChars());
    if (type.isImmutable())
        return type;
    if (type.mcache && type.mcache.ito)
    {
        assert(type.mcache.ito.isImmutable());
        return type.mcache.ito;
    }
    Type t = type.makeImmutable();
    t = t.merge();
    t.fixTo(type);
    //printf("\t%p\n", t);
    return t;
}

/********************************
 * Make type mutable.
 */
Type mutableOf(Type type)
{
    //printf("Type::mutableOf() %p, %s\n", type, type.toChars());
    Type t = type;
    if (type.isImmutable())
    {
        type.getMcache();
        t = type.mcache.ito; // immutable => naked
        assert(!t || (t.isMutable() && !t.isShared()));
    }
    else if (type.isConst())
    {
        type.getMcache();
        if (type.isShared())
        {
            if (type.isWild())
                t = type.mcache.swcto; // shared wild const -> shared
            else
                t = type.mcache.sto; // shared const => shared
        }
        else
        {
            if (type.isWild())
                t = type.mcache.wcto; // wild const -> naked
            else
                t = type.mcache.cto; // const => naked
        }
        assert(!t || t.isMutable());
    }
    else if (type.isWild())
    {
        type.getMcache();
        if (type.isShared())
            t = type.mcache.sto; // shared wild => shared
        else
            t = type.mcache.wto; // wild => naked
        assert(!t || t.isMutable());
    }
    if (!t)
    {
        t = type.makeMutable();
        t = t.merge();
        t.fixTo(type);
    }
    else
        t = t.merge();
    assert(t.isMutable());
    return t;
}

Type sharedOf(Type type)
{
    //printf("Type::sharedOf() %p, %s\n", type, type.toChars());
    if (type.mod == MODFlags.shared_)
        return type;
    if (type.mcache && type.mcache.sto)
    {
        assert(type.mcache.sto.mod == MODFlags.shared_);
        return type.mcache.sto;
    }
    Type t = type.makeShared();
    t = t.merge();
    t.fixTo(type);
    //printf("\t%p\n", t);
    return t;
}

Type sharedConstOf(Type type)
{
    //printf("Type::sharedConstOf() %p, %s\n", type, type.toChars());
    if (type.mod == (MODFlags.shared_ | MODFlags.const_))
        return type;
    if (type.mcache && type.mcache.scto)
    {
        assert(type.mcache.scto.mod == (MODFlags.shared_ | MODFlags.const_));
        return type.mcache.scto;
    }
    Type t = type.makeSharedConst();
    t = t.merge();
    t.fixTo(type);
    //printf("\t%p\n", t);
    return t;
}

/********************************
 * Make type unshared.
 *      0            => 0
 *      const        => const
 *      immutable    => immutable
 *      shared       => 0
 *      shared const => const
 *      wild         => wild
 *      wild const   => wild const
 *      shared wild  => wild
 *      shared wild const => wild const
 */
Type unSharedOf(Type type)
{
    //printf("Type::unSharedOf() %p, %s\n", type, type.toChars());
    Type t = type;

    if (type.isShared())
    {
        type.getMcache();
        if (type.isWild())
        {
            if (type.isConst())
                t = type.mcache.wcto; // shared wild const => wild const
            else
                t = type.mcache.wto; // shared wild => wild
        }
        else
        {
            if (type.isConst())
                t = type.mcache.cto; // shared const => const
            else
                t = type.mcache.sto; // shared => naked
        }
        assert(!t || !t.isShared());
    }

    if (!t)
    {
        t = type.nullAttributes();
        t.mod = type.mod & ~MODFlags.shared_;
        t.ctype = type.ctype;
        t = t.merge();
        t.fixTo(type);
    }
    else
        t = t.merge();
    assert(!t.isShared());
    return t;
}

/********************************
 * Convert to 'wild'.
 */
Type wildOf(Type type)
{
    //printf("Type::wildOf() %p %s\n", type, type.toChars());
    if (type.mod == MODFlags.wild)
        return type;
    if (type.mcache && type.mcache.wto)
    {
        assert(type.mcache.wto.mod == MODFlags.wild);
        return type.mcache.wto;
    }
    Type t = type.makeWild();
    t = t.merge();
    t.fixTo(type);
    //printf("\t%p %s\n", t, t.toChars());
    return t;
}

Type wildConstOf(Type type)
{
    //printf("Type::wildConstOf() %p %s\n", type, type.toChars());
    if (type.mod == MODFlags.wildconst)
        return type;
    if (type.mcache && type.mcache.wcto)
    {
        assert(type.mcache.wcto.mod == MODFlags.wildconst);
        return type.mcache.wcto;
    }
    Type t = type.makeWildConst();
    t = t.merge();
    t.fixTo(type);
    //printf("\t%p %s\n", t, t.toChars());
    return t;
}

Type sharedWildOf(Type type)
{
    //printf("Type::sharedWildOf() %p, %s\n", type, type.toChars());
    if (type.mod == (MODFlags.shared_ | MODFlags.wild))
        return type;
    if (type.mcache && type.mcache.swto)
    {
        assert(type.mcache.swto.mod == (MODFlags.shared_ | MODFlags.wild));
        return type.mcache.swto;
    }
    Type t = type.makeSharedWild();
    t = t.merge();
    t.fixTo(type);
    //printf("\t%p %s\n", t, t.toChars());
    return t;
}

Type sharedWildConstOf(Type type)
{
    //printf("Type::sharedWildConstOf() %p, %s\n", type, type.toChars());
    if (type.mod == (MODFlags.shared_ | MODFlags.wildconst))
        return type;
    if (type.mcache && type.mcache.swcto)
    {
        assert(type.mcache.swcto.mod == (MODFlags.shared_ | MODFlags.wildconst));
        return type.mcache.swcto;
    }
    Type t = type.makeSharedWildConst();
    t = t.merge();
    t.fixTo(type);
    //printf("\t%p %s\n", t, t.toChars());
    return t;
}

Type nakedOf(Type type)
{
    //printf("Type::nakedOf() %p, %s\n", type, type.toChars());
    if (type.mod == 0)
        return type;
    if (type.mcache) with(type.mcache)
    {
        // the cache has the naked type at the "identity" position, try to find it
        if (cto && cto.mod == 0)
            return cto;
        if (ito && ito.mod == 0)
            return ito;
        if (sto && sto.mod == 0)
            return sto;
        if (scto && scto.mod == 0)
            return scto;
        if (wto && wto.mod == 0)
            return wto;
        if (wcto && wcto.mod == 0)
            return wcto;
        if (swto && swto.mod == 0)
            return swto;
        if (swcto && swcto.mod == 0)
            return swcto;
    }
    Type t = type.nullAttributes();
    t.mod = 0;
    t = t.merge();
    t.fixTo(type);
    //printf("\t%p %s\n", t, t.toChars());
    return t;
}

Type unqualify(Type type, uint m)
{
    Type t = type.mutableOf().unSharedOf();

    Type tn = type.ty == Tenum ? null : type.nextOf();
    if (tn && tn.ty != Tfunction)
    {
        Type utn = tn.unqualify(m);
        if (utn != tn)
        {
            if (type.ty == Tpointer)
                t = utn.pointerTo();
            else if (type.ty == Tarray)
                t = utn.arrayOf();
            else if (type.ty == Tsarray)
                t = new TypeSArray(utn, (cast(TypeSArray)type).dim);
            else if (type.ty == Taarray)
            {
                t = new TypeAArray(utn, (cast(TypeAArray)type).index);
            }
            else
                assert(0);

            t = t.merge();
        }
    }
    t = t.addMod(type.mod & ~m);
    return t;
}

/**************************
 * Return type with the top level of it being mutable.
 *
 * Params:
 *  t = type for which the top level mutable version is being returned
 *
 * Returns:
 *  type version with mutable top level
 */
Type toHeadMutable(const Type t)
{
    Type unqualType = cast(Type) t;
    if (t.isTypeStruct() || t.isTypeClass())
        return unqualType;

    if (!t.mod)
        return unqualType;
    return unqualType.mutableOf();
}

Type aliasthisOf(Type type)
{
    auto ad = isAggregate(type);
    if (!ad || !ad.aliasthis)
        return null;

    auto s = ad.aliasthis.sym;
    if (s.isAliasDeclaration())
        s = s.toAlias();

    if (s.isTupleDeclaration())
        return null;

    if (auto vd = s.isVarDeclaration())
    {
        auto t = vd.type;
        if (vd.needThis())
            t = t.addMod(type.mod);
        return t;
    }
    Dsymbol callable = s.isFuncDeclaration();
    callable = callable ? callable : s.isTemplateDeclaration();
    if (callable)
    {
        auto fd = resolveFuncCall(Loc.initial, null, callable, null, type, ArgumentList(), FuncResolveFlag.quiet);
        if (!fd || fd.errors || !functionSemantic(fd))
            return Type.terror;

        auto t = fd.type.nextOf();
        if (!t) // https://issues.dlang.org/show_bug.cgi?id=14185
            return Type.terror;
        t = t.substWildTo(type.mod == 0 ? MODFlags.mutable : type.mod);
        return t;
    }
    if (auto d = s.isDeclaration())
    {
        assert(d.type);
        return d.type;
    }
    if (auto ed = s.isEnumDeclaration())
    {
        return ed.type;
    }

    //printf("%s\n", s.kind());
    return null;
}

/************************************
 * Apply MODxxxx bits to existing type.
 */
Type castMod(Type type, MOD mod)
{
    Type t;
    switch (mod)
    {
    case 0:
        t = type.unSharedOf().mutableOf();
        break;

    case MODFlags.const_:
        t = type.unSharedOf().constOf();
        break;

    case MODFlags.wild:
        t = type.unSharedOf().wildOf();
        break;

    case MODFlags.wildconst:
        t = type.unSharedOf().wildConstOf();
        break;

    case MODFlags.shared_:
        t = type.mutableOf().sharedOf();
        break;

    case MODFlags.shared_ | MODFlags.const_:
        t = type.sharedConstOf();
        break;

    case MODFlags.shared_ | MODFlags.wild:
        t = type.sharedWildOf();
        break;

    case MODFlags.shared_ | MODFlags.wildconst:
        t = type.sharedWildConstOf();
        break;

    case MODFlags.immutable_:
        t = type.immutableOf();
        break;

    default:
        assert(0);
    }
    return t;
}

Type substWildTo(Type type, uint mod)
{
    auto tf = type.isTypeFunction();
    if (!tf)
    {
        //printf("+Type.substWildTo this = %s, mod = x%x\n", toChars(), mod);
        Type t;

        if (Type tn = type.nextOf())
        {
            // substitution has no effect on function pointer type.
            if (type.ty == Tpointer && tn.ty == Tfunction)
            {
                t = type;
                goto L1;
            }

            t = tn.substWildTo(mod);
            if (t == tn)
                t = type;
            else
            {
                if (type.ty == Tpointer)
                    t = t.pointerTo();
                else if (type.ty == Tarray)
                    t = t.arrayOf();
                else if (type.ty == Tsarray)
                    t = new TypeSArray(t, (cast(TypeSArray)type).dim.syntaxCopy());
                else if (type.ty == Taarray)
                {
                    t = new TypeAArray(t, (cast(TypeAArray)type).index.substWildTo(mod));
                }
                else if (type.ty == Tdelegate)
                {
                    t = new TypeDelegate(t.isTypeFunction());
                }
                else
                    assert(0);

                t = t.merge();
            }
        }
        else
            t = type;

    L1:
        if (type.isWild())
        {
            if (mod == MODFlags.immutable_)
            {
                t = t.immutableOf();
            }
            else if (mod == MODFlags.wildconst)
            {
                t = t.wildConstOf();
            }
            else if (mod == MODFlags.wild)
            {
                if (type.isWildConst())
                    t = t.wildConstOf();
                else
                    t = t.wildOf();
            }
            else if (mod == MODFlags.const_)
            {
                t = t.constOf();
            }
            else
            {
                if (type.isWildConst())
                    t = t.constOf();
                else
                    t = t.mutableOf();
            }
        }
        if (type.isConst())
            t = t.addMod(MODFlags.const_);
        if (type.isShared())
            t = t.addMod(MODFlags.shared_);

        //printf("-Type.substWildTo t = %s\n", t.toChars());
        return t.merge();
    }

    if (!tf.iswild && !(tf.mod & MODFlags.wild))
        return tf;

    // Substitude inout qualifier of function type to mutable or immutable
    // would break type system. Instead substitude inout to the most weak
    // qualifer - const.
    uint m = MODFlags.const_;

    assert(tf.next);
    Type tret = tf.next.substWildTo(m);
    Parameters* params = tf.parameterList.parameters;
    if (tf.mod & MODFlags.wild)
        params = tf.parameterList.parameters.copy();
    for (size_t i = 0; i < params.length; i++)
    {
        Parameter p = (*params)[i];
        Type t = p.type.substWildTo(m);
        if (t == p.type)
            continue;
        if (params == tf.parameterList.parameters)
            params = tf.parameterList.parameters.copy();
        (*params)[i] = new Parameter(p.loc, p.storageClass, t, null, null, null);
    }
    if (tf.next == tret && params == tf.parameterList.parameters)
        return tf;

    // Similar to TypeFunction.syntaxCopy;
    auto t = new TypeFunction(ParameterList(params, tf.parameterList.varargs), tret, tf.linkage);
    t.mod = ((tf.mod & MODFlags.wild) ? (tf.mod & ~MODFlags.wild) | MODFlags.const_ : tf.mod);
    t.isNothrow = tf.isNothrow;
    t.isNogc = tf.isNogc;
    t.purity = tf.purity;
    t.isProperty = tf.isProperty;
    t.isRef = tf.isRef;
    t.isReturn = tf.isReturn;
    t.isReturnScope = tf.isReturnScope;
    t.isScopeQual = tf.isScopeQual;
    t.isReturnInferred = tf.isReturnInferred;
    t.isScopeInferred = tf.isScopeInferred;
    t.isInOutParam = false;
    t.isInOutQual = false;
    t.trust = tf.trust;
    t.inferenceArguments = tf.inferenceArguments;
    t.isCtor = tf.isCtor;
    return t.merge();
}

/************************************
 * Add MODxxxx bits to existing type.
 * We're adding, not replacing, so adding const to
 * a shared type => "shared const"
 */
Type addMod(Type type, MOD mod)
{
    /* Add anything to immutable, and it remains immutable
     */
    Type t = type;
    if (!t.isImmutable())
    {
        //printf("addMod(%x) %s\n", mod, toChars());
        switch (mod)
        {
        case 0:
            break;

        case MODFlags.const_:
            if (type.isShared())
            {
                if (type.isWild())
                    t = type.sharedWildConstOf();
                else
                    t = type.sharedConstOf();
            }
            else
            {
                if (type.isWild())
                    t = type.wildConstOf();
                else
                    t = t.constOf();
            }
            break;

        case MODFlags.wild:
            if (type.isShared())
            {
                if (type.isConst())
                    t = type.sharedWildConstOf();
                else
                    t = type.sharedWildOf();
            }
            else
            {
                if (type.isConst())
                    t = type.wildConstOf();
                else
                    t = type.wildOf();
            }
            break;

        case MODFlags.wildconst:
            if (type.isShared())
                t = type.sharedWildConstOf();
            else
                t = type.wildConstOf();
            break;

        case MODFlags.shared_:
            if (type.isWild())
            {
                if (type.isConst())
                    t = type.sharedWildConstOf();
                else
                    t = type.sharedWildOf();
            }
            else
            {
                if (type.isConst())
                    t = type.sharedConstOf();
                else
                    t = type.sharedOf();
            }
            break;

        case MODFlags.shared_ | MODFlags.const_:
            if (type.isWild())
                t = type.sharedWildConstOf();
            else
                t = type.sharedConstOf();
            break;

        case MODFlags.shared_ | MODFlags.wild:
            if (type.isConst())
                t = type.sharedWildConstOf();
            else
                t = type.sharedWildOf();
            break;

        case MODFlags.shared_ | MODFlags.wildconst:
            t = type.sharedWildConstOf();
            break;

        case MODFlags.immutable_:
            t = type.immutableOf();
            break;

        default:
            assert(0);
        }
    }
    return t;
}

/**
 * Check whether this type has endless `alias this` recursion.
 *
 * Params:
 *   t = type to check whether it has a recursive alias this
 * Returns:
 *   `true` if `t` has an `alias this` that can be implicitly
 *    converted back to `t` itself.
 */
private bool checkAliasThisRec(Type t)
{
    Type tb = t.toBasetype();
    AliasThisRec* pflag;
    if (tb.ty == Tstruct)
        pflag = &(cast(TypeStruct)tb).att;
    else if (tb.ty == Tclass)
        pflag = &(cast(TypeClass)tb).att;
    else
        return false;

    AliasThisRec flag = cast(AliasThisRec)(*pflag & AliasThisRec.typeMask);
    if (flag == AliasThisRec.fwdref)
    {
        Type att = aliasthisOf(t);
        flag = att && att.implicitConvTo(t) ? AliasThisRec.yes : AliasThisRec.no;
    }
    *pflag = cast(AliasThisRec)(flag | (*pflag & ~AliasThisRec.typeMask));
    return flag == AliasThisRec.yes;
}

/**************************************
 * Check and set 'att' if 't' is a recursive 'alias this' type
 *
 * The goal is to prevent endless loops when there is a cycle in the alias this chain.
 * Since there is no multiple `alias this`, the chain either ends in a leaf,
 * or it loops back on itself as some point.
 *
 * Example: S0 -> (S1 -> S2 -> S3 -> S1)
 *
 * `S0` is not a recursive alias this, so this returns `false`, and a rewrite to `S1` can be tried.
 * `S1` is a recursive alias this type, but since `att` is initialized to `null`,
 * this still returns `false`, but `att1` is set to `S1`.
 * A rewrite to `S2` and `S3` can be tried, but when we want to try a rewrite to `S1` again,
 * we notice `att == t`, so we're back at the start of the loop, and this returns `true`.
 *
 * Params:
 *   att = type reference used to detect recursion. Should be initialized to `null`.
 *   t   = type of 'alias this' rewrite to attempt
 *
 * Returns:
 *   `false` if the rewrite is safe, `true` if it would loop back around
 */
bool isRecursiveAliasThis(ref Type att, Type t)
{
    //printf("+isRecursiveAliasThis(att = %s, t = %s)\n", att ? att.toChars() : "null", t.toChars());
    auto tb = t.toBasetype();
    if (att && tb.equivalent(att))
        return true;
    if (!att && tb.checkAliasThisRec())
        att = tb;
    return false;
}

MATCH implicitConvToWithoutAliasThis(TypeStruct from, Type to)
{
    //printf("TypeStruct::implicitConvToWithoutAliasThis(%s => %s)\n", toChars(), to.toChars());

    auto tos = to.isTypeStruct();
    if (!(tos && from.sym == tos.sym))
        return MATCH.nomatch;

    if (from.mod == to.mod)
        return MATCH.exact;

    if (MODimplicitConv(from.mod, to.mod))
        return MATCH.constant;

    /* Check all the fields. If they can all be converted,
     * allow the conversion.
     */
    MATCH m = MATCH.constant;
    uint offset = ~0; // must never match a field offset
    foreach (v; from.sym.fields[])
    {
        /* Why are we only looking at the first member of a union?
         * The check should check for overlap of v with the previous field,
         * not just starting at the same point
         */
        if (!global.params.fixImmutableConv && v.offset == offset) // v is at same offset as previous field
            continue;       // ignore

        Type tvf = v.type.addMod(from.mod);    // from type
        Type tvt  = v.type.addMod(to.mod);     // to type

        // field match
        MATCH mf = tvf.implicitConvTo(tvt);
        //printf("\t%s => %s, match = %d\n", v.type.toChars(), tvt.toChars(), mf);

        if (mf == MATCH.nomatch)
            return MATCH.nomatch;
        if (mf < m) // if field match is worse
            m = mf;
        offset = v.offset;
    }
    return m;
}

MATCH implicitConvToWithoutAliasThis(TypeClass from, Type to)
{
    ClassDeclaration cdto = to.isClassHandle();
    MATCH m = constConv(from, to);
    if (m > MATCH.nomatch)
        return m;

    if (cdto && cdto.isBaseOf(from.sym, null) && MODimplicitConv(from.mod, to.mod))
    {
        //printf("'to' is base\n");
        return MATCH.convert;
    }
    return MATCH.nomatch;
}

MATCH implicitConvToThroughAliasThis(TypeClass from, Type to)
{
    MATCH m;
    if (from.sym.aliasthis && !(from.att & AliasThisRec.tracing))
    {
        if (auto ato = aliasthisOf(from))
        {
            from.att = cast(AliasThisRec)(from.att | AliasThisRec.tracing);
            m = ato.implicitConvTo(to);
            from.att = cast(AliasThisRec)(from.att & ~AliasThisRec.tracing);
        }
    }
    return m;
}

MATCH implicitConvToThroughAliasThis(TypeStruct from, Type to)
{
    auto tos = to.isTypeStruct();
    if (!(tos && from.sym == tos.sym) &&
        from.sym.aliasthis &&
        !(from.att & AliasThisRec.tracing))
    {
        if (auto ato = aliasthisOf(from))
        {
            from.att = cast(AliasThisRec)(from.att | AliasThisRec.tracing);
            MATCH m = ato.implicitConvTo(to);
            from.att = cast(AliasThisRec)(from.att & ~AliasThisRec.tracing);
            return m;
        }
    }
    return MATCH.nomatch;
}

/*******************************************
 * Compute number of elements for a (possibly multidimensional) static array,
 * or 1 for other types.
 * Params:
 *  t = static array type
 *  loc = for error message
 * Returns:
 *  number of elements, uint.max on overflow
 */
uint numberOfElems(Type t, Loc loc)
{
    //printf("Type::numberOfElems()\n");
    uinteger_t n = 1;
    Type tb = t;
    while ((tb = tb.toBasetype()).ty == Tsarray)
    {
        bool overflow = false;
        n = mulu(n, (cast(TypeSArray)tb).dim.toUInteger(), overflow);
        if (overflow || n >= uint.max)
        {
            error(loc, "static array `%s` size overflowed to %llu", t.toChars(), cast(ulong)n);
            return uint.max;
        }
        tb = (cast(TypeSArray)tb).next;
    }
    return cast(uint)n;
}

bool checkRetType(TypeFunction tf, Loc loc)
{
    Type tb = tf.next.toBasetype();
    if (tb.ty == Tfunction)
    {
        error(loc, "functions cannot return a function");
        tf.next = Type.terror;
    }
    if (tb.ty == Ttuple)
    {
        error(loc, "functions cannot return a sequence (use `std.typecons.Tuple`)");
        tf.next = Type.terror;
    }
    if (!tf.isRef && (tb.ty == Tstruct || tb.ty == Tsarray))
    {
        if (auto ts = tb.baseElemOf().isTypeStruct())
        {
            if (!ts.sym.members)
            {
                error(loc, "functions cannot return opaque type `%s` by value", tb.toChars());
                tf.next = Type.terror;
            }
        }
    }
    if (tb.ty == Terror)
        return true;
    return false;
}

/// Returns: whether `t` is a struct/class/enum without a body
bool isOpaqueType(Type t)
{
    if (auto te = t.isTypeEnum())
        return te.sym.members is null;
    if (auto ts = t.isTypeStruct())
        return ts.sym.members is null;
    if (auto tc = t.isTypeClass())
        return tc.sym.members is null;
    return false;
}


/******************************* Private *****************************************/

private:

/**************************
 * This evaluates exp while setting length to be the number
 * of elements in the tuple t.
 */
Expression semanticLength(Scope* sc, Type t, Expression exp)
{
    if (auto tt = t.isTypeTuple())
    {
        ScopeDsymbol sym = new ArrayScopeSymbol(sc, tt);
        sym.parent = sc.scopesym;
        sc = sc.push(sym);
        sc = sc.startCTFE();
        exp = exp.expressionSemantic(sc);
        exp = resolveProperties(sc, exp);
        sc = sc.endCTFE();
        sc.pop();
    }
    else
    {
        sc = sc.startCTFE();
        exp = exp.expressionSemantic(sc);
        exp = resolveProperties(sc, exp);
        sc = sc.endCTFE();
    }
    return exp;
}

Expression semanticLength(Scope* sc, TupleDeclaration tup, Expression exp)
{
    ScopeDsymbol sym = new ArrayScopeSymbol(sc, tup);
    sym.parent = sc.scopesym;

    sc = sc.push(sym);
    sc = sc.startCTFE();
    exp = exp.expressionSemantic(sc);
    exp = resolveProperties(sc, exp);
    sc = sc.endCTFE();
    sc.pop();

    return exp;
}

/************************************
 * Transitively search a type for all function types.
 * If any function types with parameters are found that have parameter identifiers
 * or default arguments, remove those and create a new type stripped of those.
 * This is used to determine the "canonical" version of a type which is useful for
 * comparisons.
 * Params:
 *      t = type to scan
 * Returns:
 *      `t` if no parameter identifiers or default arguments found, otherwise a new type that is
 *      the same as t but with no parameter identifiers or default arguments.
 */
Type stripDefaultArgs(Type t)
{
    static Parameters* stripParams(Parameters* parameters)
    {
        static Parameter stripParameter(Parameter p)
        {
            Type t = stripDefaultArgs(p.type);
            return (t != p.type || p.defaultArg || p.ident || p.userAttribDecl)
                ? new Parameter(p.loc, p.storageClass, t, null, null, null)
                : null;
        }

        if (parameters)
        {
            foreach (i, p; *parameters)
            {
                if (Parameter ps = stripParameter(p))
                {
                    // Replace params with a copy we can modify
                    Parameters* nparams = new Parameters(parameters.length);

                    foreach (j, ref np; *nparams)
                    {
                        Parameter pj = (*parameters)[j];
                        if (j < i)
                            np = pj;
                        else if (j == i)
                            np = ps;
                        else
                        {
                            Parameter nps = stripParameter(pj);
                            np = nps ? nps : pj;
                        }
                    }
                    return nparams;
                }
            }
        }
        return parameters;
    }

    if (t is null)
        return t;

    if (auto tf = t.isTypeFunction())
    {
        Type tret = stripDefaultArgs(tf.next);
        Parameters* params = stripParams(tf.parameterList.parameters);
        if (tret == tf.next && params == tf.parameterList.parameters)
            return t;
        TypeFunction tr = tf.copy().isTypeFunction();
        tr.parameterList.parameters = params;
        tr.next = tret;
        //printf("strip %s\n   <- %s\n", tr.toChars(), t.toChars());
        return tr;
    }
    else if (auto tt = t.isTypeTuple())
    {
        Parameters* args = stripParams(tt.arguments);
        if (args == tt.arguments)
            return t;
        TypeTuple tr = t.copy().isTypeTuple();
        tr.arguments = args;
        return tr;
    }
    else if (t.ty == Tenum)
    {
        // TypeEnum::nextOf() may be != NULL, but it's not necessary here.
        return t;
    }
    else
    {
        Type tn = t.nextOf();
        Type n = stripDefaultArgs(tn);
        if (n == tn)
            return t;
        TypeNext tr = cast(TypeNext)t.copy();
        tr.next = n;
        return tr;
    }
}

/******************************
 * Get the value of the .max/.min property of `ed` as an Expression.
 * Lazily computes the value and caches it in maxval/minval.
 * Reports any errors.
 * Params:
 *      ed = the EnumDeclaration being examined
 *      loc = location to use for error messages
 *      id = Id::max or Id::min
 * Returns:
 *      corresponding value of .max/.min
 */
Expression getMaxMinValue(EnumDeclaration ed, Loc loc, Identifier id)
{
    //printf("EnumDeclaration::getMaxValue()\n");

    static Expression pvalToResult(Expression e, Loc loc)
    {
        if (e.op != EXP.error)
        {
            e = e.copy();
            e.loc = loc;
        }
        return e;
    }

    Expression* pval = (id == Id.max) ? &ed.maxval : &ed.minval;

    Expression errorReturn()
    {
        *pval = ErrorExp.get();
        return *pval;
    }

    if (ed.inuse)
    {
        .error(loc, "%s `%s` recursive definition of `.%s` property", ed.kind, ed.toPrettyChars, id.toChars());
        return errorReturn();
    }
    if (*pval)
        return pvalToResult(*pval, loc);

    if (ed._scope)
        dsymbolSemantic(ed, ed._scope);
    if (ed.errors)
        return errorReturn();
    if (!ed.members)
    {
        .error(loc, "%s `%s` is opaque and has no `.%s`", ed.kind, ed.toPrettyChars, id.toChars(), id.toChars());
        return errorReturn();
    }
    if (!(ed.memtype && ed.memtype.isIntegral()))
    {
        .error(loc, "%s `%s` has no `.%s` property because base type `%s` is not an integral type", ed.kind, ed.toPrettyChars, id.toChars(),
              id.toChars(), ed.memtype ? ed.memtype.toChars() : "");
        return errorReturn();
    }

    bool first = true;
    for (size_t i = 0; i < ed.members.length; i++)
    {
        EnumMember em = (*ed.members)[i].isEnumMember();
        if (!em)
            continue;
        if (em.errors)
        {
            ed.errors = true;
            continue;
        }

        if (em.semanticRun < PASS.semanticdone)
        {
            .error(em.loc, "%s `%s` is forward referenced looking for `.%s`", em.kind, em.toPrettyChars, id.toChars());
            ed.errors = true;
            continue;
        }

        if (first)
        {
            *pval = em.value;
            first = false;
        }
        else
        {
            /* In order to work successfully with UDTs,
             * build expressions to do the comparisons,
             * and let the semantic analyzer and constant
             * folder give us the result.
             */

            /* Compute:
             *   if (e > maxval)
             *      maxval = e;
             */
            Expression e = em.value;
            Expression ec = new CmpExp(id == Id.max ? EXP.greaterThan : EXP.lessThan, em.loc, e, *pval);
            ed.inuse = true;
            ec = ec.expressionSemantic(em._scope);
            ed.inuse = false;
            ec = ec.ctfeInterpret();
            if (ec.op == EXP.error)
            {
                ed.errors = true;
                continue;
            }
            if (ec.toInteger())
                *pval = e;
        }
    }
    return ed.errors ? errorReturn() : pvalToResult(*pval, loc);
}

/******************************************
 * Compile the MixinType, returning the type or expression AST.
 *
 * Doesn't run semantic() on the returned object.
 * Params:
 *      tm = mixin to compile as a type or expression
 *      loc = location for error messages
 *      sc = context
 * Return:
 *      null if error, else RootObject AST as parsed
 */
RootObject compileTypeMixin(TypeMixin tm, Loc loc, Scope* sc)
{
    OutBuffer buf;
    if (expressionsToString(buf, sc, tm.exps, tm.loc, null, true))
        return null;

    const errors = global.errors;
    const len = buf.length;
    buf.writeByte(0);
    const str = buf.extractSlice()[0 .. len];
    const bool doUnittests = global.params.parsingUnittestsRequired();
    scope p = new Parser!ASTCodegen(sc._module, str, false, global.errorSink, &global.compileEnv, doUnittests);
    adjustLocForMixin(str, loc, *p.baseLoc, global.params.mixinOut);
    p.linnum = p.baseLoc.startLine;
    p.nextToken();
    //printf("p.loc.linnum = %d\n", p.loc.linnum);

    auto o = p.parseTypeOrAssignExp(TOK.endOfFile);
    if (errors != global.errors)
    {
        assert(global.errors != errors); // should have caught all these cases
        return null;
    }
    if (p.token.value != TOK.endOfFile)
    {
        .error(loc, "unexpected token `%s` after type `%s`",
            p.token.toChars(), o.toChars());
        .errorSupplemental(loc, "while parsing string mixin type `%s`",
            str.ptr);
        return null;
    }

    return o;
}<|MERGE_RESOLUTION|>--- conflicted
+++ resolved
@@ -83,7 +83,6 @@
     }
 }
 
-<<<<<<< HEAD
 bool needsNested(Type _this)
 {
     static bool typeStructNeedsNested(TypeStruct _this)
@@ -111,7 +110,9 @@
         return typeStructNeedsNested(ts);
     else if (auto te = _this.isTypeEnum())
         return te.memType().needsNested();
-=======
+    return false;
+}
+
 bool isUnsigned(Type _this)
 {
     if (auto tb = _this.isTypeBasic())
@@ -120,7 +121,6 @@
         return tv.basetype.nextOf().isUnsigned();
     else if (auto te = _this.isTypeEnum())
         return te.memType().isUnsigned();
->>>>>>> 75c72e96
     return false;
 }
 
