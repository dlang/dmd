--- conflicted
+++ resolved
@@ -77,7 +77,6 @@
     }
 }
 
-<<<<<<< HEAD
 bool isString(Type _this)
 {
     if (auto tsa = _this.isTypeSArray())
@@ -93,7 +92,8 @@
     else if (auto te = _this.isTypeEnum())
         return te.memType().isString();
     return false;
-=======
+}
+
 /**************************
  * Returns true if T can be converted to boolean value.
  */
@@ -108,7 +108,6 @@
         case Tnoreturn: return true;
         default: return _this.isScalar();
     }
->>>>>>> fdba46f3
 }
 
 bool isReal(Type _this)
