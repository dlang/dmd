
/* Compiler implementation of the D programming language
 * Copyright (C) 1999-2025 by The D Language Foundation, All Rights Reserved
 * written by Walter Bright
 * https://www.digitalmars.com
 * Distributed under the Boost Software License, Version 1.0.
 * https://www.boost.org/LICENSE_1_0.txt
 * https://github.com/dlang/dmd/blob/master/src/dmd/dsymbol.h
 */

#pragma once

#include "root/port.h"
#include "ast_node.h"
#include "globals.h"
#include "arraytypes.h"
#include "visitor.h"

class CPPNamespaceDeclaration;
class Identifier;
struct Scope;
class DsymbolTable;
class Declaration;
class ThisDeclaration;
class BitFieldDeclaration;
class TypeInfoDeclaration;
class TupleDeclaration;
class AliasDeclaration;
class AggregateDeclaration;
class EnumDeclaration;
class ClassDeclaration;
class StructDeclaration;
class InterfaceDeclaration;
class StructDeclaration;
class UnionDeclaration;
class FuncDeclaration;
class FuncAliasDeclaration;
class OverDeclaration;
class FuncLiteralDeclaration;
class CtorDeclaration;
class PostBlitDeclaration;
class DtorDeclaration;
class StaticCtorDeclaration;
class StaticDtorDeclaration;
class SharedStaticCtorDeclaration;
class SharedStaticDtorDeclaration;
class InvariantDeclaration;
class UnitTestDeclaration;
class NewDeclaration;
class VarDeclaration;
class AttribDeclaration;
class VisibilityDeclaration;
class Package;
class Module;
class Import;
class Type;
class TypeTuple;
class WithStatement;
class LabelDsymbol;
class ScopeDsymbol;
class ForwardingScopeDsymbol;
class TemplateDeclaration;
class TemplateInstance;
class TemplateMixin;
class ForwardingAttribDeclaration;
class Nspace;
class EnumMember;
class WithScopeSymbol;
class ArrayScopeSymbol;
class SymbolDeclaration;
class Expression;
class ExpressionDsymbol;
class AliasAssign;
class OverloadSet;
class StaticAssert;
class StaticIfDeclaration;
class CAsmDeclaration;
struct AA;
#ifdef IN_GCC
typedef union tree_node Symbol;
#else
struct Symbol;
#endif

struct Ungag
{
    unsigned oldgag;

    Ungag(unsigned old) : oldgag(old) {}
    ~Ungag() { global.gag = oldgag; }
};

enum class ThreeState : uint8_t
{
    none,         // value not yet computed
    no,           // value is false
    yes,          // value is true
};

namespace dmd
{
    void dsymbolSemantic(Dsymbol *dsym, Scope *sc);
    void semantic2(Dsymbol *dsym, Scope *sc);
    void semantic3(Dsymbol *dsym, Scope* sc);
    Dsymbol *toAlias(Dsymbol* s);
    Dsymbol *toAlias2(Dsymbol* s);
    // in iasm.d
    void asmSemantic(CAsmDeclaration *ad, Scope *sc);
    // in iasmgcc.d
    void gccAsmSemantic(CAsmDeclaration *ad, Scope *sc);
    bool isPOD(StructDeclaration *sd);
}

struct Visibility
{
    enum Kind
    {
        undefined,
        none,           // no access
        private_,
        package_,
        protected_,
        public_,
        export_
    };
    Kind kind;
    Package *pkg;
};

/* State of symbol in winding its way through the passes of the compiler
 */
enum class PASS : uint8_t
{
    initial,        // initial state
    semantic,       // semantic() started
    semanticdone,   // semantic() done
    semantic2,      // semantic2() started
    semantic2done,  // semantic2() done
    semantic3,      // semantic3() started
    semantic3done,  // semantic3() done
    inline_,         // inline started
    inlinedone,     // inline done
    obj             // toObjFile() run
};

/* Flags for symbol search
 */
typedef unsigned SearchOptFlags;
enum class SearchOpt : SearchOptFlags
{
    all                    = 0x00, // default
    ignorePrivateImports   = 0x01, // don't search private imports
    ignoreErrors           = 0x02, // don't give error messages
    ignoreAmbiguous        = 0x04, // return NULL if ambiguous
    localsOnly             = 0x08, // only look at locals (don't search imports)
    importsOnly            = 0x10, // only look in imports
    unqualifiedModule      = 0x20, // the module scope search is unqualified,
                                   // meaning don't search imports in that scope,
                                   // because qualified module searches search
                                   // their imports
    tagNameSpace           = 0x40, // search ImportC tag symbol table
    ignoreVisibility       = 0x80, // also find private and package protected symbols
};

struct FieldState
{
    unsigned offset;

    unsigned fieldOffset;
    unsigned fieldSize;
    unsigned fieldAlign;
    unsigned bitOffset;

    d_bool inFlight;
};

struct DsymbolAttributes;

class Dsymbol : public ASTNode
{
public:
    Identifier *ident;
    Dsymbol *parent;
    Symbol *csym;               // symbol for code generator
    Scope *_scope;               // !=NULL means context to use for semantic()
private:
    DsymbolAttributes* atts;
public:
    Loc loc;                    // where defined
    unsigned short localNum;        // perturb mangled name to avoid collisions with those in FuncDeclaration.localsymtab

    bool errors() const;
    PASS semanticRun() const;
    PASS semanticRun(PASS v);
private:
    unsigned char bitfields;
    unsigned char dsym;
public:
    static Dsymbol *create(Identifier *);
    const char *toChars() const final override;
    DeprecatedDeclaration* depdecl();
    CPPNamespaceDeclaration* cppnamespace();
    UserAttributeDeclaration* userAttribDecl();
    DeprecatedDeclaration* depdecl(DeprecatedDeclaration* dd);
    CPPNamespaceDeclaration* cppnamespace(CPPNamespaceDeclaration* ns);
    UserAttributeDeclaration* userAttribDecl(UserAttributeDeclaration* uad);
    virtual const char *toPrettyCharsHelper(); // helper to print fully qualified (template) arguments
    bool isAnonymous() const;
    Module *getModule();
    bool isCsymbol();
    Module *getAccessModule();
    Dsymbol *pastMixin();
    Dsymbol *toParent();
    Dsymbol *toParent2();
    Dsymbol *toParentDecl();
    Dsymbol *toParentLocal();
    Dsymbol *toParentP(Dsymbol *p1, Dsymbol *p2 = nullptr);
    TemplateInstance *isInstantiated();
    bool followInstantiationContext(Dsymbol *p1, Dsymbol *p2 = nullptr);
    TemplateInstance *isSpeculative();
    Ungag ungagSpeculative();

    // kludge for template.isSymbol()
    DYNCAST dyncast() const override final { return DYNCAST_DSYMBOL; }

    virtual Identifier *getIdent();
    virtual const char *toPrettyChars(bool QualifyTypes = false);
    virtual const char *kind() const;
    virtual bool isforwardRef();
    virtual AggregateDeclaration *isThis();     // is a 'this' required to access the member
    virtual bool isExport() const;              // is Dsymbol exported?
    virtual bool isImportedSymbol() const;      // is Dsymbol imported?
    virtual bool isDeprecated() const;                // is Dsymbol deprecated?
    virtual bool isOverloadable() const;
    virtual LabelDsymbol *isLabel();            // is this a LabelDsymbol?
    AggregateDeclaration *isMember();           // is toParent() an AggregateDeclaration?
    AggregateDeclaration *isMember2();          // is toParent2() an AggregateDeclaration?
    AggregateDeclaration *isMemberDecl();       // is toParentDecl() an AggregateDeclaration?
    AggregateDeclaration *isMemberLocal();      // is toParentLocal() an AggregateDeclaration?
    ClassDeclaration *isClassMember();          // isMember() is a ClassDeclaration?
    virtual bool needThis();                    // need a 'this' pointer?
    virtual Visibility visible();
    virtual Dsymbol *syntaxCopy(Dsymbol *s);    // copy only syntax trees
    virtual void addObjcSymbols(ClassDeclarations *, ClassDeclarations *) { }

    virtual void addComment(const utf8_t *comment);
    const utf8_t *comment();                      // current value of comment

    UnitTestDeclaration *ddocUnittest();
    void ddocUnittest(UnitTestDeclaration *);

    bool inNonRoot();

    // Eliminate need for dynamic_cast
    Package *isPackage();
    Module *isModule();
    EnumMember *isEnumMember();
    TemplateDeclaration *isTemplateDeclaration();
    TemplateInstance *isTemplateInstance();
    TemplateMixin *isTemplateMixin();
    ForwardingAttribDeclaration *isForwardingAttribDeclaration();
    Nspace *isNspace();
    Declaration *isDeclaration();
    StorageClassDeclaration *isStorageClassDeclaration();
    ExpressionDsymbol *isExpressionDsymbol();
    AliasAssign *isAliasAssign();
    ThisDeclaration *isThisDeclaration();
    BitFieldDeclaration *isBitFieldDeclaration();
    TypeInfoDeclaration *isTypeInfoDeclaration();
    TupleDeclaration *isTupleDeclaration();
    AliasDeclaration *isAliasDeclaration();
    AggregateDeclaration *isAggregateDeclaration();
    FuncDeclaration *isFuncDeclaration();
    FuncAliasDeclaration *isFuncAliasDeclaration();
    OverDeclaration *isOverDeclaration();
    FuncLiteralDeclaration *isFuncLiteralDeclaration();
    CtorDeclaration *isCtorDeclaration();
    PostBlitDeclaration *isPostBlitDeclaration();
    DtorDeclaration *isDtorDeclaration();
    StaticCtorDeclaration *isStaticCtorDeclaration();
    StaticDtorDeclaration *isStaticDtorDeclaration();
    SharedStaticCtorDeclaration *isSharedStaticCtorDeclaration();
    SharedStaticDtorDeclaration *isSharedStaticDtorDeclaration();
    InvariantDeclaration *isInvariantDeclaration();
    UnitTestDeclaration *isUnitTestDeclaration();
    NewDeclaration *isNewDeclaration();
    VarDeclaration *isVarDeclaration();
    VersionSymbol *isVersionSymbol();
    DebugSymbol *isDebugSymbol();
    ClassDeclaration *isClassDeclaration();
    StructDeclaration *isStructDeclaration();
    UnionDeclaration *isUnionDeclaration();
    InterfaceDeclaration *isInterfaceDeclaration();
    ScopeDsymbol *isScopeDsymbol();
    ForwardingScopeDsymbol *isForwardingScopeDsymbol();
    WithScopeSymbol *isWithScopeSymbol();
    ArrayScopeSymbol *isArrayScopeSymbol();
    Import *isImport();
    EnumDeclaration *isEnumDeclaration();
    SymbolDeclaration *isSymbolDeclaration();
    AttribDeclaration *isAttribDeclaration();
    AnonDeclaration *isAnonDeclaration();
    CPPNamespaceDeclaration *isCPPNamespaceDeclaration();
    VisibilityDeclaration *isVisibilityDeclaration();
    OverloadSet *isOverloadSet();
    MixinDeclaration *isMixinDeclaration();
    StaticAssert *isStaticAssert();
    StaticIfDeclaration *isStaticIfDeclaration();
    CAsmDeclaration *isCAsmDeclaration();
    void accept(Visitor *v) override { v->visit(this); }
};

// Dsymbol that generates a scope

class ScopeDsymbol : public Dsymbol
{
public:
    Dsymbols *members;          // all Dsymbol's in this scope
    DsymbolTable *symtab;       // members[] sorted into table
    unsigned endlinnum;         // the linnumber of the statement after the scope (0 if unknown)
    Dsymbols *importedScopes;   // imported Dsymbol's
    Visibility::Kind *visibilities;   // array of `Visibility.Kind`, one for each import

private:
    BitArray accessiblePackages, privateAccessiblePackages;

public:
    ScopeDsymbol *syntaxCopy(Dsymbol *s) override;
    virtual void importScope(Dsymbol *s, Visibility visibility);
    virtual bool isPackageAccessible(Package *p, Visibility visibility, SearchOptFlags flags = (SearchOptFlags)SearchOpt::all);
    bool isforwardRef() override final;
    static void multiplyDefined(Loc loc, Dsymbol *s1, Dsymbol *s2);
    const char *kind() const override;
    virtual Dsymbol *symtabInsert(Dsymbol *s);
    virtual Dsymbol *symtabLookup(Dsymbol *s, Identifier *id);

    void accept(Visitor *v) override { v->visit(this); }
};

// With statement scope

class WithScopeSymbol final : public ScopeDsymbol
{
public:
    WithStatement *withstate;


    void accept(Visitor *v) override { v->visit(this); }
};

// Array Index/Slice scope

class ArrayScopeSymbol final : public ScopeDsymbol
{
public:
    RootObject *arrayContent;

    void accept(Visitor *v) override { v->visit(this); }
};

// Overload Sets

class OverloadSet final : public Dsymbol
{
public:
    Dsymbols a;         // array of Dsymbols

    void push(Dsymbol *s);
    const char *kind() const override;
    void accept(Visitor *v) override { v->visit(this); }
};

// Forwarding ScopeDsymbol

class ForwardingScopeDsymbol final : public ScopeDsymbol
{
public:
    Dsymbol *symtabInsert(Dsymbol *s) override;
    Dsymbol *symtabLookup(Dsymbol *s, Identifier *id) override;
    void importScope(Dsymbol *s, Visibility visibility) override;
    const char *kind() const override;

};

class ExpressionDsymbol final : public Dsymbol
{
public:
    Expression *exp;

};

class CAsmDeclaration final : public Dsymbol
{
public:
    Expression *code;   // string expression

    void accept(Visitor *v) override { v->visit(this); }
};

// Table of Dsymbol's

class DsymbolTable final : public RootObject
{
public:
    AA *tab;

    // Look up Identifier. Return Dsymbol if found, NULL if not.
    Dsymbol *lookup(Identifier const * const ident);

    // Look for Dsymbol in table. If there, return it. If not, insert s and return that.
    void update(Dsymbol *s);

    // Insert Dsymbol in table. Return NULL if already there.
    Dsymbol *insert(Dsymbol *s);
    Dsymbol *insert(Identifier const * const ident, Dsymbol *s);     // when ident and s are not the same

    // Number of symbols in symbol table
    size_t length() const;
};

namespace dmd
{
    void addMember(Dsymbol *dsym, Scope *sc, ScopeDsymbol *sds);
    Dsymbol *search(Dsymbol *d, Loc loc, Identifier *ident, SearchOptFlags flags = (SearchOptFlags)SearchOpt::localsOnly);
    Dsymbols *include(Dsymbol *d, Scope *sc);
    void setScope(Dsymbol *d, Scope *sc);
    void importAll(Dsymbol *d, Scope *sc);
    bool hasPointers(Dsymbol *d);
    Type *getType(Dsymbol *d);
    uinteger_t size(Dsymbol *ds, Loc loc);
<<<<<<< HEAD
    void semantic3OnDependencies(Module *m);
    void addDeferredSemantic(Dsymbol *s);
    void addDeferredSemantic2(Dsymbol *s);
    void addDeferredSemantic3(Dsymbol *s);
    void runDeferredSemantic();
    void runDeferredSemantic2();
    void runDeferredSemantic3();
=======
    bool isOverlappedWith(VarDeclaration *vd, VarDeclaration *v);
>>>>>>> 1a404243
}<|MERGE_RESOLUTION|>--- conflicted
+++ resolved
@@ -428,7 +428,6 @@
     bool hasPointers(Dsymbol *d);
     Type *getType(Dsymbol *d);
     uinteger_t size(Dsymbol *ds, Loc loc);
-<<<<<<< HEAD
     void semantic3OnDependencies(Module *m);
     void addDeferredSemantic(Dsymbol *s);
     void addDeferredSemantic2(Dsymbol *s);
@@ -436,7 +435,5 @@
     void runDeferredSemantic();
     void runDeferredSemantic2();
     void runDeferredSemantic3();
-=======
     bool isOverlappedWith(VarDeclaration *vd, VarDeclaration *v);
->>>>>>> 1a404243
 }