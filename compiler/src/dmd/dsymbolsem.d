/**
 * Does the semantic 1 pass on the AST, which looks at symbol declarations but not initializers
 * or function bodies.
 *
 * Copyright:   Copyright (C) 1999-2025 by The D Language Foundation, All Rights Reserved
 * Authors:     $(LINK2 https://www.digitalmars.com, Walter Bright)
 * License:     $(LINK2 https://www.boost.org/LICENSE_1_0.txt, Boost License 1.0)
 * Source:      $(LINK2 https://github.com/dlang/dmd/blob/master/compiler/src/dmd/dsymbolsem.d, _dsymbolsem.d)
 * Documentation:  https://dlang.org/phobos/dmd_dsymbolsem.html
 * Coverage:    https://codecov.io/gh/dlang/dmd/src/master/compiler/src/dmd/dsymbolsem.d
 */

module dmd.dsymbolsem;

import core.stdc.stdio;
import core.stdc.string;
import core.stdc.stdlib;

import dmd.aggregate;
import dmd.aliasthis;
import dmd.arraytypes;
import dmd.astcodegen;
import dmd.astenums;
import dmd.attrib;
import dmd.attribsem;
import dmd.clone;
import dmd.cond;
import dmd.timetrace;
import dmd.dcast;
import dmd.dclass;
import dmd.declaration;
import dmd.denum;
import dmd.deps;
import dmd.dimport;
import dmd.dinterpret;
import dmd.dmodule;
import dmd.dscope;
import dmd.dstruct;
import dmd.dsymbol;
import dmd.dtemplate;
import dmd.dversion;
import dmd.enumsem;
import dmd.errors;
import dmd.errorsink;
import dmd.expression;
import dmd.expressionsem;
import dmd.func;
import dmd.funcsem;
import dmd.globals;
import dmd.id;
import dmd.identifier;
import dmd.importc;
import dmd.init;
import dmd.initsem;
import dmd.hdrgen;
import dmd.lexer;
import dmd.location;
import dmd.mtype;
import dmd.mustuse;
import dmd.nspace;
import dmd.objc;
import dmd.optimize;
import dmd.parse;
import dmd.root.array;
import dmd.root.string;
import dmd.root.rmem;
import dmd.root.speller;
import dmd.common.outbuffer;
import dmd.rootobject;
import dmd.safe;
import dmd.semantic2;
import dmd.semantic3;
import dmd.sideeffect;
import dmd.staticassert;
import dmd.tokens;
import dmd.statement;
import dmd.statementsem : ready;
import dmd.target;
import dmd.targetcompiler;
import dmd.templatesem;
import dmd.typesem;
import dmd.visitor;

enum LOG = false;

<<<<<<< HEAD
/***************************************
 * Create a new scope from sc.
 * semantic, semantic2 and semantic3 will use this for aggregate members.
 */
Scope* newScope(AggregateDeclaration _this, Scope* sc)
{
    static Scope* defaultNewScope(AggregateDeclaration _this, Scope* sc)
    {
        auto sc2 = sc.push(_this);
        sc2.stc &= STC.flowThruAggregate;
        sc2.parent = _this;
        sc2.inunion = _this.isUnionDeclaration();
        sc2.visibility = Visibility(Visibility.Kind.public_);
        sc2.explicitVisibility = false;
        sc2.aligndecl = null;
        sc2.userAttribDecl = null;
        sc2.namespace = null;
        return sc2;
    }

    static Scope* classNewScope(ClassDeclaration _this, Scope* sc)
    {
        auto sc2 = defaultNewScope(_this, sc);
        if (_this.isCOMclass())
        {
            /* This enables us to use COM objects under Linux and
             * work with things like XPCOM
             */
            sc2.linkage = target.systemLinkage();
        }
        return sc2;
    }

    static Scope* interfaceNewScope(InterfaceDeclaration _this, Scope* sc)
    {
        auto sc2 = classNewScope(_this, sc);
        if (_this.com)
            sc2.linkage = LINK.windows;
        else if (_this.classKind == ClassKind.cpp)
            sc2.linkage = LINK.cpp;
        else if (_this.classKind == ClassKind.objc)
            sc2.linkage = LINK.objc;
        return sc2;
    }

    if (auto _id = _this.isInterfaceDeclaration())
        return interfaceNewScope(_id, sc);
    else if (auto cd = _this.isClassDeclaration())
        return classNewScope(cd, sc);
    return defaultNewScope(_this, sc);
=======
void addObjcSymbols(Dsymbol _this, ClassDeclarations* classes, ClassDeclarations* categories)
{
    if (auto ad = _this.isAttribDeclaration())
        objc.addSymbols(ad, classes, categories);
    else if (auto cd = _this.isClassDeclaration())
        objc.addSymbols(cd, classes, categories);
}

/************************************
 * Maybe `ident` was a C or C++ name. Check for that,
 * and suggest the D equivalent.
 * Params:
 *  ident = unknown identifier
 * Returns:
 *  D identifier string if found, null if not
 */
const(char)* search_correct_C(Identifier ident)
{
    import dmd.astenums : Twchar;
    TOK tok;
    if (ident == Id.NULL)
        tok = TOK.null_;
    else if (ident == Id.TRUE)
        tok = TOK.true_;
    else if (ident == Id.FALSE)
        tok = TOK.false_;
    else if (ident == Id.unsigned)
        tok = TOK.uns32;
    else if (ident == Id.wchar_t)
        tok = target.c.wchar_tsize == 2 ? TOK.wchar_ : TOK.dchar_;
    else
        return null;
    return Token.toChars(tok);
}

/******************************
 * Add symbol s to innermost symbol table.
 * Params:
 *  _this = scope object
 *  s = symbol to insert
 * Returns:
 *  null if already in table, `s` if not
 */
Dsymbol insert(Scope* _this, Dsymbol s)
{
    //printf("insert() %s\n", s.toChars());
    if (VarDeclaration vd = s.isVarDeclaration())
    {
        if (_this.lastVar)
            vd.lastVar = _this.lastVar;
        _this.lastVar = vd;
    }
    else if (WithScopeSymbol ss = s.isWithScopeSymbol())
    {
        if (VarDeclaration vd = ss.withstate.wthis)
        {
            if (_this.lastVar)
                vd.lastVar = _this.lastVar;
            _this.lastVar = vd;
        }
        return null;
    }

    auto scopesym = _this.inner().scopesym;
    //printf("\t\tscopesym = %p\n", scopesym);
    if (!scopesym.symtab)
        scopesym.symtab = new DsymbolTable();
    if (!_this.inCfile)
        return scopesym.symtabInsert(s);

    // ImportC insert
    if (!scopesym.symtabInsert(s)) // if already in table
    {
        Dsymbol s2 = scopesym.symtabLookup(s, s.ident); // s2 is existing entry

        auto svar = s.isVarDeclaration();
        auto s2var = s2.isVarDeclaration();
        if (((svar && svar.storage_class & STC.extern_) &&
                (s2var && s2var.storage_class & STC.extern_) && _this.func) ||
                s.isFuncDeclaration())
        {
            return handleSymbolRedeclarations(*_this, s, s2, scopesym);
        }
        else // aside externs and func decls, we should be free to handle tags
        {
            return handleTagSymbols(*_this, s, s2, scopesym);
        }
    }
    return s; // inserted
>>>>>>> 45a602d5
}

/*******************************************
 * Look for member of the form:
 *      const(MemberInfo)[] getMembers(string);
 * Returns NULL if not found
 */
FuncDeclaration findGetMembers(ScopeDsymbol dsym)
{
    import dmd.opover : search_function;
    Dsymbol s = search_function(dsym, Id.getmembers);
    FuncDeclaration fdx = s ? s.isFuncDeclaration() : null;
    version (none)
    {
        // Finish
        __gshared TypeFunction tfgetmembers;
        if (!tfgetmembers)
        {
            Scope sc;
            sc.eSink = global.errorSink;
            Parameters* p = new Parameter(STC.in_, Type.tchar.constOf().arrayOf(), null, null);
            auto parameters = new Parameters(p);
            Type tret = null;
            TypeFunction tf = new TypeFunction(parameters, tret, VarArg.none, LINK.d);
            tfgetmembers = tf.dsymbolSemantic(Loc.initial, &sc).isTypeFunction();
        }
        if (fdx)
            fdx = fdx.overloadExactMatch(tfgetmembers);
    }
    if (fdx && fdx.isVirtual())
        fdx = null;
    return fdx;
}

/***********************************
 * Retrieve the .min or .max values.
 * Only valid after semantic analysis.
 * Params:
 *  _this = bit field instance
 *  id = Id.min or Id.max
 * Returns:
 *  the min or max value
 */
ulong getMinMax(BitFieldDeclaration _this, Identifier id)
{
    const width = _this.fieldWidth;
    const uns = _this.type.isUnsigned();
    const min = id == Id.min;
    ulong v;
    assert(width != 0);  // should have been rejected in semantic pass
    if (width == ulong.sizeof * 8)
        v = uns ? (min ? ulong.min : ulong.max)
                : (min ?  long.min :  long.max);
    else
        v = uns ? (min ? 0
                       : (1L << width) - 1)
                : (min ? -(1L << (width - 1))
                       :  (1L << (width - 1)) - 1);
    return v;
}

/* Append vthis field (this.tupleof[$-1]) to make this aggregate type nested.
 */
void makeNested(AggregateDeclaration _this)
{
    if (_this.enclosing) // if already nested
        return;
    if (_this.sizeok == Sizeok.done)
        return;
    if (_this.isUnionDeclaration() || _this.isInterfaceDeclaration())
        return;
    if (_this.storage_class & STC.static_)
        return;

    // If nested struct, add in hidden 'this' pointer to outer scope
    auto s = _this.toParentLocal();
    if (!s)
        s = _this.toParent2();
    if (!s)
        return;
    Type t = null;
    if (auto fd = s.isFuncDeclaration())
    {
        _this.enclosing = fd;

        /* https://issues.dlang.org/show_bug.cgi?id=14422
         * If a nested class parent is a function, its
         * context pointer (== `outer`) should be void* always.
         */
        t = Type.tvoidptr;
    }
    else if (auto ad = s.isAggregateDeclaration())
    {
        if (_this.isClassDeclaration() && ad.isClassDeclaration())
        {
            _this.enclosing = ad;
        }
        else if (_this.isStructDeclaration())
        {
            if (auto ti = ad.parent.isTemplateInstance())
            {
                _this.enclosing = ti.enclosing;
            }
        }
        t = ad.handleType();
    }
    if (_this.enclosing)
    {
        import dmd.typesem : alignment;
        //printf("makeNested %s, enclosing = %s\n", toChars(), enclosing.toChars());
        assert(t);
        if (t.ty == Tstruct)
            t = Type.tvoidptr; // t should not be a ref type

        assert(!_this.vthis);
        _this.vthis = new ThisDeclaration(_this.loc, t);
        //vthis.storage_class |= STC.ref_;

        // Emulate vthis.addMember()
        _this.members.push(_this.vthis);

        // Emulate vthis.dsymbolSemantic()
        _this.vthis.storage_class |= STC.field;
        _this.vthis.parent = _this;
        _this.vthis.visibility = Visibility(Visibility.Kind.public_);
        _this.vthis.alignment = t.alignment();
        _this.vthis.semanticRun = PASS.semanticdone;

        if (_this.sizeok == Sizeok.fwd)
            _this.fields.push(_this.vthis);

        _this.makeNested2();
    }
}

/* Append vthis2 field (this.tupleof[$-1]) to add a second context pointer.
 */
void makeNested2(AggregateDeclaration _this)
{
    import dmd.typesem : alignment;

    if (_this.vthis2)
        return;
    if (!_this.vthis)
        _this.makeNested();   // can't add second before first
    if (!_this.vthis)
        return;
    if (_this.sizeok == Sizeok.done)
        return;
    if (_this.isUnionDeclaration() || _this.isInterfaceDeclaration())
        return;
    if (_this.storage_class & STC.static_)
        return;

    auto s0 = _this.toParentLocal();
    auto s = _this.toParent2();
    if (!s || !s0 || s == s0)
        return;
    auto cd = s.isClassDeclaration();
    Type t = cd ? cd.type : Type.tvoidptr;

    _this.vthis2 = new ThisDeclaration(_this.loc, t);
    //vthis2.storage_class |= STC.ref_;

    // Emulate vthis2.addMember()
    _this.members.push(_this.vthis2);

    // Emulate vthis2.dsymbolSemantic()
    _this.vthis2.storage_class |= STC.field;
    _this.vthis2.parent = _this;
    _this.vthis2.visibility = Visibility(Visibility.Kind.public_);
    _this.vthis2.alignment = t.alignment();
    _this.vthis2.semanticRun = PASS.semanticdone;

    if (_this.sizeok == Sizeok.fwd)
        _this.fields.push(_this.vthis2);
}

/************************************
 * Perform unqualified name lookup by following the chain of scopes up
 * until found.
 *
 * Params:
 *  _this = Scope object
 *  loc = location to use for error messages
 *  ident = name to look up
 *  pscopesym = if supplied and name is found, set to scope that ident was found in, otherwise set to null
 *  flags = modify search based on flags
 *
 * Returns:
 *  symbol if found, null if not
 */
Dsymbol search(Scope* _this, Loc loc, Identifier ident, out Dsymbol pscopesym, SearchOptFlags flags = SearchOpt.all)
{
    version (LOGSEARCH)
    {
        printf("Scope.search(%p, '%s' flags=x%x)\n", _this, ident.toChars(), flags);
        // Print scope chain
        for (Scope* sc = _this; sc; sc = sc.enclosing)
        {
            if (!sc.scopesym)
                continue;
            printf("\tscope %s\n", sc.scopesym.toChars());
        }

        static void printMsg(string txt, Dsymbol s)
        {
            printf("%.*s  %s.%s, kind = '%s'\n", cast(int)txt.length, txt.ptr,
                s.parent ? s.parent.toChars() : "", s.toChars(), s.kind());
        }
    }

    // This function is called only for unqualified lookup
    assert(!(flags & (SearchOpt.localsOnly | SearchOpt.importsOnly)));

    /* If ident is "start at module scope", only look at module scope
     */
    if (ident == Id.empty)
    {
        // Look for module scope
        for (Scope* sc = _this; sc; sc = sc.enclosing)
        {
            assert(sc != sc.enclosing);
            if (!sc.scopesym)
                continue;
            if (Dsymbol s = sc.scopesym.isModule())
            {
                //printMsg("\tfound", s);
                pscopesym = sc.scopesym;
                return s;
            }
        }
        return null;
    }

    Dsymbol checkAliasThis(AggregateDeclaration ad, Identifier ident, SearchOptFlags flags, Expression* exp)
    {
        if (!ad || !ad.aliasthis)
            return null;

        Declaration decl = ad.aliasthis.sym.isDeclaration();
        if (!decl)
            return null;

        Type t = decl.type;
        ScopeDsymbol sds;
        TypeClass tc;
        TypeStruct ts;
        switch(t.ty)
        {
            case Tstruct:
                ts = cast(TypeStruct)t;
                sds = ts.sym;
                break;
            case Tclass:
                tc = cast(TypeClass)t;
                sds = tc.sym;
                break;
            case Tinstance:
                sds = (cast(TypeInstance)t).tempinst;
                break;
            case Tenum:
                sds = (cast(TypeEnum)t).sym;
                break;
            default: break;
        }

        if (!sds)
            return null;

        Dsymbol ret = sds.search(loc, ident, flags);
        if (ret)
        {
            *exp = new DotIdExp(loc, *exp, ad.aliasthis.ident);
            *exp = new DotIdExp(loc, *exp, ident);
            return ret;
        }

        if (!ts && !tc)
            return null;

        Dsymbol s;
        *exp = new DotIdExp(loc, *exp, ad.aliasthis.ident);
        if (ts && !(ts.att & AliasThisRec.tracing))
        {
            ts.att = cast(AliasThisRec)(ts.att | AliasThisRec.tracing);
            s = checkAliasThis(sds.isAggregateDeclaration(), ident, flags, exp);
            ts.att = cast(AliasThisRec)(ts.att & ~AliasThisRec.tracing);
        }
        else if(tc && !(tc.att & AliasThisRec.tracing))
        {
            tc.att = cast(AliasThisRec)(tc.att | AliasThisRec.tracing);
            s = checkAliasThis(sds.isAggregateDeclaration(), ident, flags, exp);
            tc.att = cast(AliasThisRec)(tc.att & ~AliasThisRec.tracing);
        }
        return s;
    }

    Dsymbol searchScopes(SearchOptFlags flags)
    {
        for (Scope* sc = _this; sc; sc = sc.enclosing)
        {
            assert(sc != sc.enclosing);
            if (!sc.scopesym)
                continue;
            //printf("\tlooking in scopesym '%s', kind = '%s', flags = x%x\n", sc.scopesym.toChars(), sc.scopesym.kind(), flags);

            if (sc.scopesym.isModule())
                flags |= SearchOpt.unqualifiedModule;    // tell Module.search() that SearchOpt.localsOnly is to be obeyed
            else if (sc.inCfile && sc.scopesym.isStructDeclaration())
                continue;                                // C doesn't have struct scope

            if (Dsymbol s = sc.scopesym.search(loc, ident, flags))
            {
                if (flags & SearchOpt.tagNameSpace)
                {
                    // ImportC: if symbol is not a tag, look for it in tag table
                    if (!s.isScopeDsymbol())
                    {
                        auto ps = cast(void*)s in sc._module.tagSymTab;
                        if (!ps)
                            goto NotFound;
                        s = *ps;
                    }
                }
                //printMsg("\tfound local", s);
                pscopesym = sc.scopesym;
                return s;
            }

        NotFound:
            if (sc.previews.fixAliasThis)
            {
                Expression exp = new ThisExp(loc);
                if (Dsymbol aliasSym = checkAliasThis(sc.scopesym.isAggregateDeclaration(), ident, flags, &exp))
                {
                    //printf("found aliassym: %s\n", aliasSym.toChars());
                    pscopesym = new ExpressionDsymbol(exp);
                    return aliasSym;
                }
            }

            // Stop when we hit a module, but keep going if that is not just under the global scope
            if (sc.scopesym.isModule() && !(sc.enclosing && !sc.enclosing.enclosing))
                break;
        }
        return null;
    }

    if (_this.ignoresymbolvisibility)
        flags |= SearchOpt.ignoreVisibility;

    // First look in local scopes
    Dsymbol s = searchScopes(flags | SearchOpt.localsOnly);
    version (LOGSEARCH) if (s) printMsg("-Scope.search() found local", s);
    if (!s)
    {
        // Second look in imported modules
        s = searchScopes(flags | SearchOpt.importsOnly);
        version (LOGSEARCH) if (s) printMsg("-Scope.search() found import", s);
    }
    return s;
}

Dsymbol search_correct(Scope* _this, Identifier ident)
{
    if (global.gag)
        return null; // don't do it for speculative compiles; too time consuming

    /************************************************
     * Given the failed search attempt, try to find
     * one with a close spelling.
     * Params:
     *      seed = identifier to search for
     *      cost = set to the cost, which rises with each outer scope
     * Returns:
     *      Dsymbol if found, null if not
     */
    Dsymbol scope_search_fp(const(char)[] seed, out int cost)
    {
        //printf("scope_search_fp('%s')\n", seed);
        /* If not in the lexer's string table, it certainly isn't in the symbol table.
         * Doing this first is a lot faster.
         */
        if (!seed.length)
            return null;
        Identifier id = Identifier.lookup(seed);
        if (!id)
            return null;
        Scope* sc = _this;
        Module.clearCache();
        Dsymbol scopesym;
        Dsymbol s = sc.search(Loc.initial, id, scopesym, SearchOpt.ignoreErrors);
        if (!s)
            return null;

        // Do not show `@disable`d declarations
        if (auto decl = s.isDeclaration())
            if (decl.storage_class & STC.disable)
                return null;
        // Or `deprecated` ones if we're not in a deprecated scope
        if (s.isDeprecated() && !sc.isDeprecated())
            return null;

        for (cost = 0; sc; sc = sc.enclosing, ++cost)
            if (sc.scopesym == scopesym)
                break;
        if (scopesym != s.parent)
        {
            ++cost; // got to the symbol through an import
            if (s.visible().kind == Visibility.Kind.private_)
                return null;
        }
        return s;
    }

    Dsymbol scopesym;
    // search for exact name first
    if (auto s = _this.search(Loc.initial, ident, scopesym, SearchOpt.ignoreErrors))
        return s;
    return speller!scope_search_fp(ident.toString());
}

structalign_t alignment(Scope* _this)
{
    if (_this.aligndecl)
    {
        auto ad = _this.aligndecl.getAlignment(_this);
        return ad.salign;
    }
    else
    {
        structalign_t sa;
        sa.setDefault();
        return sa;
    }
}

Scope* scopeCreateGlobal(Module _module, ErrorSink eSink)
{
    Scope* sc = Scope.alloc();
    *sc = Scope.init;
    sc._module = _module;
    sc.minst = _module;
    sc.scopesym = new ScopeDsymbol();
    sc.scopesym.symtab = new DsymbolTable();
    sc.eSink = eSink;
    assert(eSink);
    // Add top level package as member of this global scope
    Dsymbol m = _module;
    while (m.parent)
        m = m.parent;
    m.addMember(null, sc.scopesym);
    m.parent = null; // got changed by addMember()
    sc.previews.setFromParams(global.params);

    if (_module.filetype == FileType.c)
        sc.inCfile = true;
    // Create the module scope underneath the global scope
    sc = sc.push(_module);
    sc.parent = _module;
    return sc;
}

/*************************************
 * Does semantic analysis on the public face of declarations.
 */
void dsymbolSemantic(Dsymbol dsym, Scope* sc)
{
    scope v = new DsymbolSemanticVisitor(sc);
    dsym.accept(v);
}

// function used to call semantic3 on a module's dependencies
void semantic3OnDependencies(Module m)
{
    if (!m)
        return;

    if (m.semanticRun > PASS.semantic3)
        return;

    m.semantic3(null);

    foreach (i; 1 .. m.aimports.length)
        semantic3OnDependencies(m.aimports[i]);
}

/*******************************************
 * Can't run semantic on s now, try again later.
 */
void addDeferredSemantic(Dsymbol s)
{
    //printf("Module::addDeferredSemantic('%s')\n", s.toChars());
    if (!s.deferred)
    {
        s.deferred = true;
        Module.deferred.push(s);
    }
}

void addDeferredSemantic2(Dsymbol s)
{
    //printf("Module::addDeferredSemantic2('%s')\n", s.toChars());
    if (!s.deferred2)
    {
        s.deferred2 = true;
        Module.deferred2.push(s);
    }
}

void addDeferredSemantic3(Dsymbol s)
{
    //printf("Module::addDeferredSemantic3('%s')\n", s.toChars());
    if (!s.deferred3)
    {
        s.deferred3 = true;
        Module.deferred3.push(s);
    }
}

/******************************************
 * Run semantic() on deferred symbols.
 */
void runDeferredSemantic()
{
    __gshared int nested;
    if (nested)
        return;
    //if (Module.deferred.length) printf("+Module::runDeferredSemantic(), len = %ld\n", deferred.length);
    nested++;

    size_t len;
    do
    {
        len = Module.deferred.length;
        if (!len)
            break;

        Dsymbol* todo;
        Dsymbol* todoalloc = null;
        Dsymbol tmp;
        if (len == 1)
        {
            todo = &tmp;
        }
        else
        {
            todo = cast(Dsymbol*)Mem.check(malloc(len * Dsymbol.sizeof));
            todoalloc = todo;
        }
        memcpy(todo, Module.deferred.tdata(), len * Dsymbol.sizeof);
        foreach (Dsymbol s; Module.deferred[])
            s.deferred = false;
        Module.deferred.setDim(0);

        foreach (i; 0..len)
        {
            Dsymbol s = todo[i];
            s.dsymbolSemantic(null);
            //printf("deferred: %s, parent = %s\n", s.toChars(), s.parent.toChars());
        }
        //printf("\tdeferred.length = %ld, len = %ld\n", deferred.length, len);
        if (todoalloc)
            free(todoalloc);
    }
    while (Module.deferred.length != len); // while making progress
    nested--;
    //printf("-Module::runDeferredSemantic(), len = %ld\n", deferred.length);
}

void runDeferredSemantic2()
{
    runDeferredSemantic();

    Dsymbols* a = &Module.deferred2;
    for (size_t i = 0; i < a.length; i++)
    {
        Dsymbol s = (*a)[i];
        s.deferred2 = false;
        //printf("[%d] %s semantic2a\n", i, s.toPrettyChars());
        s.semantic2(null);

        if (global.errors)
            break;
    }
    a.setDim(0);
}

void runDeferredSemantic3()
{
    runDeferredSemantic2();

    Dsymbols* a = &Module.deferred3;
    for (size_t i = 0; i < a.length; i++)
    {
        Dsymbol s = (*a)[i];
        s.deferred3 = false;
        //printf("[%d] %s semantic3a\n", i, s.toPrettyChars());
        s.semantic3(null);

        if (global.errors)
            break;
    }
    a.setDim(0);
}

bool isOverlappedWith(VarDeclaration _this, VarDeclaration v)
{
    import dmd.typesem : size;
    const vsz = v.type.size();
    const tsz = _this.type.size();
    assert(vsz != SIZE_INVALID && tsz != SIZE_INVALID);

    // Overlap is checked by comparing bit offsets
    auto bitoffset  = _this.offset * 8;
    auto vbitoffset =     v.offset * 8;

    // Bitsize of types are overridden by any bitfield widths.
    ulong tbitsize;
    if (auto bf = _this.isBitFieldDeclaration())
    {
        bitoffset += bf.bitOffset;
        tbitsize = bf.fieldWidth;
    }
    else
        tbitsize = tsz * 8;

    ulong vbitsize;
    if (auto vbf = v.isBitFieldDeclaration())
    {
        vbitoffset += vbf.bitOffset;
        vbitsize = vbf.fieldWidth;
    }
    else
        vbitsize = vsz * 8;

    return   bitoffset < vbitoffset + vbitsize &&
            vbitoffset <  bitoffset + tbitsize;
}

private Type tupleDeclGetType(TupleDeclaration _this)
{
    /* If this tuple represents a type, return that type
     */

    //printf("TupleDeclaration::getType() %s\n", toChars());
    if (_this.isexp || _this.building)
        return null;
    if (_this.tupletype)
        return _this.tupletype;

    /* It's only a type tuple if all the Object's are types
     */
    for (size_t i = 0; i < _this.objects.length; i++)
    {
        RootObject o = (*_this.objects)[i];
        if (!o.isType())
        {
            //printf("\tnot[%d], %p, %d\n", i, o, o.dyncast());
            return null;
        }
    }

    /* We know it's a type tuple, so build the TypeTuple
     */
    Types* types = cast(Types*)_this.objects;
    auto args = new Parameters(_this.objects.length);
    OutBuffer buf;
    int hasdeco = 1;
    for (size_t i = 0; i < types.length; i++)
    {
        Type t = (*types)[i];
        //printf("type = %s\n", t.toChars());
        version (none)
        {
            buf.printf("_%s_%d", _this.ident.toChars(), i);
            auto id = Identifier.idPool(buf.extractSlice());
            auto arg = new Parameter(Loc.initial, STC.in_, t, id, null);
        }
        else
        {
            auto arg = new Parameter(Loc.initial, STC.none, t, null, null, null);
        }
        (*args)[i] = arg;
        if (!t.deco)
            hasdeco = 0;
    }

    _this.tupletype = new TypeTuple(args);
    if (hasdeco)
        return _this.tupletype.typeSemantic(Loc.initial, null);

    return _this.tupletype;
}

private Type aliasDeclGetType(AliasDeclaration _this)
{
    if (_this.type)
        return _this.type;
    return toAlias(_this).getType();
}

private Type aggregateDeclGetType(AggregateDeclaration _this)
{
    /* Apply storage classes to forward references. (Issue 22254)
     * Note: Avoid interfaces for now. Implementing qualifiers on interface
     * definitions exposed some issues in their TypeInfo generation in DMD.
     * Related PR: https://github.com/dlang/dmd/pull/13312
     */
    if (_this.semanticRun == PASS.initial && !_this.isInterfaceDeclaration())
    {
        auto stc = _this.storage_class;
        if (_this._scope)
            stc |= _this._scope.stc;
        _this.type = _this.type.addSTC(stc);
    }
    return _this.type;
}

Type getType(Dsymbol _this)
{
    if (auto td = _this.isTupleDeclaration())
        return tupleDeclGetType(td);
    else if (auto ad = _this.isAliasDeclaration())
        return aliasDeclGetType(ad);
    else if (auto agd = _this.isAggregateDeclaration())
        return aggregateDeclGetType(agd);
    else if (auto ed = _this.isEnumDeclaration())
        return ed.type;

    // is this a type?
    return null;
}

private uinteger_t aggregateDeclSize(AggregateDeclaration _this, Loc loc)
{
    //printf("+AggregateDeclaration::size() %s, scope = %p, sizeok = %d\n", toChars(), _scope, sizeok);
    bool ok = determineSize(_this, loc);
    //printf("-AggregateDeclaration::size() %s, scope = %p, sizeok = %d\n", toChars(), _scope, sizeok);
    return ok ? _this.structsize : SIZE_INVALID;
}

private uinteger_t declSize(Declaration _this, Loc loc)
{
    import dmd.typesem: size;
    assert(_this.type);
    const sz = _this.type.size();
    if (sz == SIZE_INVALID)
        _this.errors = true;
    return sz;
}

/*********************************
 * Returns:
 *  SIZE_INVALID when the size cannot be determined
 */
uinteger_t size(Dsymbol _this, Loc loc)
{
    if (auto ad = _this.isAggregateDeclaration())
        return aggregateDeclSize(ad, loc);
    else if (auto d = _this.isDeclaration())
        return declSize(d, loc);
    .error(loc, "%s `%s` symbol `%s` has no size", _this.kind, _this.toPrettyChars, _this.toChars());
    return SIZE_INVALID;
}

private bool funcDeclEquals(const FuncDeclaration _this, const Dsymbol s)
{
    auto fd1 = _this;
    auto fd2 = s.isFuncDeclaration();
    if (!fd2)
        return false;

    auto fa1 = fd1.isFuncAliasDeclaration();
    auto faf1 = fa1 ? fa1.toAliasFunc() : fd1;

    auto fa2 = fd2.isFuncAliasDeclaration();
    auto faf2 = fa2 ? fa2.toAliasFunc() : fd2;

    if (fa1 && fa2)
        return faf1.equals(faf2) && fa1.hasOverloads == fa2.hasOverloads;

    bool b1 = fa1 !is null;
    if (b1 && faf1.isUnique() && !fa1.hasOverloads)
        b1 = false;

    bool b2 = fa2 !is null;
    if (b2 && faf2.isUnique() && !fa2.hasOverloads)
        b2 = false;

    if (b1 != b2)
        return false;

    return faf1.toParent().equals(faf2.toParent()) &&
           faf1.ident.equals(faf2.ident) &&
           faf1.type.equals(faf2.type);
}

private bool overDeclEquals(const OverDeclaration _this, const Dsymbol s)
{
    if (auto od2 = s.isOverDeclaration())
        return _this.aliassym.equals(od2.aliassym);
    return _this.aliassym == s;
}

private bool packageEquals(const Package _this, const Dsymbol s)
{
    // custom 'equals' for bug 17441. "package a" and "module a" are not equal
    auto p = cast(Package)s;
    return p && _this.isModule() == p.isModule() && _this.ident.equals(p.ident);
}

bool equals(const Dsymbol _this, const Dsymbol s)
{
    if (_this == s)
        return true;

    if(auto fd = _this.isFuncDeclaration())
        return funcDeclEquals(fd, s);
    else if (auto od = _this.isOverDeclaration())
        return overDeclEquals(od, s);
    else if (auto pkg = _this.isPackage())
        return packageEquals(pkg, s);

    // Overload sets don't have an ident
    // Function-local declarations may have identical names
    // if they are declared in different scopes
    if (s && _this.ident && s.ident && _this.ident.equals(s.ident) && _this.localNum == s.localNum)
        return true;

    return false;
}

private bool aliasOverloadInsert(AliasDeclaration ad, Dsymbol s)
{
    //printf("[%s] AliasDeclaration::overloadInsert('%s') s = %s %s @ [%s]\n",
    //       loc.toChars(), toChars(), s.kind(), s.toChars(), s.loc.toChars());

    /** Aliases aren't overloadable themselves, but if their Aliasee is
     *  overloadable they are converted to an overloadable Alias (either
     *  FuncAliasDeclaration or OverDeclaration).
     *
     *  This is done by moving the Aliasee into such an overloadable alias
     *  which is then used to replace the existing Aliasee. The original
     *  Alias (_this_) remains a useless shell.
     *
     *  This is a horrible mess. It was probably done to avoid replacing
     *  existing AST nodes and references, but it needs a major
     *  simplification b/c it's too complex to maintain.
     *
     *  A simpler approach might be to merge any colliding symbols into a
     *  simple Overload class (an array) and then later have that resolve
     *  all collisions.
     */
    if (ad.semanticRun < PASS.semanticdone)
    {
        /* Don't know yet what the aliased symbol is, so assume it can
         * be overloaded and check later for correctness.
         */
        if (ad.overnext)
            return ad.overnext.overloadInsert(s);
        if (s is ad)
            return true;
        ad.overnext = s;
        return true;
    }
    /* Semantic analysis is already finished, and the aliased entity
     * is not overloadable.
     */
    if (ad.type)
    {
        /*
            If type has been resolved already we could
            still be inserting an alias from an import.

            If we are handling an alias then pretend
            it was inserting and return true, if not then
            false since we didn't even pretend to insert something.
        */
        return ad._import && ad.equals(s);
    }

    // https://issues.dlang.org/show_bug.cgi?id=23865
    // only insert if the symbol can be part of a set
    const s1 = s.toAlias();
    const isInsertCandidate = s1.isFuncDeclaration() || s1.isOverDeclaration() || s1.isTemplateDeclaration();

    /* When s is added in member scope by static if, mixin("code") or others,
     * aliassym is determined already. See the case in: test/compilable/test61.d
     */
    auto sa = ad.aliassym.toAlias();

    if (auto fd = sa.isFuncDeclaration())
    {
        auto fa = new FuncAliasDeclaration(ad.ident, fd);
        fa.visibility = ad.visibility;
        fa.parent = ad.parent;
        ad.aliassym = fa;
        if (isInsertCandidate)
            return ad.aliassym.overloadInsert(s);
    }
    if (auto td = sa.isTemplateDeclaration())
    {
        auto od = new OverDeclaration(ad.ident, td.funcroot ? td.funcroot : td);
        od.visibility = ad.visibility;
        od.parent = ad.parent;
        ad.aliassym = od;
        if (isInsertCandidate)
            return ad.aliassym.overloadInsert(s);
    }
    if (auto od = sa.isOverDeclaration())
    {
        if (sa.ident != ad.ident || sa.parent != ad.parent)
        {
            od = new OverDeclaration(ad.ident, od);
            od.visibility = ad.visibility;
            od.parent = ad.parent;
            ad.aliassym = od;
        }
        if (isInsertCandidate)
            return od.overloadInsert(s);
    }
    if (auto os = sa.isOverloadSet())
    {
        if (sa.ident != ad.ident || sa.parent != ad.parent)
        {
            os = new OverloadSet(ad.ident, os);
            // TODO: visibility is lost here b/c OverloadSets have no visibility attribute
            // Might no be a practical issue, b/c the code below fails to resolve the overload anyhow.
            // ----
            // module os1;
            // import a, b;
            // private alias merged = foo; // private alias to overload set of a.foo and b.foo
            // ----
            // module os2;
            // import a, b;
            // public alias merged = bar; // public alias to overload set of a.bar and b.bar
            // ----
            // module bug;
            // import os1, os2;
            // void test() { merged(123); } // should only look at os2.merged
            //
            // os.visibility = visibility;
            os.parent = ad.parent;
            ad.aliassym = os;
        }
        if (isInsertCandidate)
        {
            os.push(s);
            return true;
        }
    }
    return false;
}

/**********************************
 * Overload existing TemplateDeclaration '_this' with the new one 's'.
 * Params:
 *    s = symbol to be inserted
 * Return: true if successful; i.e. no conflict.
 */
private bool templateOverloadInsert(TemplateDeclaration _this, Dsymbol s){
    static if (LOG)
    {
        printf("TemplateDeclaration.overloadInsert('%s')\n", s.toChars());
    }

    if (FuncDeclaration fd = s.isFuncDeclaration())
    {
        if (_this.funcroot)
            return _this.funcroot.overloadInsert(fd);
        _this.funcroot = fd;
        return _this.funcroot.overloadInsert(_this);
    }

    // https://issues.dlang.org/show_bug.cgi?id=15795
    // if candidate is an alias and its sema is not run then
    // insertion can fail because the thing it alias is not known
    if (AliasDeclaration ad = s.isAliasDeclaration())
    {
        if (s._scope)
            aliasSemantic(ad, s._scope);
        if (ad.aliassym && ad.aliassym is _this)
            return false;
    }

    TemplateDeclaration td = s.toAlias().isTemplateDeclaration();
    if (!td)
        return false;

    TemplateDeclaration pthis = _this;
    TemplateDeclaration* ptd;
    for (ptd = &pthis; *ptd; ptd = &(*ptd).overnext)
    {
    }

    td.overroot = _this;
    *ptd = td;
    static if (LOG)
    {
        printf("\ttrue: no conflict\n");
    }
    return true;
}

private bool importOverloadInsert(Import _this, Dsymbol s){
    /* Allow multiple imports with the same package base, but disallow
     * alias collisions
     * https://issues.dlang.org/show_bug.cgi?id=5412
     */
    assert(_this.ident && _this.ident == s.ident);
    if (_this.aliasId)
        return false;
    const imp = s.isImport();
    return imp && !imp.aliasId;
}

/**
 * Overload _this FuncDeclaration with the new one f.
 * Return true if successful; i.e. no conflict.
*/
private bool funcOverloadInsert(FuncDeclaration _this, Dsymbol s){
    //printf("FuncDeclaration::overloadInsert(s = %s) _this = %s\n", s.toChars(), toChars());
    assert(s != _this);
    if (AliasDeclaration ad = s.isAliasDeclaration())
    {
        if (_this.overnext)
            return _this.overnext.overloadInsert(ad);
        if (!ad.aliassym && ad.type.ty != Tident && ad.type.ty != Tinstance && ad.type.ty != Ttypeof)
        {
            //printf("\tad = '%s'\n", ad.type.toChars());
            return false;
        }
        _this.overnext = ad;
        //printf("\ttrue: no conflict\n");
        return true;
    }
    TemplateDeclaration td = s.isTemplateDeclaration();
    if (td)
    {
        if (!td.funcroot)
            td.funcroot = _this;
        if (_this.overnext)
            return _this.overnext.overloadInsert(td);
        _this.overnext = td;
        return true;
    }
    FuncDeclaration fd = s.isFuncDeclaration();
    if (!fd)
        return false;

    if (_this.overnext)
    {
        td = _this.overnext.isTemplateDeclaration();
        if (td)
            fd.overloadInsert(td);
        else
            return _this.overnext.overloadInsert(fd);
    }
    _this.overnext = fd;
    //printf("\ttrue: no conflict\n");
    return true;
}

private bool overdeclOverloadInsert(OverDeclaration _this, Dsymbol s){
    //printf("OverDeclaration::overloadInsert('%s') _this.aliassym = %p, _this.overnext = %p\n", s.toChars(), _this.aliassym, _this.overnext);
    if (_this.overnext)
        return _this.overnext.overloadInsert(s);
    if (s == _this)
        return true;
    _this.overnext = s;
    return true;
}

bool overloadInsert(Dsymbol _this, Dsymbol s)
{
    // Cannot overload postblits or destructors
    if(_this.isPostBlitDeclaration() || _this.isDtorDeclaration())
        return false;
    else if(OverDeclaration od = _this.isOverDeclaration())
        return overdeclOverloadInsert(od, s);
    else if(FuncDeclaration fd = _this.isFuncDeclaration())
        return funcOverloadInsert(fd, s);
    if(Import imp = _this.isImport())
        return importOverloadInsert(imp, s);
    else if(TemplateDeclaration td = _this.isTemplateDeclaration())
        return templateOverloadInsert(td, s);
    else if (AliasDeclaration ad = _this.isAliasDeclaration())
        return aliasOverloadInsert(ad, s);

    return false;
}

/***************************************************
 * Determine the numerical value of the AlignmentDeclaration
 * Params:
 *      ad = AlignmentDeclaration
 *      sc = context
 * Returns:
 *      ad with alignment value determined
 */
AlignDeclaration getAlignment(AlignDeclaration ad, Scope* sc)
{
    if (!ad.salign.isUnknown())   // UNKNOWN is 0
        return ad;

    if (!ad.exps)
    {
        ad.salign.setDefault();
        return ad;
    }

    dinteger_t strictest = 0;   // strictest alignment
    bool errors;
    foreach (ref exp; (*ad.exps)[])
    {
        sc = sc.startCTFE();
        auto e = exp.expressionSemantic(sc);
        e = resolveProperties(sc, e);
        sc = sc.endCTFE();
        e = e.ctfeInterpret();
        exp = e;                // could be re-evaluated if exps are assigned to more than one AlignDeclaration by CParser.applySpecifier(),
                                // e.g. `_Alignas(8) int a, b;`
        if (e.op == EXP.error)
            errors = true;
        else
        {
            auto n = e.toInteger();
            if (sc.inCfile && n == 0)       // C11 6.7.5-6 allows 0 for alignment
                continue;

            if (n < 1 || n & (n - 1) || ushort.max < n || !e.type.isIntegral())
            {
                error(ad.loc, "alignment must be an integer positive power of 2, not 0x%llx", cast(ulong)n);
                errors = true;
            }
            if (n > strictest)  // C11 6.7.5-6
                strictest = n;
        }
    }

    if (errors || strictest == 0)  // C11 6.7.5-6 says alignment of 0 means no effect
        ad.salign.setDefault();
    else
        ad.salign.set(cast(uint) strictest);

    return ad;
}


/*********************************
 * Resolve recursive tuple expansion in eponymous template.
 */
Dsymbol toAlias2(Dsymbol s)
{
    if (auto ad = s.isAliasDeclaration())
    {
        if (ad.inuse)
        {
            .error(ad.loc, "%s `%s` recursive alias declaration", ad.kind, ad.toPrettyChars);
            return ad;
        }
        ad.inuse = 1;
        Dsymbol ds = ad.aliassym ? ad.aliassym.toAlias2() : ad;
        ad.inuse = 0;
        return ds;
    }
    if (auto td = s.isTupleDeclaration())
    {
        //printf("TupleDeclaration::toAlias2() '%s' objects = %s\n", toChars(), objects.toChars());
        for (size_t i = 0; i < td.objects.length; i++)
        {
            RootObject o = (*td.objects)[i];
            if (Dsymbol ds = isDsymbol(o))
            {
                ds = ds.toAlias2();
                (*td.objects)[i] = ds;
            }
        }
        return td;
    }
    return toAlias(s);
}

private Dsymbol toAliasImpl(AliasDeclaration ad)
{
    static if (0)
    printf("[%s] AliasDeclaration::toAlias('%s', this = %p, aliassym: %s, kind: '%s', inuse = %d)\n",
        ad.loc.toChars(), ad.toChars(), ad, ad.aliassym ? ad.aliassym.toChars() : "", ad.aliassym ? ad.aliassym.kind() : "", ad.inuse);
    assert(ad != ad.aliassym);
    //static int count; if (++count == 10) *(char*)0=0;

    Dsymbol err()
    {
        // Avoid breaking "recursive alias" state during errors gagged
        if (global.gag)
            return ad;
        ad.aliassym = new AliasDeclaration(ad.loc, ad.ident, Type.terror);
        ad.type = Type.terror;
        return ad.aliassym;
    }
    // Reading the AliasDeclaration
    if (!ad.ignoreRead)
        ad.wasRead = true;                 // can never assign to this AliasDeclaration again

    if (ad.inuse == 1 && ad.type && ad._scope)
    {
        ad.inuse = 2;
        const olderrors = global.errors;
        Dsymbol s = ad.type.toDsymbol(ad._scope);
        //printf("[%s] type = %s, s = %p, this = %p\n", loc.toChars(), type.toChars(), s, this);
        if (global.errors != olderrors)
            return err();
        if (s)
        {
            s = s.toAlias();
            if (global.errors != olderrors)
                return err();
            ad.aliassym = s;
            ad.inuse = 0;
        }
        else
        {
            Type t = ad.type.typeSemantic(ad.loc, ad._scope);
            if (t.ty == Terror)
                return err();
            if (global.errors != olderrors)
                return err();
            //printf("t = %s\n", t.toChars());
            ad.inuse = 0;
        }
    }
    if (ad.inuse)
    {
        .error(ad.loc, "%s `%s` recursive alias declaration", ad.kind, ad.toPrettyChars);
        return err();
    }

    if (ad.semanticRun >= PASS.semanticdone)
    {
        // semantic is already done.

        // Do not see aliassym !is null, because of lambda aliases.

        // Do not see type.deco !is null, even so "alias T = const int;` needs
        // semantic analysis to take the storage class `const` as type qualifier.
    }
    else
    {
        // stop AliasAssign tuple building
        if (ad.aliassym)
        {
            if (auto td = ad.aliassym.isTupleDeclaration())
            {
                if (td.building)
                {
                    td.building = false;
                    ad.semanticRun = PASS.semanticdone;
                    return td;
                }
            }
        }
        if (ad._import && ad._import._scope)
        {
            /* If this is an internal alias for selective/renamed import,
             * load the module first.
             */
            ad._import.dsymbolSemantic(null);
        }
        if (ad._scope)
        {
            aliasSemantic(ad, ad._scope);
        }
    }

    ad.inuse = 1;
    Dsymbol s = ad.aliassym ? ad.aliassym.toAlias() : ad;
    ad.inuse = 0;
    return s;
}

/*********************************
 * If this symbol is really an alias for another,
 * return that other.
 * If needed, semantic() is invoked due to resolve forward reference.
 */
Dsymbol toAlias(Dsymbol s)
{
    if (auto ad = s.isAliasDeclaration())
    {
        return ad.toAliasImpl();
    }
    if (auto imp = s.isImport())
    {
        if (imp.aliasId)
            return imp.mod;
        return imp;
    }
    if (auto vd = s.isVarDeclaration())
    {
        //printf("VarDeclaration::toAlias('%s', this = %p, aliassym = %p)\n", toChars(), this, aliassym);
        if ((!vd.type || !vd.type.deco) && vd._scope)
            dsymbolSemantic(vd, vd._scope);

        assert(vd != vd.aliasTuple);
        return vd.aliasTuple ? vd.aliasTuple.toAlias() : vd;
    }
    // resolve real symbol
    if (auto ti = s.isTemplateInstance())
    {
        static if (LOG)
        {
            printf("TemplateInstance.toAlias()\n");
        }
        if (!ti.inst)
        {
            // Maybe we can resolve it
            if (ti._scope)
            {
                dsymbolSemantic(ti, ti._scope);
            }
            if (!ti.inst)
            {
                .error(ti.loc, "%s `%s` cannot resolve forward reference", ti.kind, ti.toPrettyChars);
                ti.errors = true;
                return ti;
            }
        }

        if (ti.inst != ti)
            return ti.inst.toAlias();

        if (ti.aliasdecl)
        {
            return ti.aliasdecl.toAlias();
        }

        return ti.inst;
    }
    return s;
}

const(char)* getMessage(DeprecatedDeclaration dd)
{
    if (auto sc = dd._scope)
    {
        dd._scope = null;

        sc = sc.startCTFE();
        dd.msg = dd.msg.expressionSemantic(sc);
        dd.msg = resolveProperties(sc, dd.msg);
        sc = sc.endCTFE();
        dd.msg = dd.msg.ctfeInterpret();

        if (auto se = dd.msg.toStringExp())
            dd.msgstr = se.toStringz().ptr;
        else
            error(dd.msg.loc, "compile time constant expected, not `%s`", dd.msg.toChars());
    }
    return dd.msgstr;
}

bool checkDeprecated(Dsymbol d, Loc loc, Scope* sc)
{
    if (global.params.useDeprecated == DiagnosticReporting.off)
        return false;
    if (!d.isDeprecated())
        return false;
    // Don't complain if we're inside a deprecated symbol's scope
    if (sc.isDeprecated())
        return false;
    // Don't complain if we're inside a template constraint
    // https://issues.dlang.org/show_bug.cgi?id=21831
    if (sc.inTemplateConstraint)
        return false;

    const(char)* message = null;
    for (Dsymbol p = d; p; p = p.parent)
    {
        message = p.depdecl ? p.depdecl.getMessage() : null;
        if (message)
            break;
    }
    if (message)
        deprecation(loc, "%s `%s` is deprecated - %s", d.kind, d.toPrettyChars, message);
    else
        deprecation(loc, "%s `%s` is deprecated", d.kind, d.toPrettyChars);

    if (auto ti = sc.parent ? sc.parent.isInstantiated() : null)
        ti.printInstantiationTrace(Classification.deprecation);
    else if (auto ti = sc.parent ? sc.parent.isTemplateInstance() : null)
        ti.printInstantiationTrace(Classification.deprecation);

    return true;
}

/*********************************
 * Check type to see if it is based on a deprecated symbol.
 */
private void checkDeprecated(Type type, Loc loc, Scope* sc)
{
    if (Dsymbol s = type.toDsymbol(sc))
    {
        s.checkDeprecated(loc, sc);
    }

    if (auto tn = type.nextOf())
        tn.checkDeprecated(loc, sc);
}

// Returns true if a contract can appear without a function body.
package bool allowsContractWithoutBody(FuncDeclaration funcdecl)
{
    assert(!funcdecl.fbody);

    /* Contracts can only appear without a body when they are virtual
     * interface functions or abstract.
     */
    Dsymbol parent = funcdecl.toParent();
    InterfaceDeclaration id = parent.isInterfaceDeclaration();

    if (!funcdecl.isAbstract() &&
        (funcdecl.fensures || funcdecl.frequires) &&
        !(id && funcdecl.isVirtual()))
    {
        auto cd = parent.isClassDeclaration();
        if (!(cd && cd.isAbstract()))
            return false;
    }
    return true;
}

/***************************************
 * Determine if struct is POD (Plain Old Data).
 *
 * POD is defined as:
 *      $(OL
 *      $(LI not nested)
 *      $(LI no postblits, destructors, or assignment operators)
 *      $(LI no `ref` fields or fields that are themselves non-POD)
 *      )
 * The idea being these are compatible with C structs.
 *
 * Returns:
 *     true if struct is POD
 */
bool isPOD(StructDeclaration sd)
{
    // If we've already determined whether this struct is POD.
    if (sd.ispod != ThreeState.none)
        return (sd.ispod == ThreeState.yes);


    bool hasCpCtorLocal;
    bool hasMoveCtorLocal;
    bool needCopyCtor;
    bool needMoveCtor;
    needCopyOrMoveCtor(sd, hasCpCtorLocal, hasMoveCtorLocal, needCopyCtor, needMoveCtor);

    if (sd.enclosing                    || // is nested
        search(sd, sd.loc, Id.postblit) || // has postblit
        search(sd, sd.loc, Id.dtor)     || // has destructor
        /* This is commented out because otherwise buildkite vibe.d:
           `canCAS!Task` fails to compile
         */
        //hasMoveCtorLocal               || // has move constructor
        hasCpCtorLocal)                   // has copy constructor
    {
        sd.ispod = ThreeState.no;
        return false;
    }

    // Recursively check all fields are POD.
    for (size_t i = 0; i < sd.fields.length; i++)
    {
        VarDeclaration v = sd.fields[i];
        if (v.storage_class & STC.ref_)
        {
            sd.ispod = ThreeState.no;
            return false;
        }

        if (auto ts = v.type.baseElemOf().isTypeStruct())
        {
            if (!ts.sym.isPOD())
            {
                sd.ispod = ThreeState.no;
                return false;
            }
        }
    }

    sd.ispod = ThreeState.yes;
    return true;
}

/****************************************
 * Fill in vtbl[] for base class based on member functions of class cd.
 * Input:
 *      bc              BaseClass
 *      vtbl            if !=NULL, fill it in
 *      newinstance     !=0 means all entries must be filled in by members
 *                      of cd, not members of any base classes of cd.
 * Returns:
 *      true if any entries were filled in by members of cd (not exclusively
 *      by base classes)
 */
bool fillVtbl(BaseClass* bc, ClassDeclaration cd, FuncDeclarations* vtbl, int newinstance)
{
    bool result = false;

    //printf("BaseClass.fillVtbl(this='%s', cd='%s')\n", sym.toChars(), cd.toChars());
    if (vtbl)
        vtbl.setDim(bc.sym.vtbl.length);

    // first entry is ClassInfo reference
    for (size_t j = bc.sym.vtblOffset(); j < bc.sym.vtbl.length; j++)
    {
        FuncDeclaration ifd = bc.sym.vtbl[j].isFuncDeclaration();

        //printf("        vtbl[%d] is '%s'\n", j, ifd ? ifd.toChars() : "null");
        assert(ifd);

        // Find corresponding function in this class
        auto tf = ifd.type.toTypeFunction();
        auto fd = cd.findFunc(ifd.ident, tf);
        if (fd && !fd.isAbstract())
        {
            if (fd.toParent() == cd)
                result = true;
        }
        else
            fd = null;
        if (vtbl)
            (*vtbl)[j] = fd;
    }
    return result;
}

/*
If sd has a copy constructor and ctor is an rvalue constructor,
issue an error.

Params:
    sd = struct declaration that may contain both an rvalue and copy constructor
    ctor = constructor that will be checked if it is an rvalue constructor
    ti = template instance the ctor is part of

Return:
    `true` if sd has a copy constructor and ctor is an rvalue constructor
*/
bool checkHasBothRvalueAndCpCtor(StructDeclaration sd, CtorDeclaration ctor, TemplateInstance ti)
{
    //printf("checkHasBothRvalueAndCpCtor() sd: %s ctor: %s ti: %s\n", sd.toChars(), ctor.toChars(), ti.toChars());
    /* cannot use ctor.isMoveCtor because semantic pass may not have been run yet,
     * so use isRvalueConstructor()
     */
    if (sd && sd.hasCopyCtor && isRvalueConstructor(sd, ctor))
    {
        .error(ctor.loc, "cannot define both an rvalue constructor and a copy constructor for `struct %s`", sd.toChars());
        .errorSupplemental(ti.loc, "Template instance `%s` creates an rvalue constructor for `struct %s`",
                ti.toPrettyChars(), sd.toChars());

        return true;
    }

    return false;
}

/************************************************
 * Check if ctor is an rvalue constructor.
 * A constructor that receives a single parameter of the same type as
 * `Unqual!typeof(this)` is an rvalue constructor.
 * Params:
 *      sd = struct that ctor is a member of
 *      ctor = constructor to test
 * Returns:
 *      true if it is an rvalue constructor
 */
bool isRvalueConstructor(StructDeclaration sd, CtorDeclaration ctor)
{
    // note commonality with setting isMoveCtor in the semantic code for CtorDeclaration
    auto tf = ctor.type.isTypeFunction();
    const dim = tf.parameterList.length;
    if (dim == 1 || (dim > 1 && tf.parameterList[1].defaultArg))
    {
        auto param = tf.parameterList[0];
        if (!(param.storageClass & STC.ref_) && param.type.mutableOf().unSharedOf() == sd.type.mutableOf().unSharedOf())
        {
            return true;
        }
    }
    return false;
}

/*************************************
 * Find the `alias this` symbol of e's type.
 * Params:
 *      sc = context
 *      e = expression forming the `this`
 *      gag = do not print errors, return `null` instead
 *      findOnly = don't do further processing like resolving properties,
 *                 i.e. just return plain dotExp() result.
 * Returns:
 *      Expression that is `e.aliasthis`
 */
Expression resolveAliasThis(Scope* sc, Expression e, bool gag = false, bool findOnly = false)
{
    //printf("resolveAliasThis() %s\n", toChars(e));
    import dmd.typesem : dotExp;
    for (AggregateDeclaration ad = isAggregate(e.type); ad;)
    {
        if (ad.aliasthis)
        {
            Loc loc = e.loc;
            Type tthis = (e.op == EXP.type ? e.type : null);
            const flags = cast(DotExpFlag) (DotExpFlag.noAliasThis | (gag * DotExpFlag.gag));
            const olderrors = gag ? global.startGagging() : 0;
            e = dotExp(ad.type, sc, e, ad.aliasthis.ident, flags);
            if (!e || findOnly)
                return gag && global.endGagging(olderrors) ? null : e;

            if (tthis && ad.aliasthis.sym.needThis())
            {
                if (auto ve = e.isVarExp())
                {
                    if (auto fd = ve.var.isFuncDeclaration())
                    {
                        // https://issues.dlang.org/show_bug.cgi?id=13009
                        // Support better match for the overloaded alias this.
                        bool hasOverloads;
                        if (auto f = fd.overloadModMatch(loc, tthis, hasOverloads))
                        {
                            if (!hasOverloads)
                                fd = f;     // use exact match
                            e = new VarExp(loc, fd, hasOverloads);
                            e.type = f.type;
                            e = new CallExp(loc, e);
                            goto L1;
                        }
                    }
                }
                /* non-@property function is not called inside typeof(),
                 * so resolve it ahead.
                 */
                {
                    ubyte save = sc.intypeof;
                    sc.intypeof = 1; // bypass "need this" error check
                    e = resolveProperties(sc, e);
                    sc.intypeof = save;
                }
            L1:
                e = new TypeExp(loc, new TypeTypeof(loc, e));
                e = e.expressionSemantic(sc);
            }
            e = resolveProperties(sc, e);
            if (!gag)
                ad.aliasthis.checkDeprecatedAliasThis(loc, sc);
            else if (global.endGagging(olderrors))
                e = null;
        }

        import dmd.dclass : ClassDeclaration;
        auto cd = ad.isClassDeclaration();
        if ((!e || !ad.aliasthis) && cd && cd.baseClass && cd.baseClass != ClassDeclaration.object)
        {
            ad = cd.baseClass;
            continue;
        }
        break;
    }
    return e;
}

/**
 * Check if an `alias this` is deprecated
 *
 * Usually one would use `expression.checkDeprecated(scope, aliasthis)` to
 * check if `expression` uses a deprecated `aliasthis`, but this calls
 * `toPrettyChars` which lead to the following message:
 * "Deprecation: alias this `fullyqualified.aggregate.__anonymous` is deprecated"
 *
 * Params:
 *   at  = The `AliasThis` object to check
 *   loc = `Loc` of the expression triggering the access to `at`
 *   sc  = `Scope` of the expression
 *         (deprecations do not trigger in deprecated scopes)
 *
 * Returns:
 *   Whether the alias this was reported as deprecated.
 */
private bool checkDeprecatedAliasThis(AliasThis at, Loc loc, Scope* sc)
{
    if (global.params.useDeprecated != DiagnosticReporting.off
        && at.isDeprecated() && !sc.isDeprecated())
    {
        const(char)* message = null;
        for (Dsymbol p = at; p; p = p.parent)
        {
            message = p.depdecl ? p.depdecl.getMessage() : null;
            if (message)
                break;
        }
        if (message)
            deprecation(loc, "`alias %s this` is deprecated - %s",
                        at.sym.toChars(), message);
        else
            deprecation(loc, "`alias %s this` is deprecated",
                        at.sym.toChars());

        if (auto ti = sc.parent ? sc.parent.isInstantiated() : null)
            ti.printInstantiationTrace(Classification.deprecation);

        return true;
    }
    return false;
}

// Save the scope and defer semantic analysis on the Dsymbol.
void deferDsymbolSemantic(Scope* sc, Dsymbol s, Scope* scx)
{
    s._scope = scx ? scx : sc.copy();
    s._scope.setNoFree();
    addDeferredSemantic(s);
}

struct Ungag
{
    uint oldgag;

    extern (D) this(uint old) nothrow @safe
    {
        this.oldgag = old;
    }

    extern (C++) ~this() nothrow
    {
        global.gag = oldgag;
    }
}

Ungag ungagSpeculative(const Dsymbol s)
{
    const oldgag = global.gag;
    if (global.gag && !s.isSpeculative() && !s.toParent2().isFuncDeclaration())
        global.gag = 0;
    return Ungag(oldgag);
}

/*******************************************
 * Print deprecation warning if we're deprecated, when
 * this module is imported from scope sc.
 *
 * Params:
 *  m = the module
 *  sc = the scope into which we are imported
 *  loc = the location of the import statement
 */
private void checkImportDeprecation(Module m, Loc loc, Scope* sc)
{
    if (!m.md || !m.md.isdeprecated || sc.isDeprecated)
        return;

    Expression msg = m.md.msg;
    if (StringExp se = msg ? msg.toStringExp() : null)
    {
        const slice = se.peekString();
        if (slice.length)
        {
            deprecation(m.loc, "%s `%s` is deprecated - %.*s", m.kind, m.toPrettyChars, cast(int)slice.length, slice.ptr);
            return;
        }
    }
    deprecation(m.loc, "%s `%s` is deprecated", m.kind, m.toPrettyChars);
}

private extern(C++) final class DsymbolSemanticVisitor : Visitor
{
    import dmd.typesem: size;

    alias visit = Visitor.visit;

    Scope* sc;
    this(Scope* sc) scope @safe
    {
        this.sc = sc;
    }

    override void visit(Dsymbol dsym)
    {
        .error(dsym.loc, "%s `%s` %p has no semantic routine", dsym.kind, dsym.toPrettyChars, dsym);
    }

    override void visit(ScopeDsymbol) { }
    override void visit(Declaration) { }

    override void visit(AliasThis dsym)
    {
        if (dsym.semanticRun != PASS.initial)
            return;

        if (dsym._scope)
        {
            sc = dsym._scope;
            dsym._scope = null;
        }

        if (!sc)
            return;

        dsym.semanticRun = PASS.semantic;
        dsym.isDeprecated_ = !!(sc.stc & STC.deprecated_);

        Dsymbol p = sc.parent.pastMixin();
        AggregateDeclaration ad = p.isAggregateDeclaration();
        if (!ad)
        {
            error(dsym.loc, "alias this can only be a member of aggregate, not %s `%s`", p.kind(), p.toChars());
            return;
        }

        assert(ad.members);
        Dsymbol s = ad.search(dsym.loc, dsym.ident);
        if (!s)
        {
            Dsymbol pscopesym;
            s = sc.search(dsym.loc, dsym.ident, pscopesym);
            if (s)
                error(dsym.loc, "`%s` is not a member of `%s`", s.toChars(), ad.toChars());
            else
                error(dsym.loc, "undefined identifier `%s`", dsym.ident.toChars());
            return;
        }
        if (ad.aliasthis && s != ad.aliasthis)
        {
            error(dsym.loc, "there can be only one alias this");
            return;
        }

        /* disable the alias this conversion so the implicit conversion check
         * doesn't use it.
         */
        ad.aliasthis = null;

        Dsymbol sx = s;
        if (sx.isAliasDeclaration())
            sx = sx.toAlias();
        Declaration d = sx.isDeclaration();
        if (d && !d.isTupleDeclaration())
        {
            /* https://issues.dlang.org/show_bug.cgi?id=18429
             *
             * If the identifier in the AliasThis declaration
             * is defined later and is a voldemort type, we must
             * perform semantic on the declaration to deduce the type.
             */
            if (!d.type)
                d.dsymbolSemantic(sc);

            Type t = d.type;
            assert(t);
            if (ad.type.implicitConvTo(t) > MATCH.nomatch)
            {
                error(dsym.loc, "alias this is not reachable as `%s` already converts to `%s`", ad.toChars(), t.toChars());
            }
        }

        dsym.sym = s;
        // Restore alias this
        ad.aliasthis = dsym;
        dsym.semanticRun = PASS.semanticdone;
    }

    override void visit(AliasDeclaration dsym)
    {
        if (dsym.semanticRun >= PASS.semanticdone)
            return;
        assert(dsym.semanticRun <= PASS.semantic);

        if (!sc)
            return;

        dsym.semanticRun = PASS.semantic;

        dsym.storage_class |= sc.stc & STC.deprecated_;
        dsym.visibility = sc.visibility;
        dsym.userAttribDecl = sc.userAttribDecl;

        if (!sc.func && dsym.inNonRoot())
            return;

        aliasSemantic(dsym, sc);
    }

    override void visit(AliasAssign dsym)
    {
        //printf("visit(AliasAssign)\n");
        if (dsym.semanticRun >= PASS.semanticdone)
            return;
        assert(dsym.semanticRun <= PASS.semantic);

        if (!sc.func && dsym.inNonRoot())
            return;

        aliasAssignSemantic(dsym, sc);
    }

    override void visit(VarDeclaration dsym)
    {
        version (none)
        {
            printf("VarDeclaration::semantic('%s', parent = '%s') sem = %d\n",
                   dsym.toChars(), sc.parent ? sc.parent.toChars() : null, dsym.semanticRun);
            printf(" type = %s\n", dsym.type ? dsym.type.toChars() : "null");
            printf(" stc = x%llx\n", dsym.storage_class);
            printf(" storage_class = x%llx\n", dsym.storage_class);
            printf("linkage = %d\n", dsym._linkage);
            //if (strcmp(toChars(), "mul") == 0) assert(0);
        }
        //if (semanticRun > PASS.initial)
        //    return;
        //semanticRun = PSSsemantic;

        if (dsym.semanticRun >= PASS.semanticdone)
            return;

        if (sc && sc.inunion && sc.inunion.isAnonDeclaration())
            dsym.overlapped = true;

        dsym.sequenceNumber = global.varSequenceNumber++;
        if (!dsym.isScope())
            dsym.maybeScope = true;

        Scope* scx = null;
        if (dsym._scope)
        {
            sc = dsym._scope;
            scx = sc;
            dsym._scope = null;
        }

        if (!sc)
            return;

        dsym.semanticRun = PASS.semantic;

        // 'static foreach' variables should not inherit scope properties
        // https://issues.dlang.org/show_bug.cgi?id=19482
        if ((dsym.storage_class & (STC.foreach_ | STC.local)) == (STC.foreach_ | STC.local))
        {
            dsym._linkage = LINK.d;
            dsym.visibility = Visibility(Visibility.Kind.public_);
            dsym.overlapped = false; // unset because it is modified early on this function
            dsym.userAttribDecl = null; // unset because it is set by Dsymbol.setScope()
        }
        else
        {
            /* Pick up storage classes from context, but except synchronized,
             * override, abstract, and final.
             */
            dsym.storage_class |= (sc.stc & ~(STC.synchronized_ | STC.override_ | STC.abstract_ | STC.final_));
            dsym.userAttribDecl = sc.userAttribDecl;
            dsym.cppnamespace = sc.namespace;
            dsym._linkage = sc.linkage;
            dsym.visibility = sc.visibility;
            dsym.alignment = sc.alignment();
        }

        if (dsym.storage_class & STC.extern_ && dsym._init)
        {
            if (sc.inCfile)
            {
                // https://issues.dlang.org/show_bug.cgi?id=24447
                // extern int x = 3; is allowed in C
                dsym.storage_class &= ~STC.extern_;
            }
            else
                .error(dsym.loc, "%s `%s` extern symbols cannot have initializers", dsym.kind, dsym.toPrettyChars);

        }

        AggregateDeclaration ad = dsym.isThis();
        if (ad)
            dsym.storage_class |= ad.storage_class & STC.TYPECTOR;

        if ((dsym.storage_class & STC.auto_) && (dsym.storage_class & STC.ref_))
        {
            if (!(dsym.storage_class & STC.autoref))
            {
                .error(dsym.loc, "%s `%s` - `auto ref` variable must have `auto` and `ref` adjacent", dsym.kind, dsym.toChars());
                dsym.storage_class |= STC.autoref;
            }
        }

        /* If auto type inference, do the inference
         */
        int inferred = 0;
        if (!dsym.type)
        {
            dsym.inuse++;

            // Infering the type requires running semantic,
            // so mark the scope as ctfe if required
            bool needctfe = (dsym.storage_class & (STC.manifest | STC.static_)) != 0 || !sc.func;
            if (needctfe)
            {
                sc.condition = true;
                sc = sc.startCTFE();
            }
            //printf("inferring type for %s with init %s\n", dsym.toChars(), dsym._init.toChars());
            dsym._init = dsym._init.inferType(sc);
            dsym.type = dsym._init.initializerToExpression(null, sc.inCfile).type;
            if (needctfe)
                sc = sc.endCTFE();

            dsym.inuse--;
            inferred = 1;

            /* This is a kludge to support the existing syntax for RAII
             * declarations.
             */
            dsym.storage_class &= ~STC.auto_;
            dsym.originalType = dsym.type.syntaxCopy();
        }
        else
        {
            if (!dsym.originalType)
                dsym.originalType = dsym.type.syntaxCopy();

            /* Prefix function attributes of variable declaration can affect
             * its type:
             *      pure nothrow void function() fp;
             *      static assert(is(typeof(fp) == void function() pure nothrow));
             */
            Scope* sc2 = sc.push();
            sc2.stc |= (dsym.storage_class & STC.FUNCATTR);
            dsym.inuse++;
            dsym.type = dsym.type.typeSemantic(dsym.loc, sc2);
            dsym.inuse--;
            sc2.pop();
        }
        //printf(" semantic type = %s\n", dsym.type ? dsym.type.toChars() : "null");
        if (dsym.type.ty == Terror)
            dsym.errors = true;

        dsym.type.checkDeprecated(dsym.loc, sc);
        dsym.parent = sc.parent;
        //printf("this = %p, parent = %p, '%s'\n", dsym, dsym.parent, dsym.parent.toChars());

        /* If scope's alignment is the default, use the type's alignment,
         * otherwise the scope overrrides.
         */
        import dmd.typesem : alignment;
        if (dsym.alignment.isDefault())
            dsym.alignment = dsym.type.alignment(); // use type's alignment

        if (sc.inCfile && !dsym.alignment.isDefault())
        {
            /* C11 6.7.5-4 alignment declaration cannot be less strict than the
             * type alignment of the object or member being declared.
             */
            if (dsym.alignment.get() < dsym.type.alignsize())
            {
                if (dsym.alignment.fromAlignas())
                {
                    error(dsym.loc, "`_Alignas` specifier cannot be less strict than alignment of `%s`",
                          dsym.toChars());
                }
                if (!dsym.alignment.isPack())
                    dsym.alignment.setDefault();
            }
        }

        //printf("sc.stc = %x\n", sc.stc);
        //printf("storage_class = x%x\n", storage_class);

        dsym.type.checkComplexTransition(dsym.loc, sc);

        // Calculate type size + safety checks
        if (dsym.storage_class & STC.gshared && !dsym.isMember())
        {
            sc.setUnsafe(false, dsym.loc, "using `__gshared` instead of `shared`");
        }

        Dsymbol parent = dsym.toParent();

        Type tb = dsym.type.toBasetype();
        Type tbn = tb.baseElemOf();
        if (tb.ty == Tvoid && !(dsym.storage_class & STC.lazy_))
        {
            if (inferred)
            {
                .error(dsym.loc, "%s `%s` - type `%s` is inferred from initializer `%s`, and variables cannot be of type `void`",
                    dsym.kind, dsym.toPrettyChars, dsym.type.toChars(), toChars(dsym._init));
            }
            else
                .error(dsym.loc, "%s `%s` - variables cannot be of type `void`", dsym.kind, dsym.toPrettyChars);
            dsym.type = Type.terror;
            tb = dsym.type;
        }
        if (tb.ty == Tfunction)
        {
            .error(dsym.loc, "%s `%s` cannot be declared to be a function", dsym.kind, dsym.toPrettyChars);
            dsym.type = Type.terror;
            tb = dsym.type;
        }
        if (auto ts = tb.isTypeStruct())
        {
            // Require declarations, except when it's just a reference (as done for pointers)
            // or when the variable is defined externally
            if (!ts.sym.members && !(dsym.storage_class & (STC.ref_ | STC.extern_)))
            {
                .error(dsym.loc, "%s `%s` - no definition of struct `%s`", dsym.kind, dsym.toPrettyChars, ts.toChars());

                // Explain why the definition is required when it's part of another type
                if (!dsym.type.isTypeStruct())
                {
                    // Prefer Loc of the dependant type
                    const s = dsym.type.toDsymbol(sc);
                    const loc = (s ? s : dsym).loc;
                    loc.errorSupplemental("required by type `%s`", dsym.type.toChars());
                }
                errorSupplemental(dsym.loc, "see https://dlang.org/spec/struct.html#opaque_struct_unions");
                errorSupplemental(dsym.loc, "perhaps declare a variable with pointer type `%s*` instead", dsym.type.toChars());

                // Flag variable as error to avoid invalid error messages due to unknown size
                dsym.type = Type.terror;
            }
        }
        if ((dsym.storage_class & STC.auto_) && !inferred && !(dsym.storage_class & STC.autoref))
            .error(dsym.loc, "%s `%s` - storage class `auto` has no effect if type is not inferred, did you mean `scope`?", dsym.kind, dsym.toPrettyChars);

        if (auto tt = tb.isTypeTuple())
        {
            /* Instead, declare variables for each of the tuple elements
             * and add those.
             */
            size_t nelems = Parameter.dim(tt.arguments);
            Expression ie = (dsym._init && !dsym._init.isVoidInitializer()) ? dsym._init.initializerToExpression(null, sc.inCfile) : null;
            if (ie)
                ie = ie.expressionSemantic(sc);
            if (nelems > 0 && ie)
            {
                auto iexps = new Expressions(ie);
                auto exps = new Expressions();
                for (size_t pos = 0; pos < iexps.length; pos++)
                {
                Lexpand1:
                    Expression e = (*iexps)[pos];
                    Parameter arg = Parameter.getNth(tt.arguments, pos);
                    arg.type = arg.type.typeSemantic(dsym.loc, sc);
                    //printf("[%d] iexps.length = %d, ", pos, iexps.length);
                    //printf("e = (%s %s, %s), ", Token.tochars[e.op], e.toChars(), e.type.toChars());
                    //printf("arg = (%s, %s)\n", arg.toChars(), arg.type.toChars());

                    if (e != ie)
                    {
                        if (iexps.length > nelems)
                            goto Lnomatch;
                        if (e.type.implicitConvTo(arg.type))
                            continue;
                    }

                    if (auto te = e.isTupleExp())
                    {
                        if (iexps.length - 1 + te.exps.length > nelems)
                            goto Lnomatch;

                        iexps.remove(pos);
                        iexps.insert(pos, te.exps);
                        (*iexps)[pos] = Expression.combine(te.e0, (*iexps)[pos]);
                        goto Lexpand1;
                    }
                    else if (isAliasThisTuple(e))
                    {
                        auto v = copyToTemp(STC.none, "__tup", e);
                        v.dsymbolSemantic(sc);
                        auto ve = new VarExp(dsym.loc, v);
                        ve.type = e.type;

                        exps.setDim(1);
                        (*exps)[0] = ve;
                        expandAliasThisTuples(exps, 0);

                        for (size_t u = 0; u < exps.length; u++)
                        {
                        Lexpand2:
                            Expression ee = (*exps)[u];
                            arg = Parameter.getNth(tt.arguments, pos + u);
                            arg.type = arg.type.typeSemantic(dsym.loc, sc);
                            //printf("[%d+%d] exps.length = %d, ", pos, u, exps.length);
                            //printf("ee = (%s %s, %s), ", Token.tochars[ee.op], ee.toChars(), ee.type.toChars());
                            //printf("arg = (%s, %s)\n", arg.toChars(), arg.type.toChars());

                            size_t iexps_dim = iexps.length - 1 + exps.length;
                            if (iexps_dim > nelems)
                                goto Lnomatch;
                            if (ee.type.implicitConvTo(arg.type))
                                continue;

                            if (expandAliasThisTuples(exps, u) != -1)
                                goto Lexpand2;
                        }

                        if ((*exps)[0] != ve)
                        {
                            Expression e0 = (*exps)[0];
                            (*exps)[0] = new CommaExp(dsym.loc, new DeclarationExp(dsym.loc, v), e0);
                            (*exps)[0].type = e0.type;

                            iexps.remove(pos);
                            iexps.insert(pos, exps);
                            goto Lexpand1;
                        }
                    }
                }
                if (iexps.length < nelems)
                    goto Lnomatch;

                ie = new TupleExp(dsym._init.loc, iexps);
            }
        Lnomatch:

            if (ie && ie.op == EXP.tuple)
            {
                auto te = ie.isTupleExp();
                size_t tedim = te.exps.length;
                if (tedim != nelems)
                {
                    error(dsym.loc, "sequence of %d elements cannot be assigned to sequence of %d elements", cast(int)tedim, cast(int)nelems);
                    for (size_t u = tedim; u < nelems; u++) // fill dummy expression
                        te.exps.push(ErrorExp.get());
                }
            }

            auto exps = new Objects(nelems);
            for (size_t i = 0; i < nelems; i++)
            {
                Parameter arg = Parameter.getNth(tt.arguments, i);

                OutBuffer buf;
                buf.printf("__%s_field_%llu", dsym.ident.toChars(), cast(ulong)i);
                auto id = Identifier.idPool(buf[]);

                Initializer ti;
                if (ie)
                {
                    Expression einit = ie;
                    if (auto te = ie.isTupleExp())
                    {
                        einit = (*te.exps)[i];
                        if (i == 0)
                            einit = Expression.combine(te.e0, einit);
                    }
                    ti = new ExpInitializer(einit.loc, einit);
                }
                else
                    ti = dsym._init ? dsym._init.syntaxCopy() : null;

                STC storage_class = STC.temp | dsym.storage_class;
                if ((dsym.storage_class & STC.parameter) && (arg.storageClass & STC.parameter))
                    storage_class |= arg.storageClass;
                auto v = new VarDeclaration(dsym.loc, arg.type, id, ti, storage_class);
                //printf("declaring field %s of type %s\n", v.toChars(), v.type.toChars());
                v.overlapped = dsym.overlapped;

                v.dsymbolSemantic(sc);

                Expression e = new VarExp(dsym.loc, v);
                (*exps)[i] = e;
            }
            auto v2 = new TupleDeclaration(dsym.loc, dsym.ident, exps);
            v2.parent = dsym.parent;
            v2.isexp = true;
            dsym.aliasTuple = v2;
            dsym.semanticRun = PASS.semanticdone;
            return;
        }

        /* Storage class can modify the type
         */
        dsym.type = dsym.type.addStorageClass(dsym.storage_class);

        /* Adjust storage class to reflect type
         */
        if (dsym.type.isConst())
        {
            dsym.storage_class |= STC.const_;
            if (dsym.type.isShared())
                dsym.storage_class |= STC.shared_;
        }
        else if (dsym.type.isImmutable())
            dsym.storage_class |= STC.immutable_;
        else if (dsym.type.isShared())
            dsym.storage_class |= STC.shared_;
        else if (dsym.type.isWild())
            dsym.storage_class |= STC.wild;

        if (STC stc = dsym.storage_class & (STC.synchronized_ | STC.override_ | STC.abstract_ | STC.final_))
        {
            if (stc == STC.final_)
                .error(dsym.loc, "%s `%s` cannot be `final`, perhaps you meant `const`?", dsym.kind, dsym.toPrettyChars);
            else
            {
                OutBuffer buf;
                stcToBuffer(buf, stc);
                .error(dsym.loc, "%s `%s` cannot be `%s`", dsym.kind, dsym.toPrettyChars, buf.peekChars());
            }
            dsym.storage_class &= ~stc; // strip off
        }

        // At this point we can add `scope` to the STC instead of `in`,
        // because we are never going to use this variable's STC for user messages
        if (dsym.storage_class & STC.constscoperef)
            dsym.storage_class |= STC.scope_;

        import dmd.typesem : hasPointers;

        if (dsym.storage_class & STC.scope_)
        {
            STC stc = dsym.storage_class & (STC.static_ | STC.extern_ | STC.manifest | STC.gshared);
            if (stc)
            {
                OutBuffer buf;
                stcToBuffer(buf, stc);
                .error(dsym.loc, "%s `%s` cannot be `scope` and `%s`", dsym.kind, dsym.toPrettyChars, buf.peekChars());
            }
            else if (dsym.isMember())
            {
                error(dsym.loc, "field `%s` cannot be `scope`", dsym.toChars());
            }
            else if (!dsym.type.hasPointers())
            {
                dsym.storage_class &= ~STC.scope_;     // silently ignore; may occur in generic code
                // https://issues.dlang.org/show_bug.cgi?id=23168
                if (dsym.storage_class & STC.returnScope)
                {
                    dsym.storage_class &= ~(STC.return_ | STC.returnScope);
                }
            }
        }

        if (dsym.storage_class & (STC.static_ | STC.extern_ | STC.manifest | STC.templateparameter | STC.gshared | STC.ctfe))
        {
        }
        else
        {
            AggregateDeclaration aad = parent.isAggregateDeclaration();
            if (aad)
            {
                if (global.params.v.field && dsym.storage_class & (STC.const_ | STC.immutable_) && dsym._init && !dsym._init.isVoidInitializer())
                {
                    const(char)* s = (dsym.storage_class & STC.immutable_) ? "immutable" : "const";
                    message(dsym.loc, "`%s.%s` is `%s` field", ad.toPrettyChars(), dsym.toChars(), s);
                }
                dsym.storage_class |= STC.field;
                if (auto ts = tbn.isTypeStruct())
                    if (ts.sym.noDefaultCtor)
                    {
                        if (!dsym.isThisDeclaration() && !dsym._init)
                            aad.noDefaultCtor = true;
                    }
            }

            InterfaceDeclaration id = parent.isInterfaceDeclaration();
            if (id)
            {
                error(dsym.loc, "field `%s` not allowed in interface", dsym.toChars());
            }
            else if (aad && aad.sizeok == Sizeok.done)
            {
                error(dsym.loc, "cannot declare field `%s` because it will change the determined size of `%s`", dsym.toChars(), aad.toChars());
            }

            /* Templates cannot add fields to aggregates
             */
            TemplateInstance ti = parent.isTemplateInstance();
            if (ti)
            {
                // Take care of nested templates
                while (1)
                {
                    TemplateInstance ti2 = ti.tempdecl.parent.isTemplateInstance();
                    if (!ti2)
                        break;
                    ti = ti2;
                }
                // If it's a member template
                AggregateDeclaration ad2 = ti.tempdecl.isMember();
                if (ad2 && dsym.storage_class != STC.none)
                {
                    .error(dsym.loc, "%s `%s` - cannot use template to add field to aggregate `%s`", dsym.kind, dsym.toPrettyChars, ad2.toChars());
                }
            }
        }

        mixin alignSectionVarsExtra; doAlign(); // align section variables

        if ((dsym.storage_class & (STC.ref_ | STC.field)) == (STC.ref_ | STC.field) && dsym.ident != Id.This)
        {
            .error(dsym.loc, "%s `%s` - field declarations cannot be `ref`", dsym.kind, dsym.toPrettyChars);
        }

        if (dsym.type.hasWild())
        {
            if (dsym.storage_class & (STC.static_ | STC.extern_ | STC.gshared | STC.manifest | STC.field) || dsym.isDataseg())
            {
                .error(dsym.loc, "%s `%s` - only parameters or stack-based variables can be `inout`", dsym.kind, dsym.toPrettyChars);
            }
            FuncDeclaration func = sc.func;
            if (func)
            {
                if (func.fes)
                    func = func.fes.func;
                bool isWild = false;
                for (FuncDeclaration fd = func; fd; fd = fd.toParentDecl().isFuncDeclaration())
                {
                    if (fd.type.isTypeFunction().iswild)
                    {
                        isWild = true;
                        break;
                    }
                }
                if (!isWild)
                {
                    .error(dsym.loc, "%s `%s` - `inout` variables can only be declared inside `inout` functions", dsym.kind, dsym.toPrettyChars);
                }
            }
        }

        if (!(dsym.storage_class & (STC.ctfe | STC.extern_ | STC.ref_ | STC.result)) &&
            tbn.ty == Tstruct && tbn.isTypeStruct().sym.noDefaultCtor)
        {
            if (!dsym._init)
            {
                if (dsym.isField())
                {
                    /* For fields, we'll check the constructor later to make sure it is initialized
                     */
                    dsym.storage_class |= STC.nodefaultctor;
                }
                else if (dsym.storage_class & STC.parameter)
                {
                }
                else
                    .error(dsym.loc, "%s `%s` - default construction is disabled for type `%s`", dsym.kind, dsym.toPrettyChars, dsym.type.toChars());
            }
        }

        bool dsymIsRef = (dsym.storage_class & (STC.ref_ | STC.field | STC.parameter | STC.temp | STC.foreach_)) == STC.ref_;
        if (dsymIsRef)
        {
            if (!dsym._init && dsym.ident != Id.This)
            {
                if (dsym.storage_class & STC.autoref)
                {
                    dsymIsRef = false;
                    dsym.storage_class &= ~STC.ref_;
                }
                else
                    .error(dsym.loc, "%s `%s` - initializer is required for `ref` variable", dsym.kind, dsym.toPrettyChars);
            }
            else if (dsym._init.isVoidInitializer())
            {
                .error(dsym.loc, "%s `%s` - void initializer not allowed for `ref` variable", dsym.kind, dsym.toPrettyChars);
            }
        }

        FuncDeclaration fd = parent.isFuncDeclaration();
        if (dsym.type.isScopeClass() && !(dsym.storage_class & STC.nodtor))
        {
            if (dsym.storage_class & (STC.field | STC.out_ | STC.ref_ | STC.static_ | STC.manifest | STC.gshared) || !fd)
            {
                .error(dsym.loc, "%s `%s` globals, statics, fields, manifest constants, ref and out parameters cannot be `scope`", dsym.kind, dsym.toPrettyChars);
            }

            // @@@DEPRECATED_2.097@@@  https://dlang.org/deprecate.html#scope%20as%20a%20type%20constraint
            // Deprecated in 2.087
            // Remove this when the feature is removed from the language
            if (!(dsym.storage_class & STC.scope_))
            {
                if (!(dsym.storage_class & STC.parameter) && dsym.ident != Id.withSym)
                    .error(dsym.loc, "%s `%s` reference to `scope class` must be `scope`", dsym.kind, dsym.toPrettyChars);
            }
        }

        // Calculate type size + safety checks
        if (sc && sc.func)
        {
            if (dsym._init && dsym._init.isVoidInitializer() && !(dsym.storage_class & STC.temp))
            {
                // Don't do these checks for STC.temp vars because the generated `opAssign`
                // for a struct with postblit and destructor void initializes a temporary
                // __swap variable, which can be trusted

                if (dsym.type.hasPointers()) // also computes type size
                    sc.setUnsafe(false, dsym.loc,
                        "`void` initializing a pointer");
                else if (dsym.type.hasInvariant())
                    sc.setUnsafe(false, dsym.loc,
                        "`void` initializing a struct with an invariant");
                else if (dsym.type.toBasetype().ty == Tbool)
                    sc.setUnsafePreview(global.params.systemVariables, false, dsym.loc,
                        "`void` initializing a `bool` (which must always be 0 or 1)");
                else if (dsym.type.hasUnsafeBitpatterns())
                    sc.setUnsafePreview(global.params.systemVariables, false, dsym.loc,
                        "`void` initializing a type with unsafe bit patterns");
            }
            else if (!dsym._init &&
                     !(dsym.storage_class & (STC.static_ | STC.extern_ | STC.gshared | STC.manifest | STC.field | STC.parameter)) &&
                     dsym.type.hasVoidInitPointers())
            {
                sc.setUnsafe(false, dsym.loc, "`void` initializers for pointers");
            }
        }

        if ((!dsym._init || dsym._init.isVoidInitializer) && !fd)
        {
            // If not mutable, initializable by constructor only
            dsym.setInCtorOnly = true;
        }

        if (dsym._init)
        { } // remember we had an explicit initializer
        else if (dsym.storage_class & STC.manifest)
            .error(dsym.loc, "%s `%s` - manifest constants must have initializers", dsym.kind, dsym.toPrettyChars);

        // Don't allow non-extern, non-__gshared variables to be interfaced with C++
        if (dsym._linkage == LINK.cpp && !(dsym.storage_class & (STC.ctfe | STC.extern_ | STC.gshared)) && dsym.isDataseg())
        {
            const char* p = (dsym.storage_class & STC.shared_) ? "shared" : "static";
            .error(dsym.loc, "%s `%s` cannot have `extern(C++)` linkage because it is `%s`", dsym.kind, dsym.toPrettyChars, p);
            errorSupplemental(dsym.loc, "perhaps declare it as `__gshared` instead");
            dsym.errors = true;
        }

        bool isBlit = false;
        uinteger_t sz;
        if (sc.inCfile && !dsym._init)
        {
            addDefaultCInitializer(dsym);
        }
        if (!dsym._init &&
            !(dsym.storage_class & (STC.static_ | STC.gshared | STC.extern_)) &&
            fd &&
            (!(dsym.storage_class & (STC.field | STC.in_ | STC.foreach_ | STC.parameter | STC.result)) ||
             (dsym.storage_class & STC.out_)) &&
            (sz = dsym.type.size()) != 0)
        {
            // Provide a default initializer

            //printf("Providing default initializer for '%s'\n", dsym.toChars());
            if (sz == SIZE_INVALID && dsym.type.ty != Terror)
                .error(dsym.loc, "%s `%s` - size of type `%s` is invalid", dsym.kind, dsym.toPrettyChars, dsym.type.toChars());

            Type tv = dsym.type;
            while (tv.ty == Tsarray)    // Don't skip Tenum
                tv = tv.nextOf();
            if (tv.needsNested())
            {
                /* Nested struct requires valid enclosing frame pointer.
                 * In StructLiteralExp::toElem(), it's calculated.
                 */
                assert(tbn.ty == Tstruct);
                checkFrameAccess(dsym.loc, sc, tbn.isTypeStruct().sym);

                Expression e = tv.defaultInitLiteral(dsym.loc);
                e = new BlitExp(dsym.loc, new VarExp(dsym.loc, dsym), e);
                e = e.expressionSemantic(sc);
                dsym._init = new ExpInitializer(dsym.loc, e);
                goto Ldtor;
            }
            if (tv.ty == Tstruct && tv.isTypeStruct().sym.zeroInit)
            {
                /* If a struct is all zeros, as a special case
                 * set its initializer to the integer 0.
                 * In AssignExp::toElem(), we check for this and issue
                 * a memset() to initialize the struct.
                 * Must do same check in interpreter.
                 */
                Expression e = IntegerExp.literal!0;
                e = new BlitExp(dsym.loc, new VarExp(dsym.loc, dsym), e);
                e.type = dsym.type;      // don't type check this, it would fail
                dsym._init = new ExpInitializer(dsym.loc, e);
                goto Ldtor;
            }
            if (dsym.type.baseElemOf().ty == Tvoid)
            {
                .error(dsym.loc, "%s `%s` of type `%s` does not have a default initializer", dsym.kind, dsym.toPrettyChars, dsym.type.toChars());
            }
            else if (auto e = dsym.type.defaultInit(dsym.loc))
            {
                dsym._init = new ExpInitializer(dsym.loc, e);
            }

            // Default initializer is always a blit
            isBlit = true;
        }
        if (dsym._init)
        {
            sc = sc.push();
            sc.stc &= ~(STC.TYPECTOR | STC.pure_ | STC.nothrow_ | STC.nogc | STC.ref_ | STC.disable);

            if (sc.inCfile &&
                dsym.type.isTypeSArray() &&
                dsym.type.isTypeSArray().isIncomplete() &&
                dsym._init.isVoidInitializer() &&
                !(dsym.storage_class & STC.field))
            {
                .error(dsym.loc, "%s `%s` - incomplete array type must have initializer", dsym.kind, dsym.toPrettyChars);
            }

            ExpInitializer ei = dsym._init.isExpInitializer();

            if (ei) // https://issues.dlang.org/show_bug.cgi?id=13424
                    // Preset the required type to fail in FuncLiteralDeclaration::semantic3
                ei.exp = inferType(ei.exp, dsym.type);

            /*
             * https://issues.dlang.org/show_bug.cgi?id=24474
             * at function scope, the compiler thinks the type of the variable is not known yet
             * (semantically complete) so looks like typeof gets locked in a cyclic situation
             * semantics is actually done. just set it for importc
             */
            if (sc.func && dsym.type && dsym.type.deco && sc.inCfile)
                dsym.semanticRun = PASS.semanticdone;

            // If inside function, there is no semantic3() call
            if (sc.func || sc.intypeof == 1)
            {
                // If local variable, use AssignExp to handle all the various
                // possibilities.
                if (fd && !(dsym.storage_class & (STC.manifest | STC.static_ | STC.gshared | STC.extern_)) && !dsym._init.isVoidInitializer())
                {
                    //printf("fd = '%s', var = '%s'\n", fd.toChars(), dsym.toChars());
                    if (!ei)
                    {
                        ArrayInitializer ai = dsym._init.isArrayInitializer();
                        Expression e;
                        if (ai && tb.ty == Taarray)
                            e = ai.toAssocArrayLiteral();
                        else
                            e = dsym._init.initializerToExpression(dsym.type, sc.inCfile);
                        if (!e)
                        {
                            // Run semantic, but don't need to interpret
                            dsym._init = dsym._init.initializerSemantic(sc, dsym.type, INITnointerpret);
                            e = dsym._init.initializerToExpression(null, sc.inCfile);
                            if (!e)
                            {
                                .error(dsym.loc, "%s `%s` is not a static and cannot have static initializer", dsym.kind, dsym.toPrettyChars);
                                e = ErrorExp.get();
                            }
                        }
                        ei = new ExpInitializer(dsym._init.loc, e);
                        dsym._init = ei;
                    }
                    else if (sc.inCfile && dsym.type.isTypeSArray() &&
                             dsym.type.isTypeSArray().isIncomplete())
                    {
                        // C11 6.7.9-22 determine the size of the incomplete array,
                        // or issue an error that the initializer is invalid.
                        dsym._init = dsym._init.initializerSemantic(sc, dsym.type, INITinterpret);
                    }

                    if (ei && dsym.isScope())
                    {
                        Expression ex = ei.exp.lastComma();
                        if (ex.op == EXP.blit || ex.op == EXP.construct)
                            ex = (cast(AssignExp)ex).e2;
                        if (auto ne = ex.isNewExp())
                        {
                            if (ne.placement)
                            {
                            }
                            /* See if initializer is a NewExp that can be allocated on the stack.
                             */
                            else if (dsym.type.toBasetype().ty == Tclass)
                            {
                                /* Unsafe to allocate on stack if constructor is not `scope` because the `this` can leak.
                                 * https://issues.dlang.org/show_bug.cgi?id=23145
                                 */
                                if (ne.member && !(ne.member.storage_class & STC.scope_))
                                {
                                    import dmd.escape : setUnsafeDIP1000;
                                    const inSafeFunc = sc.func && sc.func.isSafeBypassingInference();   // isSafeBypassingInference may call setUnsafe().
                                    if (setUnsafeDIP1000(*sc, false, dsym.loc, "`scope` allocation of `%s` with a non-`scope` constructor", dsym))
                                        errorSupplemental(ne.member.loc, "is the location of the constructor");
                                }
                                ne.onstack = 1;
                                dsym.onstack = true;
                            }
                        }
                        else if (auto fe = ex.isFuncExp())
                        {
                            // or a delegate that doesn't escape a reference to the function
                            FuncDeclaration f = fe.fd;
                            if (f.tookAddressOf)
                                f.tookAddressOf--;
                        }
                        else if (auto ale = ex.isArrayLiteralExp())
                        {
                            // or an array literal assigned to a `scope` variable
                            if (sc.useDIP1000 == FeatureState.enabled
                                && !dsym.type.nextOf().needsDestruction())
                                ale.onstack = true;
                        }
                    }

                    Expression exp = ei.exp;
                    Expression e1 = new VarExp(dsym.loc, dsym);

                    void constructInit(bool isBlit)
                    {
                        if (isBlit)
                            exp = new BlitExp(dsym.loc, e1, exp);
                        else
                            exp = new ConstructExp(dsym.loc, e1, exp);
                        dsym.canassign++;
                        exp = exp.expressionSemantic(sc);
                        dsym.canassign--;
                    }

                    if (dsymIsRef) // follow logic similar to typesem.argumentMatchParameter() and statementsem.visitForeach()
                    {
                        dsym.storage_class |= STC.nodtor;
                        exp = exp.expressionSemantic(sc);
                        Type tp = dsym.type;
                        Type ta = exp.type;
                        if (!exp.isLvalue())
                        {
                            if (dsym.storage_class & STC.autoref)
                            {
                                dsym.storage_class &= ~STC.ref_;
                                constructInit(isBlit);
                            }
                            else
                            {
                                .error(dsym.loc, "rvalue `%s` cannot be assigned to `ref %s`", exp.toChars(), dsym.toChars());
                                exp = ErrorExp.get();
                            }
                        }
                        else if (!ta.constConv(tp))
                        {
                            if (dsym.storage_class & STC.autoref)
                            {
                                dsym.storage_class &= ~STC.ref_;
                                constructInit(false);
                            }
                            else
                            {
                                .error(dsym.loc, "type `%s` cannot be assigned to `ref %s %s`", ta.toChars(), tp.toChars(), dsym.toChars());
                                exp = ErrorExp.get();
                            }
                        }
                        else if (exp.isBitField())
                        {
                            if (dsym.storage_class & STC.autoref)
                            {
                                dsym.storage_class &= ~STC.ref_;
                                constructInit(false);
                            }
                            else
                            {
                                .error(dsym.loc, "bitfield `%s` cannot be assigned to `ref %s`", exp.toChars(), dsym.toChars());
                                exp = ErrorExp.get();
                            }
                        }
                        else
                        {
                            constructInit(false);
                        }
                    }
                    else
                    {
                        constructInit(isBlit);
                    }

                    if (exp.op == EXP.error)
                    {
                        dsym._init = new ErrorInitializer();
                        ei = null;
                    }
                    else
                        ei.exp = exp.optimize(WANTvalue);
                }
                else
                {
                    // https://issues.dlang.org/show_bug.cgi?id=14166
                    // Don't run CTFE for the temporary variables inside typeof
                    dsym._init = dsym._init.initializerSemantic(sc, dsym.type, sc.intypeof == 1 ? INITnointerpret : INITinterpret);
                    import dmd.semantic2 : lowerStaticAAs;
                    lowerStaticAAs(dsym, sc);
                    auto init_err = dsym._init.isExpInitializer();
                    if (init_err && init_err.exp.op == EXP.showCtfeContext)
                    {
                        init_err.exp = ErrorExp.get();
                        errorSupplemental(dsym.loc, "compile time context created here");
                    }
                }
            }
            else if (parent.isAggregateDeclaration())
            {
                dsym._scope = scx ? scx : sc.copy();
                dsym._scope.setNoFree();
            }
            else if (dsym.storage_class & (STC.const_ | STC.immutable_ | STC.manifest) ||
                     dsym.type.isConst() || dsym.type.isImmutable() ||
                     sc.inCfile)
            {
                /* Because we may need the results of a const declaration in a
                 * subsequent type, such as an array dimension, before semantic2()
                 * gets ordinarily run, try to run semantic2() now.
                 * If a C array is of unknown size, the initializer can provide the size. Do this
                 * eagerly because C does it eagerly.
                 * Ignore failure.
                 */
                if (!inferred)
                {
                    const errors = global.errors;
                    dsym.inuse++;
                    // Bug 20549. Don't try this on modules or packages, syntaxCopy
                    // could crash (inf. recursion) on a mod/pkg referencing itself
                    if (ei && (ei.exp.op != EXP.scope_ ? true : !ei.exp.isScopeExp().sds.isPackage()))
                    {
                        if (ei.exp.type)
                        {
                            // If exp is already resolved we are done, our original init exp
                            // could have a type painting that we need to respect
                            // e.g.  ['a'] typed as string, or [['z'], ""] as string[]
                            // See https://issues.dlang.org/show_bug.cgi?id=15711
                        }
                        else
                        {
                            Expression exp = ei.exp.syntaxCopy();

                            bool needctfe = dsym.isDataseg() || (dsym.storage_class & STC.manifest);
                            if (needctfe)
                                sc = sc.startCTFE();
                            sc = sc.push();
                            sc.varDecl = dsym; // https://issues.dlang.org/show_bug.cgi?id=24051
                            exp = exp.expressionSemantic(sc);
                            exp = resolveProperties(sc, exp);
                            sc = sc.pop();
                            if (needctfe)
                                sc = sc.endCTFE();
                            ei.exp = exp;
                        }

                        Type tb2 = dsym.type.toBasetype();
                        Type ti = ei.exp.type.toBasetype();

                        /* The problem is the following code:
                         *  struct CopyTest {
                         *     double x;
                         *     this(double a) { x = a * 10.0;}
                         *     this(this) { x += 2.0; }
                         *  }
                         *  const CopyTest z = CopyTest(5.3);  // ok
                         *  const CopyTest w = z;              // not ok, postblit not run
                         *  static assert(w.x == 55.0);
                         * because the postblit doesn't get run on the initialization of w.
                         */
                        if (auto ts = ti.isTypeStruct())
                        {
                            StructDeclaration sd = ts.sym;
                            /* Look to see if initializer involves a copy constructor
                             * (which implies a postblit)
                             */
                            // there is a copy constructor
                            // and exp is the same struct
                            if (sd.postblit && tb2.toDsymbol(null) == sd)
                            {
                                // The only allowable initializer is a (non-copy) constructor
                                if (ei.exp.isLvalue())
                                    .error(dsym.loc, "%s `%s` of type struct `%s` uses `this(this)`, which is not allowed in static initialization", dsym.kind, dsym.toPrettyChars, tb2.toChars());
                            }
                        }
                    }

                    dsym._init = dsym._init.initializerSemantic(sc, dsym.type, INITinterpret);
                    dsym.inuse--;
                    if (global.errors > errors)
                    {
                        dsym._init = new ErrorInitializer();
                        dsym.type = Type.terror;
                    }
                }
                else
                {
                    dsym._scope = scx ? scx : sc.copy();
                    dsym._scope.setNoFree();
                }
            }
            sc = sc.pop();
        }

    Ldtor:
        /* Build code to execute destruction, if necessary
         */
        dsym.edtor = dsym.callScopeDtor(sc);
        if (dsym.edtor)
        {
            if (sc.func && dsym.storage_class & (STC.static_ | STC.gshared))
                dsym.edtor = dsym.edtor.expressionSemantic(sc._module._scope);
            else
                dsym.edtor = dsym.edtor.expressionSemantic(sc);

            version (none)
            {
                // currently disabled because of std.stdio.stdin, stdout and stderr
                if (dsym.isDataseg() && !(dsym.storage_class & STC.extern_))
                    .error(dsym.loc, "%s `%s` static storage variables cannot have destructors", dsym.kind, dsym.toPrettyChars);
            }
        }

        dsym.semanticRun = PASS.semanticdone;

        if (dsym.type.toBasetype().ty == Terror)
            dsym.errors = true;

        if(sc.scopesym && !sc.scopesym.isAggregateDeclaration())
        {
            for (ScopeDsymbol sym = sc.scopesym; sym && dsym.endlinnum == 0;
                 sym = sym.parent ? sym.parent.isScopeDsymbol() : null)
                dsym.endlinnum = sym.endlinnum;
        }
    }

    override void visit(TypeInfoDeclaration dsym)
    {
        assert(dsym._linkage == LINK.c);
    }

    override void visit(CAsmDeclaration dsym)
    {
        if (dsym.semanticRun >= PASS.semanticdone)
            return;
        import dmd.iasm : asmSemantic;
        asmSemantic(dsym, sc);
        dsym.semanticRun = PASS.semanticdone;
    }

    override void visit(BitFieldDeclaration dsym)
    {
        //printf("BitField::semantic('%s')\n", dsym.toChars());
        if (dsym.semanticRun >= PASS.semanticdone)
            return;

        visit(cast(VarDeclaration)dsym);
        if (dsym.errors)
            return;

        if (!(sc.previews.bitfields || sc.inCfile))
        {
            .error(dsym.loc, "%s `%s` use `-%spreview=bitfields` for bitfield support", dsym.kind, dsym.toPrettyChars, SwitchPrefix.ptr);
        }

        if (!dsym.parent.isStructDeclaration() && !dsym.parent.isClassDeclaration())
        {
            .error(dsym.loc, "%s `%s` - bitfield must be member of struct, union, or class", dsym.kind, dsym.toPrettyChars);
        }

        sc = sc.startCTFE();
        auto width = dsym.width.expressionSemantic(sc);
        sc = sc.endCTFE();
        width = width.ctfeInterpret();
        if (!dsym.type.isIntegral())
        {
            // C11 6.7.2.1-5
            error(width.loc, "bitfield type `%s` is not an integer type", dsym.type.toChars());
            dsym.errors = true;
        }
        if (!width.isIntegerExp())
        {
            error(width.loc, "bitfield width `%s` is not an integer constant", dsym.width.toChars());
            dsym.errors = true;
        }
        const uwidth = width.toInteger(); // uwidth is unsigned
        if (uwidth == 0 && !dsym.isAnonymous())
        {
            error(width.loc, "bitfield `%s` has zero width", dsym.toChars());
            dsym.errors = true;
        }
        const sz = dsym.type.size();
        if (sz == SIZE_INVALID)
            dsym.errors = true;
        const max_width = sz * 8;
        if (uwidth > max_width)
        {
            error(width.loc, "width `%lld` of bitfield `%s` does not fit in type `%s`", cast(long)uwidth, dsym.toChars(), dsym.type.toChars());
            dsym.errors = true;
        }
        dsym.fieldWidth = cast(uint)uwidth;
    }

    override void visit(Import imp)
    {
        timeTraceBeginEvent(TimeTraceEventType.sema1Import);
        scope (exit) timeTraceEndEvent(TimeTraceEventType.sema1Import, imp);
        static if (LOG)
        {
            printf("Import::semantic('%s') %s\n", imp.toPrettyChars(), imp.id.toChars());
            scope(exit)
                printf("-Import::semantic('%s'), pkg = %p\n", imp.toChars(), imp.pkg);
        }
        if (imp.semanticRun > PASS.initial)
            return;

        if (imp._scope)
        {
            sc = imp._scope;
            imp._scope = null;
        }
        if (!sc)
            return;

        imp.parent = sc.parent;

        imp.semanticRun = PASS.semantic;

        // Load if not already done so
        if (!imp.mod)
        {
            // https://issues.dlang.org/show_bug.cgi?id=22857
            // if parser errors occur when loading a module
            // we should just stop compilation
            if (imp.load(sc))
            {
                for (size_t i = 0; i < imp.aliasdecls.length; i++)
                    imp.aliasdecls[i].type = Type.terror;
                return;
            }

            if (imp.mod)
            {
                imp.mod.importAll(null);
                imp.mod.checkImportDeprecation(imp.loc, sc);
            }
        }
        if (!imp.mod)
        {
            imp.semanticRun = PASS.semanticdone;
            addImportDep(global.params.moduleDeps, imp, sc._module);
        }

        // Modules need a list of each imported module

        // if inside a template instantiation, the instantianting
        // module gets the import.
        // https://issues.dlang.org/show_bug.cgi?id=17181
        Module importer = sc._module;
        if (sc.minst && sc.tinst)
        {
            importer = sc.minst;
            if (!sc.tinst.importedModules.contains(imp.mod))
                sc.tinst.importedModules.push(imp.mod);
        }
        //printf("%s imports %s\n", importer.toChars(), imp.mod.toChars());
        if (!importer.aimports.contains(imp.mod))
            importer.aimports.push(imp.mod);

        if (sc.explicitVisibility)
            imp.visibility = sc.visibility;

        if (!imp.aliasId && !imp.names.length) // neither a selective nor a renamed import
        {
            ScopeDsymbol scopesym = sc.getScopesym();

            if (!imp.isstatic)
            {
                scopesym.importScope(imp.mod, imp.visibility);
            }


            imp.addPackageAccess(scopesym);
        }

        // if a module has errors it means that parsing has failed.
        if (!imp.mod.errors)
            imp.mod.dsymbolSemantic(null);

        if (imp.mod.needmoduleinfo)
        {
            //printf("module4 %s because of %s\n", importer.toChars(), imp.mod.toChars());
            importer.needmoduleinfo = 1;
        }

        sc = sc.push(imp.mod);
        sc.visibility = imp.visibility;
        for (size_t i = 0; i < imp.aliasdecls.length; i++)
        {
            AliasDeclaration ad = imp.aliasdecls[i];
            //printf("\tImport %s alias %s = %s, scope = %p\n", toPrettyChars(), aliases[i].toChars(), names[i].toChars(), ad._scope);
            Dsymbol sym = imp.mod.search(imp.loc, imp.names[i], SearchOpt.ignorePrivateImports);
            if (sym)
            {
                import dmd.access : symbolIsVisible;
                if (!symbolIsVisible(sc, sym) && !sym.errors)
                {
                    .error(imp.loc, "%s `%s` member `%s` is not visible from module `%s`", imp.mod.kind, imp.mod.toPrettyChars,
                        imp.names[i].toChars(), sc._module.toChars());
                    sym.errors = true;
                }
                ad.dsymbolSemantic(sc);
                // If the import declaration is in non-root module,
                // analysis of the aliased symbol is deferred.
                // Therefore, don't see the ad.aliassym or ad.type here.
            }
            else
            {
                Dsymbol s = imp.mod.search_correct(imp.names[i]);
                // https://issues.dlang.org/show_bug.cgi?id=23908
                // Don't suggest symbols from the importer's module
                if (s && s.parent != importer)
                    .error(imp.loc, "%s `%s` import `%s` not found, did you mean %s `%s`?", imp.mod.kind, imp.mod.toPrettyChars, imp.names[i].toChars(), s.kind(), s.toPrettyChars());
                else
                    .error(imp.loc, "%s `%s` import `%s` not found", imp.mod.kind, imp.mod.toPrettyChars, imp.names[i].toChars());
                ad.type = Type.terror;
            }
        }
        sc = sc.pop();

        imp.semanticRun = PASS.semanticdone;
        addImportDep(global.params.moduleDeps, imp, sc._module);
    }

    void attribSemantic(AttribDeclaration ad)
    {
        if (ad.semanticRun != PASS.initial)
            return;
        ad.semanticRun = PASS.semantic;
        Dsymbols* d = ad.include(sc);
        //printf("\tAttribDeclaration::semantic '%s', d = %p\n",toChars(), d);
        if (!d)
        {
            ad.semanticRun = PASS.semanticdone;
            return;
        }

        Scope* sc2 = ad.newScope(sc);
        bool errors;
        for (size_t i = 0; i < d.length; i++)
        {
            Dsymbol s = (*d)[i];
            s.dsymbolSemantic(sc2);
            errors |= s.errors;
        }
        if (errors)
            ad.errors = true;
        if (sc2 != sc)
            sc2.pop();

        ad.semanticRun = PASS.semanticdone;
    }

    override void visit(AttribDeclaration atd)
    {
        attribSemantic(atd);
    }

    override void visit(AnonDeclaration scd)
    {
        //printf("\tAnonDeclaration::semantic isunion:%d ptr:%p\n", scd.isunion, scd);
        assert(sc.parent);
        auto p = sc.parent.pastMixin();
        auto ad = p.isAggregateDeclaration();
        if (!ad)
        {
            error(scd.loc, "%s can only be a part of an aggregate, not %s `%s`", scd.kind(), p.kind(), p.toChars());
            scd.errors = true;
            return;
        }

        if (!scd.decl)
            return;

        sc = sc.push();
        sc.stc &= ~(STC.auto_ | STC.scope_ | STC.static_ | STC.gshared);
        sc.inunion = scd.isunion ? scd : null;
        sc.resetAllFlags();
        for (size_t i = 0; i < scd.decl.length; i++)
        {
            Dsymbol s = (*scd.decl)[i];
            if (auto var = s.isVarDeclaration)
            {
                if (scd.isunion)
                    var.overlapped = true;
            }
            s.dsymbolSemantic(sc);
        }
        sc = sc.pop();
    }

    override void visit(PragmaDeclaration pd)
    {
        import dmd.pragmasem : pragmaDeclSemantic;
        pragmaDeclSemantic(pd, sc);
    }

    override void visit(StaticIfDeclaration sid)
    {
        attribSemantic(sid);
    }

    override void visit(StaticForeachDeclaration sfd)
    {
        attribSemantic(sfd);
    }

    private Dsymbols* compileIt(MixinDeclaration cd)
    {
        //printf("MixinDeclaration::compileIt(loc = %d) %s\n", cd.loc.linnum, cd.exp.toChars());
        OutBuffer buf;
        if (expressionsToString(buf, sc, cd.exps, cd.loc, null, true))
            return null;

        const errors = global.errors;
        const len = buf.length;
        buf.writeByte(0);
        const str = buf.extractSlice()[0 .. len];
        const bool doUnittests = global.params.parsingUnittestsRequired();
        scope p = new Parser!ASTCodegen(sc._module, str, false, global.errorSink, &global.compileEnv, doUnittests);
        adjustLocForMixin(str, cd.loc, *p.baseLoc, global.params.mixinOut);
        p.linnum = p.baseLoc.startLine;
        p.nextToken();

        auto d = p.parseDeclDefs(0);
        if (global.errors != errors)
            return null;

        if (p.token.value != TOK.endOfFile)
        {
            .error(cd.loc, "%s `%s` incomplete mixin declaration `%s`", cd.kind, cd.toPrettyChars, str.ptr);
            return null;
        }
        return d;
    }

    /***********************************************************
     * https://dlang.org/spec/module.html#mixin-declaration
     */
    override void visit(MixinDeclaration cd)
    {
        //printf("MixinDeclaration::semantic()\n");
        if (!cd.compiled)
        {
            cd.decl = compileIt(cd);
            attribAddMember(cd, sc, cd.scopesym);
            cd.compiled = true;

            if (cd._scope && cd.decl)
            {
                for (size_t i = 0; i < cd.decl.length; i++)
                {
                    Dsymbol s = (*cd.decl)[i];
                    s.setScope(cd._scope);
                }
            }
        }
        attribSemantic(cd);
    }

    override void visit(CPPNamespaceDeclaration ns)
    {
        Identifier identFromSE (StringExp se)
        {
            const sident = se.toStringz();
            if (!sident.length || !Identifier.isValidIdentifier(sident))
            {
                error(ns.exp.loc, "expected valid identifier for C++ namespace but got `%s`", se.toErrMsg());
                return null;
            }
            else
                return Identifier.idPool(sident);
        }

        if (ns.ident !is null)
            return attribSemantic(ns);

        ns.cppnamespace = sc.namespace;
        sc = sc.startCTFE();
        ns.exp = ns.exp.expressionSemantic(sc);
        ns.exp = resolveProperties(sc, ns.exp);
        sc = sc.endCTFE();
        ns.exp = ns.exp.ctfeInterpret();
        // Can be either a tuple of strings or a string itself
        if (auto te = ns.exp.isTupleExp())
        {
            expandTuples(te.exps);
            CPPNamespaceDeclaration current = ns.cppnamespace;
            for (size_t d = 0; d < te.exps.length; ++d)
            {
                auto exp = (*te.exps)[d];
                auto prev = d ? current : ns.cppnamespace;
                current = (d + 1) != te.exps.length
                    ? new CPPNamespaceDeclaration(ns.loc, exp, null)
                    : ns;
                current.exp = exp;
                current.cppnamespace = prev;
                if (auto se = exp.toStringExp())
                {
                    current.ident = identFromSE(se);
                    if (current.ident is null)
                        return; // An error happened in `identFromSE`
                }
                else
                    error(ns.exp.loc, "`%s`: index %llu is not a string constant, it is a `%s`",
                                 ns.exp.toChars(), cast(ulong) d, ns.exp.type.toChars());
            }
        }
        else if (auto se = ns.exp.toStringExp())
            ns.ident = identFromSE(se);
        // Empty Tuple
        else if (ns.exp.isTypeExp() && ns.exp.isTypeExp().type.toBasetype().isTypeTuple())
        {
        }
        else if (!ns.exp.type.isTypeError())
            error(ns.exp.loc, "compile time string constant (or sequence) expected, not `%s`",
                         ns.exp.toChars());
        attribSemantic(ns);
    }

    override void visit(UserAttributeDeclaration uad)
    {
        //printf("UserAttributeDeclaration::semantic() %p\n", this);
        if (uad.decl && !uad._scope)
            uad.Dsymbol.setScope(sc); // for function local symbols
        arrayExpressionSemantic(uad.atts.peekSlice(), sc, true);
        return attribSemantic(uad);
    }

    override void visit(StaticAssert sa)
    {
        if (sa.semanticRun < PASS.semanticdone)
            sa.semanticRun = PASS.semanticdone;
        else
            return;

        // https://issues.dlang.org/show_bug.cgi?id=24645
        // This is a short-circuit. Usually, static assert conditions are evaluated
        // in semantic2, but it's not uncommon to use this pattern:
        // ---
        // version(X)
        // {}
        // else
        //   static assert(false, "unsupported platform");
        // ---
        // However, without this short-circuit, the static assert error may get drowned
        // out by subsequent semantic1 (import) errors. Only short-circuit at module scope though,
        // inside mixin templates you want an instantiation trace (which you don't get here).
        if (sc.parent && sc.parent.isModule())
            if (auto i = sa.exp.isIntegerExp())
                if (i.toInteger() == 0)
                    staticAssertFail(sa, sc);
    }

    override void visit(DebugSymbol ds)
    {
        //printf("DebugSymbol::semantic() %s\n", toChars());
        if (ds.semanticRun < PASS.semanticdone)
            ds.semanticRun = PASS.semanticdone;
    }

    override void visit(VersionSymbol vs)
    {
        if (vs.semanticRun < PASS.semanticdone)
            vs.semanticRun = PASS.semanticdone;
    }

    override void visit(Package pkg)
    {
        if (pkg.semanticRun < PASS.semanticdone)
            pkg.semanticRun = PASS.semanticdone;
    }

    override void visit(Module m)
    {
        if (m.semanticRun != PASS.initial)
            return;

        timeTraceBeginEvent(TimeTraceEventType.sema1Module);
        scope (exit) timeTraceEndEvent(TimeTraceEventType.sema1Module, m);

        //printf("+Module::semantic(this = %p, '%s'): parent = %p\n", this, toChars(), parent);
        m.semanticRun = PASS.semantic;
        // Note that modules get their own scope, from scratch.
        // This is so regardless of where in the syntax a module
        // gets imported, it is unaffected by context.
        Scope* sc = m._scope; // see if already got one from importAll()
        if (!sc)
        {
            sc = scopeCreateGlobal(m, global.errorSink); // create root scope
        }

        //printf("Module = %p, linkage = %d\n", sc.scopesym, sc.linkage);
        // Pass 1 semantic routines: do public side of the definition
        m.members.foreachDsymbol( (s)
        {
            //printf("\tModule('%s'): '%s'.dsymbolSemantic()\n", toChars(), s.toChars());
            s.dsymbolSemantic(sc);
            runDeferredSemantic();
        });

        if (m.userAttribDecl)
        {
            m.userAttribDecl.dsymbolSemantic(sc);
        }
        if (!m._scope)
        {
            sc = sc.pop();
            sc.pop(); // 2 pops because scopeCreateGlobal() created 2
        }
        m.semanticRun = PASS.semanticdone;
        //printf("-Module::semantic(this = %p, '%s'): parent = %p\n", this, toChars(), parent);
    }

    override void visit(EnumDeclaration ed)
    {
        enumSemantic(sc, ed);
    }

    override void visit(EnumMember em)
    {
        enumMemberSemantic(sc, em);
    }

    override void visit(TemplateDeclaration tempdecl)
    {
        templateDeclarationSemantic(sc, tempdecl);
    }

    override void visit(TemplateInstance ti)
    {
        templateInstanceSemantic(ti, sc, ArgumentList());
    }

    override void visit(TemplateMixin tm)
    {
        static if (LOG)
        {
            printf("+TemplateMixin.dsymbolSemantic('%s', this=%p)\n", tm.toChars(), tm);
            fflush(stdout);
        }
        if (tm.semanticRun != PASS.initial)
        {
            // When a class/struct contains mixin members, and is done over
            // because of forward references, never reach here so semanticRun
            // has been reset to PASS.initial.
            static if (LOG)
            {
                printf("\tsemantic done\n");
            }
            return;
        }
        tm.semanticRun = PASS.semantic;
        static if (LOG)
        {
            printf("\tdo semantic\n");
        }

        Scope* scx = null;
        if (tm._scope)
        {
            sc = tm._scope;
            scx = tm._scope; // save so we don't make redundant copies
            tm._scope = null;
        }

        /* Run semantic on each argument, place results in tiargs[],
         * then find best match template with tiargs
         */
        if (!tm.findMixinTempDecl(sc) || !tm.semanticTiargs(sc) || !tm.findBestMatch(sc, ArgumentList()))
        {
            if (tm.semanticRun == PASS.initial) // forward reference had occurred
            {
                //printf("forward reference - deferring\n");
                return deferDsymbolSemantic(sc, tm, scx);
            }

            tm.inst = tm;
            tm.errors = true;
            return; // error recovery
        }

        auto tempdecl = tm.tempdecl.isTemplateDeclaration();
        assert(tempdecl);

        if (!tm.ident)
        {
            /* Assign scope local unique identifier, as same as lambdas.
             */
            const(char)[] s = "__mixin";

            if (FuncDeclaration func = sc.parent.isFuncDeclaration())
            {
                tm.symtab = func.localsymtab;
                if (tm.symtab)
                {
                    // Inside template constraint, symtab is not set yet.
                    goto L1;
                }
            }
            else
            {
                tm.symtab = sc.parent.isScopeDsymbol().symtab;
            L1:
                assert(tm.symtab);
                tm.ident = Identifier.generateId(s, tm.symtab.length + 1);
                tm.symtab.insert(tm);
            }
        }

        tm.inst = tm;
        tm.parent = sc.parent;

        /* Detect recursive mixin instantiations.
         */
        for (Dsymbol s = tm.parent; s; s = s.parent)
        {
            //printf("\ts = '%s'\n", s.toChars());
            TemplateMixin tmix = s.isTemplateMixin();
            if (!tmix || tempdecl != tmix.tempdecl)
                continue;

            /* Different argument list lengths happen with variadic args
             */
            if (tm.tiargs.length != tmix.tiargs.length)
                continue;

            for (size_t i = 0; i < tm.tiargs.length; i++)
            {
                RootObject o = (*tm.tiargs)[i];
                Type ta = isType(o);
                Expression ea = isExpression(o);
                Dsymbol sa = isDsymbol(o);
                RootObject tmo = (*tmix.tiargs)[i];
                if (ta)
                {
                    Type tmta = isType(tmo);
                    if (!tmta)
                        goto Lcontinue;
                    if (!ta.equals(tmta))
                        goto Lcontinue;
                }
                else if (ea)
                {
                    Expression tme = isExpression(tmo);
                    if (!tme || !dmd.expressionsem.equals(ea, tme))
                        goto Lcontinue;
                }
                else if (sa)
                {
                    Dsymbol tmsa = isDsymbol(tmo);
                    if (sa != tmsa)
                        goto Lcontinue;
                }
                else
                    assert(0);
            }
            .error(tm.loc, "%s `%s` recursive mixin instantiation", tm.kind, tm.toPrettyChars);
            return;

        Lcontinue:
            continue;
        }

        // Copy the syntax trees from the TemplateDeclaration
        tm.members = Dsymbol.arraySyntaxCopy(tempdecl.members);
        if (!tm.members)
            return;

        tm.symtab = new DsymbolTable();

        sc.getScopesym().importScope(tm, Visibility(Visibility.Kind.public_));

        static if (LOG)
        {
            printf("\tcreate scope for template parameters '%s'\n", tm.toChars());
        }
        Scope* scy = sc.push(tm);
        scy.parent = tm;

        /* https://issues.dlang.org/show_bug.cgi?id=930
         *
         * If the template that is to be mixed in is in the scope of a template
         * instance, we have to also declare the type aliases in the new mixin scope.
         */
        auto parentInstance = tempdecl.parent ? tempdecl.parent.isTemplateInstance() : null;
        if (parentInstance)
            parentInstance.declareParameters(scy);

        tm.argsym = new ScopeDsymbol();
        tm.argsym.parent = scy.parent;
        Scope* argscope = scy.push(tm.argsym);

        const errorsave = global.errors;

        // Declare each template parameter as an alias for the argument type
        tm.declareParameters(argscope);

        // Add members to enclosing scope, as well as this scope
        tm.members.foreachDsymbol(s => s.addMember(argscope, tm));

        // Do semantic() analysis on template instance members
        static if (LOG)
        {
            printf("\tdo semantic() on template instance members '%s'\n", tm.toChars());
        }
        Scope* sc2 = argscope.push(tm);
        //size_t deferred_dim = Module.deferred.length;

        __gshared int nest;
        //printf("%d\n", nest);
        if (++nest > global.recursionLimit)
        {
            global.gag = 0; // ensure error message gets printed
            .error(tm.loc, "%s `%s` recursive expansion", tm.kind, tm.toPrettyChars);
            fatal();
        }

        tm.members.foreachDsymbol( s => s.setScope(sc2) );

        tm.members.foreachDsymbol( s => s.importAll(sc2) );

        tm.members.foreachDsymbol( s => s.dsymbolSemantic(sc2) );

        nest--;

        /* In DeclDefs scope, TemplateMixin does not have to handle deferred symbols.
         * Because the members would already call addDeferredSemantic() for themselves.
         * See Struct, Class, Interface, and EnumDeclaration.dsymbolSemantic().
         */
        //if (!sc.func && Module.deferred.length > deferred_dim) {}

        AggregateDeclaration ad = tm.isMember();
        if (sc.func && !ad)
        {
            tm.semantic2(sc2);
            tm.semantic3(sc2);
        }

        // Give additional context info if error occurred during instantiation
        if (global.errors != errorsave)
        {
            .error(tm.loc, "%s `%s` error instantiating", tm.kind, tm.toPrettyChars);
            tm.errors = true;
        }

        sc2.pop();
        argscope.pop();
        scy.pop();

        static if (LOG)
        {
            printf("-TemplateMixin.dsymbolSemantic('%s', this=%p)\n", tm.toChars(), tm);
        }
    }

    override void visit(Nspace ns)
    {
        if (ns.semanticRun != PASS.initial)
            return;
        static if (LOG)
        {
            printf("+Nspace::semantic('%s')\n", ns.toChars());
            scope(exit) printf("-Nspace::semantic('%s')\n", ns.toChars());
        }
        if (ns._scope)
        {
            sc = ns._scope;
            ns._scope = null;
        }
        if (!sc)
            return;

        bool repopulateMembers = false;
        if (ns.identExp)
        {
            // resolve the namespace identifier
            sc = sc.startCTFE();
            Expression resolved = ns.identExp.expressionSemantic(sc);
            resolved = resolveProperties(sc, resolved);
            sc = sc.endCTFE();
            resolved = resolved.ctfeInterpret();
            StringExp name = resolved.toStringExp();
            TupleExp tup = name ? null : resolved.isTupleExp();
            if (!tup && !name)
            {
                error(ns.loc, "expected string expression for namespace name, got `%s`", ns.identExp.toChars());
                return;
            }
            ns.identExp = resolved; // we don't need to keep the old AST around
            if (name)
            {
                const(char)[] ident = name.toStringz();
                if (ident.length == 0 || !Identifier.isValidIdentifier(ident))
                {
                    error(ns.loc, "expected valid identifier for C++ namespace but got `%.*s`", cast(int)ident.length, ident.ptr);
                    return;
                }
                ns.ident = Identifier.idPool(ident);
            }
            else
            {
                // create namespace stack from the tuple
                Nspace parentns = ns;
                foreach (i, exp; *tup.exps)
                {
                    name = exp.toStringExp();
                    if (!name)
                    {
                        error(ns.loc, "expected string expression for namespace name, got `%s`", exp.toChars());
                        return;
                    }
                    const(char)[] ident = name.toStringz();
                    if (ident.length == 0 || !Identifier.isValidIdentifier(ident))
                    {
                        error(ns.loc, "expected valid identifier for C++ namespace but got `%.*s`", cast(int)ident.length, ident.ptr);
                        return;
                    }
                    if (i == 0)
                    {
                        ns.ident = Identifier.idPool(ident);
                    }
                    else
                    {
                        // insert the new namespace
                        Nspace childns = new Nspace(ns.loc, Identifier.idPool(ident), null, parentns.members);
                        parentns.members = new Dsymbols;
                        parentns.members.push(childns);
                        parentns = childns;
                        repopulateMembers = true;
                    }
                }
            }
        }

        ns.semanticRun = PASS.semantic;
        ns.parent = sc.parent;
        // Link does not matter here, if the UDA is present it will error
        checkGNUABITag(ns, LINK.cpp);

        if (!ns.members)
        {
            ns.semanticRun = PASS.semanticdone;
            return;
        }
        assert(sc);
        sc = sc.push(ns);
        sc.linkage = LINK.cpp; // note that namespaces imply C++ linkage
        sc.parent = ns;
        foreach (s; *ns.members)
        {
            if (repopulateMembers)
            {
                s.addMember(sc, sc.scopesym);
                s.setScope(sc);
            }
            s.importAll(sc);
        }
        foreach (s; *ns.members)
        {
            static if (LOG)
            {
                printf("\tmember '%s', kind = '%s'\n", s.toChars(), s.kind());
            }
            s.dsymbolSemantic(sc);
        }
        sc.pop();
        ns.semanticRun = PASS.semanticdone;
    }

     /// Do the semantic analysis on the external interface to the function.
    override void visit(FuncDeclaration funcdecl)
    {
        funcDeclarationSemantic(sc, funcdecl);
    }

    override void visit(CtorDeclaration ctd)
    {
        //printf("CtorDeclaration::semantic() %p %s\n", ctd, ctd.toChars());
        if (ctd.semanticRun >= PASS.semanticdone)
            return;
        if (ctd._scope)
        {
            sc = ctd._scope;
            ctd._scope = null;
        }

        ctd.parent = sc.parent;
        Dsymbol p = ctd.toParentDecl();
        AggregateDeclaration ad = p.isAggregateDeclaration();
        if (!ad)
        {
            error(ctd.loc, "constructor can only be a member of aggregate, not %s `%s`", p.kind(), p.toChars());
            ctd.type = Type.terror;
            ctd.errors = true;
            return;
        }

        sc = sc.push();

        if (sc.stc & STC.static_)
        {
            if (sc.stc & STC.shared_)
                error(ctd.loc, "`shared static` has no effect on a constructor inside a `shared static` block. Use `shared static this()`");
            else
                error(ctd.loc, "`static` has no effect on a constructor inside a `static` block. Use `static this()`");
        }

        sc.stc &= ~STC.static_; // not a static constructor

        funcDeclarationSemantic(sc, ctd);

        sc.pop();

        if (ctd.errors)
            return;

        TypeFunction tf = ctd.type.toTypeFunction();
        immutable dim = tf.parameterList.length;
        auto sd = ad.isStructDeclaration();

        /* See if it's the default constructor
         * But, template constructor should not become a default constructor.
         */
        if (ad && (!ctd.parent.isTemplateInstance() || ctd.parent.isTemplateMixin()))
        {
            if (!sd)
            {
                if (dim == 0 && tf.parameterList.varargs == VarArg.none)
                    ad.defaultCtor = ctd;
                return;
            }

            if (dim == 0 && tf.parameterList.varargs == VarArg.none) // empty default ctor w/o any varargs
            {
                if (ctd.fbody || !(ctd.storage_class & STC.disable))
                {
                    .error(ctd.loc, "%s `%s` default constructor for structs only allowed " ~
                        "with `@disable`, no body, and no parameters", ctd.kind, ctd.toPrettyChars);
                    ctd.storage_class |= STC.disable;
                    ctd.fbody = null;
                }
                sd.noDefaultCtor = true;
            }
            else if (dim == 0 && tf.parameterList.varargs != VarArg.none) // allow varargs only ctor
            {
            }
            else if (dim && !tf.parameterList.hasArgsWithoutDefault)
            {
                if (ctd.storage_class & STC.disable)
                {
                    .error(ctd.loc, "%s `%s` is marked `@disable`, so it cannot have default "~
                              "arguments for all parameters.", ctd.kind, ctd.toPrettyChars);
                    errorSupplemental(ctd.loc, "Use `@disable this();` if you want to disable default initialization.");
                }
                else
                    .error(ctd.loc, "%s `%s` all parameters have default arguments, "~
                              "but structs cannot have default constructors.", ctd.kind, ctd.toPrettyChars);
            }
            else if ((dim == 1 || (dim > 1 && tf.parameterList[1].defaultArg)))
            {
                //printf("tf: %s\n", toChars(tf));
                auto param = tf.parameterList[0];
                if (param.type.mutableOf().unSharedOf() == sd.type.mutableOf().unSharedOf())
                {
                    //printf("copy constructor %p\n", ctd);
                    assert(!ctd.isCpCtor && !ctd.isMoveCtor);
                    if (param.storageClass & STC.ref_)
                        ctd.isCpCtor = true;            // copy constructor
                    else
                        ctd.isMoveCtor = true;          // move constructor
                    assert(!(ctd.isCpCtor && ctd.isMoveCtor));
                }
            }
        }
        // https://issues.dlang.org/show_bug.cgi?id=22593
        else if (auto ti = ctd.parent.isTemplateInstance())
        {
            checkHasBothRvalueAndCpCtor(sd, ctd, ti);
        }
    }

    override void visit(PostBlitDeclaration pbd)
    {
        //printf("PostBlitDeclaration::semantic() %s\n", toChars());
        //printf("ident: %s, %s, %p, %p\n", ident.toChars(), Id.dtor.toChars(), ident, Id.dtor);
        //printf("stc = x%llx\n", sc.stc);
        if (pbd.semanticRun >= PASS.semanticdone)
            return;
        if (pbd._scope)
        {
            sc = pbd._scope;
            pbd._scope = null;
        }

        pbd.parent = sc.parent;
        Dsymbol p = pbd.toParent2();
        StructDeclaration ad = p.isStructDeclaration();
        if (!ad)
        {
            error(pbd.loc, "postblit can only be a member of struct, not %s `%s`", p.kind(), p.toChars());
            pbd.type = Type.terror;
            pbd.errors = true;
            return;
        }
        if (pbd.ident == Id.postblit && pbd.semanticRun < PASS.semantic)
            ad.postblits.push(pbd);
        if (!pbd.type)
            pbd.type = new TypeFunction(ParameterList(), Type.tvoid, LINK.d, pbd.storage_class);

        sc = sc.push();
        sc.stc &= ~STC.static_; // not static
        sc.linkage = LINK.d;

        funcDeclarationSemantic(sc, pbd);

        sc.pop();
    }

    override void visit(DtorDeclaration dd)
    {
        //printf("DtorDeclaration::semantic() %s\n", dd.toChars());
        //printf("ident: %s, %s, %p, %p\n", dd.ident.toChars(), Id.dtor.toChars(), dd.ident, Id.dtor);
        if (dd.semanticRun >= PASS.semanticdone)
            return;
        if (dd._scope)
        {
            sc = dd._scope;
            dd._scope = null;
        }

        dd.parent = sc.parent;
        Dsymbol p = dd.toParent2();
        AggregateDeclaration ad = p.isAggregateDeclaration();
        if (!ad)
        {
            error(dd.loc, "destructor can only be a member of aggregate, not %s `%s`", p.kind(), p.toChars());
            dd.type = Type.terror;
            dd.errors = true;
            return;
        }

        if (ad.isClassDeclaration() && ad.classKind == ClassKind.d)
        {
            // Class destructors are implicitly `scope`
            dd.storage_class |= STC.scope_;
        }

        if (dd.ident == Id.dtor && dd.semanticRun < PASS.semantic)
            ad.userDtors.push(dd);
        if (!dd.type)
        {
            dd.type = new TypeFunction(ParameterList(), Type.tvoid, LINK.d, dd.storage_class);
            if (ad.classKind == ClassKind.cpp && dd.ident == Id.dtor)
            {
                if (auto cldec = ad.isClassDeclaration())
                {
                    assert (cldec.cppDtorVtblIndex == -1); // double-call check already by dd.type
                    if (cldec.baseClass && cldec.baseClass.cppDtorVtblIndex != -1)
                    {
                        // override the base virtual
                        cldec.cppDtorVtblIndex = cldec.baseClass.cppDtorVtblIndex;
                    }
                    else if (!dd.isFinal())
                    {
                        // reserve the dtor slot for the destructor (which we'll create later)
                        cldec.cppDtorVtblIndex = cast(int)cldec.vtbl.length;
                        cldec.vtbl.push(dd);
                        if (target.cpp.twoDtorInVtable)
                            cldec.vtbl.push(dd); // deleting destructor uses a second slot
                    }
                }
            }
        }

        sc = sc.push();
        sc.stc &= ~STC.static_; // not a static destructor
        if (sc.linkage != LINK.cpp)
            sc.linkage = LINK.d;

        funcDeclarationSemantic(sc, dd);

        sc.pop();
    }

    void visitStaticCDtorDeclaration(FuncDeclaration sd, bool isDestructor)
    {
        if (sd.semanticRun >= PASS.semanticdone)
            return;
        if (sd._scope)
        {
            sc = sd._scope;
            sd._scope = null;
        }
        sd.parent = sc.parent;
        Dsymbol p = sd.parent.pastMixin();
        const bool isShared = !!(sd.isSharedStaticDtorDeclaration() || sd.isSharedStaticCtorDeclaration());
        const(char)* what = isDestructor ? "destructor" : "constructor";
        if (!p.isScopeDsymbol())
        {
            const(char)* s = isShared ? "shared " : "";
            error(sd.loc, "`%sstatic` %s can only be member of module/aggregate/template, not %s `%s`", s, what, p.kind(), p.toChars());
            sd.type = Type.terror;
            sd.errors = true;
            return;
        }

        if (!sd.type)
            sd.type = new TypeFunction(ParameterList(), Type.tvoid, LINK.d, sd.storage_class);

        /* If the static [dc]tor appears within a template instantiation,
         * it could get called multiple times by the module constructors
         * for different modules. Thus, protect it with a gate.
         */
        if (sd.isInstantiated() && sd.semanticRun < PASS.semantic)
        {
            /* Add this prefix to the constructor:
             * ```
             * static int gate;
             * if ([--|++]gate != [0|1]) return; // dependant on ctor/dtor
             * ```
             * or, for shared constructor:
             * ```
             * shared int gate;
             * enum op  = isDestructor ? "-=" : "+=";
             * enum cmp = isDestructor ? 0 : 1;
             * if (core.atomic.atomicOp!op(gate, 1) != cmp) return;
             * ```
             */

            auto v = new VarDeclaration(Loc.initial, Type.tint32, Id.gate, null);
            v.storage_class = STC.temp | STC.static_ | (isShared ? STC.shared_ : STC.none);

            Statement s = new ExpStatement(Loc.initial, v);
            auto sa = new Statements(s);

            Expression e;
            if (isShared)
            {
                e = doAtomicOp(isDestructor ? "-=" : "+=", v.ident, IntegerExp.literal!(1));
                if (e is null)
                {
                    .error(sd.loc, "%s `%s` shared static %s within a template require `core.atomic : atomicOp` to be present", sd.kind, sd.toPrettyChars, what);
                    return;
                }
            }
            else
            {
                IntegerExp one = isDestructor ? IntegerExp.literal!(-1) : IntegerExp.literal!(1);
                e = new AddAssignExp(
                    Loc.initial, new IdentifierExp(Loc.initial, v.ident), one);
            }
            IntegerExp cmp = isDestructor ? IntegerExp.literal!0 : IntegerExp.literal!1;
            e = new EqualExp(EXP.notEqual, Loc.initial, e, cmp);
            s = new IfStatement(Loc.initial, null, e, new ReturnStatement(Loc.initial, null), null, Loc.initial);

            sa.push(s);
            if (sd.fbody)
                sa.push(sd.fbody);

            sd.fbody = new CompoundStatement(Loc.initial, sa);
            if (isDestructor)
                (cast(StaticDtorDeclaration)sd).vgate = v;
        }
        const LINK save = sc.linkage;
        if (save != LINK.d)
        {
            const(char)* s = isShared ? "shared " : "";
            deprecation(sd.loc, "`%sstatic` %s can only be of D linkage", s, what);
            // Just correct it
            sc.linkage = LINK.d;
        }
        funcDeclarationSemantic(sc, sd);
        sc.linkage = save;

        // We're going to need ModuleInfo
        Module m = sd.getModule();
        if (!m)
            m = sc._module;
        if (m)
        {
            m.needmoduleinfo = 1;
            //printf("module2 %s needs moduleinfo\n", m.toChars());
        }
    }
    override void visit(StaticCtorDeclaration scd)
    {
        //printf("StaticCtorDeclaration::semantic()\n");
        visitStaticCDtorDeclaration(scd, false);

        foreachUda(scd, sc, (Expression e) {
            import dmd.attrib : isEnumAttribute;
            if (!isEnumAttribute(e, Id.udaStandalone))
                return 0;

            if (auto sharedCtor = scd.isSharedStaticCtorDeclaration())
            {
                auto trust = sharedCtor.type.isTypeFunction().trust;
                if (trust != TRUST.system && trust != TRUST.trusted)
                    error(e.loc, "a module constructor using `@%s` must be `@system` or `@trusted`", Id.udaStandalone.toChars());
                sharedCtor.standalone = true;
            }
            else
                .error(e.loc, "`@%s` can only be used on shared static constructors", Id.udaStandalone.toChars());

            return 1;
        });
    }

    override void visit(StaticDtorDeclaration sdd)
    {
        visitStaticCDtorDeclaration(sdd, true);
    }

    override void visit(InvariantDeclaration invd)
    {
        if (invd.semanticRun >= PASS.semanticdone)
            return;
        if (invd._scope)
        {
            sc = invd._scope;
            invd._scope = null;
        }

        invd.parent = sc.parent;
        Dsymbol p = invd.parent.pastMixin();
        AggregateDeclaration ad = p.isAggregateDeclaration();
        if (!ad)
        {
            error(invd.loc, "`invariant` can only be a member of aggregate, not %s `%s`", p.kind(), p.toChars());
            invd.type = Type.terror;
            invd.errors = true;
            return;
        }
        if (invd.ident != Id.classInvariant &&
             invd.semanticRun < PASS.semantic &&
             !ad.isUnionDeclaration()           // users are on their own with union fields
           )
        {
            invd.fixupInvariantIdent(ad.invs.length);
            ad.invs.push(invd);
        }
        if (!invd.type)
            invd.type = new TypeFunction(ParameterList(), Type.tvoid, LINK.d, invd.storage_class);

        sc = sc.push();
        sc.stc &= ~STC.static_; // not a static invariant
        sc.stc |= STC.const_; // invariant() is always const
        sc.contract = Contract.invariant_;
        sc.linkage = LINK.d;

        funcDeclarationSemantic(sc, invd);

        sc.pop();
    }

    override void visit(UnitTestDeclaration utd)
    {
        if (utd.semanticRun >= PASS.semanticdone)
            return;
        if (utd._scope)
        {
            sc = utd._scope;
            utd._scope = null;
        }

        utd.visibility = sc.visibility;

        utd.parent = sc.parent;
        Dsymbol p = utd.parent.pastMixin();
        if (!p.isScopeDsymbol())
        {
            error(utd.loc, "`unittest` can only be a member of module/aggregate/template, not %s `%s`", p.kind(), p.toChars());
            utd.type = Type.terror;
            utd.errors = true;
            return;
        }

        if (global.params.useUnitTests)
        {
            if (!utd.type)
                utd.type = new TypeFunction(ParameterList(), Type.tvoid, LINK.d, utd.storage_class);
            Scope* sc2 = sc.push();
            sc2.linkage = LINK.d;
            funcDeclarationSemantic(sc, utd);
            sc2.pop();
        }

        version (none)
        {
            // We're going to need ModuleInfo even if the unit tests are not
            // compiled in, because other modules may import this module and refer
            // to this ModuleInfo.
            // (This doesn't make sense to me?)
            Module m = utd.getModule();
            if (!m)
                m = sc._module;
            if (m)
            {
                //printf("module3 %s needs moduleinfo\n", m.toChars());
                m.needmoduleinfo = 1;
            }
        }
    }

    override void visit(NewDeclaration nd)
    {
        //printf("NewDeclaration::semantic()\n");
        if (nd.semanticRun >= PASS.semanticdone)
            return;
        if (!nd.type)
            nd.type = new TypeFunction(ParameterList(), Type.tvoid.pointerTo(), LINK.d, nd.storage_class);

        funcDeclarationSemantic(sc, nd);
    }

    override void visit(StructDeclaration sd)
    {
        enum log = false;
        if (log) printf("+StructDeclaration::semantic(this=%p, '%s', sizeok = %d)\n", sd, sd.toPrettyChars(), sd.sizeok);

        //static int count; if (++count == 20) assert(0);

        if (sd.semanticRun >= PASS.semanticdone)
            return;
        const errors = global.errors;

        //printf("+StructDeclaration::semantic(this=%p, '%s', sizeok = %d)\n", sd, sd.toPrettyChars(), sd.sizeok);
        Scope* scx = null;
        if (sd._scope)
        {
            sc = sd._scope;
            scx = sd._scope; // save so we don't make redundant copies
            sd._scope = null;
        }

        if (!sd.parent)
        {
            assert(sc.parent && sc.func);
            sd.parent = sc.parent;
        }
        assert(sd.parent && !sd.isAnonymous());

        if (sd.errors)
            sd.type = Type.terror;
        if (sd.semanticRun == PASS.initial)
            sd.type = sd.type.addSTC(sc.stc | sd.storage_class);
        sd.type = sd.type.typeSemantic(sd.loc, sc);
        auto ts = sd.type.isTypeStruct();
        if (ts)
        {
            if (ts.sym != sd)
            {
                TemplateInstance ti = ts.sym.isInstantiated();
                if (ti && isError(ti))
                    ts.sym = sd;
                /* For C modules, if module A contains `struct S;` and
                 * module B contains `struct S { members...}` then replace
                 * the former with the latter
                 */
                else if (!ts.sym.members && sd.members)
                    ts.sym = sd;
            }
        }

        // Ungag errors when not speculative
        Ungag ungag = sd.ungagSpeculative();

        if (sd.semanticRun == PASS.initial)
        {
            sd.visibility = sc.visibility;

            if (sd.alignment.isUnknown())       // can be set already by `struct __declspec(align(N)) Tag { ... }`
                sd.alignment = sc.alignment();

            sd.storage_class |= sc.stc;
            if (sd.storage_class & STC.abstract_)
                .error(sd.loc, "%s `%s` structs, unions cannot be `abstract`", sd.kind, sd.toPrettyChars);

            sd.userAttribDecl = sc.userAttribDecl;

            if (sc.linkage == LINK.cpp)
                sd.classKind = ClassKind.cpp;
            else if (sc.linkage == LINK.c)
                sd.classKind = ClassKind.c;
            sd.cppnamespace = sc.namespace;
            sd.cppmangle = sc.cppmangle;
        }
        else if (sd.symtab && !scx)
            return;

        sd.semanticRun = PASS.semantic;
        checkGNUABITag(sd, sc.linkage);

        if (!sd.members) // if opaque declaration
        {
            if (log) printf("\topaque declaration %s\n", sd.toChars());
            sd.semanticRun = PASS.semanticdone;
            return;
        }
        if (!sd.symtab)
        {
            sd.symtab = new DsymbolTable();

            sd.members.foreachDsymbol( s => s.addMember(sc, sd) );
        }

        auto sc2 = sd.newScope(sc);

        /* Set scope so if there are forward references, we still might be able to
         * resolve individual members like enums.
         */
        sd.members.foreachDsymbol( s => s.setScope(sc2) );
        sd.members.foreachDsymbol( s => s.importAll(sc2) );
        sd.members.foreachDsymbol( (s) { s.dsymbolSemantic(sc2); if (sd.errors) s.errors = true; } );

        if (sd.errors)
            sd.type = Type.terror;

        if (!sd.determineFields())
        {
            if (sd.type.ty != Terror)
            {
                .error(sd.loc, "%s `%s` circular or forward reference", sd.kind, sd.toPrettyChars);
                sd.errors = true;
                sd.type = Type.terror;
            }

            sc2.pop();
            sd.semanticRun = PASS.semanticdone;
            return;
        }
        /* Following special member functions creation needs semantic analysis
         * completion of sub-structs in each field types. For example, buildDtor
         * needs to check existence of elaborate dtor in type of each fields.
         * See the case in compilable/test14838.d
         */
        foreach (v; sd.fields)
        {
            Type tb = v.type.baseElemOf();
            if (tb.ty != Tstruct)
                continue;
            auto sdec = (cast(TypeStruct)tb).sym;
            if (sdec.semanticRun >= PASS.semanticdone)
                continue;

            sc2.pop();

            if (log) printf("\tdeferring %s\n", sd.toChars());
            return deferDsymbolSemantic(sc, sd, scx);
        }

        /* Look for special member functions.
         */
        sd.disableNew = sd.search(Loc.initial, Id.classNew) !is null;

        // Look for the constructor
        sd.ctor = sd.searchCtor();

        buildDtors(sd, sc2);

        bool hasCopyCtor;
        bool hasMoveCtor;
        bool needCopyCtor;
        bool needMoveCtor;
        needCopyOrMoveCtor(sd, hasCopyCtor, hasMoveCtor, needCopyCtor, needMoveCtor);
        //printf("%s hasCopy %d hasMove %d needCopy %d needMove %d\n", sd.toChars(), hasCopyCtor, hasMoveCtor, needCopyCtor, needMoveCtor);

        /* When generating a move ctor, generate a copy ctor too, otherwise
         *  https://github.com/s-ludwig/taggedalgebraic/issues/75
         */
        if (0 && needMoveCtor && !hasCopyCtor)
        {
            needCopyCtor = true;
        }

        if (needCopyCtor)
        {
            assert(hasCopyCtor == false);
            buildCopyOrMoveCtor(sd, sc2, false); // build copy constructor
            hasCopyCtor = true;
        }
        if (needMoveCtor)
        {
            assert(hasMoveCtor == false);
            buildCopyOrMoveCtor(sd, sc2, true); // build move constructor
            hasMoveCtor = true;
        }
        sd.hasCopyCtor = hasCopyCtor;
        sd.hasMoveCtor = hasMoveCtor;

        sd.postblit = buildPostBlit(sd, sc2);

        buildOpAssign(sd, sc2);
        buildOpEquals(sd, sc2);

        if (!sc2.inCfile &&
            global.params.useTypeInfo && Type.dtypeinfo)  // these functions are used for TypeInfo
        {
            sd.xeq = buildXopEquals(sd, sc2);
            sd.xcmp = buildXopCmp(sd, sc2);
            sd.xhash = buildXtoHash(sd, sc2);
        }

        sd.inv = buildInv(sd, sc2);

        sd.rtInfoScope = sc2;
        sc2.setNoFree();

        sd.semanticRun = PASS.semanticdone;
        if (log) printf("-StructDeclaration::semantic(this=%p, '%s', sizeok = %d)\n", sd, sd.toPrettyChars(), sd.sizeok);

        sc2.pop();

        if (sd.ctor)
        {
            Dsymbol scall = sd.search(Loc.initial, Id.opCall);
            if (scall)
            {
                const xerrors = global.startGagging();
                sc = sc.push();
                sc.tinst = null;
                sc.minst = null;
                auto fcall = resolveFuncCall(sd.loc, sc, scall, null, null, ArgumentList(), FuncResolveFlag.quiet);
                sc = sc.pop();
                global.endGagging(xerrors);

                if (fcall && fcall.isStatic())
                {
                    .error(fcall.loc, "%s `%s` `static opCall` is hidden by constructors and can never be called", sd.kind, sd.toPrettyChars);
                    errorSupplemental(fcall.loc, "Please use a factory method instead, or replace all constructors with `static opCall`.");
                }
            }
        }

        if (ts && ts.sym != sd)
        {
            StructDeclaration sym = ts.sym;
            if (sd.isCsymbol() && sym.isCsymbol())
            {

                if (!isCCompatible(sd, sym))
                {
                    // Already issued an error.
                    errorSupplemental(sd.loc, "C %ss with the same name from different imports are merged", sd.kind);
                }
                else {
                    /* This is two structs imported from different C files.
                     * Just ignore sd, the second one. The first one will always
                     * be found when going through the type.
                     */
                }
            }
            else
            {
                version (none)
                {
                    printf("this = %p %s\n", sd, sd.toChars());
                    printf("type = %d sym = %p, %s\n", sd.type.ty, sym, sym.toPrettyChars());
                }
                // https://issues.dlang.org/show_bug.cgi?id=19024
                .error(sd.loc, "%s `%s` already exists at %s. Perhaps in another function with the same name?", sd.kind, sd.toPrettyChars, sym.loc.toChars());
            }
        }

        if (global.errors != errors)
        {
            // The type is no good.
            sd.type = Type.terror;
            sd.errors = true;
            if (sd.deferred)
                sd.deferred.errors = true;
        }

        if (sd.deferred && !global.gag)
        {
            sd.deferred.semantic2(sc);
            sd.deferred.semantic3(sc);
        }

        version (none)
        {
            // @@@DEPRECATED_2.110@@@ https://dlang.org/deprecate.html#scope%20as%20a%20type%20constraint
            // Deprecated in 2.100
            // Make an error in 2.110
            if (sd.storage_class & STC.scope_)
                deprecation(sd.loc, "`scope` as a type constraint is deprecated.  Use `scope` at the usage site.");
        }
        //printf("-StructDeclaration::semantic(this=%p, '%s', sizeok = %d)\n", sd, sd.toPrettyChars(), sd.sizeok);
    }

    //
    // Checks if two structs are compatible
    // Implements the rules according to C23 6.2.7
    //
    static bool isCCompatible(StructDeclaration a, StructDeclaration b)
    {
        // Get the name of a type, while avoiding exposing "__tagXXX" anonymous structs
        static const(char)* typeName(Type t)
        {
            if (TypeStruct ts = t.isTypeStruct())
            {
                if (ts.sym.ident.toString().startsWith("__tag"))
                    return ts.sym.isUnionDeclaration() ? "(anonymous union)".ptr: "(anonymous struct)".ptr;
            }
            return t.toChars();
        }

        void incompatError()
        {
            .error(a.loc, "%s `%s` already exists with an incompatible definition.",
                    a.kind, typeName(a.type));
            errorSupplemental(b.loc, "previously declared here");
        }


        // For recursive calls into unnamed structs (so Type.equals() doesn't work).
        static bool isCCompatibleUnnamedStruct(Type a, Type b)
        {
            TypeStruct ats = a.isTypeStruct();
            if (!ats) return false;
            TypeStruct bts = b.isTypeStruct();
            if (!bts) return false;
            // Hack, anonymous structs within a struct are given
            // an anonymous id starting with __tag.
            if (!ats.sym.ident.toString().startsWith("__tag"))
                return false;
            if (!bts.sym.ident.toString().startsWith("__tag"))
                return false;
            return isCCompatible(ats.sym, bts.sym);
        }

        if (a.fields.length != b.fields.length)
        {
            incompatError();
            errorSupplemental(a.loc, "`%s` has %zu field(s) while `%s` has %zu field(s)",
                    a.toPrettyChars(), a.fields.length, b.toPrettyChars(), b.fields.length);
            return false;
        }
        // both are structs or both are unions
        if ((a.isUnionDeclaration() is null) != (b.isUnionDeclaration() is null))
        {
            incompatError();
            errorSupplemental(a.loc, "`%s` is a %s while `%s` is a %s",
                    a.toPrettyChars(), a.kind, b.toPrettyChars(), b.kind);
            return false;
        }
        if (a.alignment != b.alignment)
        {
            incompatError();
            errorSupplemental(a.loc, "`%s` has different alignment or packing", a.toPrettyChars());
            if (a.alignment.isDefault() && ! b.alignment.isDefault())
            {
                errorSupplemental(a.loc, "`%s` alignment: default", a.toPrettyChars());
                errorSupplemental(b.loc, "`%s` alignment: %u",
                        b.toPrettyChars(), cast(uint)b.alignment.get());
            }
            else if (!a.alignment.isDefault() && b.alignment.isDefault())
            {
                errorSupplemental(a.loc, "`%s` alignment: %u",
                        a.toPrettyChars(), cast(uint)a.alignment.get());
                errorSupplemental(b.loc, "`%s` alignment: default",
                        b.toPrettyChars());
            }
            else if (a.alignment.get() != b.alignment.get())
            {
                errorSupplemental(a.loc, "`%s` alignment: %u",
                        a.toPrettyChars(), cast(uint)a.alignment.get());
                errorSupplemental(b.loc, "`%s` alignment: %u",
                        b.toPrettyChars(), cast(uint)b.alignment.get());
            }
            if (a.alignment.isPack() != b.alignment.isPack())
            {
                errorSupplemental(a.loc, "`%s` packed: %s",
                        a.toPrettyChars(), a.alignment.isPack()?"true".ptr:"false".ptr);
                errorSupplemental(b.loc, "`%s` packed: %s",
                        b.toPrettyChars(), b.alignment.isPack()?"true".ptr:"false".ptr);
            }
            return false;
        }
        foreach (size_t i, VarDeclaration a_field; a.fields[])
        {
            VarDeclaration b_field = b.fields[i];
            //
            // — there shall be a one-to-one correspondence between
            //   their members such that each pair of corresponding
            //   members are declared with compatible types;
            //
            if (!a_field.type.equals(b_field.type) && !isCCompatibleUnnamedStruct(a_field.type, b_field.type))
            {
                // Already errored, just bail
                incompatError();
                if (a_field.type.isTypeError()) return false;
                if (b_field.type.isTypeError()) return false;

                errorSupplemental(a_field.loc, "Field %zu differs in type", i);
                errorSupplemental(a_field.loc, "typeof(%s): %s",
                        a_field.toChars(), typeName(a_field.type));
                errorSupplemental(b_field.loc, "typeof(%s): %s",
                        b_field.toChars(), typeName(b_field.type));
                return false;
            }
            //
            // — if one member of the pair is declared with an
            //   alignment specifier, the second is declared with an
            //   equivalent alignment specifier;
            //
            if (a_field.alignment != b_field.alignment)
            {
                incompatError();
                errorSupplemental(a_field.loc, "Field %zu differs in alignment or packing", i);
                if (a_field.alignment.isDefault() && ! b_field.alignment.isDefault())
                {
                    errorSupplemental(a_field.loc, "`%s.%s` alignment: default",
                            a.toPrettyChars(),a_field.toChars());
                    errorSupplemental(b_field.loc, "`%s.%s` alignment: %u",
                            b.toPrettyChars(), b_field.toChars(), cast(uint)b_field.alignment.get());
                }
                else if (!a_field.alignment.isDefault() && b_field.alignment.isDefault())
                {
                    errorSupplemental(a_field.loc, "`%s.%s` alignment: %u",
                            a.toPrettyChars(), a_field.toChars(), cast(uint)a_field.alignment.get());
                    errorSupplemental(b_field.loc, "`%s.%s` alignment: default",
                            b.toPrettyChars(), b_field.toChars());
                }
                else if (a_field.alignment.get() != b_field.alignment.get())
                {
                    errorSupplemental(a_field.loc, "`%s.%s` alignment: %u",
                            a.toPrettyChars(), a_field.toChars(),
                            cast(uint)a_field.alignment.get());
                    errorSupplemental(b_field.loc, "`%s.%s` alignment: %u",
                            b.toPrettyChars(), b_field.toChars(),
                            cast(uint)b_field.alignment.get());
                }
                if (a_field.alignment.isPack() != b_field.alignment.isPack())
                {
                    errorSupplemental(a_field.loc, "`%s.%s` packed: %s",
                            a.toPrettyChars(), a_field.toChars(),
                            a_field.alignment.isPack()?"true".ptr:"false".ptr);
                    errorSupplemental(b_field.loc, "`%s.%s` packed: %s",
                            b.toPrettyChars(), b_field.toChars(),
                            b_field.alignment.isPack()?"true".ptr:"false".ptr);
                }
                return false;
            }
            //
            // - and, if one member of the pair is declared with a
            //   name, the second is declared with the same name.
            //
            if (a_field.ident.isAnonymous())
            {
                if (!b_field.ident.isAnonymous())
                {
                    incompatError();
                    errorSupplemental(a_field.loc, "Field %zu differs in name", i);
                    errorSupplemental(a_field.loc, "(anonymous)", a_field.ident.toChars());
                    errorSupplemental(b_field.loc, "%s", b_field.ident.toChars());
                    return false;
                }
            }
            else if (b_field.ident.isAnonymous())
            {
                incompatError();
                errorSupplemental(a_field.loc, "Field %zu differs in name", i);
                errorSupplemental(a_field.loc, "%s", a_field.ident.toChars());
                errorSupplemental(b_field.loc, "(anonymous)");
                return false;
            }
            else if (a_field.ident != b_field.ident)
            {
                incompatError();
                errorSupplemental(a_field.loc, "Field %zu differs in name", i);
                errorSupplemental(a_field.loc, "%s", a_field.ident.toChars());
                errorSupplemental(b_field.loc, "%s", b_field.ident.toChars());
                return false;
            }

            //
            // For two structures or unions, corresponding bitfields shall have the same widths.
            //
            BitFieldDeclaration bfa = a_field.isBitFieldDeclaration();
            BitFieldDeclaration bfb = b_field.isBitFieldDeclaration();
            if ((bfa is null) != (bfb is null))
            {
                incompatError();
                errorSupplemental(a_field.loc, "Field %zu differs in being a bitfield", i);
                if (bfa is null)
                {
                    errorSupplemental(a_field.loc, "`%s.%s` is not a bitfield",
                            a.toPrettyChars(), a_field.toChars());
                    errorSupplemental(b_field.loc, "`%s.%s` is a bitfield",
                            b.toPrettyChars(), b_field.toChars());
                }
                else if (bfb is null)
                {
                    errorSupplemental(a_field.loc, "`%s.%s` *is a bitfield",
                            a.toPrettyChars(), a_field.toChars());
                    errorSupplemental(b_field.loc, "`%s.%s` is not a bitfield",
                            b.toPrettyChars(), b_field.toChars());
                }
                return false;
            }
            if (bfa !is null && bfb !is null)
            {
                if (bfa.fieldWidth != bfb.fieldWidth)
                {
                    incompatError();
                    errorSupplemental(a_field.loc, "Field %zu differs in bitfield width", i);
                    errorSupplemental(a_field.loc, "`%s.%s`: %u",
                            a.toPrettyChars(), a_field.toChars(), bfa.fieldWidth);
                    errorSupplemental(b_field.loc, "`%s.%s`: %u",
                            b.toPrettyChars(), b_field.toChars(), bfb.fieldWidth);
                    return false;
                }
            }
        }
        return true;
    }

    void interfaceSemantic(ClassDeclaration cd)
    {
        cd.vtblInterfaces = new BaseClasses();
        cd.vtblInterfaces.reserve(cd.interfaces.length);
        foreach (b; cd.interfaces)
        {
            cd.vtblInterfaces.push(b);
            b.copyBaseInterfaces(cd.vtblInterfaces);
        }
    }

    override void visit(ClassDeclaration cldec)
    {
        //printf("ClassDeclaration.dsymbolSemantic(%s), type = %p, sizeok = %d, this = %p\n", cldec.toChars(), cldec.type, cldec.sizeok, this);
        //printf("\tparent = %p, '%s'\n", sc.parent, sc.parent ? sc.parent.toChars() : "");
        //printf("sc.stc = %x\n", sc.stc);

        //{ static int n;  if (++n == 20) *(char*)0=0; }

        if (cldec.semanticRun >= PASS.semanticdone)
            return;
        const errors = global.errors;

        //printf("+ClassDeclaration.dsymbolSemantic(%s), type = %p, sizeok = %d, this = %p\n", toChars(), type, sizeok, this);

        Scope* scx = null;
        if (cldec._scope)
        {
            sc = cldec._scope;
            scx = cldec._scope; // save so we don't make redundant copies
            cldec._scope = null;
        }

        if (!cldec.parent)
        {
            assert(sc.parent);
            cldec.parent = sc.parent;
        }

        if (cldec.errors)
            cldec.type = Type.terror;
        if (cldec.semanticRun == PASS.initial)
            cldec.type = cldec.type.addSTC(sc.stc | cldec.storage_class);
        cldec.type = cldec.type.typeSemantic(cldec.loc, sc);
        if (auto tc = cldec.type.isTypeClass())
            if (tc.sym != cldec)
            {
                auto ti = tc.sym.isInstantiated();
                if (ti && isError(ti))
                    tc.sym = cldec;
            }

        // Ungag errors when not speculative
        Ungag ungag = cldec.ungagSpeculative();

        if (cldec.semanticRun == PASS.initial)
        {
            cldec.visibility = sc.visibility;

            cldec.storage_class |= sc.stc;
            if (cldec.storage_class & STC.auto_)
                .error(cldec.loc, "%s `%s` storage class `auto` is invalid when declaring a class, did you mean to use `scope`?", cldec.kind, cldec.toPrettyChars);
            if (cldec.storage_class & STC.scope_)
                cldec.stack = true;
            if (cldec.storage_class & STC.abstract_)
                cldec.isabstract = ThreeState.yes;

            cldec.userAttribDecl = sc.userAttribDecl;

            if (sc.linkage == LINK.cpp)
                cldec.classKind = ClassKind.cpp;
            cldec.cppnamespace = sc.namespace;
            cldec.cppmangle = sc.cppmangle;
            if (sc.linkage == LINK.objc)
                objc.setObjc(cldec);
        }
        else if (cldec.symtab && !scx)
        {
            return;
        }
        cldec.rtInfoScope = sc;
        sc.setNoFree();

        cldec.semanticRun = PASS.semantic;
        checkGNUABITag(cldec, sc.linkage);
        checkMustUseReserved(cldec);

        if (cldec.baseok < Baseok.done)
        {
            /* https://issues.dlang.org/show_bug.cgi?id=12078
             * https://issues.dlang.org/show_bug.cgi?id=12143
             * https://issues.dlang.org/show_bug.cgi?id=15733
             * While resolving base classes and interfaces, a base may refer
             * the member of this derived class. In that time, if all bases of
             * this class can  be determined, we can go forward the semantc process
             * beyond the Lancestorsdone. To do the recursive semantic analysis,
             * temporarily set and unset `_scope` around exp().
             */
            T resolveBase(T)(lazy T exp)
            {
                if (!scx)
                {
                    scx = sc.copy();
                    scx.setNoFree();
                }
                static if (!is(T == void))
                {
                    cldec._scope = scx;
                    auto r = exp();
                    cldec._scope = null;
                    return r;
                }
                else
                {
                    cldec._scope = scx;
                    exp();
                    cldec._scope = null;
                }
            }

            cldec.baseok = Baseok.start;

            // Expand any tuples in baseclasses[]
            for (size_t i = 0; i < cldec.baseclasses.length;)
            {
                auto b = (*cldec.baseclasses)[i];
                b.type = resolveBase(b.type.typeSemantic(cldec.loc, sc));

                Type tb = b.type.toBasetype();
                if (auto tup = tb.isTypeTuple())
                {
                    cldec.baseclasses.remove(i);
                    size_t dim = Parameter.dim(tup.arguments);
                    for (size_t j = 0; j < dim; j++)
                    {
                        Parameter arg = Parameter.getNth(tup.arguments, j);
                        b = new BaseClass(arg.type);
                        cldec.baseclasses.insert(i + j, b);
                    }
                }
                else
                    i++;
            }

            if (cldec.baseok >= Baseok.done)
            {
                //printf("%s already semantic analyzed, semanticRun = %d\n", toChars(), semanticRun);
                if (cldec.semanticRun >= PASS.semanticdone)
                    return;
                goto Lancestorsdone;
            }

            // See if there's a base class as first in baseclasses[]
            if (cldec.baseclasses.length)
            {
                BaseClass* b = (*cldec.baseclasses)[0];
                Type tb = b.type.toBasetype();
                TypeClass tc = tb.isTypeClass();
                if (!tc)
                {
                    if (b.type != Type.terror)
                        .error(cldec.loc, "%s `%s` base type must be `class` or `interface`, not `%s`", cldec.kind, cldec.toPrettyChars, b.type.toChars());
                    cldec.baseclasses.remove(0);
                    goto L7;
                }
                if (tc.sym.isDeprecated())
                {
                    if (!cldec.isDeprecated())
                    {
                        // Deriving from deprecated class makes this one deprecated too
                        cldec.setDeprecated();
                        tc.checkDeprecated(cldec.loc, sc);
                    }
                }
                if (tc.sym.isInterfaceDeclaration())
                    goto L7;

                for (ClassDeclaration cdb = tc.sym; cdb; cdb = cdb.baseClass)
                {
                    if (cdb == cldec)
                    {
                        .error(cldec.loc, "%s `%s` circular inheritance", cldec.kind, cldec.toPrettyChars);
                        cldec.baseclasses.remove(0);
                        goto L7;
                    }
                }

                /* https://issues.dlang.org/show_bug.cgi?id=11034
                 * Class inheritance hierarchy
                 * and instance size of each classes are orthogonal information.
                 * Therefore, even if tc.sym.sizeof == Sizeok.none,
                 * we need to set baseClass field for class covariance check.
                 */
                cldec.baseClass = tc.sym;
                b.sym = cldec.baseClass;

                if (tc.sym.baseok < Baseok.done)
                    resolveBase(tc.sym.dsymbolSemantic(null)); // Try to resolve forward reference
                if (tc.sym.baseok < Baseok.done)
                {
                    //printf("\ttry later, forward reference of base class %s\n", tc.sym.toChars());
                    if (tc.sym._scope)
                        addDeferredSemantic(tc.sym);
                    cldec.baseok = Baseok.none;
                }
            L7:
            }

            // Treat the remaining entries in baseclasses as interfaces
            // Check for errors, handle forward references
            int multiClassError = cldec.baseClass is null ? 0 : 1;

            BCLoop:
            for (size_t i = (cldec.baseClass ? 1 : 0); i < cldec.baseclasses.length;)
            {
                BaseClass* b = (*cldec.baseclasses)[i];
                Type tb = b.type.toBasetype();
                TypeClass tc = tb.isTypeClass();
                if (!tc || !tc.sym.isInterfaceDeclaration())
                {
                    // It's a class
                    if (tc)
                    {
                        if (multiClassError == 0)
                        {
                            .error(cldec.loc,"`%s`: base class must be specified first, " ~
                                  "before any interfaces.", cldec.toPrettyChars());
                            multiClassError += 1;
                        }
                        else if (multiClassError >= 1)
                        {
                                if(multiClassError == 1)
                                    .error(cldec.loc, "`%s`: multiple class inheritance is not supported." ~
                                          " Use multiple interface inheritance and/or composition.", cldec.toPrettyChars());
                                multiClassError += 1;

                                if (tc.sym.fields.length)
                                    errorSupplemental(cldec.loc,"`%s` has fields, consider making it a member of `%s`",
                                                      b.type.toChars(), cldec.type.toChars());
                                else
                                    errorSupplemental(cldec.loc,"`%s` has no fields, consider making it an `interface`",
                                                      b.type.toChars());
                        }
                    }
                    // It's something else: e.g. `int` in `class Foo : Bar, int { ... }`
                    else if (b.type != Type.terror)
                    {
                        error(cldec.loc,"`%s`: base type must be `interface`, not `%s`",
                              cldec.toPrettyChars(), b.type.toChars());
                    }
                    cldec.baseclasses.remove(i);
                    continue;
                }

                // Check for duplicate interfaces
                for (size_t j = (cldec.baseClass ? 1 : 0); j < i; j++)
                {
                    BaseClass* b2 = (*cldec.baseclasses)[j];
                    if (b2.sym == tc.sym)
                    {
                        .error(cldec.loc, "%s `%s` inherits from duplicate interface `%s`", cldec.kind, cldec.toPrettyChars, b2.sym.toChars());
                        cldec.baseclasses.remove(i);
                        continue BCLoop;
                    }
                }
                if (tc.sym.isDeprecated())
                {
                    if (!cldec.isDeprecated())
                    {
                        // Deriving from deprecated class makes this one deprecated too
                        cldec.setDeprecated();
                        tc.checkDeprecated(cldec.loc, sc);
                    }
                }

                b.sym = tc.sym;

                if (tc.sym.baseok < Baseok.done)
                    resolveBase(tc.sym.dsymbolSemantic(null)); // Try to resolve forward reference
                if (tc.sym.baseok < Baseok.done)
                {
                    //printf("\ttry later, forward reference of base %s\n", tc.sym.toChars());
                    if (tc.sym._scope)
                        addDeferredSemantic(tc.sym);
                    cldec.baseok = Baseok.none;
                }
                i++;
            }
            if (cldec.baseok == Baseok.none)
            {
                // Forward referencee of one or more bases, try again later
                //printf("\tL%d semantic('%s') failed due to forward references\n", __LINE__, toChars());
                return deferDsymbolSemantic(sc, cldec, scx);
            }
            cldec.baseok = Baseok.done;

            if (cldec.classKind == ClassKind.objc || (cldec.baseClass && cldec.baseClass.classKind == ClassKind.objc))
                cldec.classKind = ClassKind.objc; // Objective-C classes do not inherit from Object

            // If no base class, and this is not an Object, use Object as base class
            if (!cldec.baseClass && cldec.ident != Id.Object && cldec.object && cldec.classKind == ClassKind.d)
            {
                void badObjectDotD()
                {
                    ObjectNotFound(cldec.loc, cldec.ident);
                }

                if (!cldec.object || cldec.object.errors)
                    badObjectDotD();

                Type t = cldec.object.type;
                t = t.typeSemantic(cldec.loc, sc).toBasetype();
                if (t.ty == Terror)
                    badObjectDotD();
                TypeClass tc = t.isTypeClass();
                assert(tc);

                auto b = new BaseClass(tc);
                cldec.baseclasses.shift(b);

                cldec.baseClass = tc.sym;
                assert(!cldec.baseClass.isInterfaceDeclaration());
                b.sym = cldec.baseClass;
            }
            if (cldec.baseClass)
            {
                if (cldec.baseClass.storage_class & STC.final_)
                    .error(cldec.loc, "%s `%s` cannot inherit from class `%s` because it is `final`", cldec.kind, cldec.toPrettyChars, cldec.baseClass.toChars());

                // Inherit properties from base class
                if (cldec.baseClass.isCOMclass())
                    cldec.com = true;
                if (cldec.baseClass.isCPPclass())
                    cldec.classKind = ClassKind.cpp;
                if (cldec.classKind != cldec.baseClass.classKind)
                    .error(cldec.loc, "%s `%s` with %s linkage cannot inherit from class `%s` with %s linkage", cldec.kind, cldec.toPrettyChars,
                        ClassKindToChars(cldec.classKind), cldec.baseClass.toChars(), ClassKindToChars(cldec.baseClass.classKind));

                if (cldec.baseClass.stack)
                    cldec.stack = true;
                cldec.enclosing = cldec.baseClass.enclosing;
                cldec.storage_class |= cldec.baseClass.storage_class & STC.TYPECTOR;
            }

            cldec.interfaces = cldec.baseclasses.tdata()[(cldec.baseClass ? 1 : 0) .. cldec.baseclasses.length];
            foreach (b; cldec.interfaces)
            {
                // If this is an interface, and it derives from a COM interface,
                // then this is a COM interface too.
                if (b.sym.isCOMinterface())
                    cldec.com = true;
                if (cldec.classKind == ClassKind.cpp && !b.sym.isCPPinterface())
                {
                    .error(cldec.loc, "C++ class `%s` cannot implement D interface `%s`",
                        cldec.toPrettyChars(), b.sym.toPrettyChars());
                }
            }
            interfaceSemantic(cldec);
        }
    Lancestorsdone:
        //printf("\tClassDeclaration.dsymbolSemantic(%s) baseok = %d\n", toChars(), baseok);

        if (!cldec.members) // if opaque declaration
        {
            cldec.semanticRun = PASS.semanticdone;
            return;
        }
        if (!cldec.symtab)
        {
            cldec.symtab = new DsymbolTable();

            /* https://issues.dlang.org/show_bug.cgi?id=12152
             * The semantic analysis of base classes should be finished
             * before the members semantic analysis of this class, in order to determine
             * vtbl in this class. However if a base class refers the member of this class,
             * it can be resolved as a normal forward reference.
             * Call addMember() and setScope() to make this class members visible from the base classes.
             */
            cldec.members.foreachDsymbol( s => s.addMember(sc, cldec) );

            auto sc2 = cldec.newScope(sc);

            /* Set scope so if there are forward references, we still might be able to
             * resolve individual members like enums.
             */
            cldec.members.foreachDsymbol( s => s.setScope(sc2) );

            sc2.pop();
        }

        for (size_t i = 0; i < cldec.baseclasses.length; i++)
        {
            BaseClass* b = (*cldec.baseclasses)[i];
            Type tb = b.type.toBasetype();
            TypeClass tc = tb.isTypeClass();
            if (tc.sym.semanticRun < PASS.semanticdone)
            {
                // Forward referencee of one or more bases, try again later
                if (tc.sym._scope)
                    addDeferredSemantic(tc.sym);
                //printf("\tL%d semantic('%s') failed due to forward references\n", __LINE__, toChars());
                return deferDsymbolSemantic(sc, cldec, scx);
            }
        }

        if (cldec.baseok == Baseok.done)
        {
            cldec.baseok = Baseok.semanticdone;
            objc.setMetaclass(cldec, sc);

            // initialize vtbl
            if (cldec.baseClass)
            {
                if (cldec.classKind == ClassKind.cpp && cldec.baseClass.vtbl.length == 0)
                {
                    .error(cldec.loc, "%s `%s` C++ base class `%s` needs at least one virtual function", cldec.kind, cldec.toPrettyChars, cldec.baseClass.toChars());
                }

                // Copy vtbl[] from base class
                assert(cldec.vtbl.length == 0);
                cldec.vtbl.setDim(cldec.baseClass.vtbl.length);
                memcpy(cldec.vtbl.tdata(), cldec.baseClass.vtbl.tdata(), (void*).sizeof * cldec.vtbl.length);

                cldec.vthis = cldec.baseClass.vthis;
                cldec.vthis2 = cldec.baseClass.vthis2;
            }
            else
            {
                // No base class, so this is the root of the class hierarchy
                cldec.vtbl.setDim(0);
                if (cldec.vtblOffset())
                    cldec.vtbl.push(cldec); // leave room for classinfo as first member
            }

            /* If this is a nested class, add the hidden 'this'
             * member which is a pointer to the enclosing scope.
             */
            if (cldec.vthis) // if inheriting from nested class
            {
                // Use the base class's 'this' member
                if (cldec.storage_class & STC.static_)
                    .error(cldec.loc, "%s `%s` static class cannot inherit from nested class `%s`", cldec.kind, cldec.toPrettyChars, cldec.baseClass.toChars());
                if (cldec.toParentLocal() != cldec.baseClass.toParentLocal() &&
                    (!cldec.toParentLocal() ||
                     !cldec.baseClass.toParentLocal().getType() ||
                     !cldec.baseClass.toParentLocal().getType().isBaseOf(cldec.toParentLocal().getType(), null)))
                {
                    if (cldec.toParentLocal())
                    {
                        .error(cldec.loc, "%s `%s` is nested within `%s`, but super class `%s` is nested within `%s`", cldec.kind, cldec.toPrettyChars,
                            cldec.toParentLocal().toChars(),
                            cldec.baseClass.toChars(),
                            cldec.baseClass.toParentLocal().toChars());
                    }
                    else
                    {
                        .error(cldec.loc, "%s `%s` is not nested, but super class `%s` is nested within `%s`", cldec.kind, cldec.toPrettyChars,
                            cldec.baseClass.toChars(),
                            cldec.baseClass.toParentLocal().toChars());
                    }
                }
                if (cldec.vthis2)
                {
                    if (cldec.toParent2() != cldec.baseClass.toParent2() &&
                        (!cldec.toParent2() ||
                         !cldec.baseClass.toParent2().getType() ||
                         !cldec.baseClass.toParent2().getType().isBaseOf(cldec.toParent2().getType(), null)))
                    {
                        if (cldec.toParent2() && cldec.toParent2() != cldec.toParentLocal())
                        {
                            .error(cldec.loc, "%s `%s` needs the frame pointer of `%s`, but super class `%s` needs the frame pointer of `%s`", cldec.kind, cldec.toPrettyChars,
                                cldec.toParent2().toChars(),
                                cldec.baseClass.toChars(),
                                cldec.baseClass.toParent2().toChars());
                        }
                        else
                        {
                            .error(cldec.loc, "%s `%s` doesn't need a frame pointer, but super class `%s` needs the frame pointer of `%s`", cldec.kind, cldec.toPrettyChars,
                                cldec.baseClass.toChars(),
                                cldec.baseClass.toParent2().toChars());
                        }
                    }
                }
                else
                    cldec.makeNested2();
            }
            else
                cldec.makeNested();
        }

        auto sc2 = cldec.newScope(sc);

        cldec.members.foreachDsymbol( s => s.importAll(sc2) );

        // Note that members.length can grow due to tuple expansion during semantic()
        cldec.members.foreachDsymbol( s => s.dsymbolSemantic(sc2) );

        if (!cldec.determineFields())
        {
            assert(cldec.type == Type.terror);
            sc2.pop();
            return;
        }
        /* Following special member functions creation needs semantic analysis
         * completion of sub-structs in each field types.
         */
        foreach (v; cldec.fields)
        {
            Type tb = v.type.baseElemOf();
            if (tb.ty != Tstruct)
                continue;
            auto sd = (cast(TypeStruct)tb).sym;
            if (sd.semanticRun >= PASS.semanticdone)
                continue;

            sc2.pop();

            //printf("\tdeferring %s\n", toChars());
            return deferDsymbolSemantic(sc, cldec, scx);
        }

        /* Look for special member functions.
         * They must be in this class, not in a base class.
         */
        // Can be in base class
        cldec.disableNew = cldec.search(Loc.initial, Id.classNew) !is null;

        // Look for the constructor
        cldec.ctor = cldec.searchCtor();

        if (!cldec.ctor && cldec.noDefaultCtor)
        {
            // A class object is always created by constructor, so this check is legitimate.
            foreach (v; cldec.fields)
            {
                if (v.storage_class & STC.nodefaultctor)
                    error(v.loc, "field `%s` must be initialized in constructor", v.toChars());
            }
        }

        // If this class has no constructor, but base class has a default
        // ctor, create a constructor:
        //    this() { }
        if (!cldec.ctor && cldec.baseClass && cldec.baseClass.ctor)
        {
            auto fd = resolveFuncCall(cldec.loc, sc2, cldec.baseClass.ctor, null, cldec.type, ArgumentList(), FuncResolveFlag.quiet);
            if (!fd) // try shared base ctor instead
                fd = resolveFuncCall(cldec.loc, sc2, cldec.baseClass.ctor, null, cldec.type.sharedOf, ArgumentList(), FuncResolveFlag.quiet);
            if (fd && !fd.errors)
            {
                //printf("Creating default this(){} for class %s\n", toChars());
                auto btf = fd.type.toTypeFunction();
                auto tf = new TypeFunction(ParameterList(), null, LINK.d, fd.storage_class);
                tf.mod = btf.mod;
                // Don't copy @safe, ... from the base class constructor and let it be inferred instead
                // This is required if other lowerings add code to the generated constructor which
                // is less strict (e.g. `preview=dtorfields` might introduce a call to a less qualified dtor)

                auto ctor = new CtorDeclaration(cldec.loc, Loc.initial, STC.none, tf);
                ctor.storage_class |= STC.inference | (fd.storage_class & STC.scope_);
                ctor.isGenerated = true;
                ctor.fbody = new CompoundStatement(Loc.initial, new Statements());

                cldec.members.push(ctor);
                ctor.addMember(sc, cldec);
                ctor.dsymbolSemantic(sc2);

                cldec.ctor = ctor;
                cldec.defaultCtor = ctor;
            }
            else
            {
                .error(cldec.loc, "%s `%s` cannot implicitly generate a default constructor when base class `%s` is missing a default constructor", cldec.kind, cldec.toPrettyChars,
                    cldec.baseClass.toPrettyChars());
            }
        }

        buildDtors(cldec, sc2);

        if (cldec.classKind == ClassKind.cpp && cldec.cppDtorVtblIndex != -1)
        {
            // now we've built the aggregate destructor, we'll make it virtual and assign it to the reserved vtable slot
            cldec.dtor.vtblIndex = cldec.cppDtorVtblIndex;
            cldec.vtbl[cldec.cppDtorVtblIndex] = cldec.dtor;

            if (target.cpp.twoDtorInVtable)
            {
                // TODO: create a C++ compatible deleting destructor (call out to `operator delete`)
                //       for the moment, we'll call the non-deleting destructor and leak
                cldec.vtbl[cldec.cppDtorVtblIndex + 1] = cldec.dtor;
            }
        }

        if (auto f = hasIdentityOpAssign(cldec, sc2))
        {
            if (!(f.storage_class & STC.disable))
                .error(f.loc, "%s `%s` identity assignment operator overload is illegal", cldec.kind, cldec.toPrettyChars);
        }

        cldec.inv = buildInv(cldec, sc2);

        cldec.semanticRun = PASS.semanticdone;
        //printf("-ClassDeclaration.dsymbolSemantic(%s), type = %p\n", toChars(), type);

        sc2.pop();

        /* isAbstract() is undecidable in some cases because of circular dependencies.
         * Now that semantic is finished, get a definitive result, and error if it is not the same.
         */
        if (cldec.isabstract != ThreeState.none)    // if evaluated it before completion
        {
            const isabstractsave = cldec.isabstract;
            cldec.isabstract = ThreeState.none;
            cldec.isAbstract();               // recalculate
            if (cldec.isabstract != isabstractsave)
            {
                .error(cldec.loc, "%s `%s` cannot infer `abstract` attribute due to circular dependencies", cldec.kind, cldec.toPrettyChars);
            }
        }

        if (cldec.type.ty == Tclass && (cast(TypeClass)cldec.type).sym != cldec)
        {
            // https://issues.dlang.org/show_bug.cgi?id=17492
            ClassDeclaration cd = (cast(TypeClass)cldec.type).sym;
            version (none)
            {
                printf("this = %p %s\n", cldec, cldec.toPrettyChars());
                printf("type = %d sym = %p, %s\n", cldec.type.ty, cd, cd.toPrettyChars());
            }
            .error(cldec.loc, "%s `%s` already exists at %s. Perhaps in another function with the same name?", cldec.kind, cldec.toPrettyChars, cd.loc.toChars());
        }

        if (global.errors != errors || (cldec.baseClass && cldec.baseClass.errors))
        {
            // The type is no good, but we should keep the
            // the type so that we have more accurate error messages
            // See: https://issues.dlang.org/show_bug.cgi?id=23552
            cldec.errors = true;
            if (cldec.deferred)
                cldec.deferred.errors = true;
        }

        // Verify fields of a synchronized class are not public
        if (cldec.storage_class & STC.synchronized_)
        {
            foreach (vd; cldec.fields)
            {
                if (!vd.isThisDeclaration() &&
                    vd.visible() >= Visibility(Visibility.Kind.public_))
                {
                    .error(vd.loc, "%s `%s` Field members of a `synchronized` class cannot be `%s`", vd.kind, vd.toPrettyChars,
                        visibilityToChars(vd.visible().kind));
                }
            }
        }

        if (cldec.deferred && !global.gag)
        {
            cldec.deferred.semantic2(sc);
            cldec.deferred.semantic3(sc);
        }
        //printf("-ClassDeclaration.dsymbolSemantic(%s), type = %p, sizeok = %d, this = %p\n", toChars(), type, sizeok, this);

        version (none)
        {
            // @@@DEPRECATED_2.110@@@ https://dlang.org/deprecate.html#scope%20as%20a%20type%20constraint
            // Deprecated in 2.100
            // Make an error in 2.110
            // Don't forget to remove code at https://github.com/dlang/dmd/blob/b2f8274ba76358607fc3297a1e9f361480f9bcf9/src/dmd/dsymbolsem.d#L1032-L1036
            if (cldec.storage_class & STC.scope_)
                deprecation(cldec.loc, "`scope` as a type constraint is deprecated.  Use `scope` at the usage site.");
        }
    }

    override void visit(InterfaceDeclaration idec)
    {
        /// Returns: `true` is this is an anonymous Objective-C metaclass
        static bool isAnonymousMetaclass(InterfaceDeclaration idec)
        {
            return idec.classKind == ClassKind.objc &&
                idec.objc.isMeta &&
                idec.isAnonymous;
        }

        //printf("InterfaceDeclaration.dsymbolSemantic(%s), type = %p\n", toChars(), type);
        if (idec.semanticRun >= PASS.semanticdone)
            return;
        const errors = global.errors;

        //printf("+InterfaceDeclaration.dsymbolSemantic(%s), type = %p\n", toChars(), type);

        Scope* scx = null;
        if (idec._scope)
        {
            sc = idec._scope;
            scx = idec._scope; // save so we don't make redundant copies
            idec._scope = null;
        }

        if (!idec.parent)
        {
            assert(sc.parent && sc.func);
            idec.parent = sc.parent;
        }
        // Objective-C metaclasses are anonymous
        assert(idec.parent && !idec.isAnonymous || isAnonymousMetaclass(idec));

        if (idec.errors)
            idec.type = Type.terror;
        idec.type = idec.type.typeSemantic(idec.loc, sc);
        if (idec.type.ty == Tclass && (cast(TypeClass)idec.type).sym != idec)
        {
            auto ti = (cast(TypeClass)idec.type).sym.isInstantiated();
            if (ti && isError(ti))
                (cast(TypeClass)idec.type).sym = idec;
        }

        // Ungag errors when not speculative
        Ungag ungag = idec.ungagSpeculative();

        if (idec.semanticRun == PASS.initial)
        {
            idec.visibility = sc.visibility;

            idec.storage_class |= sc.stc;
            idec.userAttribDecl = sc.userAttribDecl;
        }
        else if (idec.symtab)
        {
            if (idec.sizeok == Sizeok.done || !scx)
            {
                idec.semanticRun = PASS.semanticdone;
                return;
            }
        }
        idec.semanticRun = PASS.semantic;

        if (idec.baseok < Baseok.done)
        {
            T resolveBase(T)(lazy T exp)
            {
                if (!scx)
                {
                    scx = sc.copy();
                    scx.setNoFree();
                }
                static if (!is(T == void))
                {
                    idec._scope = scx;
                    auto r = exp();
                    idec._scope = null;
                    return r;
                }
                else
                {
                    idec._scope = scx;
                    exp();
                    idec._scope = null;
                }
            }

            idec.baseok = Baseok.start;

            // Expand any tuples in baseclasses[]
            for (size_t i = 0; i < idec.baseclasses.length;)
            {
                auto b = (*idec.baseclasses)[i];
                b.type = resolveBase(b.type.typeSemantic(idec.loc, sc));

                Type tb = b.type.toBasetype();
                if (auto tup = tb.isTypeTuple())
                {
                    idec.baseclasses.remove(i);
                    size_t dim = Parameter.dim(tup.arguments);
                    for (size_t j = 0; j < dim; j++)
                    {
                        Parameter arg = Parameter.getNth(tup.arguments, j);
                        b = new BaseClass(arg.type);
                        idec.baseclasses.insert(i + j, b);
                    }
                }
                else
                    i++;
            }

            if (idec.baseok >= Baseok.done)
            {
                //printf("%s already semantic analyzed, semanticRun = %d\n", toChars(), semanticRun);
                if (idec.semanticRun >= PASS.semanticdone)
                    return;
                goto Lancestorsdone;
            }

            if (!idec.baseclasses.length && sc.linkage == LINK.cpp)
                idec.classKind = ClassKind.cpp;
            idec.cppnamespace = sc.namespace;
            checkGNUABITag(idec, sc.linkage);
            checkMustUseReserved(idec);

            if (sc.linkage == LINK.objc)
                objc.setObjc(idec);

            // Check for errors, handle forward references
            BCLoop:
            for (size_t i = 0; i < idec.baseclasses.length;)
            {
                BaseClass* b = (*idec.baseclasses)[i];
                Type tb = b.type.toBasetype();
                TypeClass tc = (tb.ty == Tclass) ? cast(TypeClass)tb : null;
                if (!tc || !tc.sym.isInterfaceDeclaration())
                {
                    if (b.type != Type.terror)
                        .error(idec.loc, "%s `%s` base type must be `interface`, not `%s`", idec.kind, idec.toPrettyChars, b.type.toChars());
                    idec.baseclasses.remove(i);
                    continue;
                }

                // Check for duplicate interfaces
                for (size_t j = 0; j < i; j++)
                {
                    BaseClass* b2 = (*idec.baseclasses)[j];
                    if (b2.sym == tc.sym)
                    {
                        .error(idec.loc, "%s `%s` inherits from duplicate interface `%s`", idec.kind, idec.toPrettyChars, b2.sym.toChars());
                        idec.baseclasses.remove(i);
                        continue BCLoop;
                    }
                }
                if (tc.sym == idec || idec.isBaseOf2(tc.sym))
                {
                    .error(idec.loc, "%s `%s` circular inheritance of interface", idec.kind, idec.toPrettyChars);
                    idec.baseclasses.remove(i);
                    continue;
                }
                if (tc.sym.isDeprecated())
                {
                    if (!idec.isDeprecated())
                    {
                        // Deriving from deprecated interface makes this one deprecated too
                        idec.setDeprecated();
                        tc.checkDeprecated(idec.loc, sc);
                    }
                }

                b.sym = tc.sym;

                if (tc.sym.baseok < Baseok.done)
                    resolveBase(tc.sym.dsymbolSemantic(null)); // Try to resolve forward reference
                if (tc.sym.baseok < Baseok.done)
                {
                    //printf("\ttry later, forward reference of base %s\n", tc.sym.toChars());
                    if (tc.sym._scope)
                        addDeferredSemantic(tc.sym);
                    idec.baseok = Baseok.none;
                }
                i++;
            }
            if (idec.baseok == Baseok.none)
            {
                // Forward referencee of one or more bases, try again later
                return deferDsymbolSemantic(sc, idec, scx);
            }
            idec.baseok = Baseok.done;

            idec.interfaces = idec.baseclasses.tdata()[0 .. idec.baseclasses.length];
            foreach (b; idec.interfaces)
            {
                // If this is an interface, and it derives from a COM interface,
                // then this is a COM interface too.
                if (b.sym.isCOMinterface())
                    idec.com = true;
                if (b.sym.isCPPinterface())
                    idec.classKind = ClassKind.cpp;
            }

            interfaceSemantic(idec);
        }
    Lancestorsdone:

        if (!idec.members) // if opaque declaration
        {
            idec.semanticRun = PASS.semanticdone;
            return;
        }
        if (!idec.symtab)
            idec.symtab = new DsymbolTable();

        for (size_t i = 0; i < idec.baseclasses.length; i++)
        {
            BaseClass* b = (*idec.baseclasses)[i];
            Type tb = b.type.toBasetype();
            TypeClass tc = tb.isTypeClass();
            if (tc.sym.semanticRun < PASS.semanticdone)
            {
                // Forward referencee of one or more bases, try again later
                if (tc.sym._scope)
                    addDeferredSemantic(tc.sym);
                return deferDsymbolSemantic(sc, idec, scx);
            }
        }

        if (idec.baseok == Baseok.done)
        {
            idec.baseok = Baseok.semanticdone;
            objc.setMetaclass(idec, sc);

            // initialize vtbl
            if (idec.vtblOffset())
                idec.vtbl.push(idec); // leave room at vtbl[0] for classinfo

            // Cat together the vtbl[]'s from base interfaces
            foreach (i, b; idec.interfaces)
            {
                // Skip if b has already appeared
                for (size_t k = 0; k < i; k++)
                {
                    if (b == idec.interfaces[k])
                        goto Lcontinue;
                }

                // Copy vtbl[] from base class
                if (b.sym.vtblOffset())
                {
                    size_t d = b.sym.vtbl.length;
                    if (d > 1)
                    {
                        idec.vtbl.pushSlice(b.sym.vtbl[1 .. d]);
                    }
                }
                else
                {
                    idec.vtbl.append(&b.sym.vtbl);
                }

            Lcontinue:
            }
        }

        idec.members.foreachDsymbol( s => s.addMember(sc, idec) );

        auto sc2 = idec.newScope(sc);

        /* Set scope so if there are forward references, we still might be able to
         * resolve individual members like enums.
         */
        idec.members.foreachDsymbol( s => s.setScope(sc2) );

        idec.members.foreachDsymbol( s => s.importAll(sc2) );

        idec.members.foreachDsymbol( s => s.dsymbolSemantic(sc2) );

        idec.semanticRun = PASS.semanticdone;
        //printf("-InterfaceDeclaration.dsymbolSemantic(%s), type = %p\n", toChars(), type);

        sc2.pop();

        if (global.errors != errors)
        {
            // The type is no good.
            idec.type = Type.terror;
        }

        version (none)
        {
            if (type.ty == Tclass && (cast(TypeClass)idec.type).sym != idec)
            {
                printf("this = %p %s\n", idec, idec.toChars());
                printf("type = %d sym = %p\n", idec.type.ty, (cast(TypeClass)idec.type).sym);
            }
        }
        assert(idec.type.ty != Tclass || (cast(TypeClass)idec.type).sym == idec);

        version (none)
        {
            // @@@DEPRECATED_2.120@@@ https://dlang.org/deprecate.html#scope%20as%20a%20type%20constraint
            // Deprecated in 2.087
            // Made an error in 2.100, but removal depends on `scope class` being removed too
            // Don't forget to remove code at https://github.com/dlang/dmd/blob/b2f8274ba76358607fc3297a1e9f361480f9bcf9/src/dmd/dsymbolsem.d#L1032-L1036
            if (idec.storage_class & STC.scope_)
                error(idec.loc, "`scope` as a type constraint is obsolete.  Use `scope` at the usage site.");
        }
    }
}

/*
Adds dsym as a member of scope sds.

Params:
    dsym = dsymbol to inserted
    sc = scope where the dsymbol is declared
    sds = ScopeDsymbol where dsym is inserted
*/
void addMember(Dsymbol dsym, Scope* sc, ScopeDsymbol sds)
{
    auto addMemberVisitor = new AddMemberVisitor(sc, sds);
    dsym.accept(addMemberVisitor);
}

private void attribAddMember(AttribDeclaration atb, Scope* sc, ScopeDsymbol sds)
{
    Dsymbols* d = atb.include(sc);
    if (d)
    {
        Scope* sc2 = atb.newScope(sc);
        d.foreachDsymbol( s => s.addMember(sc2, sds) );
        if (sc2 != sc)
            sc2.pop();
    }
}

private extern(C++) class AddMemberVisitor : Visitor
{
    alias visit = Visitor.visit;

    Scope* sc;
    ScopeDsymbol sds;

    this(Scope* sc, ScopeDsymbol sds) @safe
    {
        this.sc = sc;
        this.sds = sds;
    }

    override void visit(Dsymbol dsym)
    {
        //printf("Dsymbol::addMember('%s')\n", toChars());
        //printf("Dsymbol::addMember(this = %p, '%s' scopesym = '%s')\n", this, toChars(), sds.toChars());
        //printf("Dsymbol::addMember(this = %p, '%s' sds = %p, sds.symtab = %p)\n", this, toChars(), sds, sds.symtab);
        dsym.parent = sds;
        if (dsym.isAnonymous()) // no name, so can't add it to symbol table
            return;

        if (!sds.symtabInsert(dsym)) // if name is already defined
        {
            if (dsym.isAliasDeclaration() && !dsym._scope)
                dsym.setScope(sc);
            Dsymbol s2 = sds.symtabLookup(dsym, dsym.ident);
            /* https://issues.dlang.org/show_bug.cgi?id=17434
             *
             * If we are trying to add an import to the symbol table
             * that has already been introduced, then keep the one with
             * larger visibility. This is fine for imports because if
             * we have multiple imports of the same file, if a single one
             * is public then the symbol is reachable.
             */
            if (auto i1 = dsym.isImport())
            {
                if (auto i2 = s2.isImport())
                {
                    if (sc.explicitVisibility && sc.visibility > i2.visibility)
                        sds.symtab.update(dsym);
                }
            }

            // If using C tag/prototype/forward declaration rules
            if (sc && sc.inCfile && !dsym.isImport())
            // When merging master, replace with: if (sc && sc.inCfile && !dsym.isImport())
            {
                if (handleTagSymbols(*sc, dsym, s2, sds))
                    return;
                if (handleSymbolRedeclarations(*sc, dsym, s2, sds))
                    return;

                sds.multiplyDefined(Loc.initial, dsym, s2);  // ImportC doesn't allow overloading
                dsym.errors = true;
                return;
            }

            if (!s2.overloadInsert(dsym))
            {
                if (auto _td = s2.isTemplateDeclaration())
                    _td.computeOneMember();
                sds.multiplyDefined(Loc.initial, dsym, s2);
                dsym.errors = true;
            }
        }
        if (sds.isAggregateDeclaration() || sds.isEnumDeclaration())
        {
            if (dsym.ident == Id.__sizeof ||
                !(sc && sc.inCfile) && (dsym.ident == Id.__xalignof || dsym.ident == Id._mangleof))
            {
                .error(dsym.loc, "%s `%s` `.%s` property cannot be redefined", dsym.kind, dsym.toPrettyChars, dsym.ident.toChars());
                dsym.errors = true;
            }
        }
    }


    override void visit(StaticAssert _)
    {
        // we didn't add anything
    }

    /*****************************
     * Add import to sd's symbol table.
     */
    override void visit(Import imp)
    {
        //printf("Import.addMember(this=%s, sds=%s, sc=%p)\n", imp.toChars(), sds.toChars(), sc);
        if (imp.names.length == 0)
            return visit(cast(Dsymbol)imp);
        if (imp.aliasId)
            visit(cast(Dsymbol)imp);

        /* Instead of adding the import to sds's symbol table,
         * add each of the alias=name pairs
         */
        for (size_t i = 0; i < imp.names.length; i++)
        {
            Identifier name = imp.names[i];
            Identifier _alias = imp.aliases[i];
            if (!_alias)
                _alias = name;
            auto tname = new TypeIdentifier(imp.loc, name);
            auto ad = new AliasDeclaration(imp.loc, _alias, tname);
            ad._import = imp;
            addMember(ad, sc, sds);
            imp.aliasdecls.push(ad);
        }
    }

    override void visit(AttribDeclaration atb)
    {
       attribAddMember(atb, sc, sds);
    }

    override void visit(StorageClassDeclaration stcd)
    {
        Dsymbols* d = stcd.include(sc);
        if (d)
        {
            Scope* sc2 = stcd.newScope(sc);

            d.foreachDsymbol( (s)
            {
                //printf("\taddMember %s to %s\n", s.toChars(), sds.toChars());
                // STC.local needs to be attached before the member is added to the scope (because it influences the parent symbol)
                if (auto decl = s.isDeclaration())
                {
                    decl.storage_class |= stcd.stc & STC.local;
                    if (auto sdecl = s.isStorageClassDeclaration()) // TODO: why is this not enough to deal with the nested case?
                    {
                        sdecl.stc |= stcd.stc & STC.local;
                    }
                }
                s.addMember(sc2, sds);
            });

            if (sc2 != sc)
                sc2.pop();
        }
    }

    override void visit(VisibilityDeclaration visd)
    {
        if (visd.pkg_identifiers)
        {
            Dsymbol tmp;
            Package.resolve(visd.pkg_identifiers, &tmp, null);
            visd.visibility.pkg = tmp ? tmp.isPackage() : null;
            visd.pkg_identifiers = null;
        }
        if (visd.visibility.kind == Visibility.Kind.package_ && visd.visibility.pkg && sc._module)
        {
            Module m = sc._module;

            // https://issues.dlang.org/show_bug.cgi?id=17441
            // While isAncestorPackageOf does an equality check, the fix for the issue adds a check to see if
            // each package's .isModule() properites are equal.
            //
            // Properties generated from `package(foo)` i.e. visibility.pkg have .isModule() == null.
            // This breaks package declarations of the package in question if they are declared in
            // the same package.d file, which _do_ have a module associated with them, and hence a non-null
            // isModule()
            if (!m.isPackage() || !visd.visibility.pkg.ident.equals(m.isPackage().ident))
            {
                Package pkg = m.parent ? m.parent.isPackage() : null;
                if (!pkg || !visd.visibility.pkg.isAncestorPackageOf(pkg))
                    .error(visd.loc, "%s `%s` does not bind to one of ancestor packages of module `%s`", visd.kind(), visd.toPrettyChars(false), m.toPrettyChars(true));
            }
        }
        attribAddMember(visd, sc, sds);
    }

    override void visit(StaticIfDeclaration sid)
    {
        //printf("StaticIfDeclaration::addMember() '%s'\n", sid.toChars());
        /* This is deferred until the condition evaluated later (by the include() call),
         * so that expressions in the condition can refer to declarations
         * in the same scope, such as:
         *
         * template Foo(int i)
         * {
         *     const int j = i + 1;
         *     static if (j == 3)
         *         const int k;
         * }
         */
        sid.scopesym = sds;
    }


    override void visit(StaticForeachDeclaration sfd)
    {
        // used only for caching the enclosing symbol
        sfd.scopesym = sds;
    }

    /***************************************
     * Lazily initializes the scope to forward to.
     */
    override void visit(ForwardingAttribDeclaration fad)
    {
        fad.sym.parent = sds;
        sds = fad.sym;
        attribAddMember(fad, sc, fad.sym);
    }

    override void visit(MixinDeclaration md)
    {
        //printf("MixinDeclaration::addMember(sc = %p, sds = %p, memnum = %d)\n", sc, sds, md.memnum);
        md.scopesym = sds;
    }

    override void visit(DebugSymbol ds)
    {
        //printf("DebugSymbol::addMember('%s') %s\n", sds.toChars(), ds.toChars());
        Module m = sds.isModule();
        // Do not add the member to the symbol table,
        // just make sure subsequent debug declarations work.
        if (!m)
        {
            .error(ds.loc, "%s `%s` declaration must be at module level", ds.kind, ds.toPrettyChars);
            ds.errors = true;
        }
        else
        {
            if (m.debugidsNot && findCondition(*m.debugidsNot, ds.ident))
            {
                .error(ds.loc, "%s `%s` defined after use", ds.kind, ds.toPrettyChars);
                ds.errors = true;
            }
            if (!m.debugids)
                m.debugids = new Identifiers();
            m.debugids.push(ds.ident);
        }
    }

    override void visit(VersionSymbol vs)
    {
        //printf("VersionSymbol::addMember('%s') %s\n", sds.toChars(), vs.toChars());
        Module m = sds.isModule();
        // Do not add the member to the symbol table,
        // just make sure subsequent debug declarations work.
        VersionCondition.checkReserved(vs.loc, vs.ident.toString());
        if (!m)
        {
            .error(vs.loc, "%s `%s` declaration must be at module level", vs.kind, vs.toPrettyChars);
            vs.errors = true;
        }
        else
        {
            if (m.versionidsNot && findCondition(*m.versionidsNot, vs.ident))
            {
                .error(vs.loc, "%s `%s` defined after use", vs.kind, vs.toPrettyChars);
                vs.errors = true;
            }
            if (!m.versionids)
                m.versionids = new Identifiers();
            m.versionids.push(vs.ident);
        }

    }

    override void visit(Nspace ns)
    {
        visit(cast(Dsymbol)ns);

        if (ns.members)
        {
            if (!ns.symtab)
                ns.symtab = new DsymbolTable();
            // The namespace becomes 'imported' into the enclosing scope
            for (Scope* sce = sc; 1; sce = sce.enclosing)
            {
                ScopeDsymbol sds2 = sce.scopesym;
                if (sds2)
                {
                    sds2.importScope(ns, Visibility(Visibility.Kind.public_));
                    break;
                }
            }
            assert(sc);
            sc = sc.push(ns);
            sc.linkage = LINK.cpp; // namespaces default to C++ linkage
            sc.parent = ns;
            ns.members.foreachDsymbol(s => s.addMember(sc, ns));
            sc.pop();
        }
    }

    override void visit(EnumDeclaration ed)
    {
        version (none)
        {
            printf("EnumDeclaration::addMember() %s\n", ed.toChars());
            for (size_t i = 0; i < ed.members.length; i++)
            {
                EnumMember em = (*ed.members)[i].isEnumMember();
                printf("    member %s\n", em.toChars());
            }
        }
        if (!ed.isAnonymous())
        {
            visit(cast(Dsymbol)ed);
        }

        addEnumMembersToSymtab(ed, sc, sds);
    }
}

/*******************************************
 * Add members of EnumDeclaration to the symbol table(s).
 * Params:
 *      ed = EnumDeclaration
 *      sc = context of `ed`
 *      sds = symbol table that `ed` resides in
 */
void addEnumMembersToSymtab(EnumDeclaration ed, Scope* sc, ScopeDsymbol sds)
{
    const bool isCEnum = sc.inCfile; // it's an ImportC enum
    //printf("addEnumMembersToSymtab(ed: %s added: %d Cfile: %d)\n", ed.toChars(), ed.added, isCEnum);
    if (ed.added)
        return;
    ed.added = true;

    if (!ed.members)
        return;

    const bool isAnon = ed.isAnonymous();

    if ((isCEnum || isAnon) && !sds.symtab)
        sds.symtab = new DsymbolTable();

    if ((isCEnum || !isAnon) && !ed.symtab)
        ed.symtab = new DsymbolTable();

    ed.members.foreachDsymbol( (s)
    {
        if (EnumMember em = s.isEnumMember())
        {
            //printf("adding EnumMember %s to %s %d\n", em.toChars(), ed.toChars(), isCEnum);
            em.ed = ed;
            if (isCEnum)
            {
                /* C doesn't add the enum member to the symbol table of the enum tag, it adds
                 * it to the symbol table that the tag is in. This is in contrast to D, where enum
                 * members become members of the enum tag. To accommodate this, we add
                 * the enum members to both symbol tables.
                 */
                em.addMember(sc, ed);   // add em to ed's symbol table
                if (em.errors)
                    return;
                em.addMember(sc, sds);  // add em to symbol table that ed is in
                em.parent = ed; // restore it after previous addMember() changed it
            }
            else
            {
                em.addMember(sc, isAnon ? sds : ed);
            }
        }
    });
}

private OverloadSet mergeOverloadSet(ScopeDsymbol sds, Identifier ident, OverloadSet os, Dsymbol s)
{
    if (!os)
    {
        os = new OverloadSet(ident);
        os.parent = sds;
    }
    if (OverloadSet os2 = s.isOverloadSet())
    {
        // Merge the cross-module overload set 'os2' into 'os'
        if (os.a.length == 0)
        {
            os.a.setDim(os2.a.length);
            memcpy(os.a.tdata(), os2.a.tdata(), (os.a[0]).sizeof * os2.a.length);
        }
        else
        {
            for (size_t i = 0; i < os2.a.length; i++)
            {
                os = mergeOverloadSet(sds, ident, os, os2.a[i]);
            }
        }
        return os;
    }

    assert(s.isOverloadable());
    /* Don't add to os[] if s is alias of previous sym
     */
    for (size_t j = 0; j < os.a.length; j++)
    {
        Dsymbol s2 = os.a[j];
        if (s.toAlias() == s2.toAlias())
        {
            if (s2.isDeprecated() || (s2.visible() < s.visible() && s.visible().kind != Visibility.Kind.none))
            {
                os.a[j] = s;
            }
            return os;
        }
    }
    os.push(s);
    return os;
}

/***
 * Returns true if any of the symbols `p1` or `p2` resides in the enclosing
 * instantiation scope of `this`.
 */
bool followInstantiationContext(Dsymbol d,Dsymbol p1, Dsymbol p2 = null)
{
    static bool has2This(Dsymbol s)
    {
        if (auto f = s.isFuncDeclaration())
            return f.hasDualContext;
        if (auto ad = s.isAggregateDeclaration())
            return ad.vthis2 !is null;
        return false;
    }

    if (!has2This(d))
        return false;

    assert(p1);
    auto outer = d.toParent();
    while (outer)
    {
        auto ti = outer.isTemplateInstance();
        if (!ti)
            return false;
        foreach (oarg; *ti.tiargs)
        {
            auto sa = getDsymbol(oarg);
            if (!sa)
                continue;
            sa = sa.toAlias().toParent2();
            if (!sa)
                continue;
            if (sa == p1)
                return true;
            if (p2 && sa == p2)
                return true;
        }
        outer = ti.tempdecl.toParent();
    }
    return false;
}

/**
 * Returns the declaration scope scope of `this` unless any of the symbols
 * `p1` or `p2` resides in its enclosing instantiation scope then the
 * latter is returned.
 */
Dsymbol toParentP(Dsymbol d, Dsymbol p1, Dsymbol p2 = null)
{
    return followInstantiationContext(d, p1, p2) ? d.toParent2() : d.toParentLocal();
}

// function used to perform semantic on AliasDeclaration
void aliasSemantic(AliasDeclaration ds, Scope* sc)
{
    //printf("AliasDeclaration::semantic() %s %p\n", ds.toChars(), ds.aliassym);

    // as DsymbolSemanticVisitor::visit(AliasDeclaration), in case we're called first.
    // see https://issues.dlang.org/show_bug.cgi?id=21001
    ds.storage_class |= sc.stc & STC.deprecated_;
    ds.visibility = sc.visibility;
    ds.userAttribDecl = sc.userAttribDecl;

    void normalRet()
    {
        ds.inuse = 0;
        ds.semanticRun = PASS.semanticdone;

        if (auto sx = ds.overnext)
        {
            ds.overnext = null;
            if (!ds.overloadInsert(sx))
                ScopeDsymbol.multiplyDefined(Loc.initial, sx, ds);
        }
    }

    void errorRet()
    {
        ds.aliassym = null;
        ds.type = Type.terror;
        ds.inuse = 0;
        normalRet();
    }

    // preserve the original type
    if (!ds.originalType && ds.type)
        ds.originalType = ds.type.syntaxCopy();

    if (ds.aliassym)
    {
        auto fd = ds.aliassym.isFuncLiteralDeclaration();
        auto td = ds.aliassym.isTemplateDeclaration();
        if (fd || td && td.literal)
        {
            if (fd && fd.semanticRun >= PASS.semanticdone)
                return normalRet();

            Expression e = new FuncExp(ds.loc, ds.aliassym);
            e = e.expressionSemantic(sc);
            if (auto fe = e.isFuncExp())
            {
                ds.aliassym = fe.td ? cast(Dsymbol)fe.td : fe.fd;
                return normalRet();
            }
            else
                return errorRet();
        }

        if (ds.aliassym.isTemplateInstance())
            ds.aliassym.dsymbolSemantic(sc);
        return normalRet();
    }
    ds.inuse = 1;

    // Given:
    //  alias foo.bar.abc def;
    // it is not knowable from the syntax whether `def` is an alias
    // for type `foo.bar.abc` or an alias for symbol `foo.bar.abc`. It is up to the semantic()
    // pass to distinguish.
    // If it is a type, then `.type` is set and getType() will return that
    // type. If it is a symbol, then `.aliassym` is set and type is `null` -
    // toAlias() will return `.aliassym`

    const errors = global.errors;
    Type oldtype = ds.type;

    // Ungag errors when not instantiated DeclDefs scope alias
    auto ungag = Ungag(global.gag);
    //printf("%s parent = %s, gag = %d, instantiated = %d\n", ds.toChars(), ds.parent.toChars(), global.gag, ds.isInstantiated() !is null);
    if (ds.parent && global.gag && !ds.isInstantiated() && !ds.toParent2().isFuncDeclaration() && (sc.minst || sc.tinst))
    {
        //printf("%s type = %s\n", ds.toPrettyChars(), ds.type.toChars());
        global.gag = 0;
    }

    // https://issues.dlang.org/show_bug.cgi?id=18480
    // Detect `alias sym = sym;` to prevent creating loops in overload overnext lists.
    if (auto tident = ds.type.isTypeIdentifier())
    {
        if (sc.hasEdition(Edition.v2024) && tident.idents.length)
        {
            alias mt = tident;
            Dsymbol pscopesym;
            Dsymbol s = sc.search(ds.loc, mt.ident, pscopesym);
            // detect `alias a = var1.member_var;` which confusingly resolves to
            // `typeof(var1).member_var`, which can be valid inside the aggregate type
            if (s && s.isVarDeclaration() &&
                mt.ident != Id.This && mt.ident != Id._super)
            {
                s = tident.toDsymbol(sc);
                // don't error for `var1.static_symbol`
                if (s && s.needThis())
                {
                    error(ds.loc, "cannot alias %s member `%s` of variable `%s`",
                        s.kind(), s.toChars(), mt.ident.toChars());
                    errorSupplemental(ds.loc, "Use `typeof(%s)` instead to preserve behaviour",
                        mt.ident.toChars());
                }
            }
        }
        // Selective imports are allowed to alias to the same name `import mod : sym=sym`.
        if (!ds._import)
        {
            if (tident.ident is ds.ident && !tident.idents.length)
            {
                error(ds.loc, "`alias %s = %s;` cannot alias itself, use a qualified name to create an overload set",
                    ds.ident.toChars(), tident.ident.toChars());
                ds.type = Type.terror;
            }
        }
    }
    /* This section is needed because Type.resolve() will:
     *   const x = 3;
     *   alias y = x;
     * try to convert identifier x to 3.
     */
    auto s = ds.type.toDsymbol(sc);
    if (errors != global.errors)
        return errorRet();
    if (s == ds)
    {
        .error(ds.loc, "%s `%s` cannot resolve", ds.kind, ds.toPrettyChars);
        return errorRet();
    }
    if (!s || !s.isEnumMember())
    {
        Type t;
        Expression e;
        Scope* sc2 = sc;
        if (ds.storage_class & (STC.ref_ | STC.nothrow_ | STC.nogc | STC.pure_ | STC.disable))
        {
            // For 'ref' to be attached to function types, and picked
            // up by Type.resolve(), it has to go into sc.
            sc2 = sc.push();
            sc2.stc |= ds.storage_class & (STC.ref_ | STC.nothrow_ | STC.nogc | STC.pure_ | STC.shared_ | STC.disable);
        }
        ds.type = ds.type.addSTC(ds.storage_class);
        ds.type.resolve(ds.loc, sc2, e, t, s);
        if (sc2 != sc)
            sc2.pop();

        if (e)  // Try to convert Expression to Dsymbol
        {
            // TupleExp is naturally converted to a TupleDeclaration
            if (auto te = e.isTupleExp())
                s = new TupleDeclaration(te.loc, ds.ident, cast(Objects*)te.exps);
            else
            {
                s = getDsymbol(e);
                if (!s)
                {
                    if (e.op != EXP.error)
                        .error(ds.loc, "%s `%s` cannot alias an expression `%s`", ds.kind, ds.toPrettyChars, e.toChars());
                    return errorRet();
                }
            }
        }
        ds.type = t;
    }
    if (s == ds)
    {
        assert(global.errors);
        return errorRet();
    }
    if (s) // it's a symbolic alias
    {
        //printf("alias %s resolved to %s %s\n", ds.toChars(), s.kind(), s.toChars());
        ds.type = null;
        ds.aliassym = s;
    }
    else    // it's a type alias
    {
        //printf("alias %s resolved to type %s\n", ds.toChars(), ds.type.toChars());
        ds.type = ds.type.typeSemantic(ds.loc, sc);
        ds.aliassym = null;
    }

    if (global.gag && errors != global.errors)
        return errorRet();

    normalRet();
}

/********************
 * Perform semantic on AliasAssignment.
 * Has a lot of similarities to aliasSemantic(). Perhaps they should share code.
 */
private void aliasAssignSemantic(AliasAssign ds, Scope* sc)
{
    //printf("AliasAssign::semantic() %p,  %s\n", ds, ds.ident.toChars());

    void errorRet()
    {
        ds.errors = true;
        ds.type = Type.terror;
        ds.semanticRun = PASS.semanticdone;
        return;
    }

    /* Find the AliasDeclaration corresponding to ds.
     * Returns: AliasDeclaration if found, null if error
     */
    AliasDeclaration findAliasDeclaration(AliasAssign ds, Scope* sc)
    {
        Dsymbol scopesym;
        Dsymbol as = sc.search(ds.loc, ds.ident, scopesym);
        if (!as)
        {
            .error(ds.loc, "%s `%s` undefined identifier `%s`", ds.kind, ds.toPrettyChars, ds.ident.toChars());
            return null;
        }
        if (as.errors)
            return null;

        auto ad = as.isAliasDeclaration();
        if (!ad)
        {
            .error(ds.loc, "%s `%s` identifier `%s` must be an alias declaration", ds.kind, ds.toPrettyChars, as.toChars());
            return null;
        }

        if (ad.overnext)
        {
            error(ds.loc, "%s `%s` cannot reassign overloaded alias", ds.kind, ds.toPrettyChars);
            return null;
        }

        // Check constraints on the parent
        auto adParent = ad.toParent();
        if (adParent != ds.toParent())
        {
            if (!adParent)
                adParent = ds.toParent();
            .error(ds.loc, "`%s` must have same parent `%s` as alias `%s`", ds.ident.toChars(), adParent.toChars(), ad.toChars());
            return null;
        }
        if (!adParent.isTemplateInstance())
        {
            .error(ds.loc, "%s `%s` must be a member of a template", ds.kind, ds.toPrettyChars);
            return null;
        }

        return ad;
    }

    auto aliassym = findAliasDeclaration(ds, sc);
    if (!aliassym)
        return errorRet();

    if (aliassym.wasRead)
    {
        if (!aliassym.errors)
            error(ds.loc, "%s was read, so cannot reassign", aliassym.toChars());
        aliassym.errors = true;
        return errorRet();
    }

    aliassym.ignoreRead = true; // temporarilly allow reads of aliassym

    const storage_class = sc.stc & (STC.deprecated_ | STC.ref_ | STC.nothrow_ | STC.nogc | STC.pure_ | STC.shared_ | STC.disable);

    if (ds.aliassym)
    {
        auto fd = ds.aliassym.isFuncLiteralDeclaration();
        auto td = ds.aliassym.isTemplateDeclaration();
        if (fd && fd.semanticRun >= PASS.semanticdone)
        {
        }
        else if (fd || td && td.literal)
        {

            Expression e = new FuncExp(ds.loc, ds.aliassym);
            e = e.expressionSemantic(sc);
            auto fe = e.isFuncExp();
            if (!fe)
                return errorRet();
            ds.aliassym = fe.td ? cast(Dsymbol)fe.td : fe.fd;
        }
        else if (ds.aliassym.isTemplateInstance())
            ds.aliassym.dsymbolSemantic(sc);

        aliassym.type = null;
        aliassym.aliassym = ds.aliassym;
        return;
    }

    /* Given:
     *    abc = def;
     * it is not knownable from the syntax whether `def` is a type or a symbol.
     * It appears here as `ds.type`. Do semantic analysis on `def` to disambiguate.
     */

    const errors = global.errors;
    Dsymbol s;

    // Try AliasSeq optimization
    if (auto ti = ds.type.isTypeInstance())
    {
        import dmd.templatesem : findTempDecl;
        if (!findTempDecl(ti.tempinst, sc, null))
            return errorRet();
        if (auto tempinst = isAliasSeq(sc, ti))
        {
            s = aliasAssignInPlace(sc, tempinst, aliassym);
            if (!s)
                return errorRet();
            goto Lsymdone;
        }
    }

    /* This section is needed because Type.resolve() will:
     *   const x = 3;
     *   alias y = x;
     * try to convert identifier x to 3.
     */
    s = ds.type.toDsymbol(sc);
    if (errors != global.errors)
        return errorRet();
    if (s == aliassym)
    {
        .error(ds.loc, "%s `%s` cannot resolve", ds.kind, ds.toPrettyChars);
        return errorRet();
    }

    if (!s || !s.isEnumMember())
    {
        Type t;
        Expression e;
        Scope* sc2 = sc;
        if (storage_class & (STC.ref_ | STC.nothrow_ | STC.nogc | STC.pure_ | STC.shared_ | STC.disable))
        {
            // For 'ref' to be attached to function types, and picked
            // up by Type.resolve(), it has to go into sc.
            sc2 = sc.push();
            sc2.stc |= storage_class & (STC.ref_ | STC.nothrow_ | STC.nogc | STC.pure_ | STC.shared_ | STC.disable);
        }
        ds.type = ds.type.addSTC(storage_class);
        ds.type.resolve(ds.loc, sc2, e, t, s);
        if (sc2 != sc)
            sc2.pop();

        if (e)  // Try to convert Expression to Dsymbol
        {
            // TupleExp is naturally converted to a TupleDeclaration
            if (auto te = e.isTupleExp())
                s = new TupleDeclaration(te.loc, ds.ident, cast(Objects*)te.exps);
            else
            {
                s = getDsymbol(e);
                if (!s)
                {
                    if (e.op != EXP.error)
                        .error(ds.loc, "%s `%s` cannot alias an expression `%s`", ds.kind, ds.toPrettyChars, e.toChars());
                    return errorRet();
                }
            }
        }
        ds.type = t;
    }
    if (s == aliassym)
    {
        assert(global.errors);
        return errorRet();
    }

    if (s) // it's a symbolic alias
    {
    Lsymdone:
        //printf("alias %s resolved to %s %s\n", toChars(), s.kind(), s.toChars());
        aliassym.type = null;
        aliassym.aliassym = s;
        aliassym.storage_class |= sc.stc & STC.deprecated_;
        aliassym.visibility = sc.visibility;
        aliassym.userAttribDecl = sc.userAttribDecl;
    }
    else    // it's a type alias
    {
        //printf("alias %s resolved to type %s\n", toChars(), type.toChars());
        aliassym.type = ds.type.typeSemantic(ds.loc, sc);
        aliassym.aliassym = null;
    }

    aliassym.ignoreRead = false;

    if (aliassym.type && aliassym.type.ty == Terror ||
        global.gag && errors != global.errors)
    {
        aliassym.type = Type.terror;
        aliassym.aliassym = null;
        return errorRet();
    }

    ds.semanticRun = PASS.semanticdone;
}

/***************************************
 * Expands template instance arguments inside 'alias assign' target declaration (aliassym),
 * instead of inside 'tempinst.tiargs' every time.
 * Params:
 *      tempinst = AliasSeq instance
 *      aliassym = the AliasDeclaration corresponding to AliasAssign
 * Returns:
 *       null.
 */
private TupleDeclaration aliasAssignInPlace(Scope* sc, TemplateInstance tempinst,
                                            AliasDeclaration aliassym)
{
    // Mark instance with semantic done, not needed but just in case.
    tempinst.inst = tempinst;
    tempinst.semanticRun = PASS.semanticdone;
    TupleDeclaration td;
    if (aliassym.type)
    {
        // Convert TypeTuple to TupleDeclaration to avoid back and forth allocations
        // in the assignment process
        if (auto tt = aliassym.type.isTypeTuple())
        {
            auto objs = new Objects(tt.arguments.length);
            foreach (i, p; *tt.arguments)
                (*objs)[i] = p.type;
            td = new TupleDeclaration(tempinst.loc, aliassym.ident, objs);
            td.storage_class |= STC.templateparameter;
            td.building = true;
            aliassym.type = null;
        }
        else if (aliassym.type.isTypeError())
            return null;

    }
    else if (auto otd = aliassym.aliassym.isTupleDeclaration())
    {
        if (otd.building)
            td = otd;
        else
        {
            td = new TupleDeclaration(tempinst.loc, aliassym.ident, otd.objects.copy());
            td.storage_class |= STC.templateparameter;
            td.building = true;
        }
    }
    // If starting from single element in aliassym (td == null) we need to build the tuple
    // after semanticTiargs to keep same semantics (for example a FuncLiteraldeclaration
    // template argument is converted to FuncExp)
    if (td)
        aliassym.aliassym = td;
    aliassym.semanticRun = PASS.semanticdone;
    if (!TemplateInstance_semanticTiargs(tempinst.loc, sc, tempinst.tiargs, 0, td))
    {
        tempinst.errors = true;
        return null;
    }
    // The alias will stop tuple 'building' mode when used (in AliasDeclaration.toAlias(),
    // then TupleDeclaration.getType() will work again)
    aliassym.semanticRun = PASS.initial;
    if (!td)
    {
        td = new TupleDeclaration(tempinst.loc, aliassym.ident, tempinst.tiargs);
        td.storage_class |= STC.templateparameter;
        td.building = true;
        return td;
    }

    auto tiargs = tempinst.tiargs;
    size_t oldlen = td.objects.length;
    size_t origstart;
    size_t insertidx;
    size_t insertlen;
    foreach (i, o; *tiargs)
    {
        if (o !is td)
        {
            ++insertlen;
            continue;
        }
        // tuple contains itself (tuple = AliasSeq!(..., tuple, ...))
        if (insertlen) // insert any left element before
        {
            td.objects.insert(insertidx, (*tiargs)[i - insertlen .. i]);
            if (insertidx == 0) // reset original tuple start point
                origstart = insertlen;
            insertlen = 0;
        }
        if (insertidx) // insert tuple if found more than one time
        {
            td.objects.reserve(oldlen); // reserve first to assert a valid slice
            td.objects.pushSlice((*td.objects)[origstart .. origstart + oldlen]);
        }
        insertidx = td.objects.length;
    }
    if (insertlen)
    {
        if (insertlen != tiargs.length) // insert any left element
            td.objects.pushSlice((*tiargs)[$ - insertlen .. $]);
        else
            // just assign tiargs if tuple = AliasSeq!(nottuple, nottuple...)
            td.objects = tempinst.tiargs;
    }
    return td;
}

/*********************************
 * Iterate this dsymbol or members of this scoped dsymbol, then
 * call `fp` with the found symbol and `params`.
 * Params:
 *  symbol = the dsymbol or parent of members to call fp on
 *  fp = function pointer to process the iterated symbol.
 *       If it returns nonzero, the iteration will be aborted.
 *  ctx = context parameter passed to fp.
 * Returns:
 *  nonzero if the iteration is aborted by the return value of fp,
 *  or 0 if it's completed.
 */
int apply(Dsymbol symbol, int function(Dsymbol, void*) fp, void* ctx)
{
    if (auto nd = symbol.isNspace())
    {
        return nd.members.foreachDsymbol( (s) { return s && s.apply(fp, ctx); } );
    }
    if (auto ad = symbol.isAttribDeclaration())
    {
        return ad.include(ad._scope).foreachDsymbol( (s) { return s && s.apply(fp, ctx); } );
    }
    if (auto tm = symbol.isTemplateMixin())
    {
        if (tm._scope) // if fwd reference
            dsymbolSemantic(tm, null); // try to resolve it

        return tm.members.foreachDsymbol( (s) { return s && s.apply(fp, ctx); } );
    }

    return fp(symbol, ctx);
}

/***************************************
 * Check if a template instance is a trivial AliasSeq but without other overloads.
 * We can only be 100% sure of being AliasSeq after running semanticTiargs()
 * and findBestMatch() but this optimization must happen before that.
 */
private TemplateInstance isAliasSeq(Scope* sc, TypeInstance ti)
{
    auto tovers = ti.tempinst.tempdecl.isOverloadSet();
    foreach (size_t oi; 0 .. tovers ? tovers.a.length : 1)
    {
        Dsymbol dstart = tovers ? tovers.a[oi] : ti.tempinst.tempdecl;
        int r = overloadApply(dstart, (Dsymbol s)
        {
            auto td = s.isTemplateDeclaration();
            return (td && td.isTrivialAliasSeq) ? 0 : 1;
        });
        if (r)
            return null;
    }
    return ti.tempinst;
}

/***************************************
 * Find all instance fields in `ad`, then push them into `fields`.
 *
 * Runs semantic() for all instance field variables, but also
 * the field types can remain yet not resolved forward references,
 * except direct recursive definitions.
 * After the process sizeok is set to Sizeok.fwd.
 *
 * Params:
 *      ad = the AggregateDeclaration to examine
 * Returns:
 *      false if any errors occur.
 */
bool determineFields(AggregateDeclaration ad)
{
    if (ad._scope)
        dsymbolSemantic(ad, null);
    if (ad.sizeok != Sizeok.none)
        return true;

    //printf("determineFields() %s, fields.length = %d\n", toChars(), fields.length);
    // determineFields can be called recursively from one of the fields's v.semantic
    ad.fields.setDim(0);

    static int func(Dsymbol s, void* ctx)
    {
        auto ad = cast(AggregateDeclaration)ctx;
        auto v = s.isVarDeclaration();
        if (!v)
            return 0;
        if (v.storage_class & STC.manifest)
            return 0;

        if (v.semanticRun < PASS.semanticdone)
            v.dsymbolSemantic(null);
        // Return in case a recursive determineFields triggered by v.semantic already finished
        if (ad.sizeok != Sizeok.none)
            return 1;

        if (v.aliasTuple)
        {
            // If this variable was really a tuple, process each element.
            return v.aliasTuple.foreachVar(tv => tv.apply(&func, cast(void*) ad));
        }

        if (v.storage_class & (STC.static_ | STC.extern_ | STC.tls | STC.gshared | STC.manifest | STC.ctfe | STC.templateparameter))
            return 0;
        if (!v.isField() || v.semanticRun < PASS.semanticdone)
            return 1;   // unresolvable forward reference

        ad.fields.push(v);

        if (v.storage_class & STC.ref_)
            return 0;
        auto tv = v.type.baseElemOf();
        if (auto tvs = tv.isTypeStruct())
        {
            if (ad == tvs.sym)
            {
                const(char)* psz = (v.type.toBasetype().ty == Tsarray) ? "static array of " : "";
                .error(ad.loc, "%s `%s` cannot have field `%s` with %ssame struct type", ad.kind, ad.toPrettyChars, v.toChars(), psz);
                ad.type = Type.terror;
                ad.errors = true;
                return 1;
            }
        }
        return 0;
    }

    if (ad.members)
    {
        for (size_t i = 0; i < ad.members.length; i++)
        {
            auto s = (*ad.members)[i];
            if (s.apply(&func, cast(void *)ad))
            {
                if (ad.sizeok != Sizeok.none)
                {
                    // recursive determineFields already finished
                    return true;
                }
                return false;
            }
        }
    }

    if (ad.sizeok != Sizeok.done)
        ad.sizeok = Sizeok.fwd;

    return true;
}

/****************************
 * A Singleton that loads core.stdc.config
 * Returns:
 *  Module of core.stdc.config, null if couldn't find it
 */
Module loadCoreStdcConfig()
{
    __gshared Module core_stdc_config;
    auto pkgids = new Identifier[2];
    pkgids[0] = Id.core;
    pkgids[1] = Id.stdc;
    return loadModuleFromLibrary(core_stdc_config, pkgids, Id.config);
}

/****************************
 * A Singleton that loads core.atomic
 * Returns:
 *  Module of core.atomic, null if couldn't find it
 */
private Module loadCoreAtomic()
{
    __gshared Module core_atomic;
    auto pkgids = new Identifier[1];
    pkgids[0] = Id.core;
    return loadModuleFromLibrary(core_atomic, pkgids, Id.atomic);
}

/****************************
 * A Singleton that loads std.math
 * Returns:
 *  Module of std.math, null if couldn't find it
 */
Module loadStdMath()
{
    __gshared Module std_math;
    auto pkgids = new Identifier[1];
    pkgids[0] = Id.std;
    return loadModuleFromLibrary(std_math, pkgids, Id.math);
}

/**********************************
 * Load a Module from the library.
 * Params:
 *  mod = cached return value of this call
 *  pkgids = package identifiers
 *  modid = module id
 * Returns:
 *  Module loaded, null if cannot load it
 */
extern (D) private static Module loadModuleFromLibrary(ref Module mod, Identifier[] pkgids, Identifier modid)
{
    if (mod)
        return mod;

    auto imp = new Import(Loc.initial, pkgids[], modid, null, true);
    // Module.load will call fatal() if there's no module available.
    // Gag the error here, pushing the error handling to the caller.
    const errors = global.startGagging();
    imp.load(null);
    if (imp.mod)
    {
        imp.mod.importAll(null);
        imp.mod.dsymbolSemantic(null);
    }
    global.endGagging(errors);
    mod = imp.mod;
    return mod;
}

/// Do an atomic operation (currently tailored to [shared] static ctors|dtors) needs
private CallExp doAtomicOp (string op, Identifier var, Expression arg)
{
    assert(op == "-=" || op == "+=");

    Module mod = loadCoreAtomic();
    if (!mod)
        return null;    // core.atomic couldn't be loaded

    const loc = Loc.initial;

    Objects* tiargs = new Objects(1);
    (*tiargs)[0] = new StringExp(loc, op);

    Expressions* args = new Expressions(2);
    (*args)[0] = new IdentifierExp(loc, var);
    (*args)[1] = arg;

    auto sc = new ScopeExp(loc, mod);
    auto dti = new DotTemplateInstanceExp(
        loc, sc, Id.atomicOp, tiargs);

    return CallExp.create(loc, dti, args);
}

/***************************************************
 * Set up loc for a parse of a mixin. Append the input text to the mixin.
 * Params:
 *      input = mixin text
 *      loc = location of expansion
 *      baseLoc = location to adjust
 *      mixinOut = sink for mixin text data
 * Returns:
 *      adjusted loc suitable for Parser
 */

void adjustLocForMixin(const(char)[] input, Loc loc, ref BaseLoc baseLoc, ref Output mixinOut)
{
    if (mixinOut.doOutput)
    {
        const lines = mixinOut.bufferLines;
        writeMixin(input, loc, mixinOut.bufferLines, *mixinOut.buffer);
        baseLoc.startLine = lines + 2;
        baseLoc.filename = mixinOut.name;
        return;
    }

    SourceLoc sl = SourceLoc(loc);
    if (sl.filename.length == 0)
    {
        // Rare case of compiler-generated mixin exp, e.g. __xtoHash
        baseLoc.filename = "";
        return;
    }

    /* Create a pseudo-filename for the mixin string, as it may not even exist
     * in the source file.
     */
    auto len = sl.filename.length + 7 + (sl.linnum).sizeof * 3 + 1;
    char* filename = cast(char*) mem.xmalloc(len);
    snprintf(filename, len, "%.*s-mixin-%d", cast(int) sl.filename.length, sl.filename.ptr, cast(int) sl.linnum);
    baseLoc.startLine = sl.line;
    baseLoc.filename = filename.toDString;
}

/**************************************
 * Append source code text to output for better debugging.
 * Canonicalize line endings.
 * Params:
 *      s = source code text
 *      loc = location of source code text
 *      lines = line count to update
 *      output = sink for output
 */
private void writeMixin(const(char)[] s, Loc loc, ref int lines, ref OutBuffer buf)
{
    buf.writestring("// expansion at ");
    buf.writestring(loc.toChars());
    buf.writenl();

    ++lines;

    // write by line to create consistent line endings
    size_t lastpos = 0;
    for (size_t i = 0; i < s.length; ++i)
    {
        // detect LF and CRLF
        const c = s[i];
        if (c == '\n' || (c == '\r' && i+1 < s.length && s[i+1] == '\n'))
        {
            buf.writestring(s[lastpos .. i]);
            buf.writenl();
            ++lines;
            if (c == '\r')
                ++i;
            lastpos = i + 1;
        }
    }

    if(lastpos < s.length)
        buf.writestring(s[lastpos .. $]);

    if (s.length == 0 || s[$-1] != '\n')
    {
        buf.writenl(); // ensure empty line after expansion
        ++lines;
    }
    buf.writenl();
    ++lines;
}

/*********************************************
 * Search for ident as member of d.
 * Params:
 *  d = dsymbol where ident is searched for
 *  loc = location to print for error messages
 *  ident = identifier to search for
 *  flags = search options
 * Returns:
 *  null if not found
 */
Dsymbol search(Dsymbol d, Loc loc, Identifier ident, SearchOptFlags flags = SearchOpt.all)
{
    scope v = new SearchVisitor(loc, ident, flags);
    d.accept(v);
    return v.result;
}

Dsymbol search_correct(Dsymbol d, Identifier ident)
{
    /***************************************************
     * Search for symbol with correct spelling.
     */
    Dsymbol symbol_search_fp(const(char)[] seed, out int cost)
    {
        /* If not in the lexer's string table, it certainly isn't in the symbol table.
         * Doing this first is a lot faster.
         */
        if (!seed.length)
            return null;
        Identifier id = Identifier.lookup(seed);
        if (!id)
            return null;
        cost = 0;   // all the same cost
        Dsymbol s = d;
        Module.clearCache();
        return s.search(Loc.initial, id, SearchOpt.ignoreErrors);
    }

    if (global.gag)
        return null; // don't do it for speculative compiles; too time consuming
    // search for exact name first
    if (auto s = d.search(Loc.initial, ident, SearchOpt.ignoreErrors))
        return s;

    import dmd.root.speller : speller;
    return speller!symbol_search_fp(ident.toString());
}

private extern(C++) class SearchVisitor : Visitor
{
    alias visit = Visitor.visit;

    const Loc loc;
    Identifier ident;
    SearchOptFlags flags;
    Dsymbol result;

    this(Loc loc, Identifier ident, SearchOptFlags flags) @safe
    {
        this.loc = loc;
        this.ident = ident;
        this.flags = flags;
    }

    void setResult(Dsymbol d)
    {
        result = d;
    }

    override void visit(Dsymbol d)
    {
        //printf("Dsymbol::search(this=%p,%s, ident='%s')\n", d, d.toChars(), ident.toChars());
        return setResult(null);
    }

    override void visit(ScopeDsymbol sds)
    {
        //printf("%s.ScopeDsymbol::search(ident='%s', flags=x%x)\n", sds.toChars(), ident.toChars(), flags);
        //if (strcmp(ident.toChars(),"c") == 0) *(char*)0=0;

        // Look in symbols declared in this module
        if (sds.symtab && !(flags & SearchOpt.importsOnly))
        {
            //printf(" look in locals\n");
            auto s1 = sds.symtab.lookup(ident);
            if (s1)
            {
                //printf("\tfound in locals = '%s.%s'\n",toChars(),s1.toChars());
                return setResult(s1);
            }
        }
        //printf(" not found in locals\n");

        // Look in imported scopes
        if (!sds.importedScopes)
            return setResult(null);

        //printf(" look in imports\n");
        Dsymbol s = null;
        OverloadSet a = null;
        // Look in imported modules
        for (size_t i = 0; i < sds.importedScopes.length; i++)
        {
            // If private import, don't search it
            if ((flags & SearchOpt.ignorePrivateImports) && sds.visibilities[i] == Visibility.Kind.private_)
                continue;
            SearchOptFlags sflags = flags & (SearchOpt.ignoreErrors | SearchOpt.ignoreAmbiguous); // remember these in recursive searches
            Dsymbol ss = (*sds.importedScopes)[i];
            //printf("\tscanning import '%s', visibilities = %d, isModule = %p, isImport = %p\n", ss.toChars(), visibilities[i], ss.isModule(), ss.isImport());

            if (ss.isModule())
            {
                if (flags & SearchOpt.localsOnly)
                    continue;
            }
            else // mixin template
            {
                if (flags & SearchOpt.importsOnly)
                    continue;

                sflags |= SearchOpt.localsOnly;
            }

            /* Don't find private members if ss is a module
             */
            Dsymbol s2 = ss.search(loc, ident, sflags | (ss.isModule() ? SearchOpt.ignorePrivateImports : SearchOpt.all));
            import dmd.access : symbolIsVisible;
            if (!s2 || !(flags & SearchOpt.ignoreVisibility) && !symbolIsVisible(sds, s2))
                continue;
            if (!s)
            {
                s = s2;
                if (s && s.isOverloadSet())
                    a = sds.mergeOverloadSet(ident, a, s);
            }
            else if (s2 && s != s2)
            {
                if (s.toAlias() == s2.toAlias() || s.getType() == s2.getType() && s.getType())
                {
                    /* After following aliases, we found the same
                     * symbol, so it's not an ambiguity.  But if one
                     * alias is deprecated or less accessible, prefer
                     * the other.
                     */
                    if (s.isDeprecated() || s.visible() < s2.visible() && s2.visible().kind != Visibility.Kind.none)
                        s = s2;
                }
                else
                {
                    /* Two imports of the same module should be regarded as
                     * the same.
                     */
                    Import i1 = s.isImport();
                    Import i2 = s2.isImport();
                    if (!(i1 && i2 && (i1.mod == i2.mod || (!i1.parent.isImport() && !i2.parent.isImport() && i1.ident.equals(i2.ident)))))
                    {
                        /* https://issues.dlang.org/show_bug.cgi?id=8668
                         * Public selective import adds AliasDeclaration in module.
                         * To make an overload set, resolve aliases in here and
                         * get actual overload roots which accessible via s and s2.
                         */
                        s = s.toAlias();
                        s2 = s2.toAlias();
                        /* If both s2 and s are overloadable (though we only
                         * need to check s once)
                         */

                        auto so2 = s2.isOverloadSet();
                        if ((so2 || s2.isOverloadable()) && (a || s.isOverloadable()))
                        {
                            if (symbolIsVisible(sds, s2))
                            {
                                a = sds.mergeOverloadSet(ident, a, s2);
                            }
                            if (!symbolIsVisible(sds, s))
                                s = s2;
                            continue;
                        }

                        /* Two different overflow sets can have the same members
                         * https://issues.dlang.org/show_bug.cgi?id=16709
                         */
                        auto so = s.isOverloadSet();
                        if (so && so2)
                        {
                            if (so.a.length == so2.a.length)
                            {
                                foreach (j; 0 .. so.a.length)
                                {
                                    if (so.a[j] !is so2.a[j])
                                        goto L1;
                                }
                                continue;  // the same
                              L1:
                                {   } // different
                            }
                        }

                        if (flags & SearchOpt.ignoreAmbiguous) // if return NULL on ambiguity
                            return setResult(null);

                        /* If two imports from C import files, pick first one, as C has global name space
                         */
                        if (s.isCsymbol() && s2.isCsymbol())
                            continue;

                        if (!(flags & SearchOpt.ignoreErrors))
                            ScopeDsymbol.multiplyDefined(loc, s, s2);
                        break;
                    }
                }
            }
        }
        if (s)
        {
            /* Build special symbol if we had multiple finds
             */
            if (a)
            {
                if (!s.isOverloadSet())
                    a = sds.mergeOverloadSet(ident, a, s);
                s = a;
            }
            //printf("\tfound in imports %s.%s\n", toChars(), s.toChars());
            return setResult(s);
        }
        //printf(" not found in imports\n");
        return setResult(null);
    }

    override void visit(WithScopeSymbol ws)
    {
        //printf("WithScopeSymbol.search(%s)\n", ident.toChars());
        if (flags & SearchOpt.importsOnly)
            return setResult(null);
        // Acts as proxy to the with class declaration
        Dsymbol s = null;
        Expression eold = null;
        for (Expression e = ws.withstate.exp; e && e != eold; e = resolveAliasThis(ws._scope, e, true))
        {
            if (auto se = e.isScopeExp())
            {
                s = se.sds;
            }
            else if (e.isTypeExp())
            {
                s = e.type.toDsymbol(null);
            }
            else
            {
                Type t = e.type.toBasetype();
                s = t.toDsymbol(null);
            }
            if (s)
            {
                s = s.search(loc, ident, flags);
                if (s)
                    return setResult(s);
            }
            eold = e;
        }
        return setResult(null);
    }

    override void visit(ArrayScopeSymbol ass)
    {
        //printf("ArrayScopeSymbol::search('%s', flags = %d)\n", ident.toChars(), flags);
        if (ident != Id.dollar)
            return visit(cast(ScopeDsymbol)ass);

        VarDeclaration* pvar;
        Expression ce;

        static Dsymbol dollarFromTypeTuple(Loc loc, TypeTuple tt, Scope* sc)
        {

            /* $ gives the number of type entries in the type tuple
             */
            auto v = new VarDeclaration(loc, Type.tsize_t, Id.dollar, null);
            Expression e = new IntegerExp(Loc.initial, tt.arguments.length, Type.tsize_t);
            v._init = new ExpInitializer(Loc.initial, e);
            v.storage_class |= STC.temp | STC.static_ | STC.const_;
            v.dsymbolSemantic(sc);
            return v;
        }

        const DYNCAST kind = ass.arrayContent.dyncast();
        switch (kind) with (DYNCAST)
        {
        case dsymbol:
            TupleDeclaration td = cast(TupleDeclaration) ass.arrayContent;
            /* $ gives the number of elements in the tuple
             */
            auto v = new VarDeclaration(loc, Type.tsize_t, Id.dollar, null);
            Expression e = new IntegerExp(Loc.initial, td.objects.length, Type.tsize_t);
            v._init = new ExpInitializer(Loc.initial, e);
            v.storage_class |= STC.temp | STC.static_ | STC.const_;
            v.dsymbolSemantic(ass._scope);
            return setResult(v);
        case type:
            return setResult(dollarFromTypeTuple(loc, cast(TypeTuple) ass.arrayContent, ass._scope));
        default:
            break;
        }
        Expression exp = cast(Expression) ass.arrayContent;
        if (auto ie = exp.isIndexExp())
        {
            /* array[index] where index is some function of $
             */
            pvar = &ie.lengthVar;
            ce = ie.e1;
        }
        else if (auto se = exp.isSliceExp())
        {
            /* array[lwr .. upr] where lwr or upr is some function of $
             */
            pvar = &se.lengthVar;
            ce = se.e1;
        }
        else if (auto ae = exp.isArrayExp())
        {
            /* array[e0, e1, e2, e3] where e0, e1, e2 are some function of $
             * $ is a opDollar!(dim)() where dim is the dimension(0,1,2,...)
             */
            pvar = &ae.lengthVar;
            ce = ae.e1;
        }
        else
        {
            /* Didn't find $, look in enclosing scope(s).
             */
            return setResult(null);
        }
        ce = ce.lastComma();
        /* If we are indexing into an array that is really a type
         * tuple, rewrite this as an index into a type tuple and
         * try again.
         */
        if (auto te = ce.isTypeExp())
        {
            if (auto ttp = te.type.isTypeTuple())
                return setResult(dollarFromTypeTuple(loc, ttp, ass._scope));
        }
        /* *pvar is lazily initialized, so if we refer to $
         * multiple times, it gets set only once.
         */
        if (!*pvar) // if not already initialized
        {
            /* Create variable v and set it to the value of $
             */
            VarDeclaration v;
            Type t;
            if (auto tupexp = ce.isTupleExp())
            {
                /* It is for an expression tuple, so the
                 * length will be a const.
                 */
                Expression e = new IntegerExp(Loc.initial, tupexp.exps.length, Type.tsize_t);
                v = new VarDeclaration(loc, Type.tsize_t, Id.dollar, new ExpInitializer(Loc.initial, e));
                v.storage_class |= STC.temp | STC.static_ | STC.const_;
            }
            else if (ce.type && (t = ce.type.toBasetype()) !is null && (t.ty == Tstruct || t.ty == Tclass))
            {
                // Look for opDollar
                assert(exp.op == EXP.array || exp.op == EXP.slice);
                AggregateDeclaration ad = isAggregate(t);
                assert(ad);
                Dsymbol s = ad.search(loc, Id.opDollar);
                if (!s) // no dollar exists -- search in higher scope
                    return setResult(null);
                s = s.toAlias();
                Expression e = null;
                // Check for multi-dimensional opDollar(dim) template.
                if (TemplateDeclaration td = s.isTemplateDeclaration())
                {
                    dinteger_t dim = 0;
                    if (auto ae = exp.isArrayExp())
                    {
                        dim = ae.currentDimension;
                    }
                    else if (exp.isSliceExp())
                    {
                        dim = 0; // slices are currently always one-dimensional
                    }
                    else
                    {
                        assert(0);
                    }
                    Expression edim = new IntegerExp(Loc.initial, dim, Type.tsize_t);
                    edim = edim.expressionSemantic(ass._scope);
                    auto tiargs = new Objects(edim);
                    e = new DotTemplateInstanceExp(loc, ce, td.ident, tiargs);
                }
                else
                {
                    /* opDollar exists, but it's not a template.
                     * This is acceptable ONLY for single-dimension indexing.
                     * Note that it's impossible to have both template & function opDollar,
                     * because both take no arguments.
                     */
                    auto ae = exp.isArrayExp();
                    if (ae && ae.arguments.length != 1)
                    {
                        error(exp.loc, "`%s` only defines opDollar for one dimension", ad.toChars());
                        return setResult(null);
                    }
                    Declaration d = s.isDeclaration();
                    assert(d);
                    e = new DotVarExp(loc, ce, d);
                }
                e = e.expressionSemantic(ass._scope);
                if (!e.type)
                    error(exp.loc, "`%s` has no value", e.toChars());
                t = e.type.toBasetype();
                if (t && t.ty == Tfunction)
                    e = new CallExp(e.loc, e);
                v = new VarDeclaration(loc, null, Id.dollar, new ExpInitializer(Loc.initial, e));
                v.storage_class |= STC.temp | STC.ctfe | STC.rvalue;
            }
            else
            {
                /* For arrays, $ will either be a compile-time constant
                 * (in which case its value in set during constant-folding),
                 * or a variable (in which case an expression is created in
                 * toir.c).
                 */

                // https://issues.dlang.org/show_bug.cgi?id=16213
                // For static arrays $ is known at compile time,
                // so declare it as a manifest constant.
                auto tsa = ce.type ? ce.type.isTypeSArray() : null;
                if (tsa)
                {
                    auto e = new ExpInitializer(loc, tsa.dim);
                    v = new VarDeclaration(loc, tsa.dim.type, Id.dollar, e, STC.manifest);
                }
                else
                {
                    auto e = new VoidInitializer(Loc.initial);
                    e.type = Type.tsize_t;
                    v = new VarDeclaration(loc, Type.tsize_t, Id.dollar, e);
                    v.storage_class |= STC.temp | STC.ctfe; // it's never a true static variable
                }
            }
            *pvar = v;
        }
        (*pvar).dsymbolSemantic(ass._scope);
        return setResult((*pvar));

    }

    override void visit(Import imp)
    {
        //printf("%s.Import.search(ident = '%s', flags = x%x)\n", imp.toChars(), ident.toChars(), flags);
        if (!imp.pkg)
        {
            imp.load(null);
            imp.mod.importAll(null);
            imp.mod.dsymbolSemantic(null);
        }
        // Forward it to the package/module
        return setResult(imp.pkg.search(loc, ident, flags));

    }

    override void visit(Nspace ns)
    {
        //printf("%s.Nspace.search('%s')\n", toChars(), ident.toChars());
        if (ns._scope && !ns.symtab)
            dsymbolSemantic(ns, ns._scope);

        if (!ns.members || !ns.symtab) // opaque or semantic() is not yet called
        {
            if (!(flags & SearchOpt.ignoreErrors))
                .error(loc, "%s `%s` is forward referenced when looking for `%s`", ns.kind, ns.toPrettyChars, ident.toChars());
            return setResult(null);
        }

        visit(cast(ScopeDsymbol)ns);
    }

    override void visit(EnumDeclaration em)
    {
        //printf("%s.EnumDeclaration::search('%s')\n", em.toChars(), ident.toChars());
        if (em._scope)
        {
            // Try one last time to resolve this enum
            dsymbolSemantic(em, em._scope);
        }

        visit(cast(ScopeDsymbol)em);
    }

    override void visit(Package pkg)
    {
        //printf("%s Package.search('%s', flags = x%x)\n", pkg.toChars(), ident.toChars(), flags);
        flags &= ~cast(int)SearchOpt.localsOnly;  // searching an import is always transitive
        if (!pkg.isModule() && pkg.mod)
        {
            // Prefer full package name.
            Dsymbol s = pkg.symtab ? pkg.symtab.lookup(ident) : null;
            if (s)
                return setResult(s);
            //printf("[%s] through pkdmod: %s\n", loc.toChars(), toChars());
            return setResult(pkg.mod.search(loc, ident, flags));
        }

        visit(cast(ScopeDsymbol)pkg);
    }

    override void visit(Module m)
    {
        /* Since modules can be circularly referenced,
         * need to stop infinite recursive searches.
         * This is done with the cache.
         */
        //printf("%s Module.search('%s', flags = x%x) insearch = %d\n", m.toChars(), ident.toChars(), flags, m.insearch);
        if (m.insearch)
            return setResult(null);

        /* Qualified module searches always search their imports,
         * even if SearchLocalsOnly
         */
        if (!(flags & SearchOpt.unqualifiedModule))
            flags &= ~(SearchOpt.unqualifiedModule | SearchOpt.localsOnly);

        if (m.searchCacheIdent == ident && m.searchCacheFlags == flags)
        {
            //printf("%s Module::search('%s', flags = %d) insearch = %d searchCacheSymbol = %s\n",
            //        toChars(), ident.toChars(), flags, insearch, searchCacheSymbol ? searchCacheSymbol.toChars() : "null");
            return setResult(m.searchCacheSymbol);
        }

        const errors = global.errors;

        m.insearch = true;
        visit(cast(ScopeDsymbol)m);
        Dsymbol s = result;
        m.insearch = false;

        if (errors == global.errors)
        {
            // https://issues.dlang.org/show_bug.cgi?id=10752
            // Can cache the result only when it does not cause
            // access error so the side-effect should be reproduced in later search.
            m.searchCacheIdent = ident;
            m.searchCacheSymbol = s;
            m.searchCacheFlags = flags;
        }
        return setResult(s);
    }

    override void visit(Declaration decl)
    {
        Dsymbol s = null;
        if (decl.type)
        {
            s = decl.type.toDsymbol(decl._scope);
            if (s)
                s = s.search(loc, ident, flags);
        }
        return setResult(s);
    }

    override void visit(StructDeclaration sd)
    {
        //printf("%s.StructDeclaration::search('%s', flags = x%x)\n", sd.toChars(), ident.toChars(), flags);
        if (sd._scope && !sd.symtab)
            dsymbolSemantic(sd, sd._scope);

        if (!sd.members || !sd.symtab) // opaque or semantic() is not yet called
        {
            // .stringof is always defined (but may be hidden by some other symbol)
            if(ident != Id.stringof && !(flags & SearchOpt.ignoreErrors) && sd.semanticRun < PASS.semanticdone)
                .error(loc, "%s `%s` is forward referenced when looking for `%s`", sd.kind, sd.toPrettyChars, ident.toChars());
            return setResult(null);
        }

        visit(cast(ScopeDsymbol)sd);
    }

    override void visit(ClassDeclaration cd)
    {
        //printf("%s.ClassDeclaration.search('%s', flags=x%x)\n", cd.toChars(), ident.toChars(), flags);
        //if (_scope) printf("%s baseok = %d\n", toChars(), baseok);
        if (cd._scope && cd.baseok < Baseok.semanticdone)
        {
            if (!cd.inuse)
            {
                // must semantic on base class/interfaces
                cd.inuse = true;
                dsymbolSemantic(cd, null);
                cd.inuse = false;
            }
        }

        if (!cd.members || !cd.symtab) // opaque or addMember is not yet done
        {
            // .stringof is always defined (but may be hidden by some other symbol)
            if (ident != Id.stringof && !(flags & SearchOpt.ignoreErrors) && cd.semanticRun < PASS.semanticdone)
                cd.classError("%s `%s` is forward referenced when looking for `%s`", ident.toChars());
            //*(char*)0=0;
            return setResult(null);
        }

        visit(cast(ScopeDsymbol)cd);
        auto s = result;

        // don't search imports of base classes
        if (flags & SearchOpt.importsOnly)
            return setResult(s);

        if (s)
            return setResult(s);

        // Search bases classes in depth-first, left to right order
        foreach (b; (*cd.baseclasses)[])
        {
            if (!b.sym)
                continue;

            if (!b.sym.symtab)
            {
                cd.classError("%s `%s` base `%s` is forward referenced", b.sym.ident.toChars());
                continue;
            }

            import dmd.access : symbolIsVisible;

            s = b.sym.search(loc, ident, flags);
            if (!s)
                continue;
            if (s == cd) // happens if s is nested in this and derives from this
                s = null;
            else if (!(flags & SearchOpt.ignoreVisibility) && !(s.visible().kind == Visibility.Kind.protected_) && !symbolIsVisible(cd, s))
                s = null;
            else
                break;
        }

        return setResult(s);
    }
}
/*************************************
 * Set scope for future semantic analysis so we can
 * deal better with forward references.
 *
 * Params:
 *   d = dsymbol for which the scope is set
 *   sc = scope that is used to set the value
 */
void setScope(Dsymbol d, Scope* sc)
{
    scope setScopeVisitor = new SetScopeVisitor(sc);
    d.accept(setScopeVisitor);
}

private extern(C++) class SetScopeVisitor : Visitor
{
    alias visit = typeof(super).visit;
    Scope* sc;

    this(Scope* sc) @safe
    {
        this.sc = sc;
    }

    override void visit(Dsymbol d)
    {
        //printf("Dsymbol::setScope() %p %s, %p stc = %llx\n", d, d.toChars(), sc, sc.stc);
        if (!sc.nofree)
            sc.setNoFree(); // may need it even after semantic() finishes
        d._scope = sc;
        if (sc.depdecl)
            d.depdecl = sc.depdecl;
        if (!d.userAttribDecl)
            d.userAttribDecl = sc.userAttribDecl;
    }

    override void visit(Import i)
    {
        visit(cast(Dsymbol)i);
        if (i.aliasdecls.length)
        {
            if (!i.mod)
                i.importAll(sc);

            sc = sc.push(i.mod);
            sc.visibility = i.visibility;
            foreach (ad; i.aliasdecls)
                ad.setScope(sc);
            sc = sc.pop();
        }
    }

    override void visit(Nspace ns)
    {
        visit(cast(Dsymbol)ns);
        if (ns.members)
        {
            assert(sc);
            sc = sc.push(ns);
            sc.linkage = LINK.cpp; // namespaces default to C++ linkage
            sc.parent = ns;
            ns.members.foreachDsymbol(s => s.setScope(sc));
            sc.pop();
        }
    }

    override void visit(EnumDeclaration ed)
    {
        if (ed.semanticRun > PASS.initial)
            return;
        visit(cast(Dsymbol)ed);
    }

    override void visit(AggregateDeclaration ad)
    {
        // Might need a scope to resolve forward references. The check for
        // semanticRun prevents unnecessary setting of _scope during deferred
        // setScope phases for aggregates which already finished semantic().
        // See https://issues.dlang.org/show_bug.cgi?id=16607
        if (ad.semanticRun < PASS.semanticdone)
            visit(cast(Dsymbol)ad);
    }

    override void visit(AttribDeclaration atr)
    {
        Dsymbols* d = atr.include(sc);
        //printf("\tAttribDeclaration::setScope '%s', d = %p\n",toChars(), d);
        if (d)
        {
            Scope* sc2 = atr.newScope(sc);
            d.foreachDsymbol( s => s.setScope(sc2) );
            if (sc2 != sc)
                sc2.pop();
        }
    }

    override void visit(DeprecatedDeclaration dd)
    {
        //printf("DeprecatedDeclaration::setScope() %p\n", this);
        if (dd.decl)
            visit(cast(Dsymbol)dd); // for forward reference
        visit(cast(AttribDeclaration)dd);
    }

    override void visit(CPPMangleDeclaration cppmd)
    {
        if (cppmd.decl)
            visit(cast(Dsymbol)cppmd); // for forward reference
        visit(cast(AttribDeclaration)cppmd);
    }

    override void visit(AnonDeclaration anond)
    {
        if (anond.decl)
            visit(cast(Dsymbol)anond); // for forward reference
        visit(cast(AttribDeclaration)anond);
    }

    override void visit(ConditionalDeclaration condd)
    {
        condd.include(sc).foreachDsymbol( s => s.setScope(sc) );
    }

    override void visit(StaticIfDeclaration sid)
    {
        // do not evaluate condition before semantic pass
        // But do set the scope, in case we need it for forward referencing
        visit(cast(Dsymbol)sid); // for forward reference
    }

    override void visit(StaticForeachDeclaration sfd)
    {
        // do not evaluate condition before semantic pass
        // But do set the scope, in case we need it for forward referencing
        visit(cast(Dsymbol)sfd); // for forward reference
    }

    override void visit(MixinDeclaration md)
    {
        visit(cast(Dsymbol)md);
    }

    override void visit(UserAttributeDeclaration uad)
    {
        //printf("UserAttributeDeclaration::setScope() %p\n", this);
        if (uad.decl)
            visit(cast(Dsymbol)uad);
        visit(cast(AttribDeclaration)uad);
    }
}

void importAll(Dsymbol d, Scope* sc)
{
    scope iav = new ImportAllVisitor(sc);
    d.accept(iav);
}

extern(C++) class ImportAllVisitor : Visitor
{
    alias visit = typeof(super).visit;
    Scope* sc;

    this(Scope* sc) @safe
    {
        this.sc = sc;
    }

    override void visit(Dsymbol d) {}

    override void visit(Import imp)
    {
        if (imp.mod) return; // Already done

        /*
         * https://issues.dlang.org/show_bug.cgi?id=15525
         *
         * Loading the import has failed,
         * most likely because of parsing errors.
         * Therefore we cannot trust the resulting AST.
         */
        if (imp.load(sc))
        {
            // https://issues.dlang.org/show_bug.cgi?id=23873
            // For imports that are not at module or function level,
            // e.g. aggregate level, the import symbol is added to the
            // symbol table and later semantic is performed on it.
            // This leads to semantic analysis on an malformed AST
            // which causes all kinds of segfaults.
            // The fix is to note that the module has errors and avoid
            // semantic analysis on it.
            if(imp.mod)
                imp.mod.errors = true;
            return;
        }

        if (!imp.mod) return; // Failed

        if (sc.stc & STC.static_)
            imp.isstatic = true;
        imp.mod.importAll(null);
        imp.mod.checkImportDeprecation(imp.loc, sc);
        if (sc.explicitVisibility)
            imp.visibility = sc.visibility;
        if (!imp.isstatic && !imp.aliasId && !imp.names.length)
            sc.scopesym.importScope(imp.mod, imp.visibility);
        // Enable access to pkgs/mod as soon as posible, because compiler
        // can traverse them before the import gets semantic (Issue: 21501)
        if (!imp.aliasId && !imp.names.length)
            imp.addPackageAccess(sc.scopesym);
    }

    override void visit(Module m)
    {
        //printf("+Module::importAll(this = %p, '%s'): parent = %p\n", m, m.toChars(), m.parent);
        if (m._scope)
            return; // already done
        if (m.filetype == FileType.ddoc)
        {
            error(m.loc, "%s `%s` is a Ddoc file, cannot import it", m.kind, m.toPrettyChars);
            return;
        }

        /* Note that modules get their own scope, from scratch.
         * This is so regardless of where in the syntax a module
         * gets imported, it is unaffected by context.
         * Ignore prevsc.
         */
        Scope* sc = scopeCreateGlobal(m, global.errorSink); // create root scope

        if (m.md && m.md.msg)
            m.md.msg = semanticString(sc, m.md.msg, "deprecation message");

        // Add import of "object", even for the "object" module.
        // If it isn't there, some compiler rewrites, like
        //    classinst == classinst -> .object.opEquals(classinst, classinst)
        // would fail inside object.d.
        if (m.filetype != FileType.c &&
            (m.members.length == 0 ||
             (*m.members)[0].ident != Id.object ||
             (*m.members)[0].isImport() is null))
        {
            auto im = new Import(m.loc, null, Id.object, null, 0);
            m.members.shift(im);
        }
        if (!m.symtab)
        {
            // Add all symbols into module's symbol table
            m.symtab = new DsymbolTable();
            for (size_t i = 0; i < m.members.length; i++)
            {
                Dsymbol s = (*m.members)[i];
                s.addMember(sc, sc.scopesym);
            }
        }
        // anything else should be run after addMember, so version/debug symbols are defined
        /* Set scope for the symbols so that if we forward reference
         * a symbol, it can possibly be resolved on the spot.
         * If this works out well, it can be extended to all modules
         * before any semantic() on any of them.
         */
        m.setScope(sc); // remember module scope for semantic
        for (size_t i = 0; i < m.members.length; i++)
        {
            Dsymbol s = (*m.members)[i];
            s.setScope(sc);
        }
        for (size_t i = 0; i < m.members.length; i++)
        {
            Dsymbol s = (*m.members)[i];
            s.importAll(sc);
        }
        sc = sc.pop();
        sc.pop(); // 2 pops because scopeCreateGlobal() created 2
    }

    override void visit(AttribDeclaration atb)
    {
        Dsymbols* d = atb.include(sc);
        //printf("\tAttribDeclaration::importAll '%s', d = %p\n", toChars(), d);
        if (d)
        {
            Scope* sc2 = atb.newScope(sc);
            d.foreachDsymbol( s => s.importAll(sc2) );
            if (sc2 != sc)
                sc2.pop();
        }
    }

    // do not evaluate condition before semantic pass
    override void visit(StaticIfDeclaration _) {}
    // do not evaluate aggregate before semantic pass
    override void visit(StaticForeachDeclaration _) {}
}

/*******************************
    * Load module.
    * Returns:
    *  true for errors, false for success
    */
extern (D) bool load(Import imp, Scope* sc)
{
    // See if existing module
    const errors = global.errors;
    DsymbolTable dst = Package.resolve(imp.packages, null, &imp.pkg);
    version (none)
    {
        if (pkg && pkg.isModule())
        {
            .error(loc, "can only import from a module, not from a member of module `%s`. Did you mean `import %s : %s`?", pkg.toChars(), pkg.toPrettyChars(), id.toChars());
            mod = pkg.isModule(); // Error recovery - treat as import of that module
            return true;
        }
    }
    Dsymbol s = dst.lookup(imp.id);
    if (s)
    {
        if (s.isModule())
            imp.mod = cast(Module)s;
        else
        {
            if (s.isAliasDeclaration())
            {
                .error(imp.loc, "%s `%s` conflicts with `%s`", s.kind(), s.toPrettyChars(), imp.id.toChars());
            }
            else if (Package p = s.isPackage())
            {
                if (p.isPkgMod == PKG.unknown)
                {
                    const preverrors = global.errors;
                    imp.mod = Module.load(imp.loc, imp.packages, imp.id);
                    if (!imp.mod)
                        p.isPkgMod = PKG.package_;
                    else
                    {
                        // imp.mod is a package.d, or a normal module which conflicts with the package name.
                        if (imp.mod.isPackageFile)
                            imp.mod.tag = p.tag; // reuse the same package tag
                        else
                        {
                            // show error if Module.load does not
                            if (preverrors == global.errors)
                                .error(imp.loc, "%s `%s` from file %s conflicts with %s `%s`", imp.mod.kind(), imp.mod.toPrettyChars(), imp.mod.srcfile.toChars, p.kind(), p.toPrettyChars());
                            return true;
                        }
                    }
                }
                else
                {
                    imp.mod = p.isPackageMod();
                }
                if (!imp.mod)
                {
                    .error(imp.loc, "can only import from a module, not from package `%s.%s`", p.toPrettyChars(), imp.id.toChars());
                }
            }
            else if (imp.pkg)
            {
                .error(imp.loc, "can only import from a module, not from package `%s.%s`", imp.pkg.toPrettyChars(), imp.id.toChars());
            }
            else
            {
                .error(imp.loc, "can only import from a module, not from package `%s`", imp.id.toChars());
            }
        }
    }
    if (!imp.mod)
    {
        // Load module
        imp.mod = Module.load(imp.loc, imp.packages, imp.id);
        if (imp.mod)
        {
            // imp.id may be different from mod.ident, if so then insert alias
            dst.insert(imp.id, imp.mod);
        }
    }
    if (imp.mod && !imp.mod.importedFrom)
        imp.mod.importedFrom = sc ? sc._module.importedFrom : Module.rootModule;
    if (!imp.pkg)
    {
        if (imp.mod && imp.mod.isPackageFile)
        {
            // one level depth package.d file (import pkg; ./pkg/package.d)
            // it's necessary to use the wrapping Package already created
            imp.pkg = imp.mod.pkg;
        }
        else
            imp.pkg = imp.mod;
    }
    return global.errors != errors;
}

void setFieldOffset(Dsymbol d, AggregateDeclaration ad, FieldState* fieldState, bool isunion)
{
    scope v = new SetFieldOffsetVisitor(ad, fieldState, isunion);
    d.accept(v);
}

private extern(C++) class SetFieldOffsetVisitor : Visitor
{
    import dmd.typesem: size;

    alias visit = Visitor.visit;

    AggregateDeclaration ad;
    FieldState* fieldState;
    bool isunion;

    this(AggregateDeclaration ad, FieldState* fieldState, bool isunion) @safe
    {
        this.ad = ad;
        this.fieldState = fieldState;
        this.isunion = isunion;
    }

    override void visit(Dsymbol d) {}

    override void visit(Nspace ns)
    {
        //printf("Nspace::setFieldOffset() %s\n", toChars());
        if (ns._scope) // if fwd reference
            dsymbolSemantic(ns, null); // try to resolve it
        ns.members.foreachDsymbol( s => s.setFieldOffset(ad, fieldState, isunion) );
    }

    override void visit(VarDeclaration vd)
    {
        //printf("VarDeclaration::setFieldOffset(ad = %s) %s\n", ad.toChars(), vd.toChars());

        if (vd.aliasTuple)
        {
            // If this variable was really a tuple, set the offsets for the tuple fields
            vd.aliasTuple.foreachVar((s) { s.setFieldOffset(ad, fieldState, isunion); });
            return;
        }

        if (!vd.isField())
            return;
        assert(!(vd.storage_class & (STC.static_ | STC.extern_ | STC.parameter)));

        //printf("+VarDeclaration::setFieldOffset(ad = %s) %s\n", ad.toChars(), toChars());

        /* Fields that are tuples appear both as part of TupleDeclarations and
         * as members. That means ignore them if they are already a field.
         */
        if (vd.offset)
        {
            // already a field
            fieldState.offset = ad.structsize; // https://issues.dlang.org/show_bug.cgi?id=13613
            return;
        }
        for (size_t i = 0; i < ad.fields.length; i++)
        {
            if (ad.fields[i] == vd)
            {
                // already a field
                fieldState.offset = ad.structsize; // https://issues.dlang.org/show_bug.cgi?id=13613
                return;
            }
        }

        // Check for forward referenced types which will fail the size() call
        Type t = vd.type.toBasetype();
        if (vd.storage_class & STC.ref_)
        {
            // References are the size of a pointer
            t = Type.tvoidptr;
        }
        Type tv = t.baseElemOf();
        if (tv.ty == Tstruct)
        {
            auto ts = cast(TypeStruct)tv;
            assert(ts.sym != ad);   // already checked in ad.determineFields()
            if (!ts.sym.determineSize(vd.loc))
            {
                vd.type = Type.terror;
                vd.errors = true;
                return;
            }
        }

        // List in ad.fields. Even if the type is error, it's necessary to avoid
        // pointless error diagnostic "more initializers than fields" on struct literal.
        ad.fields.push(vd);

        if (t.ty == Terror)
            return;

        /* If coming after a bit field in progress,
         * advance past the field
         */
        fieldState.inFlight = false;

        const sz = t.size(vd.loc);
        assert(sz != SIZE_INVALID && sz < uint.max);
        uint memsize = cast(uint)sz;                // size of member
        uint memalignsize = target.fieldalign(t);   // size of member for alignment purposes
        vd.offset = placeField(vd.loc,
            fieldState.offset,
            memsize, memalignsize, vd.alignment,
            ad.structsize, ad.alignsize,
            isunion);

        //printf("\t%s: memalignsize = %d\n", toChars(), memalignsize);
        //printf(" addField '%s' to '%s' at offset %d, size = %d\n", toChars(), ad.toChars(), offset, memsize);
    }

    override void visit(BitFieldDeclaration bfd)
    {
        enum log = false;
        static if (log)
        {
            printf("BitFieldDeclaration::setFieldOffset(ad: %s, field: %s)\n", ad.toChars(), bfd.toChars());
            void print(const FieldState* fieldState)
            {
                fieldState.print();
                printf("          fieldWidth   = %d bits\n",    bfd.fieldWidth);
            }
            print(fieldState);
        }

        Type t = bfd.type.toBasetype();
        const bool anon = bfd.isAnonymous();

        // List in ad.fields. Even if the type is error, it's necessary to avoid
        // pointless error diagnostic "more initializers than fields" on struct literal.
        if (!anon)
            ad.fields.push(bfd);

        if (t.ty == Terror)
            return;

        const sz = t.size(bfd.loc);
        assert(sz != SIZE_INVALID && sz < uint.max);
        uint memsize = cast(uint)sz;                // size of member
        uint memalignsize = target.fieldalign(t);   // size of member for alignment purposes
        if (log) printf("          memsize: %u memalignsize: %u\n", memsize, memalignsize);

        if (bfd.fieldWidth == 0 && !anon)
            error(bfd.loc, "named bit fields cannot have 0 width");
        if (bfd.fieldWidth > memsize * 8)
            error(bfd.loc, "bit field width %d is larger than type", bfd.fieldWidth);

        const style = target.c.bitFieldStyle;
        if (style != TargetC.BitFieldStyle.MS && style != TargetC.BitFieldStyle.Gcc_Clang)
            assert(0, "unsupported bitfield style");

        const isMicrosoftStyle = style == TargetC.BitFieldStyle.MS;
        const contributesToAggregateAlignment = target.c.contributesToAggregateAlignment(bfd);

        void startNewField()
        {
            if (log) printf("startNewField()\n");
            uint alignsize;
            if (isMicrosoftStyle)
               alignsize = memsize; // not memalignsize
            else
            {
                if (bfd.fieldWidth > 32)
                    alignsize = memalignsize;
                else if (bfd.fieldWidth > 16)
                    alignsize = 4;
                else if (bfd.fieldWidth > 8)
                    alignsize = 2;
                else
                    alignsize = 1;
            }

            uint dummy;
            bfd.offset = placeField(bfd.loc,
                fieldState.offset,
                memsize, alignsize, bfd.alignment,
                ad.structsize,
                contributesToAggregateAlignment ? ad.alignsize : dummy,
                isunion);

            fieldState.inFlight = true;
            fieldState.fieldOffset = bfd.offset;
            fieldState.bitOffset = 0;
            fieldState.fieldSize = memsize;
        }

        if (ad.alignsize == 0)
            ad.alignsize = 1;
        if (!isMicrosoftStyle && contributesToAggregateAlignment && ad.alignsize < memalignsize)
            ad.alignsize = memalignsize;

        if (bfd.fieldWidth == 0)
        {
            if (!isMicrosoftStyle && !isunion)
            {
                // Use type of zero width field to align to next field
                fieldState.offset = (fieldState.offset + memalignsize - 1) & ~(memalignsize - 1);
                ad.structsize = fieldState.offset;
            }
            else if (isMicrosoftStyle && fieldState.inFlight && !isunion)
            {
                // documentation says align to next int
                //const alsz = cast(uint)Type.tint32.size();
                const alsz = memsize; // but it really does this
                fieldState.offset = (fieldState.offset + alsz - 1) & ~(alsz - 1);
                ad.structsize = fieldState.offset;
            }

            fieldState.inFlight = false;
            return;
        }

        if (!fieldState.inFlight)
        {
            //printf("not in flight\n");
            startNewField();
        }
        else if (!isMicrosoftStyle)
        {
            // If the bitfield spans more units of alignment than its type
            // and is at the alignment boundary, start a new field at the
            // next alignment boundary. This affects when offsetof reports
            // a higher number and bitoffsetof starts at zero again.
            if (fieldState.bitOffset % (memalignsize * 8) == 0 &&
                fieldState.bitOffset + bfd.fieldWidth > memsize * 8)
            {
                if (log) printf("more units of alignment than its type\n");
                startNewField();        // the bit field is full
            }
            else
            {
                // if alignment boundary is crossed
                uint start = (fieldState.fieldOffset * 8 + fieldState.bitOffset) % (memalignsize * 8);
                uint end   = start + bfd.fieldWidth;
                //printf("%s start: %d end: %d memalignsize: %d\n", ad.toChars(), start, end, memalignsize);
                if (start / (memsize * 8) != (end - 1) / (memsize * 8))
                {
                    if (log) printf("alignment is crossed\n");
                    startNewField();
                }
            }
        }
        else
        {
            if (memsize != fieldState.fieldSize ||
                fieldState.bitOffset + bfd.fieldWidth > fieldState.fieldSize * 8)
            {
                //printf("new field\n");
                startNewField();
            }
        }

        bfd.offset = fieldState.fieldOffset;
        bfd.bitOffset = fieldState.bitOffset;

        const pastField = bfd.bitOffset + bfd.fieldWidth;
        if (isMicrosoftStyle)
            fieldState.fieldSize = memsize;
        else
        {
            const size = (pastField + 7) / 8;
            fieldState.fieldSize = size;
            //printf(" offset: %d, size: %d\n", offset, size);
            if (isunion)
            {
                const newstructsize = bfd.offset + size;
                if (newstructsize > ad.structsize)
                    ad.structsize = newstructsize;
            }
            else
                ad.structsize = bfd.offset + size;
        }
        //printf("at end: ad.structsize = %d\n", cast(int)ad.structsize);
        //print(fieldState);

        if (!isunion)
        {
            fieldState.offset = bfd.offset + fieldState.fieldSize;
            fieldState.bitOffset = pastField;
        }

        //printf("\t%s: offset = %d bitOffset = %d fieldWidth = %d memsize = %d\n", toChars(), offset, bitOffset, fieldWidth, memsize);
        //printf("\t%s: memalignsize = %d\n", toChars(), memalignsize);
        //printf(" addField '%s' to '%s' at offset %d, size = %d\n", toChars(), ad.toChars(), offset, memsize);
    }

    override void visit(TemplateMixin tm)
    {
        //printf("TemplateMixin.setFieldOffset() %s\n", tm.toChars());
        if (tm._scope) // if fwd reference
            dsymbolSemantic(tm, null); // try to resolve it

        tm.members.foreachDsymbol( (s) { s.setFieldOffset(ad, fieldState, isunion); } );
    }

    override void visit(AttribDeclaration atd)
    {
        atd.include(null).foreachDsymbol( s => s.setFieldOffset(ad, fieldState, isunion) );
    }

    override void visit(AnonDeclaration anond)
    {
        //printf("\tAnonDeclaration::setFieldOffset %s %p\n", isunion ? "union" : "struct", anond);
        if (anond.decl)
        {
            /* This works by treating an AnonDeclaration as an aggregate 'member',
             * so in order to place that member we need to compute the member's
             * size and alignment.
             */
            size_t fieldstart = ad.fields.length;

            /* Hackishly hijack ad's structsize and alignsize fields
             * for use in our fake anon aggregate member.
             */
            uint savestructsize = ad.structsize;
            uint savealignsize = ad.alignsize;
            ad.structsize = 0;
            ad.alignsize = 0;

            FieldState fs;
            anond.decl.foreachDsymbol( (s)
            {
                s.setFieldOffset(ad, &fs, anond.isunion);
                if (anond.isunion)
                    fs.offset = 0;
            });

            /* https://issues.dlang.org/show_bug.cgi?id=13613
             * If the fields in this.members had been already
             * added in ad.fields, just update *poffset for the subsequent
             * field offset calculation.
             */
            if (fieldstart == ad.fields.length)
            {
                ad.structsize = savestructsize;
                ad.alignsize = savealignsize;
                fieldState.offset = ad.structsize;
                return;
            }

            anond.anonstructsize = ad.structsize;
            anond.anonalignsize = ad.alignsize;
            ad.structsize = savestructsize;
            ad.alignsize = savealignsize;

            // 0 sized structs are set to 1 byte
            if (anond.anonstructsize == 0)
            {
                anond.anonstructsize = 1;
                anond.anonalignsize = 1;
            }

            assert(anond._scope);
            auto alignment = anond._scope.alignment();

            /* Given the anon 'member's size and alignment,
             * go ahead and place it.
             */
            anond.anonoffset = placeField(anond.loc,
                fieldState.offset,
                anond.anonstructsize, anond.anonalignsize, alignment,
                ad.structsize, ad.alignsize,
                isunion);

            // Add to the anon fields the base offset of this anonymous aggregate
            //printf("anon fields, anonoffset = %d\n", anonoffset);
            foreach (const i; fieldstart .. ad.fields.length)
            {
                VarDeclaration v = ad.fields[i];
                //printf("\t[%d] %s %d\n", i, v.toChars(), v.offset);
                v.offset += anond.anonoffset;
            }
        }
    }
}

extern(D) Scope* newScope(Dsymbol d, Scope* sc)
{
    scope nsv = new NewScopeVisitor(sc);
    d.accept(nsv);
    return nsv.sc;
}

private extern(C++) class NewScopeVisitor : Visitor
{
    alias visit = typeof(super).visit;
    Scope* sc;
    this(Scope* sc)
    {
        this.sc = sc;
    }

    /****************************************
     * A hook point to supply scope for members.
     * addMember, setScope, importAll, semantic, semantic2 and semantic3 will use this.
     */
    override void visit(AttribDeclaration dc){}

    override void visit(StorageClassDeclaration swt)
    {
        STC scstc = sc.stc;
        /* These sets of storage classes are mutually exclusive,
         * so choose the innermost or most recent one.
         */
        if (swt.stc & (STC.auto_ | STC.scope_ | STC.static_ | STC.extern_ | STC.manifest))
            scstc &= ~(STC.auto_ | STC.scope_ | STC.static_ | STC.extern_ | STC.manifest);
        if (swt.stc & (STC.auto_ | STC.scope_ | STC.static_ | STC.manifest | STC.gshared))
            scstc &= ~(STC.auto_ | STC.scope_ | STC.static_ | STC.manifest | STC.gshared);
        if (swt.stc & (STC.const_ | STC.immutable_ | STC.manifest))
            scstc &= ~(STC.const_ | STC.immutable_ | STC.manifest);
        if (swt.stc & (STC.gshared | STC.shared_))
            scstc &= ~(STC.gshared | STC.shared_);
        if (swt.stc & (STC.safe | STC.trusted | STC.system))
            scstc &= ~(STC.safe | STC.trusted | STC.system);
        scstc |= swt.stc;
        //printf("scstc = x%llx\n", scstc);
        sc = swt.createNewScope(sc, scstc, sc.linkage, sc.cppmangle,
        sc.visibility, sc.explicitVisibility, sc.aligndecl, sc.inlining);
    }

    /**
     * Provides a new scope with `STC.deprecated_` and `Scope.depdecl` set
     *
     * Calls `StorageClassDeclaration.newScope` (as it must be called or copied
     * in any function overriding `newScope`), then set the `Scope`'s depdecl.
     *
     * Returns:
     *   Always a new scope, to use for this `DeprecatedDeclaration`'s members.
     */
    override void visit(DeprecatedDeclaration dpd)
    {
        auto oldsc = sc;
        visit((cast(StorageClassDeclaration)dpd));
        auto scx = sc;
        sc = oldsc;
        // The enclosing scope is deprecated as well
        if (scx == sc)
            scx = sc.push();
        scx.depdecl = dpd;
        sc = scx;
    }

    override void visit(LinkDeclaration  lid)
    {
        sc= lid.createNewScope(sc, sc.stc, lid.linkage, sc.cppmangle, sc.visibility, sc.explicitVisibility,
        sc.aligndecl, sc.inlining);
    }

    override void visit(CPPMangleDeclaration cpmd)
    {
        sc = cpmd.createNewScope(sc, sc.stc, LINK.cpp, cpmd.cppmangle, sc.visibility, sc.explicitVisibility,
        sc.aligndecl, sc.inlining);
    }

    /**
     * Returns:
     *   A copy of the parent scope, with `this` as `namespace` and C++ linkage
     *///override Scope* visit(Scope* sc)
    override void visit(CPPNamespaceDeclaration scd)
    {
        auto scx = sc.copy();
        scx.linkage = LINK.cpp;
        scx.namespace = scd;
        sc = scx;
    }

    override void visit(VisibilityDeclaration atbd)
    {
        if (atbd.pkg_identifiers)
            dsymbolSemantic(atbd, sc);

       sc = atbd.createNewScope(sc, sc.stc, sc.linkage, sc.cppmangle, atbd.visibility, 1, sc.aligndecl, sc.inlining);
    }

    override void visit(AlignDeclaration visd)
    {
        sc = visd.createNewScope(sc, sc.stc, sc.linkage, sc.cppmangle, sc.visibility,
        sc.explicitVisibility, visd, sc.inlining);
    }

    override void visit(PragmaDeclaration prd)
    {
        if (prd.ident == Id.Pinline)
        {
            // We keep track of this pragma inside scopes,
            // then it's evaluated on demand in function semantic
            sc = prd.createNewScope(sc, sc.stc, sc.linkage, sc.cppmangle, sc.visibility, sc.explicitVisibility, sc.aligndecl, prd); // @suppress(dscanner.style.long_line)
        }
    }

    /**************************************
     * Use the ForwardingScopeDsymbol as the parent symbol for members.
     */
    override void visit(ForwardingAttribDeclaration  fad)
    {
        sc = sc.push(fad.sym);
    }

    override void visit(UserAttributeDeclaration uac)
    {
        Scope* sc2 = sc;
        if (uac.atts && uac.atts.length)
        {
            // create new one for changes
            sc2 = sc.copy();
            sc2.userAttribDecl = uac;
        }
        sc = sc2;
    }
}


Dsymbols* include(Dsymbol d, Scope* sc)
{
    scope icv = new ConditionIncludeVisitor(sc);
    d.accept(icv);
    return icv.symbols;
}

extern(C++) class ConditionIncludeVisitor : Visitor
{
    alias visit = typeof(super).visit;
    Scope* sc;
    Dsymbols* symbols;
    this(Scope* sc)
    {
        this.sc = sc;
    }

    override void visit(AttribDeclaration ad)
    {
        if (ad.errors)
        {
            symbols = null;
            return;
        }
        symbols = ad.decl;
        return;
    }

// Decide if 'then' or 'else' code should be included
    override void visit(ConditionalDeclaration cdc)
    {
        //printf("ConditionalDeclaration::include(sc = %p) scope = %p\n", sc, _scope);

        if (cdc.errors)
        {
            symbols = null;
            return;
        }
        assert(cdc.condition);
        symbols = dmd.expressionsem.include(cdc.condition, cdc._scope ? cdc._scope : sc) ? cdc.decl : cdc.elsedecl;
    }

    override void visit(StaticIfDeclaration sif)
    {
    /****************************************
     * Different from other AttribDeclaration subclasses, include() call requires
     * the completion of addMember and setScope phases.
     */
        //printf("StaticIfDeclaration::include(sc = %p) scope = %p\n", sc, _scope);
        if (sif.errors || sif.onStack)
        {
            symbols = null;
            return;
        }
        sif.onStack = true;
        scope(exit) sif.onStack = false;

        if (sc && sif.condition.inc == Include.notComputed)
        {
            assert(sif.scopesym); // addMember is already done
            assert(sif._scope); // setScope is already done

            Scope* saved_scope = sc;
            sc = sif._scope;
            visit(cast(ConditionalDeclaration) sif);
            Dsymbols* d = symbols;
            sc = saved_scope;

            if (d && !sif.addisdone)
            {
                // Add members lazily.
                d.foreachDsymbol( s => s.addMember(sif._scope, sif.scopesym) );

                // Set the member scopes lazily.
                d.foreachDsymbol( s => s.setScope(sif._scope) );

                sif.addisdone = true;
            }
            symbols = d;
            return;
        }
        else
        {
            visit(cast(ConditionalDeclaration)sif);
        }
    }

    override void visit(StaticForeachDeclaration sfd)
    {
        if (sfd.errors || sfd.onStack)
        {
            symbols = null;
            return;
        }
        if (sfd.cached)
        {
            assert(!sfd.onStack);
            symbols = sfd.cache;
            return;
        }
        sfd.onStack = true;
        scope(exit) sfd.onStack = false;

        if (sfd._scope)
        {
            sfd.sfe.prepare(sfd._scope); // lower static foreach aggregate
        }
        if (!sfd.sfe.ready())
        {
            symbols = null;// TODO: ok?
            return;
        }

        // expand static foreach
        import dmd.statementsem: makeTupleForeach;
        Dsymbols* d = makeTupleForeach(sfd._scope, true, true, sfd.sfe.aggrfe, sfd.decl, sfd.sfe.needExpansion).decl;
        if (d) // process generated declarations
        {
            // Add members lazily.
            d.foreachDsymbol( s => s.addMember(sfd._scope, sfd.scopesym) );

            // Set the member scopes lazily.
            d.foreachDsymbol( s => s.setScope(sfd._scope) );
        }
        sfd.cached = true;
        sfd.cache = d;
        symbols = d;
    }
}

/**
 * Called from a symbol's semantic to check if `gnuAbiTag` UDA
 * can be applied to them
 *
 * Directly emits an error if the UDA doesn't work with this symbol
 *
 * Params:
 *   sym = symbol to check for `gnuAbiTag`
 *   linkage = Linkage of the symbol (Declaration.link or sc.link)
 */
void checkGNUABITag(Dsymbol sym, LINK linkage)
{
    if (global.params.cplusplus < CppStdRevision.cpp11)
        return;

    foreachUdaNoSemantic(sym, (exp) {
        if (!isGNUABITag(exp))
            return 0; // continue
        if (sym.isCPPNamespaceDeclaration() || sym.isNspace())
        {
            .error(exp.loc, "`@%s` cannot be applied to namespaces", Id.udaGNUAbiTag.toChars());
            sym.errors = true;
        }
        else if (linkage != LINK.cpp)
        {
            .error(exp.loc, "`@%s` can only apply to C++ symbols", Id.udaGNUAbiTag.toChars());
            sym.errors = true;
        }
        // Only one `@gnuAbiTag` is allowed by semantic2
        return 1; // break
    });
}

/**
 * Check if the provided expression references `core.attribute.gnuAbiTag`
 *
 * This should be called after semantic has been run on the expression.
 * Semantic on UDA happens in semantic2 (see `dmd.semantic2`).
 *
 * Params:
 *   e = Expression to check (usually from `UserAttributeDeclaration.atts`)
 *
 * Returns:
 *   `true` if the expression references the compiler-recognized `gnuAbiTag`
 */
bool isGNUABITag(Expression e)
{
    if (global.params.cplusplus < CppStdRevision.cpp11)
        return false;

    auto ts = e.type ? e.type.isTypeStruct() : null;
    if (!ts)
        return false;
    if (ts.sym.ident != Id.udaGNUAbiTag || !ts.sym.parent)
        return false;
    // Can only be defined in druntime
    Module m = ts.sym.parent.isModule();
    if (!m || !m.isCoreModule(Id.attribute))
        return false;
    return true;
}

/******************************************
 * If a variable has a scope destructor call, return call for it.
 * Otherwise, return NULL.
 */
private Expression callScopeDtor(VarDeclaration vd, Scope* sc)
{
    import dmd.typesem: size;

    //printf("VarDeclaration::callScopeDtor() %s\n", toChars());

    // Destruction of STC.field's is handled by buildDtor()
    if (vd.storage_class & (STC.nodtor | STC.ref_ | STC.out_ | STC.field))
    {
        return null;
    }

    if (vd.iscatchvar)
        return null;    // destructor is built by `void semantic(Catch c, Scope* sc)`, not here

    Expression e = null;
    // Destructors for structs and arrays of structs
    Type tv = vd.type.baseElemOf();
    if (tv.ty == Tstruct)
    {
        StructDeclaration sd = (cast(TypeStruct)tv).sym;
        if (!sd.dtor || sd.errors)
            return null;

        const sz = vd.type.size();
        assert(sz != SIZE_INVALID);

        if (vd.type.toBasetype().ty == Tstruct)
        {
            // v.__xdtor()
            e = new VarExp(vd.loc, vd);

            /* This is a hack so we can call destructors on const/immutable objects.
             * Need to add things like "const ~this()" and "immutable ~this()" to
             * fix properly.
             */
            e.type = e.type.mutableOf();

            // Enable calling destructors on shared objects.
            // The destructor is always a single, non-overloaded function,
            // and must serve both shared and non-shared objects.
            e.type = e.type.unSharedOf;

            e = new DotVarExp(vd.loc, e, sd.dtor, false);
            e = new CallExp(vd.loc, e);
        }
        else
        {
            // __ArrayDtor(v[0 .. n])
            e = new VarExp(vd.loc, vd);

            const sdsz = sd.type.size();
            assert(sdsz != SIZE_INVALID && sdsz != 0);
            const n = sz / sdsz;
            SliceExp se = new SliceExp(vd.loc, e, new IntegerExp(vd.loc, 0, Type.tsize_t),
                new IntegerExp(vd.loc, n, Type.tsize_t));

            // Prevent redundant bounds check
            se.upperIsInBounds = true;
            se.lowerIsLessThanUpper = true;

            // This is a hack so we can call destructors on const/immutable objects.
            se.type = sd.type.arrayOf();

            e = new CallExp(vd.loc, new IdentifierExp(vd.loc, Id.__ArrayDtor), se);
        }
        return e;
    }
    // Destructors for classes
    if (!(vd.storage_class & (STC.auto_ | STC.scope_) && !(vd.storage_class & STC.parameter)))
        return null;

    for (ClassDeclaration cd = vd.type.isClassHandle(); cd; cd = cd.baseClass)
    {
        /* We can do better if there's a way with onstack
         * classes to determine if there's no way the monitor
         * could be set.
         */
        //if (cd.isInterfaceDeclaration())
        //    error("interface `%s` cannot be scope", cd.toChars());

        if (!vd.onstack) // if any destructors
            continue;
        // delete'ing C++ classes crashes (and delete is deprecated anyway)
        if (cd.classKind == ClassKind.cpp)
        {
            // Don't call non-existant dtor
            if (!cd.dtor)
                break;

            e = new VarExp(vd.loc, vd);
            e.type = e.type.mutableOf().unSharedOf(); // Hack for mutable ctor on immutable instances
            e = new DotVarExp(vd.loc, e, cd.dtor, false);
            e = new CallExp(vd.loc, e);
            break;
        }

        // delete this;
        Expression ec;
        ec = new VarExp(vd.loc, vd);
        e = new DeleteExp(vd.loc, ec, true);
        break;
    }
    return e;
}

/***************************************
 * Collect all instance fields, then determine instance size.
 * Returns:
 *      false if failed to determine the size.
 */
bool determineSize(AggregateDeclaration ad, Loc loc)
{
    //printf("AggregateDeclaration::determineSize() %s, sizeok = %d\n", toChars(), sizeok);

    // The previous instance size finalizing had:
    if (ad.type.ty == Terror || ad.errors)
        return false;   // failed already
    if (ad.sizeok == Sizeok.done)
        return true;    // succeeded

    if (!ad.members)
    {
        .error(loc, "%s `%s` unknown size", ad.kind, ad.toPrettyChars);
        return false;
    }

    if (ad._scope)
        dsymbolSemantic(ad, null);

    // Determine the instance size of base class first.
    if (auto cd = ad.isClassDeclaration())
    {
        cd = cd.baseClass;
        if (cd && !cd.determineSize(loc))
            goto Lfail;
    }

    // Determine instance fields when sizeok == Sizeok.none
    if (!ad.determineFields())
        goto Lfail;
    if (ad.sizeok != Sizeok.done)
        ad.finalizeSize();

    // this aggregate type has:
    if (ad.type.ty == Terror)
        return false;   // marked as invalid during the finalizing.
    if (ad.sizeok == Sizeok.done)
        return true;    // succeeded to calculate instance size.

Lfail:
    // There's unresolvable forward reference.
    if (ad.type != Type.terror)
        error(loc, "%s `%s` no size because of forward reference", ad.kind, ad.toPrettyChars);
    // Don't cache errors from speculative semantic, might be resolvable later.
    // https://issues.dlang.org/show_bug.cgi?id=16574
    if (!global.gag)
    {
        ad.type = Type.terror;
        ad.errors = true;
    }
    return false;
}

void addComment(Dsymbol d, const(char)* comment)
{
    scope v = new AddCommentVisitor(comment);
    d.accept(v);
}

extern (C++) class AddCommentVisitor: Visitor
{
    alias visit = Visitor.visit;

    const(char)* comment;

    this(const(char)* comment)
    {
        this.comment = comment;
    }

    override void visit(Dsymbol d)
    {
        if (!comment || !*comment)
            return;

        //printf("addComment '%s' to Dsymbol %p '%s'\n", comment, this, toChars());
        void* h = cast(void*)d;      // just the pointer is the key
        auto p = h in d.commentHashTable;
        if (!p)
        {
            d.commentHashTable[h] = comment;
            return;
        }
        if (strcmp(*p, comment) != 0)
        {
            // Concatenate the two
            *p = Lexer.combineComments((*p).toDString(), comment.toDString(), true);
        }
    }
    override void visit(AttribDeclaration atd)
    {
        if (comment)
        {
            atd.include(null).foreachDsymbol( s => s.addComment(comment) );
        }
    }
    override void visit(ConditionalDeclaration cd)
    {
        if (comment)
        {
            cd.decl    .foreachDsymbol( s => s.addComment(comment) );
            cd.elsedecl.foreachDsymbol( s => s.addComment(comment) );
        }
    }
    override void visit(StaticForeachDeclaration sfd) {}
}

void checkCtorConstInit(Dsymbol d)
{
    scope v = new CheckCtorConstInitVisitor();
    d.accept(v);
}

private extern(C++) class CheckCtorConstInitVisitor : Visitor
{
    alias visit = Visitor.visit;

    override void visit(AttribDeclaration ad)
    {
        ad.include(null).foreachDsymbol( s => s.checkCtorConstInit() );
    }

    override void visit(VarDeclaration vd)
    {
        version (none)
        {
            /* doesn't work if more than one static ctor */
            if (vd.ctorinit == 0 && vd.isCtorinit() && !vd.isField())
                error("missing initializer in static constructor for const variable");
        }
    }

    override void visit(Dsymbol d){}
}

/**************************************
* Determine if this symbol is only one.
* Returns:
*      false, ps = null: There are 2 or more symbols
*      true,  ps = null: There are zero symbols
*      true,  ps = symbol: The one and only one symbol
*/
bool oneMember(Dsymbol d, out Dsymbol ps, Identifier ident)
{
    scope v = new OneMemberVisitor(ps, ident);
    d.accept(v);
    return v.result;
}

private extern(C++) class OneMemberVisitor : Visitor
{
    alias visit = Visitor.visit;

    Dsymbol* ps;
    Identifier ident;
    bool result;

    this(out Dsymbol ps, Identifier ident)
    {
        this.ps = &ps;
        this.ident = ident;
    }

    override void visit(AttribDeclaration atb)
    {
        Dsymbols* d = atb.include(null);
        result = oneMembers(d, *ps, ident);
    }

    override void visit(StaticForeachDeclaration sfd)
    {
        // Required to support IFTI on a template that contains a
        // `static foreach` declaration.  `super.oneMember` calls
        // include with a `null` scope.  As `static foreach` requires
        // the scope for expansion, `oneMember` can only return a
        // precise result once `static foreach` has been expanded.
        if (sfd.cached)
        {
            this.visit(cast(AttribDeclaration) sfd);
        }
        else
        {
            *ps = null; // a `static foreach` declaration may in general expand to multiple symbols
            result = false;
        }
    }

    override void visit(StorageClassDeclaration scd)
    {
        bool t = oneMembers(scd.decl, *ps, ident);
        if (t && *ps)
        {
            /* This is to deal with the following case:
             * struct Tick {
             *   template to(T) { const T to() { ... } }
             * }
             * For eponymous function templates, the 'const' needs to get attached to 'to'
             * before the semantic analysis of 'to', so that template overloading based on the
             * 'this' pointer can be successful.
             */
            if (FuncDeclaration fd = (*ps).isFuncDeclaration())
            {
                /* Use storage_class2 instead of storage_class otherwise when we do .di generation
                 * we'll wind up with 'const const' rather than 'const'.
                 */
                /* Don't think we need to worry about mutually exclusive storage classes here
                 */
                fd.storage_class2 |= scd.stc;
            }
        }
        result = t;
    }

    override void visit(ConditionalDeclaration cd)
    {
        //printf("ConditionalDeclaration::oneMember(), inc = %d\n", condition.inc);
        if (cd.condition.inc != Include.notComputed)
        {
            Dsymbols* d = dmd.expressionsem.include(cd.condition, null) ? cd.decl : cd.elsedecl;
            result = oneMembers(d, *ps, ident);
        }
        else
        {
            bool res = (oneMembers(cd.decl, *ps, ident) && *ps is null && oneMembers(cd.elsedecl, *ps, ident) && *ps is null);
            *ps = null;
            result = res;
        }
    }

    override void visit(ScopeDsymbol sd)
    {
        if (sd.isAnonymous())
            result = oneMembers(sd.members, *ps, ident);
        else {
            // visit(Dsymbol dsym)
            *ps = sd;
            result = true;
        }
    }

    override void visit(StaticAssert sa)
    {
        //printf("StaticAssert::oneMember())\n");
        *ps = null;
        result = true;
    }

    override void visit(TemplateInstance ti)
    {
        *ps = null;
        result = true;
    }

    override void visit(TemplateMixin tm)
    {
        *ps = tm;
        result = true;
    }

    override void visit(Dsymbol dsym)
    {
        *ps = dsym;
        result = true;
    }
}

/****************************************
* Return true if any of the members are static ctors or static dtors, or if
* any members have members that are.
*/
bool hasStaticCtorOrDtor(Dsymbol d)
{
    scope v = new HasStaticCtorOrDtor();
    d.accept(v);
    return v.result;
}

private extern(C++) class HasStaticCtorOrDtor : Visitor
{
    import dmd.mtype : Type;

    alias visit = Visitor.visit;
    bool result;

    // attrib.d
    override void visit(AttribDeclaration ad){
        result = ad.include(null).foreachDsymbol( (s) { return s.hasStaticCtorOrDtor(); } ) != 0;
    }

    // dsymbol.d
    override void visit(Dsymbol d){
        //printf("Dsymbol::hasStaticCtorOrDtor() %s\n", toChars());
        result = false;
    }

    override void visit(ScopeDsymbol sd) {
        if (sd.members)
        {
            for (size_t i = 0; i < sd.members.length; i++)
            {
                Dsymbol member = (*(sd.members))[i];
                if (member.hasStaticCtorOrDtor())
                    result = true;
                    return;
            }
        }
        result = false;
    }

    // dtemplate.d
    override void visit(TemplateDeclaration td) {
        result = false; // don't scan uninstantiated templates
    }

    // func.d
    override void visit(StaticCtorDeclaration scd) {
        result = true;
    }

    override void visit(StaticDtorDeclaration sdd) @nogc nothrow pure @safe {
        result = true;
    }
}

bool isFuncHidden(ClassDeclaration cd, FuncDeclaration fd)
{
    import dmd.funcsem : overloadApply;
    //printf("ClassDeclaration.isFuncHidden(class = %s, fd = %s)\n", toChars(), fd.toPrettyChars());
    Dsymbol s = cd.search(Loc.initial, fd.ident, SearchOpt.ignoreAmbiguous | SearchOpt.ignoreErrors);
    if (!s)
    {
        //printf("not found\n");
        /* Because, due to a hack, if there are multiple definitions
            * of fd.ident, NULL is returned.
            */
        return false;
    }
    s = s.toAlias();
    if (auto os = s.isOverloadSet())
    {
        foreach (sm; os.a)
        {
            auto fm = sm.isFuncDeclaration();
            if (overloadApply(fm, s => fd == s.isFuncDeclaration()))
                return false;
        }
        return true;
    }
    else
    {
        auto f = s.isFuncDeclaration();
        //printf("%s fdstart = %p\n", s.kind(), fdstart);
        if (overloadApply(f, s => fd == s.isFuncDeclaration()))
            return false;
        return !fd.parent.isTemplateMixin();
    }
}

Dsymbol vtblSymbol(ClassDeclaration cd)
{
    if (!cd.vtblsym)
    {
        auto vtype = Type.tvoidptr.immutableOf().sarrayOf(cd.vtbl.length);
        auto var = new VarDeclaration(cd.loc, vtype, Identifier.idPool("__vtbl"), null, STC.immutable_ | STC.static_);
        var.addMember(null, cd);
        var.isdataseg = 1;
        var._linkage = LINK.d;
        var.semanticRun = PASS.semanticdone; // no more semantic wanted
        cd.vtblsym = var;
    }
    return cd.vtblsym;
}

bool isAbstract(ClassDeclaration cd)
{
    enum log = false;
    if (cd.isabstract != ThreeState.none)
        return cd.isabstract == ThreeState.yes;

    if (log) printf("isAbstract(%s)\n", cd.toChars());

    bool no()  { if (log) printf("no\n");  cd.isabstract = ThreeState.no;  return false; }
    bool yes() { if (log) printf("yes\n"); cd.isabstract = ThreeState.yes; return true;  }

    if (cd.storage_class & STC.abstract_ || cd._scope && cd._scope.stc & STC.abstract_)
        return yes();

    if (cd.errors)
        return no();

    /* https://issues.dlang.org/show_bug.cgi?id=11169
        * Resolve forward references to all class member functions,
        * and determine whether this class is abstract.
        */
    static int func(Dsymbol s, void*)
    {
        auto fd = s.isFuncDeclaration();
        if (!fd)
            return 0;
        if (fd.storage_class & STC.static_)
            return 0;

        if (fd.isAbstract())
            return 1;
        return 0;
    }

    // opaque class is not abstract if it is not declared abstract
    if (!(cd.members))
        return no();

    for (size_t i = 0; i < cd.members.length; i++)
    {
        auto s = (*(cd.members))[i];
        if (s.apply(&func, null))
        {
            return yes();
        }
    }

    /* If the base class is not abstract, then this class cannot
        * be abstract.
        */
    if (!cd.isInterfaceDeclaration() && (!cd.baseClass || !cd.baseClass.isAbstract()))
        return no();

    /* If any abstract functions are inherited, but not overridden,
        * then the class is abstract. Do this by checking the vtbl[].
        * Need to do semantic() on class to fill the vtbl[].
        */
    cd.dsymbolSemantic(null);

    /* The next line should work, but does not because when ClassDeclaration.dsymbolSemantic()
        * is called recursively it can set PASS.semanticdone without finishing it.
        */
    //if (semanticRun < PASS.semanticdone)
    {
        /* Could not complete semantic(). Try running semantic() on
            * each of the virtual functions,
            * which will fill in the vtbl[] overrides.
            */
        static int virtualSemantic(Dsymbol s, void*)
        {
            auto fd = s.isFuncDeclaration();
            if (fd && !(fd.storage_class & STC.static_) && !fd.isUnitTestDeclaration() && !fd.isCtorDeclaration())
                fd.dsymbolSemantic(null);
            return 0;
        }

        for (size_t i = 0; i < cd.members.length; i++)
        {
            auto s = (*(cd.members))[i];
            s.apply(&virtualSemantic,null);
        }
    }

    /* Finally, check the vtbl[]
        */
    foreach (i; 1 .. cd.vtbl.length)
    {
        auto fd = cd.vtbl[i].isFuncDeclaration();
        //if (fd) printf("\tvtbl[%d] = [%s] %s\n", i, fd.loc.toChars(), fd.toPrettyChars());
        if (!fd || fd.isAbstract())
        {
            return yes();
        }
    }

    return no();
}

void finalizeSize(AggregateDeclaration ad)
{
    scope v = new FinalizeSizeVisitor();
    ad.accept(v);
}

/**********************************
 * Determine if exp is all binary zeros.
 * Params:
 *      exp = expression to check
 * Returns:
 *      true if it's all binary 0
 */
bool _isZeroInit(Expression exp)
{
    import dmd.typesem: size;

    switch (exp.op)
    {
        case EXP.int64:
            return exp.toInteger() == 0;

        case EXP.null_:
            return true;

        case EXP.structLiteral:
        {
            auto sle = exp.isStructLiteralExp();
            if (sle.sd.isNested())
                return false;
            const isCstruct = sle.sd.isCsymbol();  // C structs are default initialized to all zeros
            foreach (i; 0 .. sle.sd.fields.length)
            {
                auto field = sle.sd.fields[i];
                if (field.type.size(field.loc))
                {
                    auto e = sle.elements && i < sle.elements.length ? (*sle.elements)[i] : null;
                    if (e ? !_isZeroInit(e)
                          : !isCstruct && !field.type.isZeroInit(field.loc))
                        return false;
                }
            }
            return true;
        }

        case EXP.arrayLiteral:
        {
            auto ale = cast(ArrayLiteralExp)exp;

            const dim = ale.elements ? ale.elements.length : 0;

            if (ale.type.toBasetype().ty == Tarray) // if initializing a dynamic array
                return dim == 0;

            foreach (i; 0 .. dim)
            {
                if (!_isZeroInit(ale[i]))
                    return false;
            }

            /* Note that true is returned for all T[0]
             */
            return true;
        }

        case EXP.string_:
        {
            auto se = cast(StringExp)exp;

            if (se.type.toBasetype().ty == Tarray) // if initializing a dynamic array
                return se.len == 0;

            foreach (i; 0 .. se.len)
            {
                if (se.getIndex(i) != 0)
                    return false;
            }
            return true;
        }

        case EXP.vector:
        {
            auto ve = cast(VectorExp) exp;
            return _isZeroInit(ve.e1);
        }

        case EXP.float64:
        case EXP.complex80:
        {
            import dmd.root.ctfloat : CTFloat;
            return (exp.toReal()      is CTFloat.zero) &&
                   (exp.toImaginary() is CTFloat.zero);
        }

        default:
            return false;
    }
}

/***************************************
 * Calculate `ad.field[i].overlapped` and `overlapUnsafe`, and check that all of explicit
 * field initializers have unique memory space on instance.
 * Returns:
 *      true if any errors happen.
 */
private bool checkOverlappedFields(AggregateDeclaration ad)
{
    //printf("AggregateDeclaration::checkOverlappedFields() %s\n", toChars());
    assert(ad.sizeok == Sizeok.done);
    size_t nfields = ad.fields.length;
    if (ad.isNested())
    {
        auto cd = ad.isClassDeclaration();
        if (!cd || !cd.baseClass || !cd.baseClass.isNested())
            nfields--;
        if (ad.vthis2 && !(cd && cd.baseClass && cd.baseClass.vthis2))
            nfields--;
    }
    bool errors = false;

    // Fill in missing any elements with default initializers
    foreach (i; 0 .. nfields)
    {
        auto vd = ad.fields[i];
        if (vd.errors)
        {
            errors = true;
            continue;
        }

        const vdIsVoidInit = vd._init && vd._init.isVoidInitializer();

        // Find overlapped fields with the hole [vd.offset .. vd.offset.size()].
        foreach (j; 0 .. nfields)
        {
            if (i == j)
                continue;
            auto v2 = ad.fields[j];
            if (v2.errors)
            {
                errors = true;
                continue;
            }
            if (!vd.isOverlappedWith(v2))
                continue;

            // vd and v2 are overlapping.
            vd.overlapped = true;
            v2.overlapped = true;

            if (!MODimplicitConv(vd.type.mod, v2.type.mod))
                v2.overlapUnsafe = true;
            if (!MODimplicitConv(v2.type.mod, vd.type.mod))
                vd.overlapUnsafe = true;

            if (i > j)
                continue;

            if (!v2._init)
                continue;

            if (v2._init.isVoidInitializer())
                continue;

            if (vd._init && !vdIsVoidInit && v2._init)
            {
                .error(ad.loc, "overlapping default initialization for field `%s` and `%s`", v2.toChars(), vd.toChars());
                errors = true;
            }
            else if (v2._init && i < j)
            {
                .error(v2.loc, "union field `%s` with default initialization `%s` must be before field `%s`",
                    v2.toChars(), dmd.hdrgen.toChars(v2._init), vd.toChars());
                errors = true;
            }
        }
    }
    return errors;
}

private extern(C++) class FinalizeSizeVisitor : Visitor
{
    import dmd.typesem: size;

    alias visit = Visitor.visit;

    override void visit(ClassDeclaration outerCd)
    {
        assert(outerCd.sizeok != Sizeok.done);

        // Set the offsets of the fields and determine the size of the class
        if (outerCd.baseClass)
        {
            assert(outerCd.baseClass.sizeok == Sizeok.done);

            outerCd.alignsize = outerCd.baseClass.alignsize;
            if (outerCd.classKind == ClassKind.cpp)
                outerCd.structsize = target.cpp.derivedClassOffset(outerCd.baseClass);
            else
                outerCd.structsize = outerCd.baseClass.structsize;
        }
        else if (outerCd.classKind == ClassKind.objc)
            outerCd.structsize = 0; // no hidden member for an Objective-C class
        else if (outerCd.isInterfaceDeclaration())
        {
            if (outerCd.interfaces.length == 0)
            {
                outerCd.alignsize = target.ptrsize;
                outerCd.structsize = target.ptrsize;      // allow room for __vptr
            }
        }
        else
        {
            outerCd.alignsize = target.ptrsize;
            outerCd.structsize = target.ptrsize;      // allow room for __vptr
            if (outerCd.hasMonitor())
                outerCd.structsize += target.ptrsize; // allow room for __monitor
        }

        //printf("finalizeSize() %s, sizeok = %d\n", toChars(), sizeok);
        size_t bi = 0;                  // index into vtblInterfaces[]

        /****
            * Runs through the inheritance graph to set the BaseClass.offset fields.
            * Recursive in order to account for the size of the interface classes, if they are
            * more than just interfaces.
            * Params:
            *      cd = interface to look at
            *      baseOffset = offset of where cd will be placed
            * Returns:
            *      subset of instantiated size used by cd for interfaces
            */
        uint membersPlace(ClassDeclaration cd, uint baseOffset)
        {
            //printf("    membersPlace(%s, %d)\n", cd.toChars(), baseOffset);
            uint offset = baseOffset;

            foreach (BaseClass* b; cd.interfaces)
            {
                if (b.sym.sizeok != Sizeok.done)
                    b.sym.finalizeSize();
                assert(b.sym.sizeok == Sizeok.done);

                if (!b.sym.alignsize)
                    b.sym.alignsize = target.ptrsize;
                offset = alignmember(structalign_t(cast(ushort)b.sym.alignsize), b.sym.alignsize, offset);
                assert(bi < outerCd.vtblInterfaces.length);

                BaseClass* bv = (*(outerCd.vtblInterfaces))[bi];
                if (b.sym.interfaces.length == 0)
                {
                    //printf("\tvtblInterfaces[%d] b=%p b.sym = %s, offset = %d\n", bi, bv, bv.sym.toChars(), offset);
                    bv.offset = offset;
                    ++bi;
                    // All the base interfaces down the left side share the same offset
                    for (BaseClass* b2 = bv; b2.baseInterfaces.length; )
                    {
                        b2 = &b2.baseInterfaces[0];
                        b2.offset = offset;
                        //printf("\tvtblInterfaces[%d] b=%p   sym = %s, offset = %d\n", bi, b2, b2.sym.toChars(), b2.offset);
                    }
                }
                membersPlace(b.sym, offset);
                //printf(" %s size = %d\n", b.sym.toChars(), b.sym.structsize);
                offset += b.sym.structsize;
                if (outerCd.alignsize < b.sym.alignsize)
                    outerCd.alignsize = b.sym.alignsize;
            }
            return offset - baseOffset;
        }

        outerCd.structsize += membersPlace(outerCd, outerCd.structsize);

        if (outerCd.isInterfaceDeclaration())
        {
            outerCd.sizeok = Sizeok.done;
            return;
        }

        // FIXME: Currently setFieldOffset functions need to increase fields
        // to calculate each variable offsets. It can be improved later.
        outerCd.fields.setDim(0);

        FieldState fieldState;
        fieldState.offset = outerCd.structsize;
        foreach (s; *(outerCd.members))
        {
            s.setFieldOffset(outerCd, &fieldState, false);
        }

        outerCd.sizeok = Sizeok.done;

        // Calculate fields[i].overlapped
        outerCd.checkOverlappedFields();
    }

    override void visit(StructDeclaration sd)
    {
        //printf("StructDeclaration::finalizeSize() %s, sizeok = %d\n", toChars(), sizeok);
        assert(sd.sizeok != Sizeok.done);

        if (sd.sizeok == Sizeok.inProcess)
        {
            return;
        }
        sd.sizeok = Sizeok.inProcess;

        //printf("+StructDeclaration::finalizeSize() %s, fields.length = %d, sizeok = %d\n", toChars(), fields.length, sizeok);

        sd.fields.setDim(0);   // workaround

        // Set the offsets of the fields and determine the size of the struct
        FieldState fieldState;
        bool isunion = sd.isUnionDeclaration() !is null;
        for (size_t i = 0; i < sd.members.length; i++)
        {
            Dsymbol s = (*sd.members)[i];
            s.setFieldOffset(sd, &fieldState, isunion);
            if (sd.type.ty == Terror)
            {
                errorSupplemental(s.loc, "error on member `%s`", s.toPrettyChars);
                sd.errors = true;
                return;
            }
        }

        if (sd.structsize == 0)
        {
            sd.hasNoFields = true;
            sd.alignsize = 1;

            // A fine mess of what size a zero sized struct should be
            final switch (sd.classKind)
            {
                case ClassKind.d:
                case ClassKind.cpp:
                    sd.structsize = 1;
                    break;

                case ClassKind.c:
                case ClassKind.objc:
                    if (target.c.bitFieldStyle == TargetC.BitFieldStyle.MS)
                    {
                        /* Undocumented MS behavior for:
                         *   struct S { int :0; };
                         */
                        sd.structsize = 4;
                    }
                    else
                        sd.structsize = 0;
                    break;
            }
        }

        // Round struct size up to next alignsize boundary.
        // This will ensure that arrays of structs will get their internals
        // aligned properly.
        if (sd.alignment.isDefault() || sd.alignment.isPack())
            sd.structsize = (sd.structsize + sd.alignsize - 1) & ~(sd.alignsize - 1);
        else
            sd.structsize = (sd.structsize + sd.alignment.get() - 1) & ~(sd.alignment.get() - 1);

        sd.sizeok = Sizeok.done;

        //printf("-StructDeclaration::finalizeSize() %s, fields.length = %d, structsize = %d\n", toChars(), cast(int)fields.length, cast(int)structsize);

        if (sd.errors)
            return;

        // Calculate fields[i].overlapped
        if (sd.checkOverlappedFields())
        {
            sd.errors = true;
            return;
        }

        // Determine if struct is all zeros or not
        sd.zeroInit = true;
        auto lastOffset = -1;
        foreach (vd; sd.fields)
        {
            // First skip zero sized fields
            if (vd.type.size(vd.loc) == 0)
                continue;

            // only consider first sized member of an (anonymous) union
            if (vd.overlapped && vd.offset == lastOffset)
                continue;
            lastOffset = vd.offset;

            if (vd._init)
            {
                if (vd._init.isVoidInitializer())
                    /* Treat as 0 for the purposes of putting the initializer
                     * in the BSS segment, or doing a mass set to 0
                     */
                    continue;

                // Examine init to see if it is all 0s.
                auto exp = vd.getConstInitializer();
                if (!exp || !_isZeroInit(exp))
                {
                    sd.zeroInit = false;
                    break;
                }
            }
            else if (!vd.type.isZeroInit(sd.loc))
            {
                sd.zeroInit = false;
                break;
            }
        }


        sd.argTypes = target.toArgTypes(sd.type);
    }
}

/*****************************************
* Is Dsymbol a variable that contains pointers?
*/
bool hasPointers(Dsymbol d)
{
    scope v = new HasPointersVisitor();
    d.accept(v);
    return v.result;
}

private extern(C++) class HasPointersVisitor : Visitor
{
    import dmd.mtype : Type;

    alias visit = Visitor.visit;
    bool result;

    override void visit(AttribDeclaration ad)
    {
        result = ad.include(null).foreachDsymbol( (s) { return s.hasPointers(); } ) != 0;
    }

    override void visit(VarDeclaration vd)
    {
        import dmd.typesem : hasPointers;
        result = (!vd.isDataseg() && vd.type.hasPointers());
    }

    override void visit(Dsymbol d)
    {
        //printf("Dsymbol::hasPointers() %s\n", toChars());
        result = false;
    }

    override void visit(TemplateMixin tm)
    {
        //printf("TemplateMixin.hasPointers() %s\n", toChars());
        result = tm.members.foreachDsymbol( (s) { return s.hasPointers(); } ) != 0;
    }

    override void visit(Nspace ns)
    {
        //printf("Nspace::hasPointers() %s\n", toChars());
        result = ns.members.foreachDsymbol( (s) { return s.hasPointers(); } ) != 0;
    }
}

/***************************************
 * Expands attribute declarations in members in depth first
 * order. Calls dg(size_t symidx, Dsymbol *sym) for each
 * member.
 * If dg returns !=0, stops and returns that value else returns 0.
 * Use this function to avoid the O(N + N^2/2) complexity of
 * calculating dim and calling N times getNth.
 * Returns:
 *  last value returned by dg()
 */
int _foreach(Scope* sc, Dsymbols* members, scope ForeachDg dg, size_t* pn = null)
{
    assert(dg);
    if (!members)
        return 0;
    size_t n = pn ? *pn : 0; // take over index
    int result = 0;
    foreach (size_t i; 0 .. members.length)
    {
        import dmd.attrib : AttribDeclaration;
        import dmd.dtemplate : TemplateMixin;

        Dsymbol s = (*members)[i];
        if (AttribDeclaration a = s.isAttribDeclaration())
            result = _foreach(sc, a.include(sc), dg, &n);
        else if (TemplateMixin tm = s.isTemplateMixin())
            result = _foreach(sc, tm.members, dg, &n);
        else if (s.isTemplateInstance())
        {
        }
        else if (s.isUnitTestDeclaration())
        {
        }
        else
            result = dg(n++, s);
        if (result)
            break;
    }
    if (pn)
        *pn = n; // update index
    return result;
}

/****************************************
 * Create array of the local classes in the Module, suitable
 * for inclusion in ModuleInfo
 * Params:
 *      mod = the Module
 *      aclasses = array to fill in
 * Returns: array of local classes
 */
void getLocalClasses(Module mod, ref ClassDeclarations aclasses)
{
    //printf("members.length = %d\n", mod.members.length);
    int pushAddClassDg(size_t n, Dsymbol sm)
    {
        if (!sm)
            return 0;

        if (auto cd = sm.isClassDeclaration())
        {
            // compatibility with previous algorithm
            if (cd.parent && cd.parent.isTemplateMixin())
                return 0;

            if (cd.classKind != ClassKind.objc)
                aclasses.push(cd);
        }
        return 0;
    }

    _foreach(null, mod.members, &pushAddClassDg);
}

/*****************************************
* Same as Dsymbol::oneMember(), but look at an array of Dsymbols.
*/
extern (D) bool oneMembers(Dsymbols* members, out Dsymbol ps, Identifier ident)
{
    //printf("Dsymbol::oneMembers() %d\n", members ? members.length : 0);
    Dsymbol s = null;
    if (!members)
    {
        ps = null;
        return true;
    }

    for (size_t i = 0; i < members.length; i++)
    {
        Dsymbol sx = (*members)[i];
        bool x = sx.oneMember(ps, ident);
        //printf("\t[%d] kind %s = %d, s = %p\n", i, sx.kind(), x, *ps);
        if (!x)
        {
            //printf("\tfalse 1\n");
            assert(ps is null);
            return false;
        }
        if (!ps)
            continue;

        assert(ident);
        if (!ps.ident || !ps.ident.equals(ident))
            continue;
        if (!s)
            s = ps;
        else if (s.isOverloadable() && ps.isOverloadable())
        {
            // keep head of overload set
            FuncDeclaration f1 = s.isFuncDeclaration();
            FuncDeclaration f2 = ps.isFuncDeclaration();
            if (f1 && f2)
            {
                assert(!f1.isFuncAliasDeclaration());
                assert(!f2.isFuncAliasDeclaration());
                for (; f1 != f2; f1 = f1.overnext0)
                {
                    if (f1.overnext0 is null)
                    {
                        f1.overnext0 = f2;
                        break;
                    }
                }
            }
        }
        else // more than one symbol
        {
            ps = null;
            //printf("\tfalse 2\n");
            return false;
        }
    }
    ps = s; // s is the one symbol, null if none
    //printf("\ttrue\n");
    return true;
}<|MERGE_RESOLUTION|>--- conflicted
+++ resolved
@@ -83,7 +83,6 @@
 
 enum LOG = false;
 
-<<<<<<< HEAD
 /***************************************
  * Create a new scope from sc.
  * semantic, semantic2 and semantic3 will use this for aggregate members.
@@ -134,7 +133,8 @@
     else if (auto cd = _this.isClassDeclaration())
         return classNewScope(cd, sc);
     return defaultNewScope(_this, sc);
-=======
+}
+
 void addObjcSymbols(Dsymbol _this, ClassDeclarations* classes, ClassDeclarations* categories)
 {
     if (auto ad = _this.isAttribDeclaration())
@@ -224,7 +224,6 @@
         }
     }
     return s; // inserted
->>>>>>> 45a602d5
 }
 
 /*******************************************
