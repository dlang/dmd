/**
 * Does the semantic 1 pass on the AST, which looks at symbol declarations but not initializers
 * or function bodies.
 *
 * Copyright:   Copyright (C) 1999-2025 by The D Language Foundation, All Rights Reserved
 * Authors:     $(LINK2 https://www.digitalmars.com, Walter Bright)
 * License:     $(LINK2 https://www.boost.org/LICENSE_1_0.txt, Boost License 1.0)
 * Source:      $(LINK2 https://github.com/dlang/dmd/blob/master/compiler/src/dmd/dsymbolsem.d, _dsymbolsem.d)
 * Documentation:  https://dlang.org/phobos/dmd_dsymbolsem.html
 * Coverage:    https://codecov.io/gh/dlang/dmd/src/master/compiler/src/dmd/dsymbolsem.d
 */

module dmd.dsymbolsem;

import core.stdc.stdio;
import core.stdc.string;
import core.stdc.stdlib;

import dmd.aggregate;
import dmd.aliasthis;
import dmd.arraytypes;
import dmd.astcodegen;
import dmd.astenums;
import dmd.attrib;
import dmd.attribsem;
import dmd.clone;
import dmd.cond;
import dmd.timetrace;
import dmd.dcast;
import dmd.dclass;
import dmd.declaration;
import dmd.denum;
import dmd.deps;
import dmd.dimport;
import dmd.dinterpret;
import dmd.dmodule;
import dmd.dscope;
import dmd.dstruct;
import dmd.dsymbol;
import dmd.dtemplate;
import dmd.dversion;
import dmd.enumsem;
import dmd.errors;
import dmd.errorsink;
import dmd.expression;
import dmd.expressionsem;
import dmd.func;
import dmd.funcsem;
import dmd.globals;
import dmd.id;
import dmd.identifier;
import dmd.importc;
import dmd.init;
import dmd.initsem;
import dmd.hdrgen;
import dmd.lexer;
import dmd.location;
import dmd.mtype;
import dmd.mustuse;
import dmd.nspace;
import dmd.objc;
import dmd.optimize;
import dmd.parse;
import dmd.root.array;
import dmd.root.string;
import dmd.root.rmem;
import dmd.root.speller;
import dmd.common.outbuffer;
import dmd.rootobject;
import dmd.safe;
import dmd.semantic2;
import dmd.semantic3;
import dmd.sideeffect;
import dmd.staticassert;
import dmd.tokens;
import dmd.statement;
import dmd.statementsem : ready;
import dmd.target;
import dmd.targetcompiler;
import dmd.templatesem;
import dmd.typesem;
import dmd.visitor;

enum LOG = false;

<<<<<<< HEAD
/************************************
 * Maybe `ident` was a C or C++ name. Check for that,
 * and suggest the D equivalent.
 * Params:
 *  ident = unknown identifier
 * Returns:
 *  D identifier string if found, null if not
 */
const(char)* search_correct_C(Identifier ident)
{
    import dmd.astenums : Twchar;
    TOK tok;
    if (ident == Id.NULL)
        tok = TOK.null_;
    else if (ident == Id.TRUE)
        tok = TOK.true_;
    else if (ident == Id.FALSE)
        tok = TOK.false_;
    else if (ident == Id.unsigned)
        tok = TOK.uns32;
    else if (ident == Id.wchar_t)
        tok = target.c.wchar_tsize == 2 ? TOK.wchar_ : TOK.dchar_;
    else
        return null;
    return Token.toChars(tok);
}

/******************************
 * Add symbol s to innermost symbol table.
 * Params:
 *  _this = scope object
 *  s = symbol to insert
 * Returns:
 *  null if already in table, `s` if not
 */
Dsymbol insert(Scope* _this, Dsymbol s)
{
    //printf("insert() %s\n", s.toChars());
    if (VarDeclaration vd = s.isVarDeclaration())
    {
        if (_this.lastVar)
            vd.lastVar = _this.lastVar;
        _this.lastVar = vd;
    }
    else if (WithScopeSymbol ss = s.isWithScopeSymbol())
    {
        if (VarDeclaration vd = ss.withstate.wthis)
        {
            if (_this.lastVar)
                vd.lastVar = _this.lastVar;
            _this.lastVar = vd;
        }
        return null;
    }

    auto scopesym = _this.inner().scopesym;
    //printf("\t\tscopesym = %p\n", scopesym);
    if (!scopesym.symtab)
        scopesym.symtab = new DsymbolTable();
    if (!_this.inCfile)
        return scopesym.symtabInsert(s);

    // ImportC insert
    if (!scopesym.symtabInsert(s)) // if already in table
    {
        Dsymbol s2 = scopesym.symtabLookup(s, s.ident); // s2 is existing entry

        auto svar = s.isVarDeclaration();
        auto s2var = s2.isVarDeclaration();
        if (((svar && svar.storage_class & STC.extern_) &&
                (s2var && s2var.storage_class & STC.extern_) && _this.func) ||
                s.isFuncDeclaration())
        {
            return handleSymbolRedeclarations(*_this, s, s2, scopesym);
        }
        else // aside externs and func decls, we should be free to handle tags
        {
            return handleTagSymbols(*_this, s, s2, scopesym);
        }
    }
    return s; // inserted
=======
/*******************************************
 * Look for member of the form:
 *      const(MemberInfo)[] getMembers(string);
 * Returns NULL if not found
 */
FuncDeclaration findGetMembers(ScopeDsymbol dsym)
{
    import dmd.opover : search_function;
    Dsymbol s = search_function(dsym, Id.getmembers);
    FuncDeclaration fdx = s ? s.isFuncDeclaration() : null;
    version (none)
    {
        // Finish
        __gshared TypeFunction tfgetmembers;
        if (!tfgetmembers)
        {
            Scope sc;
            sc.eSink = global.errorSink;
            Parameters* p = new Parameter(STC.in_, Type.tchar.constOf().arrayOf(), null, null);
            auto parameters = new Parameters(p);
            Type tret = null;
            TypeFunction tf = new TypeFunction(parameters, tret, VarArg.none, LINK.d);
            tfgetmembers = tf.dsymbolSemantic(Loc.initial, &sc).isTypeFunction();
        }
        if (fdx)
            fdx = fdx.overloadExactMatch(tfgetmembers);
    }
    if (fdx && fdx.isVirtual())
        fdx = null;
    return fdx;
>>>>>>> fcfc13dd
}

/***********************************
 * Retrieve the .min or .max values.
 * Only valid after semantic analysis.
 * Params:
 *  _this = bit field instance
 *  id = Id.min or Id.max
 * Returns:
 *  the min or max value
 */
ulong getMinMax(BitFieldDeclaration _this, Identifier id)
{
    const width = _this.fieldWidth;
    const uns = _this.type.isUnsigned();
    const min = id == Id.min;
    ulong v;
    assert(width != 0);  // should have been rejected in semantic pass
    if (width == ulong.sizeof * 8)
        v = uns ? (min ? ulong.min : ulong.max)
                : (min ?  long.min :  long.max);
    else
        v = uns ? (min ? 0
                       : (1L << width) - 1)
                : (min ? -(1L << (width - 1))
                       :  (1L << (width - 1)) - 1);
    return v;
}

/* Append vthis field (this.tupleof[$-1]) to make this aggregate type nested.
 */
void makeNested(AggregateDeclaration _this)
{
    if (_this.enclosing) // if already nested
        return;
    if (_this.sizeok == Sizeok.done)
        return;
    if (_this.isUnionDeclaration() || _this.isInterfaceDeclaration())
        return;
    if (_this.storage_class & STC.static_)
        return;

    // If nested struct, add in hidden 'this' pointer to outer scope
    auto s = _this.toParentLocal();
    if (!s)
        s = _this.toParent2();
    if (!s)
        return;
    Type t = null;
    if (auto fd = s.isFuncDeclaration())
    {
        _this.enclosing = fd;

        /* https://issues.dlang.org/show_bug.cgi?id=14422
         * If a nested class parent is a function, its
         * context pointer (== `outer`) should be void* always.
         */
        t = Type.tvoidptr;
    }
    else if (auto ad = s.isAggregateDeclaration())
    {
        if (_this.isClassDeclaration() && ad.isClassDeclaration())
        {
            _this.enclosing = ad;
        }
        else if (_this.isStructDeclaration())
        {
            if (auto ti = ad.parent.isTemplateInstance())
            {
                _this.enclosing = ti.enclosing;
            }
        }
        t = ad.handleType();
    }
    if (_this.enclosing)
    {
        import dmd.typesem : alignment;
        //printf("makeNested %s, enclosing = %s\n", toChars(), enclosing.toChars());
        assert(t);
        if (t.ty == Tstruct)
            t = Type.tvoidptr; // t should not be a ref type

        assert(!_this.vthis);
        _this.vthis = new ThisDeclaration(_this.loc, t);
        //vthis.storage_class |= STC.ref_;

        // Emulate vthis.addMember()
        _this.members.push(_this.vthis);

        // Emulate vthis.dsymbolSemantic()
        _this.vthis.storage_class |= STC.field;
        _this.vthis.parent = _this;
        _this.vthis.visibility = Visibility(Visibility.Kind.public_);
        _this.vthis.alignment = t.alignment();
        _this.vthis.semanticRun = PASS.semanticdone;

        if (_this.sizeok == Sizeok.fwd)
            _this.fields.push(_this.vthis);

        _this.makeNested2();
    }
}

/* Append vthis2 field (this.tupleof[$-1]) to add a second context pointer.
 */
void makeNested2(AggregateDeclaration _this)
{
    import dmd.typesem : alignment;

    if (_this.vthis2)
        return;
    if (!_this.vthis)
        _this.makeNested();   // can't add second before first
    if (!_this.vthis)
        return;
    if (_this.sizeok == Sizeok.done)
        return;
    if (_this.isUnionDeclaration() || _this.isInterfaceDeclaration())
        return;
    if (_this.storage_class & STC.static_)
        return;

    auto s0 = _this.toParentLocal();
    auto s = _this.toParent2();
    if (!s || !s0 || s == s0)
        return;
    auto cd = s.isClassDeclaration();
    Type t = cd ? cd.type : Type.tvoidptr;

    _this.vthis2 = new ThisDeclaration(_this.loc, t);
    //vthis2.storage_class |= STC.ref_;

    // Emulate vthis2.addMember()
    _this.members.push(_this.vthis2);

    // Emulate vthis2.dsymbolSemantic()
    _this.vthis2.storage_class |= STC.field;
    _this.vthis2.parent = _this;
    _this.vthis2.visibility = Visibility(Visibility.Kind.public_);
    _this.vthis2.alignment = t.alignment();
    _this.vthis2.semanticRun = PASS.semanticdone;

    if (_this.sizeok == Sizeok.fwd)
        _this.fields.push(_this.vthis2);
}

/************************************
 * Perform unqualified name lookup by following the chain of scopes up
 * until found.
 *
 * Params:
 *  _this = Scope object
 *  loc = location to use for error messages
 *  ident = name to look up
 *  pscopesym = if supplied and name is found, set to scope that ident was found in, otherwise set to null
 *  flags = modify search based on flags
 *
 * Returns:
 *  symbol if found, null if not
 */
Dsymbol search(Scope* _this, Loc loc, Identifier ident, out Dsymbol pscopesym, SearchOptFlags flags = SearchOpt.all)
{
    version (LOGSEARCH)
    {
        printf("Scope.search(%p, '%s' flags=x%x)\n", _this, ident.toChars(), flags);
        // Print scope chain
        for (Scope* sc = _this; sc; sc = sc.enclosing)
        {
            if (!sc.scopesym)
                continue;
            printf("\tscope %s\n", sc.scopesym.toChars());
        }

        static void printMsg(string txt, Dsymbol s)
        {
            printf("%.*s  %s.%s, kind = '%s'\n", cast(int)txt.length, txt.ptr,
                s.parent ? s.parent.toChars() : "", s.toChars(), s.kind());
        }
    }

    // This function is called only for unqualified lookup
    assert(!(flags & (SearchOpt.localsOnly | SearchOpt.importsOnly)));

    /* If ident is "start at module scope", only look at module scope
     */
    if (ident == Id.empty)
    {
        // Look for module scope
        for (Scope* sc = _this; sc; sc = sc.enclosing)
        {
            assert(sc != sc.enclosing);
            if (!sc.scopesym)
                continue;
            if (Dsymbol s = sc.scopesym.isModule())
            {
                //printMsg("\tfound", s);
                pscopesym = sc.scopesym;
                return s;
            }
        }
        return null;
    }

    Dsymbol checkAliasThis(AggregateDeclaration ad, Identifier ident, SearchOptFlags flags, Expression* exp)
    {
        if (!ad || !ad.aliasthis)
            return null;

        Declaration decl = ad.aliasthis.sym.isDeclaration();
        if (!decl)
            return null;

        Type t = decl.type;
        ScopeDsymbol sds;
        TypeClass tc;
        TypeStruct ts;
        switch(t.ty)
        {
            case Tstruct:
                ts = cast(TypeStruct)t;
                sds = ts.sym;
                break;
            case Tclass:
                tc = cast(TypeClass)t;
                sds = tc.sym;
                break;
            case Tinstance:
                sds = (cast(TypeInstance)t).tempinst;
                break;
            case Tenum:
                sds = (cast(TypeEnum)t).sym;
                break;
            default: break;
        }

        if (!sds)
            return null;

        Dsymbol ret = sds.search(loc, ident, flags);
        if (ret)
        {
            *exp = new DotIdExp(loc, *exp, ad.aliasthis.ident);
            *exp = new DotIdExp(loc, *exp, ident);
            return ret;
        }

        if (!ts && !tc)
            return null;

        Dsymbol s;
        *exp = new DotIdExp(loc, *exp, ad.aliasthis.ident);
        if (ts && !(ts.att & AliasThisRec.tracing))
        {
            ts.att = cast(AliasThisRec)(ts.att | AliasThisRec.tracing);
            s = checkAliasThis(sds.isAggregateDeclaration(), ident, flags, exp);
            ts.att = cast(AliasThisRec)(ts.att & ~AliasThisRec.tracing);
        }
        else if(tc && !(tc.att & AliasThisRec.tracing))
        {
            tc.att = cast(AliasThisRec)(tc.att | AliasThisRec.tracing);
            s = checkAliasThis(sds.isAggregateDeclaration(), ident, flags, exp);
            tc.att = cast(AliasThisRec)(tc.att & ~AliasThisRec.tracing);
        }
        return s;
    }

    Dsymbol searchScopes(SearchOptFlags flags)
    {
        for (Scope* sc = _this; sc; sc = sc.enclosing)
        {
            assert(sc != sc.enclosing);
            if (!sc.scopesym)
                continue;
            //printf("\tlooking in scopesym '%s', kind = '%s', flags = x%x\n", sc.scopesym.toChars(), sc.scopesym.kind(), flags);

            if (sc.scopesym.isModule())
                flags |= SearchOpt.unqualifiedModule;    // tell Module.search() that SearchOpt.localsOnly is to be obeyed
            else if (sc.inCfile && sc.scopesym.isStructDeclaration())
                continue;                                // C doesn't have struct scope

            if (Dsymbol s = sc.scopesym.search(loc, ident, flags))
            {
                if (flags & SearchOpt.tagNameSpace)
                {
                    // ImportC: if symbol is not a tag, look for it in tag table
                    if (!s.isScopeDsymbol())
                    {
                        auto ps = cast(void*)s in sc._module.tagSymTab;
                        if (!ps)
                            goto NotFound;
                        s = *ps;
                    }
                }
                //printMsg("\tfound local", s);
                pscopesym = sc.scopesym;
                return s;
            }

        NotFound:
            if (sc.previews.fixAliasThis)
            {
                Expression exp = new ThisExp(loc);
                if (Dsymbol aliasSym = checkAliasThis(sc.scopesym.isAggregateDeclaration(), ident, flags, &exp))
                {
                    //printf("found aliassym: %s\n", aliasSym.toChars());
                    pscopesym = new ExpressionDsymbol(exp);
                    return aliasSym;
                }
            }

            // Stop when we hit a module, but keep going if that is not just under the global scope
            if (sc.scopesym.isModule() && !(sc.enclosing && !sc.enclosing.enclosing))
                break;
        }
        return null;
    }

    if (_this.ignoresymbolvisibility)
        flags |= SearchOpt.ignoreVisibility;

    // First look in local scopes
    Dsymbol s = searchScopes(flags | SearchOpt.localsOnly);
    version (LOGSEARCH) if (s) printMsg("-Scope.search() found local", s);
    if (!s)
    {
        // Second look in imported modules
        s = searchScopes(flags | SearchOpt.importsOnly);
        version (LOGSEARCH) if (s) printMsg("-Scope.search() found import", s);
    }
    return s;
}

Dsymbol search_correct(Scope* _this, Identifier ident)
{
    if (global.gag)
        return null; // don't do it for speculative compiles; too time consuming

    /************************************************
     * Given the failed search attempt, try to find
     * one with a close spelling.
     * Params:
     *      seed = identifier to search for
     *      cost = set to the cost, which rises with each outer scope
     * Returns:
     *      Dsymbol if found, null if not
     */
    Dsymbol scope_search_fp(const(char)[] seed, out int cost)
    {
        //printf("scope_search_fp('%s')\n", seed);
        /* If not in the lexer's string table, it certainly isn't in the symbol table.
         * Doing this first is a lot faster.
         */
        if (!seed.length)
            return null;
        Identifier id = Identifier.lookup(seed);
        if (!id)
            return null;
        Scope* sc = _this;
        Module.clearCache();
        Dsymbol scopesym;
        Dsymbol s = sc.search(Loc.initial, id, scopesym, SearchOpt.ignoreErrors);
        if (!s)
            return null;

        // Do not show `@disable`d declarations
        if (auto decl = s.isDeclaration())
            if (decl.storage_class & STC.disable)
                return null;
        // Or `deprecated` ones if we're not in a deprecated scope
        if (s.isDeprecated() && !sc.isDeprecated())
            return null;

        for (cost = 0; sc; sc = sc.enclosing, ++cost)
            if (sc.scopesym == scopesym)
                break;
        if (scopesym != s.parent)
        {
            ++cost; // got to the symbol through an import
            if (s.visible().kind == Visibility.Kind.private_)
                return null;
        }
        return s;
    }

    Dsymbol scopesym;
    // search for exact name first
    if (auto s = _this.search(Loc.initial, ident, scopesym, SearchOpt.ignoreErrors))
        return s;
    return speller!scope_search_fp(ident.toString());
}

structalign_t alignment(Scope* _this)
{
    if (_this.aligndecl)
    {
        auto ad = _this.aligndecl.getAlignment(_this);
        return ad.salign;
    }
    else
    {
        structalign_t sa;
        sa.setDefault();
        return sa;
    }
}

Scope* scopeCreateGlobal(Module _module, ErrorSink eSink)
{
    Scope* sc = Scope.alloc();
    *sc = Scope.init;
    sc._module = _module;
    sc.minst = _module;
    sc.scopesym = new ScopeDsymbol();
    sc.scopesym.symtab = new DsymbolTable();
    sc.eSink = eSink;
    assert(eSink);
    // Add top level package as member of this global scope
    Dsymbol m = _module;
    while (m.parent)
        m = m.parent;
    m.addMember(null, sc.scopesym);
    m.parent = null; // got changed by addMember()
    sc.previews.setFromParams(global.params);

    if (_module.filetype == FileType.c)
        sc.inCfile = true;
    // Create the module scope underneath the global scope
    sc = sc.push(_module);
    sc.parent = _module;
    return sc;
}

/*************************************
 * Does semantic analysis on the public face of declarations.
 */
void dsymbolSemantic(Dsymbol dsym, Scope* sc)
{
    scope v = new DsymbolSemanticVisitor(sc);
    dsym.accept(v);
}

// function used to call semantic3 on a module's dependencies
void semantic3OnDependencies(Module m)
{
    if (!m)
        return;

    if (m.semanticRun > PASS.semantic3)
        return;

    m.semantic3(null);

    foreach (i; 1 .. m.aimports.length)
        semantic3OnDependencies(m.aimports[i]);
}

/*******************************************
 * Can't run semantic on s now, try again later.
 */
void addDeferredSemantic(Dsymbol s)
{
    //printf("Module::addDeferredSemantic('%s')\n", s.toChars());
    if (!s.deferred)
    {
        s.deferred = true;
        Module.deferred.push(s);
    }
}

void addDeferredSemantic2(Dsymbol s)
{
    //printf("Module::addDeferredSemantic2('%s')\n", s.toChars());
    if (!s.deferred2)
    {
        s.deferred2 = true;
        Module.deferred2.push(s);
    }
}

void addDeferredSemantic3(Dsymbol s)
{
    //printf("Module::addDeferredSemantic3('%s')\n", s.toChars());
    if (!s.deferred3)
    {
        s.deferred3 = true;
        Module.deferred3.push(s);
    }
}

/******************************************
 * Run semantic() on deferred symbols.
 */
void runDeferredSemantic()
{
    __gshared int nested;
    if (nested)
        return;
    //if (Module.deferred.length) printf("+Module::runDeferredSemantic(), len = %ld\n", deferred.length);
    nested++;

    size_t len;
    do
    {
        len = Module.deferred.length;
        if (!len)
            break;

        Dsymbol* todo;
        Dsymbol* todoalloc = null;
        Dsymbol tmp;
        if (len == 1)
        {
            todo = &tmp;
        }
        else
        {
            todo = cast(Dsymbol*)Mem.check(malloc(len * Dsymbol.sizeof));
            todoalloc = todo;
        }
        memcpy(todo, Module.deferred.tdata(), len * Dsymbol.sizeof);
        foreach (Dsymbol s; Module.deferred[])
            s.deferred = false;
        Module.deferred.setDim(0);

        foreach (i; 0..len)
        {
            Dsymbol s = todo[i];
            s.dsymbolSemantic(null);
            //printf("deferred: %s, parent = %s\n", s.toChars(), s.parent.toChars());
        }
        //printf("\tdeferred.length = %ld, len = %ld\n", deferred.length, len);
        if (todoalloc)
            free(todoalloc);
    }
    while (Module.deferred.length != len); // while making progress
    nested--;
    //printf("-Module::runDeferredSemantic(), len = %ld\n", deferred.length);
}

void runDeferredSemantic2()
{
    runDeferredSemantic();

    Dsymbols* a = &Module.deferred2;
    for (size_t i = 0; i < a.length; i++)
    {
        Dsymbol s = (*a)[i];
        s.deferred2 = false;
        //printf("[%d] %s semantic2a\n", i, s.toPrettyChars());
        s.semantic2(null);

        if (global.errors)
            break;
    }
    a.setDim(0);
}

void runDeferredSemantic3()
{
    runDeferredSemantic2();

    Dsymbols* a = &Module.deferred3;
    for (size_t i = 0; i < a.length; i++)
    {
        Dsymbol s = (*a)[i];
        s.deferred3 = false;
        //printf("[%d] %s semantic3a\n", i, s.toPrettyChars());
        s.semantic3(null);

        if (global.errors)
            break;
    }
    a.setDim(0);
}

bool isOverlappedWith(VarDeclaration _this, VarDeclaration v)
{
    import dmd.typesem : size;
    const vsz = v.type.size();
    const tsz = _this.type.size();
    assert(vsz != SIZE_INVALID && tsz != SIZE_INVALID);

    // Overlap is checked by comparing bit offsets
    auto bitoffset  = _this.offset * 8;
    auto vbitoffset =     v.offset * 8;

    // Bitsize of types are overridden by any bitfield widths.
    ulong tbitsize;
    if (auto bf = _this.isBitFieldDeclaration())
    {
        bitoffset += bf.bitOffset;
        tbitsize = bf.fieldWidth;
    }
    else
        tbitsize = tsz * 8;

    ulong vbitsize;
    if (auto vbf = v.isBitFieldDeclaration())
    {
        vbitoffset += vbf.bitOffset;
        vbitsize = vbf.fieldWidth;
    }
    else
        vbitsize = vsz * 8;

    return   bitoffset < vbitoffset + vbitsize &&
            vbitoffset <  bitoffset + tbitsize;
}

private Type tupleDeclGetType(TupleDeclaration _this)
{
    /* If this tuple represents a type, return that type
     */

    //printf("TupleDeclaration::getType() %s\n", toChars());
    if (_this.isexp || _this.building)
        return null;
    if (_this.tupletype)
        return _this.tupletype;

    /* It's only a type tuple if all the Object's are types
     */
    for (size_t i = 0; i < _this.objects.length; i++)
    {
        RootObject o = (*_this.objects)[i];
        if (!o.isType())
        {
            //printf("\tnot[%d], %p, %d\n", i, o, o.dyncast());
            return null;
        }
    }

    /* We know it's a type tuple, so build the TypeTuple
     */
    Types* types = cast(Types*)_this.objects;
    auto args = new Parameters(_this.objects.length);
    OutBuffer buf;
    int hasdeco = 1;
    for (size_t i = 0; i < types.length; i++)
    {
        Type t = (*types)[i];
        //printf("type = %s\n", t.toChars());
        version (none)
        {
            buf.printf("_%s_%d", _this.ident.toChars(), i);
            auto id = Identifier.idPool(buf.extractSlice());
            auto arg = new Parameter(Loc.initial, STC.in_, t, id, null);
        }
        else
        {
            auto arg = new Parameter(Loc.initial, STC.none, t, null, null, null);
        }
        (*args)[i] = arg;
        if (!t.deco)
            hasdeco = 0;
    }

    _this.tupletype = new TypeTuple(args);
    if (hasdeco)
        return _this.tupletype.typeSemantic(Loc.initial, null);

    return _this.tupletype;
}

private Type aliasDeclGetType(AliasDeclaration _this)
{
    if (_this.type)
        return _this.type;
    return toAlias(_this).getType();
}

private Type aggregateDeclGetType(AggregateDeclaration _this)
{
    /* Apply storage classes to forward references. (Issue 22254)
     * Note: Avoid interfaces for now. Implementing qualifiers on interface
     * definitions exposed some issues in their TypeInfo generation in DMD.
     * Related PR: https://github.com/dlang/dmd/pull/13312
     */
    if (_this.semanticRun == PASS.initial && !_this.isInterfaceDeclaration())
    {
        auto stc = _this.storage_class;
        if (_this._scope)
            stc |= _this._scope.stc;
        _this.type = _this.type.addSTC(stc);
    }
    return _this.type;
}

Type getType(Dsymbol _this)
{
    if (auto td = _this.isTupleDeclaration())
        return tupleDeclGetType(td);
    else if (auto ad = _this.isAliasDeclaration())
        return aliasDeclGetType(ad);
    else if (auto agd = _this.isAggregateDeclaration())
        return aggregateDeclGetType(agd);
    else if (auto ed = _this.isEnumDeclaration())
        return ed.type;

    // is this a type?
    return null;
}

private uinteger_t aggregateDeclSize(AggregateDeclaration _this, Loc loc)
{
    //printf("+AggregateDeclaration::size() %s, scope = %p, sizeok = %d\n", toChars(), _scope, sizeok);
    bool ok = determineSize(_this, loc);
    //printf("-AggregateDeclaration::size() %s, scope = %p, sizeok = %d\n", toChars(), _scope, sizeok);
    return ok ? _this.structsize : SIZE_INVALID;
}

private uinteger_t declSize(Declaration _this, Loc loc)
{
    import dmd.typesem: size;
    assert(_this.type);
    const sz = _this.type.size();
    if (sz == SIZE_INVALID)
        _this.errors = true;
    return sz;
}

/*********************************
 * Returns:
 *  SIZE_INVALID when the size cannot be determined
 */
uinteger_t size(Dsymbol _this, Loc loc)
{
    if (auto ad = _this.isAggregateDeclaration())
        return aggregateDeclSize(ad, loc);
    else if (auto d = _this.isDeclaration())
        return declSize(d, loc);
    .error(loc, "%s `%s` symbol `%s` has no size", _this.kind, _this.toPrettyChars, _this.toChars());
    return SIZE_INVALID;
}

private bool funcDeclEquals(const FuncDeclaration _this, const Dsymbol s)
{
    auto fd1 = _this;
    auto fd2 = s.isFuncDeclaration();
    if (!fd2)
        return false;

    auto fa1 = fd1.isFuncAliasDeclaration();
    auto faf1 = fa1 ? fa1.toAliasFunc() : fd1;

    auto fa2 = fd2.isFuncAliasDeclaration();
    auto faf2 = fa2 ? fa2.toAliasFunc() : fd2;

    if (fa1 && fa2)
        return faf1.equals(faf2) && fa1.hasOverloads == fa2.hasOverloads;

    bool b1 = fa1 !is null;
    if (b1 && faf1.isUnique() && !fa1.hasOverloads)
        b1 = false;

    bool b2 = fa2 !is null;
    if (b2 && faf2.isUnique() && !fa2.hasOverloads)
        b2 = false;

    if (b1 != b2)
        return false;

    return faf1.toParent().equals(faf2.toParent()) &&
           faf1.ident.equals(faf2.ident) &&
           faf1.type.equals(faf2.type);
}

private bool overDeclEquals(const OverDeclaration _this, const Dsymbol s)
{
    if (auto od2 = s.isOverDeclaration())
        return _this.aliassym.equals(od2.aliassym);
    return _this.aliassym == s;
}

private bool packageEquals(const Package _this, const Dsymbol s)
{
    // custom 'equals' for bug 17441. "package a" and "module a" are not equal
    auto p = cast(Package)s;
    return p && _this.isModule() == p.isModule() && _this.ident.equals(p.ident);
}

bool equals(const Dsymbol _this, const Dsymbol s)
{
    if (_this == s)
        return true;

    if(auto fd = _this.isFuncDeclaration())
        return funcDeclEquals(fd, s);
    else if (auto od = _this.isOverDeclaration())
        return overDeclEquals(od, s);
    else if (auto pkg = _this.isPackage())
        return packageEquals(pkg, s);

    // Overload sets don't have an ident
    // Function-local declarations may have identical names
    // if they are declared in different scopes
    if (s && _this.ident && s.ident && _this.ident.equals(s.ident) && _this.localNum == s.localNum)
        return true;

    return false;
}

private bool aliasOverloadInsert(AliasDeclaration ad, Dsymbol s)
{
    //printf("[%s] AliasDeclaration::overloadInsert('%s') s = %s %s @ [%s]\n",
    //       loc.toChars(), toChars(), s.kind(), s.toChars(), s.loc.toChars());

    /** Aliases aren't overloadable themselves, but if their Aliasee is
     *  overloadable they are converted to an overloadable Alias (either
     *  FuncAliasDeclaration or OverDeclaration).
     *
     *  This is done by moving the Aliasee into such an overloadable alias
     *  which is then used to replace the existing Aliasee. The original
     *  Alias (_this_) remains a useless shell.
     *
     *  This is a horrible mess. It was probably done to avoid replacing
     *  existing AST nodes and references, but it needs a major
     *  simplification b/c it's too complex to maintain.
     *
     *  A simpler approach might be to merge any colliding symbols into a
     *  simple Overload class (an array) and then later have that resolve
     *  all collisions.
     */
    if (ad.semanticRun < PASS.semanticdone)
    {
        /* Don't know yet what the aliased symbol is, so assume it can
         * be overloaded and check later for correctness.
         */
        if (ad.overnext)
            return ad.overnext.overloadInsert(s);
        if (s is ad)
            return true;
        ad.overnext = s;
        return true;
    }
    /* Semantic analysis is already finished, and the aliased entity
     * is not overloadable.
     */
    if (ad.type)
    {
        /*
            If type has been resolved already we could
            still be inserting an alias from an import.

            If we are handling an alias then pretend
            it was inserting and return true, if not then
            false since we didn't even pretend to insert something.
        */
        return ad._import && ad.equals(s);
    }

    // https://issues.dlang.org/show_bug.cgi?id=23865
    // only insert if the symbol can be part of a set
    const s1 = s.toAlias();
    const isInsertCandidate = s1.isFuncDeclaration() || s1.isOverDeclaration() || s1.isTemplateDeclaration();

    /* When s is added in member scope by static if, mixin("code") or others,
     * aliassym is determined already. See the case in: test/compilable/test61.d
     */
    auto sa = ad.aliassym.toAlias();

    if (auto fd = sa.isFuncDeclaration())
    {
        auto fa = new FuncAliasDeclaration(ad.ident, fd);
        fa.visibility = ad.visibility;
        fa.parent = ad.parent;
        ad.aliassym = fa;
        if (isInsertCandidate)
            return ad.aliassym.overloadInsert(s);
    }
    if (auto td = sa.isTemplateDeclaration())
    {
        auto od = new OverDeclaration(ad.ident, td.funcroot ? td.funcroot : td);
        od.visibility = ad.visibility;
        od.parent = ad.parent;
        ad.aliassym = od;
        if (isInsertCandidate)
            return ad.aliassym.overloadInsert(s);
    }
    if (auto od = sa.isOverDeclaration())
    {
        if (sa.ident != ad.ident || sa.parent != ad.parent)
        {
            od = new OverDeclaration(ad.ident, od);
            od.visibility = ad.visibility;
            od.parent = ad.parent;
            ad.aliassym = od;
        }
        if (isInsertCandidate)
            return od.overloadInsert(s);
    }
    if (auto os = sa.isOverloadSet())
    {
        if (sa.ident != ad.ident || sa.parent != ad.parent)
        {
            os = new OverloadSet(ad.ident, os);
            // TODO: visibility is lost here b/c OverloadSets have no visibility attribute
            // Might no be a practical issue, b/c the code below fails to resolve the overload anyhow.
            // ----
            // module os1;
            // import a, b;
            // private alias merged = foo; // private alias to overload set of a.foo and b.foo
            // ----
            // module os2;
            // import a, b;
            // public alias merged = bar; // public alias to overload set of a.bar and b.bar
            // ----
            // module bug;
            // import os1, os2;
            // void test() { merged(123); } // should only look at os2.merged
            //
            // os.visibility = visibility;
            os.parent = ad.parent;
            ad.aliassym = os;
        }
        if (isInsertCandidate)
        {
            os.push(s);
            return true;
        }
    }
    return false;
}

/**********************************
 * Overload existing TemplateDeclaration '_this' with the new one 's'.
 * Params:
 *    s = symbol to be inserted
 * Return: true if successful; i.e. no conflict.
 */
private bool templateOverloadInsert(TemplateDeclaration _this, Dsymbol s){
    static if (LOG)
    {
        printf("TemplateDeclaration.overloadInsert('%s')\n", s.toChars());
    }

    if (FuncDeclaration fd = s.isFuncDeclaration())
    {
        if (_this.funcroot)
            return _this.funcroot.overloadInsert(fd);
        _this.funcroot = fd;
        return _this.funcroot.overloadInsert(_this);
    }

    // https://issues.dlang.org/show_bug.cgi?id=15795
    // if candidate is an alias and its sema is not run then
    // insertion can fail because the thing it alias is not known
    if (AliasDeclaration ad = s.isAliasDeclaration())
    {
        if (s._scope)
            aliasSemantic(ad, s._scope);
        if (ad.aliassym && ad.aliassym is _this)
            return false;
    }

    TemplateDeclaration td = s.toAlias().isTemplateDeclaration();
    if (!td)
        return false;

    TemplateDeclaration pthis = _this;
    TemplateDeclaration* ptd;
    for (ptd = &pthis; *ptd; ptd = &(*ptd).overnext)
    {
    }

    td.overroot = _this;
    *ptd = td;
    static if (LOG)
    {
        printf("\ttrue: no conflict\n");
    }
    return true;
}

private bool importOverloadInsert(Import _this, Dsymbol s){
    /* Allow multiple imports with the same package base, but disallow
     * alias collisions
     * https://issues.dlang.org/show_bug.cgi?id=5412
     */
    assert(_this.ident && _this.ident == s.ident);
    if (_this.aliasId)
        return false;
    const imp = s.isImport();
    return imp && !imp.aliasId;
}

/**
 * Overload _this FuncDeclaration with the new one f.
 * Return true if successful; i.e. no conflict.
*/
private bool funcOverloadInsert(FuncDeclaration _this, Dsymbol s){
    //printf("FuncDeclaration::overloadInsert(s = %s) _this = %s\n", s.toChars(), toChars());
    assert(s != _this);
    if (AliasDeclaration ad = s.isAliasDeclaration())
    {
        if (_this.overnext)
            return _this.overnext.overloadInsert(ad);
        if (!ad.aliassym && ad.type.ty != Tident && ad.type.ty != Tinstance && ad.type.ty != Ttypeof)
        {
            //printf("\tad = '%s'\n", ad.type.toChars());
            return false;
        }
        _this.overnext = ad;
        //printf("\ttrue: no conflict\n");
        return true;
    }
    TemplateDeclaration td = s.isTemplateDeclaration();
    if (td)
    {
        if (!td.funcroot)
            td.funcroot = _this;
        if (_this.overnext)
            return _this.overnext.overloadInsert(td);
        _this.overnext = td;
        return true;
    }
    FuncDeclaration fd = s.isFuncDeclaration();
    if (!fd)
        return false;

    if (_this.overnext)
    {
        td = _this.overnext.isTemplateDeclaration();
        if (td)
            fd.overloadInsert(td);
        else
            return _this.overnext.overloadInsert(fd);
    }
    _this.overnext = fd;
    //printf("\ttrue: no conflict\n");
    return true;
}

private bool overdeclOverloadInsert(OverDeclaration _this, Dsymbol s){
    //printf("OverDeclaration::overloadInsert('%s') _this.aliassym = %p, _this.overnext = %p\n", s.toChars(), _this.aliassym, _this.overnext);
    if (_this.overnext)
        return _this.overnext.overloadInsert(s);
    if (s == _this)
        return true;
    _this.overnext = s;
    return true;
}

bool overloadInsert(Dsymbol _this, Dsymbol s)
{
    // Cannot overload postblits or destructors
    if(_this.isPostBlitDeclaration() || _this.isDtorDeclaration())
        return false;
    else if(OverDeclaration od = _this.isOverDeclaration())
        return overdeclOverloadInsert(od, s);
    else if(FuncDeclaration fd = _this.isFuncDeclaration())
        return funcOverloadInsert(fd, s);
    if(Import imp = _this.isImport())
        return importOverloadInsert(imp, s);
    else if(TemplateDeclaration td = _this.isTemplateDeclaration())
        return templateOverloadInsert(td, s);
    else if (AliasDeclaration ad = _this.isAliasDeclaration())
        return aliasOverloadInsert(ad, s);

    return false;
}

/***************************************************
 * Determine the numerical value of the AlignmentDeclaration
 * Params:
 *      ad = AlignmentDeclaration
 *      sc = context
 * Returns:
 *      ad with alignment value determined
 */
AlignDeclaration getAlignment(AlignDeclaration ad, Scope* sc)
{
    if (!ad.salign.isUnknown())   // UNKNOWN is 0
        return ad;

    if (!ad.exps)
    {
        ad.salign.setDefault();
        return ad;
    }

    dinteger_t strictest = 0;   // strictest alignment
    bool errors;
    foreach (ref exp; (*ad.exps)[])
    {
        sc = sc.startCTFE();
        auto e = exp.expressionSemantic(sc);
        e = resolveProperties(sc, e);
        sc = sc.endCTFE();
        e = e.ctfeInterpret();
        exp = e;                // could be re-evaluated if exps are assigned to more than one AlignDeclaration by CParser.applySpecifier(),
                                // e.g. `_Alignas(8) int a, b;`
        if (e.op == EXP.error)
            errors = true;
        else
        {
            auto n = e.toInteger();
            if (sc.inCfile && n == 0)       // C11 6.7.5-6 allows 0 for alignment
                continue;

            if (n < 1 || n & (n - 1) || ushort.max < n || !e.type.isIntegral())
            {
                error(ad.loc, "alignment must be an integer positive power of 2, not 0x%llx", cast(ulong)n);
                errors = true;
            }
            if (n > strictest)  // C11 6.7.5-6
                strictest = n;
        }
    }

    if (errors || strictest == 0)  // C11 6.7.5-6 says alignment of 0 means no effect
        ad.salign.setDefault();
    else
        ad.salign.set(cast(uint) strictest);

    return ad;
}


/*********************************
 * Resolve recursive tuple expansion in eponymous template.
 */
Dsymbol toAlias2(Dsymbol s)
{
    if (auto ad = s.isAliasDeclaration())
    {
        if (ad.inuse)
        {
            .error(ad.loc, "%s `%s` recursive alias declaration", ad.kind, ad.toPrettyChars);
            return ad;
        }
        ad.inuse = 1;
        Dsymbol ds = ad.aliassym ? ad.aliassym.toAlias2() : ad;
        ad.inuse = 0;
        return ds;
    }
    if (auto td = s.isTupleDeclaration())
    {
        //printf("TupleDeclaration::toAlias2() '%s' objects = %s\n", toChars(), objects.toChars());
        for (size_t i = 0; i < td.objects.length; i++)
        {
            RootObject o = (*td.objects)[i];
            if (Dsymbol ds = isDsymbol(o))
            {
                ds = ds.toAlias2();
                (*td.objects)[i] = ds;
            }
        }
        return td;
    }
    return toAlias(s);
}

private Dsymbol toAliasImpl(AliasDeclaration ad)
{
    static if (0)
    printf("[%s] AliasDeclaration::toAlias('%s', this = %p, aliassym: %s, kind: '%s', inuse = %d)\n",
        ad.loc.toChars(), ad.toChars(), ad, ad.aliassym ? ad.aliassym.toChars() : "", ad.aliassym ? ad.aliassym.kind() : "", ad.inuse);
    assert(ad != ad.aliassym);
    //static int count; if (++count == 10) *(char*)0=0;

    Dsymbol err()
    {
        // Avoid breaking "recursive alias" state during errors gagged
        if (global.gag)
            return ad;
        ad.aliassym = new AliasDeclaration(ad.loc, ad.ident, Type.terror);
        ad.type = Type.terror;
        return ad.aliassym;
    }
    // Reading the AliasDeclaration
    if (!ad.ignoreRead)
        ad.wasRead = true;                 // can never assign to this AliasDeclaration again

    if (ad.inuse == 1 && ad.type && ad._scope)
    {
        ad.inuse = 2;
        const olderrors = global.errors;
        Dsymbol s = ad.type.toDsymbol(ad._scope);
        //printf("[%s] type = %s, s = %p, this = %p\n", loc.toChars(), type.toChars(), s, this);
        if (global.errors != olderrors)
            return err();
        if (s)
        {
            s = s.toAlias();
            if (global.errors != olderrors)
                return err();
            ad.aliassym = s;
            ad.inuse = 0;
        }
        else
        {
            Type t = ad.type.typeSemantic(ad.loc, ad._scope);
            if (t.ty == Terror)
                return err();
            if (global.errors != olderrors)
                return err();
            //printf("t = %s\n", t.toChars());
            ad.inuse = 0;
        }
    }
    if (ad.inuse)
    {
        .error(ad.loc, "%s `%s` recursive alias declaration", ad.kind, ad.toPrettyChars);
        return err();
    }

    if (ad.semanticRun >= PASS.semanticdone)
    {
        // semantic is already done.

        // Do not see aliassym !is null, because of lambda aliases.

        // Do not see type.deco !is null, even so "alias T = const int;` needs
        // semantic analysis to take the storage class `const` as type qualifier.
    }
    else
    {
        // stop AliasAssign tuple building
        if (ad.aliassym)
        {
            if (auto td = ad.aliassym.isTupleDeclaration())
            {
                if (td.building)
                {
                    td.building = false;
                    ad.semanticRun = PASS.semanticdone;
                    return td;
                }
            }
        }
        if (ad._import && ad._import._scope)
        {
            /* If this is an internal alias for selective/renamed import,
             * load the module first.
             */
            ad._import.dsymbolSemantic(null);
        }
        if (ad._scope)
        {
            aliasSemantic(ad, ad._scope);
        }
    }

    ad.inuse = 1;
    Dsymbol s = ad.aliassym ? ad.aliassym.toAlias() : ad;
    ad.inuse = 0;
    return s;
}

/*********************************
 * If this symbol is really an alias for another,
 * return that other.
 * If needed, semantic() is invoked due to resolve forward reference.
 */
Dsymbol toAlias(Dsymbol s)
{
    if (auto ad = s.isAliasDeclaration())
    {
        return ad.toAliasImpl();
    }
    if (auto imp = s.isImport())
    {
        if (imp.aliasId)
            return imp.mod;
        return imp;
    }
    if (auto vd = s.isVarDeclaration())
    {
        //printf("VarDeclaration::toAlias('%s', this = %p, aliassym = %p)\n", toChars(), this, aliassym);
        if ((!vd.type || !vd.type.deco) && vd._scope)
            dsymbolSemantic(vd, vd._scope);

        assert(vd != vd.aliasTuple);
        return vd.aliasTuple ? vd.aliasTuple.toAlias() : vd;
    }
    // resolve real symbol
    if (auto ti = s.isTemplateInstance())
    {
        static if (LOG)
        {
            printf("TemplateInstance.toAlias()\n");
        }
        if (!ti.inst)
        {
            // Maybe we can resolve it
            if (ti._scope)
            {
                dsymbolSemantic(ti, ti._scope);
            }
            if (!ti.inst)
            {
                .error(ti.loc, "%s `%s` cannot resolve forward reference", ti.kind, ti.toPrettyChars);
                ti.errors = true;
                return ti;
            }
        }

        if (ti.inst != ti)
            return ti.inst.toAlias();

        if (ti.aliasdecl)
        {
            return ti.aliasdecl.toAlias();
        }

        return ti.inst;
    }
    return s;
}

const(char)* getMessage(DeprecatedDeclaration dd)
{
    if (auto sc = dd._scope)
    {
        dd._scope = null;

        sc = sc.startCTFE();
        dd.msg = dd.msg.expressionSemantic(sc);
        dd.msg = resolveProperties(sc, dd.msg);
        sc = sc.endCTFE();
        dd.msg = dd.msg.ctfeInterpret();

        if (auto se = dd.msg.toStringExp())
            dd.msgstr = se.toStringz().ptr;
        else
            error(dd.msg.loc, "compile time constant expected, not `%s`", dd.msg.toChars());
    }
    return dd.msgstr;
}

bool checkDeprecated(Dsymbol d, Loc loc, Scope* sc)
{
    if (global.params.useDeprecated == DiagnosticReporting.off)
        return false;
    if (!d.isDeprecated())
        return false;
    // Don't complain if we're inside a deprecated symbol's scope
    if (sc.isDeprecated())
        return false;
    // Don't complain if we're inside a template constraint
    // https://issues.dlang.org/show_bug.cgi?id=21831
    if (sc.inTemplateConstraint)
        return false;

    const(char)* message = null;
    for (Dsymbol p = d; p; p = p.parent)
    {
        message = p.depdecl ? p.depdecl.getMessage() : null;
        if (message)
            break;
    }
    if (message)
        deprecation(loc, "%s `%s` is deprecated - %s", d.kind, d.toPrettyChars, message);
    else
        deprecation(loc, "%s `%s` is deprecated", d.kind, d.toPrettyChars);

    if (auto ti = sc.parent ? sc.parent.isInstantiated() : null)
        ti.printInstantiationTrace(Classification.deprecation);
    else if (auto ti = sc.parent ? sc.parent.isTemplateInstance() : null)
        ti.printInstantiationTrace(Classification.deprecation);

    return true;
}

/*********************************
 * Check type to see if it is based on a deprecated symbol.
 */
private void checkDeprecated(Type type, Loc loc, Scope* sc)
{
    if (Dsymbol s = type.toDsymbol(sc))
    {
        s.checkDeprecated(loc, sc);
    }

    if (auto tn = type.nextOf())
        tn.checkDeprecated(loc, sc);
}

// Returns true if a contract can appear without a function body.
package bool allowsContractWithoutBody(FuncDeclaration funcdecl)
{
    assert(!funcdecl.fbody);

    /* Contracts can only appear without a body when they are virtual
     * interface functions or abstract.
     */
    Dsymbol parent = funcdecl.toParent();
    InterfaceDeclaration id = parent.isInterfaceDeclaration();

    if (!funcdecl.isAbstract() &&
        (funcdecl.fensures || funcdecl.frequires) &&
        !(id && funcdecl.isVirtual()))
    {
        auto cd = parent.isClassDeclaration();
        if (!(cd && cd.isAbstract()))
            return false;
    }
    return true;
}

/***************************************
 * Determine if struct is POD (Plain Old Data).
 *
 * POD is defined as:
 *      $(OL
 *      $(LI not nested)
 *      $(LI no postblits, destructors, or assignment operators)
 *      $(LI no `ref` fields or fields that are themselves non-POD)
 *      )
 * The idea being these are compatible with C structs.
 *
 * Returns:
 *     true if struct is POD
 */
bool isPOD(StructDeclaration sd)
{
    // If we've already determined whether this struct is POD.
    if (sd.ispod != ThreeState.none)
        return (sd.ispod == ThreeState.yes);


    bool hasCpCtorLocal;
    bool hasMoveCtorLocal;
    bool needCopyCtor;
    bool needMoveCtor;
    needCopyOrMoveCtor(sd, hasCpCtorLocal, hasMoveCtorLocal, needCopyCtor, needMoveCtor);

    if (sd.enclosing                    || // is nested
        search(sd, sd.loc, Id.postblit) || // has postblit
        search(sd, sd.loc, Id.dtor)     || // has destructor
        /* This is commented out because otherwise buildkite vibe.d:
           `canCAS!Task` fails to compile
         */
        //hasMoveCtorLocal               || // has move constructor
        hasCpCtorLocal)                   // has copy constructor
    {
        sd.ispod = ThreeState.no;
        return false;
    }

    // Recursively check all fields are POD.
    for (size_t i = 0; i < sd.fields.length; i++)
    {
        VarDeclaration v = sd.fields[i];
        if (v.storage_class & STC.ref_)
        {
            sd.ispod = ThreeState.no;
            return false;
        }

        if (auto ts = v.type.baseElemOf().isTypeStruct())
        {
            if (!ts.sym.isPOD())
            {
                sd.ispod = ThreeState.no;
                return false;
            }
        }
    }

    sd.ispod = ThreeState.yes;
    return true;
}

/****************************************
 * Fill in vtbl[] for base class based on member functions of class cd.
 * Input:
 *      bc              BaseClass
 *      vtbl            if !=NULL, fill it in
 *      newinstance     !=0 means all entries must be filled in by members
 *                      of cd, not members of any base classes of cd.
 * Returns:
 *      true if any entries were filled in by members of cd (not exclusively
 *      by base classes)
 */
bool fillVtbl(BaseClass* bc, ClassDeclaration cd, FuncDeclarations* vtbl, int newinstance)
{
    bool result = false;

    //printf("BaseClass.fillVtbl(this='%s', cd='%s')\n", sym.toChars(), cd.toChars());
    if (vtbl)
        vtbl.setDim(bc.sym.vtbl.length);

    // first entry is ClassInfo reference
    for (size_t j = bc.sym.vtblOffset(); j < bc.sym.vtbl.length; j++)
    {
        FuncDeclaration ifd = bc.sym.vtbl[j].isFuncDeclaration();

        //printf("        vtbl[%d] is '%s'\n", j, ifd ? ifd.toChars() : "null");
        assert(ifd);

        // Find corresponding function in this class
        auto tf = ifd.type.toTypeFunction();
        auto fd = cd.findFunc(ifd.ident, tf);
        if (fd && !fd.isAbstract())
        {
            if (fd.toParent() == cd)
                result = true;
        }
        else
            fd = null;
        if (vtbl)
            (*vtbl)[j] = fd;
    }
    return result;
}

/*
If sd has a copy constructor and ctor is an rvalue constructor,
issue an error.

Params:
    sd = struct declaration that may contain both an rvalue and copy constructor
    ctor = constructor that will be checked if it is an rvalue constructor
    ti = template instance the ctor is part of

Return:
    `true` if sd has a copy constructor and ctor is an rvalue constructor
*/
bool checkHasBothRvalueAndCpCtor(StructDeclaration sd, CtorDeclaration ctor, TemplateInstance ti)
{
    //printf("checkHasBothRvalueAndCpCtor() sd: %s ctor: %s ti: %s\n", sd.toChars(), ctor.toChars(), ti.toChars());
    /* cannot use ctor.isMoveCtor because semantic pass may not have been run yet,
     * so use isRvalueConstructor()
     */
    if (sd && sd.hasCopyCtor && isRvalueConstructor(sd, ctor))
    {
        .error(ctor.loc, "cannot define both an rvalue constructor and a copy constructor for `struct %s`", sd.toChars());
        .errorSupplemental(ti.loc, "Template instance `%s` creates an rvalue constructor for `struct %s`",
                ti.toPrettyChars(), sd.toChars());

        return true;
    }

    return false;
}

/************************************************
 * Check if ctor is an rvalue constructor.
 * A constructor that receives a single parameter of the same type as
 * `Unqual!typeof(this)` is an rvalue constructor.
 * Params:
 *      sd = struct that ctor is a member of
 *      ctor = constructor to test
 * Returns:
 *      true if it is an rvalue constructor
 */
bool isRvalueConstructor(StructDeclaration sd, CtorDeclaration ctor)
{
    // note commonality with setting isMoveCtor in the semantic code for CtorDeclaration
    auto tf = ctor.type.isTypeFunction();
    const dim = tf.parameterList.length;
    if (dim == 1 || (dim > 1 && tf.parameterList[1].defaultArg))
    {
        auto param = tf.parameterList[0];
        if (!(param.storageClass & STC.ref_) && param.type.mutableOf().unSharedOf() == sd.type.mutableOf().unSharedOf())
        {
            return true;
        }
    }
    return false;
}

/*************************************
 * Find the `alias this` symbol of e's type.
 * Params:
 *      sc = context
 *      e = expression forming the `this`
 *      gag = do not print errors, return `null` instead
 *      findOnly = don't do further processing like resolving properties,
 *                 i.e. just return plain dotExp() result.
 * Returns:
 *      Expression that is `e.aliasthis`
 */
Expression resolveAliasThis(Scope* sc, Expression e, bool gag = false, bool findOnly = false)
{
    //printf("resolveAliasThis() %s\n", toChars(e));
    import dmd.typesem : dotExp;
    for (AggregateDeclaration ad = isAggregate(e.type); ad;)
    {
        if (ad.aliasthis)
        {
            Loc loc = e.loc;
            Type tthis = (e.op == EXP.type ? e.type : null);
            const flags = cast(DotExpFlag) (DotExpFlag.noAliasThis | (gag * DotExpFlag.gag));
            const olderrors = gag ? global.startGagging() : 0;
            e = dotExp(ad.type, sc, e, ad.aliasthis.ident, flags);
            if (!e || findOnly)
                return gag && global.endGagging(olderrors) ? null : e;

            if (tthis && ad.aliasthis.sym.needThis())
            {
                if (auto ve = e.isVarExp())
                {
                    if (auto fd = ve.var.isFuncDeclaration())
                    {
                        // https://issues.dlang.org/show_bug.cgi?id=13009
                        // Support better match for the overloaded alias this.
                        bool hasOverloads;
                        if (auto f = fd.overloadModMatch(loc, tthis, hasOverloads))
                        {
                            if (!hasOverloads)
                                fd = f;     // use exact match
                            e = new VarExp(loc, fd, hasOverloads);
                            e.type = f.type;
                            e = new CallExp(loc, e);
                            goto L1;
                        }
                    }
                }
                /* non-@property function is not called inside typeof(),
                 * so resolve it ahead.
                 */
                {
                    ubyte save = sc.intypeof;
                    sc.intypeof = 1; // bypass "need this" error check
                    e = resolveProperties(sc, e);
                    sc.intypeof = save;
                }
            L1:
                e = new TypeExp(loc, new TypeTypeof(loc, e));
                e = e.expressionSemantic(sc);
            }
            e = resolveProperties(sc, e);
            if (!gag)
                ad.aliasthis.checkDeprecatedAliasThis(loc, sc);
            else if (global.endGagging(olderrors))
                e = null;
        }

        import dmd.dclass : ClassDeclaration;
        auto cd = ad.isClassDeclaration();
        if ((!e || !ad.aliasthis) && cd && cd.baseClass && cd.baseClass != ClassDeclaration.object)
        {
            ad = cd.baseClass;
            continue;
        }
        break;
    }
    return e;
}

/**
 * Check if an `alias this` is deprecated
 *
 * Usually one would use `expression.checkDeprecated(scope, aliasthis)` to
 * check if `expression` uses a deprecated `aliasthis`, but this calls
 * `toPrettyChars` which lead to the following message:
 * "Deprecation: alias this `fullyqualified.aggregate.__anonymous` is deprecated"
 *
 * Params:
 *   at  = The `AliasThis` object to check
 *   loc = `Loc` of the expression triggering the access to `at`
 *   sc  = `Scope` of the expression
 *         (deprecations do not trigger in deprecated scopes)
 *
 * Returns:
 *   Whether the alias this was reported as deprecated.
 */
private bool checkDeprecatedAliasThis(AliasThis at, Loc loc, Scope* sc)
{
    if (global.params.useDeprecated != DiagnosticReporting.off
        && at.isDeprecated() && !sc.isDeprecated())
    {
        const(char)* message = null;
        for (Dsymbol p = at; p; p = p.parent)
        {
            message = p.depdecl ? p.depdecl.getMessage() : null;
            if (message)
                break;
        }
        if (message)
            deprecation(loc, "`alias %s this` is deprecated - %s",
                        at.sym.toChars(), message);
        else
            deprecation(loc, "`alias %s this` is deprecated",
                        at.sym.toChars());

        if (auto ti = sc.parent ? sc.parent.isInstantiated() : null)
            ti.printInstantiationTrace(Classification.deprecation);

        return true;
    }
    return false;
}

// Save the scope and defer semantic analysis on the Dsymbol.
void deferDsymbolSemantic(Scope* sc, Dsymbol s, Scope* scx)
{
    s._scope = scx ? scx : sc.copy();
    s._scope.setNoFree();
    addDeferredSemantic(s);
}

struct Ungag
{
    uint oldgag;

    extern (D) this(uint old) nothrow @safe
    {
        this.oldgag = old;
    }

    extern (C++) ~this() nothrow
    {
        global.gag = oldgag;
    }
}

Ungag ungagSpeculative(const Dsymbol s)
{
    const oldgag = global.gag;
    if (global.gag && !s.isSpeculative() && !s.toParent2().isFuncDeclaration())
        global.gag = 0;
    return Ungag(oldgag);
}

/*******************************************
 * Print deprecation warning if we're deprecated, when
 * this module is imported from scope sc.
 *
 * Params:
 *  m = the module
 *  sc = the scope into which we are imported
 *  loc = the location of the import statement
 */
private void checkImportDeprecation(Module m, Loc loc, Scope* sc)
{
    if (!m.md || !m.md.isdeprecated || sc.isDeprecated)
        return;

    Expression msg = m.md.msg;
    if (StringExp se = msg ? msg.toStringExp() : null)
    {
        const slice = se.peekString();
        if (slice.length)
        {
            deprecation(m.loc, "%s `%s` is deprecated - %.*s", m.kind, m.toPrettyChars, cast(int)slice.length, slice.ptr);
            return;
        }
    }
    deprecation(m.loc, "%s `%s` is deprecated", m.kind, m.toPrettyChars);
}

private extern(C++) final class DsymbolSemanticVisitor : Visitor
{
    import dmd.typesem: size;

    alias visit = Visitor.visit;

    Scope* sc;
    this(Scope* sc) scope @safe
    {
        this.sc = sc;
    }

    override void visit(Dsymbol dsym)
    {
        .error(dsym.loc, "%s `%s` %p has no semantic routine", dsym.kind, dsym.toPrettyChars, dsym);
    }

    override void visit(ScopeDsymbol) { }
    override void visit(Declaration) { }

    override void visit(AliasThis dsym)
    {
        if (dsym.semanticRun != PASS.initial)
            return;

        if (dsym._scope)
        {
            sc = dsym._scope;
            dsym._scope = null;
        }

        if (!sc)
            return;

        dsym.semanticRun = PASS.semantic;
        dsym.isDeprecated_ = !!(sc.stc & STC.deprecated_);

        Dsymbol p = sc.parent.pastMixin();
        AggregateDeclaration ad = p.isAggregateDeclaration();
        if (!ad)
        {
            error(dsym.loc, "alias this can only be a member of aggregate, not %s `%s`", p.kind(), p.toChars());
            return;
        }

        assert(ad.members);
        Dsymbol s = ad.search(dsym.loc, dsym.ident);
        if (!s)
        {
            Dsymbol pscopesym;
            s = sc.search(dsym.loc, dsym.ident, pscopesym);
            if (s)
                error(dsym.loc, "`%s` is not a member of `%s`", s.toChars(), ad.toChars());
            else
                error(dsym.loc, "undefined identifier `%s`", dsym.ident.toChars());
            return;
        }
        if (ad.aliasthis && s != ad.aliasthis)
        {
            error(dsym.loc, "there can be only one alias this");
            return;
        }

        /* disable the alias this conversion so the implicit conversion check
         * doesn't use it.
         */
        ad.aliasthis = null;

        Dsymbol sx = s;
        if (sx.isAliasDeclaration())
            sx = sx.toAlias();
        Declaration d = sx.isDeclaration();
        if (d && !d.isTupleDeclaration())
        {
            /* https://issues.dlang.org/show_bug.cgi?id=18429
             *
             * If the identifier in the AliasThis declaration
             * is defined later and is a voldemort type, we must
             * perform semantic on the declaration to deduce the type.
             */
            if (!d.type)
                d.dsymbolSemantic(sc);

            Type t = d.type;
            assert(t);
            if (ad.type.implicitConvTo(t) > MATCH.nomatch)
            {
                error(dsym.loc, "alias this is not reachable as `%s` already converts to `%s`", ad.toChars(), t.toChars());
            }
        }

        dsym.sym = s;
        // Restore alias this
        ad.aliasthis = dsym;
        dsym.semanticRun = PASS.semanticdone;
    }

    override void visit(AliasDeclaration dsym)
    {
        if (dsym.semanticRun >= PASS.semanticdone)
            return;
        assert(dsym.semanticRun <= PASS.semantic);

        if (!sc)
            return;

        dsym.semanticRun = PASS.semantic;

        dsym.storage_class |= sc.stc & STC.deprecated_;
        dsym.visibility = sc.visibility;
        dsym.userAttribDecl = sc.userAttribDecl;

        if (!sc.func && dsym.inNonRoot())
            return;

        aliasSemantic(dsym, sc);
    }

    override void visit(AliasAssign dsym)
    {
        //printf("visit(AliasAssign)\n");
        if (dsym.semanticRun >= PASS.semanticdone)
            return;
        assert(dsym.semanticRun <= PASS.semantic);

        if (!sc.func && dsym.inNonRoot())
            return;

        aliasAssignSemantic(dsym, sc);
    }

    override void visit(VarDeclaration dsym)
    {
        version (none)
        {
            printf("VarDeclaration::semantic('%s', parent = '%s') sem = %d\n",
                   dsym.toChars(), sc.parent ? sc.parent.toChars() : null, dsym.semanticRun);
            printf(" type = %s\n", dsym.type ? dsym.type.toChars() : "null");
            printf(" stc = x%llx\n", dsym.storage_class);
            printf(" storage_class = x%llx\n", dsym.storage_class);
            printf("linkage = %d\n", dsym._linkage);
            //if (strcmp(toChars(), "mul") == 0) assert(0);
        }
        //if (semanticRun > PASS.initial)
        //    return;
        //semanticRun = PSSsemantic;

        if (dsym.semanticRun >= PASS.semanticdone)
            return;

        if (sc && sc.inunion && sc.inunion.isAnonDeclaration())
            dsym.overlapped = true;

        dsym.sequenceNumber = global.varSequenceNumber++;
        if (!dsym.isScope())
            dsym.maybeScope = true;

        Scope* scx = null;
        if (dsym._scope)
        {
            sc = dsym._scope;
            scx = sc;
            dsym._scope = null;
        }

        if (!sc)
            return;

        dsym.semanticRun = PASS.semantic;

        // 'static foreach' variables should not inherit scope properties
        // https://issues.dlang.org/show_bug.cgi?id=19482
        if ((dsym.storage_class & (STC.foreach_ | STC.local)) == (STC.foreach_ | STC.local))
        {
            dsym._linkage = LINK.d;
            dsym.visibility = Visibility(Visibility.Kind.public_);
            dsym.overlapped = false; // unset because it is modified early on this function
            dsym.userAttribDecl = null; // unset because it is set by Dsymbol.setScope()
        }
        else
        {
            /* Pick up storage classes from context, but except synchronized,
             * override, abstract, and final.
             */
            dsym.storage_class |= (sc.stc & ~(STC.synchronized_ | STC.override_ | STC.abstract_ | STC.final_));
            dsym.userAttribDecl = sc.userAttribDecl;
            dsym.cppnamespace = sc.namespace;
            dsym._linkage = sc.linkage;
            dsym.visibility = sc.visibility;
            dsym.alignment = sc.alignment();
        }

        if (dsym.storage_class & STC.extern_ && dsym._init)
        {
            if (sc.inCfile)
            {
                // https://issues.dlang.org/show_bug.cgi?id=24447
                // extern int x = 3; is allowed in C
                dsym.storage_class &= ~STC.extern_;
            }
            else
                .error(dsym.loc, "%s `%s` extern symbols cannot have initializers", dsym.kind, dsym.toPrettyChars);

        }

        AggregateDeclaration ad = dsym.isThis();
        if (ad)
            dsym.storage_class |= ad.storage_class & STC.TYPECTOR;

        if ((dsym.storage_class & STC.auto_) && (dsym.storage_class & STC.ref_))
        {
            if (!(dsym.storage_class & STC.autoref))
            {
                .error(dsym.loc, "%s `%s` - `auto ref` variable must have `auto` and `ref` adjacent", dsym.kind, dsym.toChars());
                dsym.storage_class |= STC.autoref;
            }
        }

        /* If auto type inference, do the inference
         */
        int inferred = 0;
        if (!dsym.type)
        {
            dsym.inuse++;

            // Infering the type requires running semantic,
            // so mark the scope as ctfe if required
            bool needctfe = (dsym.storage_class & (STC.manifest | STC.static_)) != 0 || !sc.func;
            if (needctfe)
            {
                sc.condition = true;
                sc = sc.startCTFE();
            }
            //printf("inferring type for %s with init %s\n", dsym.toChars(), dsym._init.toChars());
            dsym._init = dsym._init.inferType(sc);
            dsym.type = dsym._init.initializerToExpression(null, sc.inCfile).type;
            if (needctfe)
                sc = sc.endCTFE();

            dsym.inuse--;
            inferred = 1;

            /* This is a kludge to support the existing syntax for RAII
             * declarations.
             */
            dsym.storage_class &= ~STC.auto_;
            dsym.originalType = dsym.type.syntaxCopy();
        }
        else
        {
            if (!dsym.originalType)
                dsym.originalType = dsym.type.syntaxCopy();

            /* Prefix function attributes of variable declaration can affect
             * its type:
             *      pure nothrow void function() fp;
             *      static assert(is(typeof(fp) == void function() pure nothrow));
             */
            Scope* sc2 = sc.push();
            sc2.stc |= (dsym.storage_class & STC.FUNCATTR);
            dsym.inuse++;
            dsym.type = dsym.type.typeSemantic(dsym.loc, sc2);
            dsym.inuse--;
            sc2.pop();
        }
        //printf(" semantic type = %s\n", dsym.type ? dsym.type.toChars() : "null");
        if (dsym.type.ty == Terror)
            dsym.errors = true;

        dsym.type.checkDeprecated(dsym.loc, sc);
        dsym.parent = sc.parent;
        //printf("this = %p, parent = %p, '%s'\n", dsym, dsym.parent, dsym.parent.toChars());

        /* If scope's alignment is the default, use the type's alignment,
         * otherwise the scope overrrides.
         */
        import dmd.typesem : alignment;
        if (dsym.alignment.isDefault())
            dsym.alignment = dsym.type.alignment(); // use type's alignment

        if (sc.inCfile && !dsym.alignment.isDefault())
        {
            /* C11 6.7.5-4 alignment declaration cannot be less strict than the
             * type alignment of the object or member being declared.
             */
            if (dsym.alignment.get() < dsym.type.alignsize())
            {
                if (dsym.alignment.fromAlignas())
                {
                    error(dsym.loc, "`_Alignas` specifier cannot be less strict than alignment of `%s`",
                          dsym.toChars());
                }
                if (!dsym.alignment.isPack())
                    dsym.alignment.setDefault();
            }
        }

        //printf("sc.stc = %x\n", sc.stc);
        //printf("storage_class = x%x\n", storage_class);

        dsym.type.checkComplexTransition(dsym.loc, sc);

        // Calculate type size + safety checks
        if (dsym.storage_class & STC.gshared && !dsym.isMember())
        {
            sc.setUnsafe(false, dsym.loc, "using `__gshared` instead of `shared`");
        }

        Dsymbol parent = dsym.toParent();

        Type tb = dsym.type.toBasetype();
        Type tbn = tb.baseElemOf();
        if (tb.ty == Tvoid && !(dsym.storage_class & STC.lazy_))
        {
            if (inferred)
            {
                .error(dsym.loc, "%s `%s` - type `%s` is inferred from initializer `%s`, and variables cannot be of type `void`",
                    dsym.kind, dsym.toPrettyChars, dsym.type.toChars(), toChars(dsym._init));
            }
            else
                .error(dsym.loc, "%s `%s` - variables cannot be of type `void`", dsym.kind, dsym.toPrettyChars);
            dsym.type = Type.terror;
            tb = dsym.type;
        }
        if (tb.ty == Tfunction)
        {
            .error(dsym.loc, "%s `%s` cannot be declared to be a function", dsym.kind, dsym.toPrettyChars);
            dsym.type = Type.terror;
            tb = dsym.type;
        }
        if (auto ts = tb.isTypeStruct())
        {
            // Require declarations, except when it's just a reference (as done for pointers)
            // or when the variable is defined externally
            if (!ts.sym.members && !(dsym.storage_class & (STC.ref_ | STC.extern_)))
            {
                .error(dsym.loc, "%s `%s` - no definition of struct `%s`", dsym.kind, dsym.toPrettyChars, ts.toChars());

                // Explain why the definition is required when it's part of another type
                if (!dsym.type.isTypeStruct())
                {
                    // Prefer Loc of the dependant type
                    const s = dsym.type.toDsymbol(sc);
                    const loc = (s ? s : dsym).loc;
                    loc.errorSupplemental("required by type `%s`", dsym.type.toChars());
                }
                errorSupplemental(dsym.loc, "see https://dlang.org/spec/struct.html#opaque_struct_unions");
                errorSupplemental(dsym.loc, "perhaps declare a variable with pointer type `%s*` instead", dsym.type.toChars());

                // Flag variable as error to avoid invalid error messages due to unknown size
                dsym.type = Type.terror;
            }
        }
        if ((dsym.storage_class & STC.auto_) && !inferred && !(dsym.storage_class & STC.autoref))
            .error(dsym.loc, "%s `%s` - storage class `auto` has no effect if type is not inferred, did you mean `scope`?", dsym.kind, dsym.toPrettyChars);

        if (auto tt = tb.isTypeTuple())
        {
            /* Instead, declare variables for each of the tuple elements
             * and add those.
             */
            size_t nelems = Parameter.dim(tt.arguments);
            Expression ie = (dsym._init && !dsym._init.isVoidInitializer()) ? dsym._init.initializerToExpression(null, sc.inCfile) : null;
            if (ie)
                ie = ie.expressionSemantic(sc);
            if (nelems > 0 && ie)
            {
                auto iexps = new Expressions(ie);
                auto exps = new Expressions();
                for (size_t pos = 0; pos < iexps.length; pos++)
                {
                Lexpand1:
                    Expression e = (*iexps)[pos];
                    Parameter arg = Parameter.getNth(tt.arguments, pos);
                    arg.type = arg.type.typeSemantic(dsym.loc, sc);
                    //printf("[%d] iexps.length = %d, ", pos, iexps.length);
                    //printf("e = (%s %s, %s), ", Token.tochars[e.op], e.toChars(), e.type.toChars());
                    //printf("arg = (%s, %s)\n", arg.toChars(), arg.type.toChars());

                    if (e != ie)
                    {
                        if (iexps.length > nelems)
                            goto Lnomatch;
                        if (e.type.implicitConvTo(arg.type))
                            continue;
                    }

                    if (auto te = e.isTupleExp())
                    {
                        if (iexps.length - 1 + te.exps.length > nelems)
                            goto Lnomatch;

                        iexps.remove(pos);
                        iexps.insert(pos, te.exps);
                        (*iexps)[pos] = Expression.combine(te.e0, (*iexps)[pos]);
                        goto Lexpand1;
                    }
                    else if (isAliasThisTuple(e))
                    {
                        auto v = copyToTemp(STC.none, "__tup", e);
                        v.dsymbolSemantic(sc);
                        auto ve = new VarExp(dsym.loc, v);
                        ve.type = e.type;

                        exps.setDim(1);
                        (*exps)[0] = ve;
                        expandAliasThisTuples(exps, 0);

                        for (size_t u = 0; u < exps.length; u++)
                        {
                        Lexpand2:
                            Expression ee = (*exps)[u];
                            arg = Parameter.getNth(tt.arguments, pos + u);
                            arg.type = arg.type.typeSemantic(dsym.loc, sc);
                            //printf("[%d+%d] exps.length = %d, ", pos, u, exps.length);
                            //printf("ee = (%s %s, %s), ", Token.tochars[ee.op], ee.toChars(), ee.type.toChars());
                            //printf("arg = (%s, %s)\n", arg.toChars(), arg.type.toChars());

                            size_t iexps_dim = iexps.length - 1 + exps.length;
                            if (iexps_dim > nelems)
                                goto Lnomatch;
                            if (ee.type.implicitConvTo(arg.type))
                                continue;

                            if (expandAliasThisTuples(exps, u) != -1)
                                goto Lexpand2;
                        }

                        if ((*exps)[0] != ve)
                        {
                            Expression e0 = (*exps)[0];
                            (*exps)[0] = new CommaExp(dsym.loc, new DeclarationExp(dsym.loc, v), e0);
                            (*exps)[0].type = e0.type;

                            iexps.remove(pos);
                            iexps.insert(pos, exps);
                            goto Lexpand1;
                        }
                    }
                }
                if (iexps.length < nelems)
                    goto Lnomatch;

                ie = new TupleExp(dsym._init.loc, iexps);
            }
        Lnomatch:

            if (ie && ie.op == EXP.tuple)
            {
                auto te = ie.isTupleExp();
                size_t tedim = te.exps.length;
                if (tedim != nelems)
                {
                    error(dsym.loc, "sequence of %d elements cannot be assigned to sequence of %d elements", cast(int)tedim, cast(int)nelems);
                    for (size_t u = tedim; u < nelems; u++) // fill dummy expression
                        te.exps.push(ErrorExp.get());
                }
            }

            auto exps = new Objects(nelems);
            for (size_t i = 0; i < nelems; i++)
            {
                Parameter arg = Parameter.getNth(tt.arguments, i);

                OutBuffer buf;
                buf.printf("__%s_field_%llu", dsym.ident.toChars(), cast(ulong)i);
                auto id = Identifier.idPool(buf[]);

                Initializer ti;
                if (ie)
                {
                    Expression einit = ie;
                    if (auto te = ie.isTupleExp())
                    {
                        einit = (*te.exps)[i];
                        if (i == 0)
                            einit = Expression.combine(te.e0, einit);
                    }
                    ti = new ExpInitializer(einit.loc, einit);
                }
                else
                    ti = dsym._init ? dsym._init.syntaxCopy() : null;

                STC storage_class = STC.temp | dsym.storage_class;
                if ((dsym.storage_class & STC.parameter) && (arg.storageClass & STC.parameter))
                    storage_class |= arg.storageClass;
                auto v = new VarDeclaration(dsym.loc, arg.type, id, ti, storage_class);
                //printf("declaring field %s of type %s\n", v.toChars(), v.type.toChars());
                v.overlapped = dsym.overlapped;

                v.dsymbolSemantic(sc);

                Expression e = new VarExp(dsym.loc, v);
                (*exps)[i] = e;
            }
            auto v2 = new TupleDeclaration(dsym.loc, dsym.ident, exps);
            v2.parent = dsym.parent;
            v2.isexp = true;
            dsym.aliasTuple = v2;
            dsym.semanticRun = PASS.semanticdone;
            return;
        }

        /* Storage class can modify the type
         */
        dsym.type = dsym.type.addStorageClass(dsym.storage_class);

        /* Adjust storage class to reflect type
         */
        if (dsym.type.isConst())
        {
            dsym.storage_class |= STC.const_;
            if (dsym.type.isShared())
                dsym.storage_class |= STC.shared_;
        }
        else if (dsym.type.isImmutable())
            dsym.storage_class |= STC.immutable_;
        else if (dsym.type.isShared())
            dsym.storage_class |= STC.shared_;
        else if (dsym.type.isWild())
            dsym.storage_class |= STC.wild;

        if (STC stc = dsym.storage_class & (STC.synchronized_ | STC.override_ | STC.abstract_ | STC.final_))
        {
            if (stc == STC.final_)
                .error(dsym.loc, "%s `%s` cannot be `final`, perhaps you meant `const`?", dsym.kind, dsym.toPrettyChars);
            else
            {
                OutBuffer buf;
                stcToBuffer(buf, stc);
                .error(dsym.loc, "%s `%s` cannot be `%s`", dsym.kind, dsym.toPrettyChars, buf.peekChars());
            }
            dsym.storage_class &= ~stc; // strip off
        }

        // At this point we can add `scope` to the STC instead of `in`,
        // because we are never going to use this variable's STC for user messages
        if (dsym.storage_class & STC.constscoperef)
            dsym.storage_class |= STC.scope_;

        import dmd.typesem : hasPointers;

        if (dsym.storage_class & STC.scope_)
        {
            STC stc = dsym.storage_class & (STC.static_ | STC.extern_ | STC.manifest | STC.gshared);
            if (stc)
            {
                OutBuffer buf;
                stcToBuffer(buf, stc);
                .error(dsym.loc, "%s `%s` cannot be `scope` and `%s`", dsym.kind, dsym.toPrettyChars, buf.peekChars());
            }
            else if (dsym.isMember())
            {
                error(dsym.loc, "field `%s` cannot be `scope`", dsym.toChars());
            }
            else if (!dsym.type.hasPointers())
            {
                dsym.storage_class &= ~STC.scope_;     // silently ignore; may occur in generic code
                // https://issues.dlang.org/show_bug.cgi?id=23168
                if (dsym.storage_class & STC.returnScope)
                {
                    dsym.storage_class &= ~(STC.return_ | STC.returnScope);
                }
            }
        }

        if (dsym.storage_class & (STC.static_ | STC.extern_ | STC.manifest | STC.templateparameter | STC.gshared | STC.ctfe))
        {
        }
        else
        {
            AggregateDeclaration aad = parent.isAggregateDeclaration();
            if (aad)
            {
                if (global.params.v.field && dsym.storage_class & (STC.const_ | STC.immutable_) && dsym._init && !dsym._init.isVoidInitializer())
                {
                    const(char)* s = (dsym.storage_class & STC.immutable_) ? "immutable" : "const";
                    message(dsym.loc, "`%s.%s` is `%s` field", ad.toPrettyChars(), dsym.toChars(), s);
                }
                dsym.storage_class |= STC.field;
                if (auto ts = tbn.isTypeStruct())
                    if (ts.sym.noDefaultCtor)
                    {
                        if (!dsym.isThisDeclaration() && !dsym._init)
                            aad.noDefaultCtor = true;
                    }
            }

            InterfaceDeclaration id = parent.isInterfaceDeclaration();
            if (id)
            {
                error(dsym.loc, "field `%s` not allowed in interface", dsym.toChars());
            }
            else if (aad && aad.sizeok == Sizeok.done)
            {
                error(dsym.loc, "cannot declare field `%s` because it will change the determined size of `%s`", dsym.toChars(), aad.toChars());
            }

            /* Templates cannot add fields to aggregates
             */
            TemplateInstance ti = parent.isTemplateInstance();
            if (ti)
            {
                // Take care of nested templates
                while (1)
                {
                    TemplateInstance ti2 = ti.tempdecl.parent.isTemplateInstance();
                    if (!ti2)
                        break;
                    ti = ti2;
                }
                // If it's a member template
                AggregateDeclaration ad2 = ti.tempdecl.isMember();
                if (ad2 && dsym.storage_class != STC.none)
                {
                    .error(dsym.loc, "%s `%s` - cannot use template to add field to aggregate `%s`", dsym.kind, dsym.toPrettyChars, ad2.toChars());
                }
            }
        }

        mixin alignSectionVarsExtra; doAlign(); // align section variables

        if ((dsym.storage_class & (STC.ref_ | STC.field)) == (STC.ref_ | STC.field) && dsym.ident != Id.This)
        {
            .error(dsym.loc, "%s `%s` - field declarations cannot be `ref`", dsym.kind, dsym.toPrettyChars);
        }

        if (dsym.type.hasWild())
        {
            if (dsym.storage_class & (STC.static_ | STC.extern_ | STC.gshared | STC.manifest | STC.field) || dsym.isDataseg())
            {
                .error(dsym.loc, "%s `%s` - only parameters or stack-based variables can be `inout`", dsym.kind, dsym.toPrettyChars);
            }
            FuncDeclaration func = sc.func;
            if (func)
            {
                if (func.fes)
                    func = func.fes.func;
                bool isWild = false;
                for (FuncDeclaration fd = func; fd; fd = fd.toParentDecl().isFuncDeclaration())
                {
                    if (fd.type.isTypeFunction().iswild)
                    {
                        isWild = true;
                        break;
                    }
                }
                if (!isWild)
                {
                    .error(dsym.loc, "%s `%s` - `inout` variables can only be declared inside `inout` functions", dsym.kind, dsym.toPrettyChars);
                }
            }
        }

        if (!(dsym.storage_class & (STC.ctfe | STC.extern_ | STC.ref_ | STC.result)) &&
            tbn.ty == Tstruct && tbn.isTypeStruct().sym.noDefaultCtor)
        {
            if (!dsym._init)
            {
                if (dsym.isField())
                {
                    /* For fields, we'll check the constructor later to make sure it is initialized
                     */
                    dsym.storage_class |= STC.nodefaultctor;
                }
                else if (dsym.storage_class & STC.parameter)
                {
                }
                else
                    .error(dsym.loc, "%s `%s` - default construction is disabled for type `%s`", dsym.kind, dsym.toPrettyChars, dsym.type.toChars());
            }
        }

        bool dsymIsRef = (dsym.storage_class & (STC.ref_ | STC.field | STC.parameter | STC.temp | STC.foreach_)) == STC.ref_;
        if (dsymIsRef)
        {
            if (!dsym._init && dsym.ident != Id.This)
            {
                if (dsym.storage_class & STC.autoref)
                {
                    dsymIsRef = false;
                    dsym.storage_class &= ~STC.ref_;
                }
                else
                    .error(dsym.loc, "%s `%s` - initializer is required for `ref` variable", dsym.kind, dsym.toPrettyChars);
            }
            else if (dsym._init.isVoidInitializer())
            {
                .error(dsym.loc, "%s `%s` - void initializer not allowed for `ref` variable", dsym.kind, dsym.toPrettyChars);
            }
        }

        FuncDeclaration fd = parent.isFuncDeclaration();
        if (dsym.type.isScopeClass() && !(dsym.storage_class & STC.nodtor))
        {
            if (dsym.storage_class & (STC.field | STC.out_ | STC.ref_ | STC.static_ | STC.manifest | STC.gshared) || !fd)
            {
                .error(dsym.loc, "%s `%s` globals, statics, fields, manifest constants, ref and out parameters cannot be `scope`", dsym.kind, dsym.toPrettyChars);
            }

            // @@@DEPRECATED_2.097@@@  https://dlang.org/deprecate.html#scope%20as%20a%20type%20constraint
            // Deprecated in 2.087
            // Remove this when the feature is removed from the language
            if (!(dsym.storage_class & STC.scope_))
            {
                if (!(dsym.storage_class & STC.parameter) && dsym.ident != Id.withSym)
                    .error(dsym.loc, "%s `%s` reference to `scope class` must be `scope`", dsym.kind, dsym.toPrettyChars);
            }
        }

        // Calculate type size + safety checks
        if (sc && sc.func)
        {
            if (dsym._init && dsym._init.isVoidInitializer() && !(dsym.storage_class & STC.temp))
            {
                // Don't do these checks for STC.temp vars because the generated `opAssign`
                // for a struct with postblit and destructor void initializes a temporary
                // __swap variable, which can be trusted

                if (dsym.type.hasPointers()) // also computes type size
                    sc.setUnsafe(false, dsym.loc,
                        "`void` initializing a pointer");
                else if (dsym.type.hasInvariant())
                    sc.setUnsafe(false, dsym.loc,
                        "`void` initializing a struct with an invariant");
                else if (dsym.type.toBasetype().ty == Tbool)
                    sc.setUnsafePreview(global.params.systemVariables, false, dsym.loc,
                        "`void` initializing a `bool` (which must always be 0 or 1)");
                else if (dsym.type.hasUnsafeBitpatterns())
                    sc.setUnsafePreview(global.params.systemVariables, false, dsym.loc,
                        "`void` initializing a type with unsafe bit patterns");
            }
            else if (!dsym._init &&
                     !(dsym.storage_class & (STC.static_ | STC.extern_ | STC.gshared | STC.manifest | STC.field | STC.parameter)) &&
                     dsym.type.hasVoidInitPointers())
            {
                sc.setUnsafe(false, dsym.loc, "`void` initializers for pointers");
            }
        }

        if ((!dsym._init || dsym._init.isVoidInitializer) && !fd)
        {
            // If not mutable, initializable by constructor only
            dsym.setInCtorOnly = true;
        }

        if (dsym._init)
        { } // remember we had an explicit initializer
        else if (dsym.storage_class & STC.manifest)
            .error(dsym.loc, "%s `%s` - manifest constants must have initializers", dsym.kind, dsym.toPrettyChars);

        // Don't allow non-extern, non-__gshared variables to be interfaced with C++
        if (dsym._linkage == LINK.cpp && !(dsym.storage_class & (STC.ctfe | STC.extern_ | STC.gshared)) && dsym.isDataseg())
        {
            const char* p = (dsym.storage_class & STC.shared_) ? "shared" : "static";
            .error(dsym.loc, "%s `%s` cannot have `extern(C++)` linkage because it is `%s`", dsym.kind, dsym.toPrettyChars, p);
            errorSupplemental(dsym.loc, "perhaps declare it as `__gshared` instead");
            dsym.errors = true;
        }

        bool isBlit = false;
        uinteger_t sz;
        if (sc.inCfile && !dsym._init)
        {
            addDefaultCInitializer(dsym);
        }
        if (!dsym._init &&
            !(dsym.storage_class & (STC.static_ | STC.gshared | STC.extern_)) &&
            fd &&
            (!(dsym.storage_class & (STC.field | STC.in_ | STC.foreach_ | STC.parameter | STC.result)) ||
             (dsym.storage_class & STC.out_)) &&
            (sz = dsym.type.size()) != 0)
        {
            // Provide a default initializer

            //printf("Providing default initializer for '%s'\n", dsym.toChars());
            if (sz == SIZE_INVALID && dsym.type.ty != Terror)
                .error(dsym.loc, "%s `%s` - size of type `%s` is invalid", dsym.kind, dsym.toPrettyChars, dsym.type.toChars());

            Type tv = dsym.type;
            while (tv.ty == Tsarray)    // Don't skip Tenum
                tv = tv.nextOf();
            if (tv.needsNested())
            {
                /* Nested struct requires valid enclosing frame pointer.
                 * In StructLiteralExp::toElem(), it's calculated.
                 */
                assert(tbn.ty == Tstruct);
                checkFrameAccess(dsym.loc, sc, tbn.isTypeStruct().sym);

                Expression e = tv.defaultInitLiteral(dsym.loc);
                e = new BlitExp(dsym.loc, new VarExp(dsym.loc, dsym), e);
                e = e.expressionSemantic(sc);
                dsym._init = new ExpInitializer(dsym.loc, e);
                goto Ldtor;
            }
            if (tv.ty == Tstruct && tv.isTypeStruct().sym.zeroInit)
            {
                /* If a struct is all zeros, as a special case
                 * set its initializer to the integer 0.
                 * In AssignExp::toElem(), we check for this and issue
                 * a memset() to initialize the struct.
                 * Must do same check in interpreter.
                 */
                Expression e = IntegerExp.literal!0;
                e = new BlitExp(dsym.loc, new VarExp(dsym.loc, dsym), e);
                e.type = dsym.type;      // don't type check this, it would fail
                dsym._init = new ExpInitializer(dsym.loc, e);
                goto Ldtor;
            }
            if (dsym.type.baseElemOf().ty == Tvoid)
            {
                .error(dsym.loc, "%s `%s` of type `%s` does not have a default initializer", dsym.kind, dsym.toPrettyChars, dsym.type.toChars());
            }
            else if (auto e = dsym.type.defaultInit(dsym.loc))
            {
                dsym._init = new ExpInitializer(dsym.loc, e);
            }

            // Default initializer is always a blit
            isBlit = true;
        }
        if (dsym._init)
        {
            sc = sc.push();
            sc.stc &= ~(STC.TYPECTOR | STC.pure_ | STC.nothrow_ | STC.nogc | STC.ref_ | STC.disable);

            if (sc.inCfile &&
                dsym.type.isTypeSArray() &&
                dsym.type.isTypeSArray().isIncomplete() &&
                dsym._init.isVoidInitializer() &&
                !(dsym.storage_class & STC.field))
            {
                .error(dsym.loc, "%s `%s` - incomplete array type must have initializer", dsym.kind, dsym.toPrettyChars);
            }

            ExpInitializer ei = dsym._init.isExpInitializer();

            if (ei) // https://issues.dlang.org/show_bug.cgi?id=13424
                    // Preset the required type to fail in FuncLiteralDeclaration::semantic3
                ei.exp = inferType(ei.exp, dsym.type);

            /*
             * https://issues.dlang.org/show_bug.cgi?id=24474
             * at function scope, the compiler thinks the type of the variable is not known yet
             * (semantically complete) so looks like typeof gets locked in a cyclic situation
             * semantics is actually done. just set it for importc
             */
            if (sc.func && dsym.type && dsym.type.deco && sc.inCfile)
                dsym.semanticRun = PASS.semanticdone;

            // If inside function, there is no semantic3() call
            if (sc.func || sc.intypeof == 1)
            {
                // If local variable, use AssignExp to handle all the various
                // possibilities.
                if (fd && !(dsym.storage_class & (STC.manifest | STC.static_ | STC.gshared | STC.extern_)) && !dsym._init.isVoidInitializer())
                {
                    //printf("fd = '%s', var = '%s'\n", fd.toChars(), dsym.toChars());
                    if (!ei)
                    {
                        ArrayInitializer ai = dsym._init.isArrayInitializer();
                        Expression e;
                        if (ai && tb.ty == Taarray)
                            e = ai.toAssocArrayLiteral();
                        else
                            e = dsym._init.initializerToExpression(dsym.type, sc.inCfile);
                        if (!e)
                        {
                            // Run semantic, but don't need to interpret
                            dsym._init = dsym._init.initializerSemantic(sc, dsym.type, INITnointerpret);
                            e = dsym._init.initializerToExpression(null, sc.inCfile);
                            if (!e)
                            {
                                .error(dsym.loc, "%s `%s` is not a static and cannot have static initializer", dsym.kind, dsym.toPrettyChars);
                                e = ErrorExp.get();
                            }
                        }
                        ei = new ExpInitializer(dsym._init.loc, e);
                        dsym._init = ei;
                    }
                    else if (sc.inCfile && dsym.type.isTypeSArray() &&
                             dsym.type.isTypeSArray().isIncomplete())
                    {
                        // C11 6.7.9-22 determine the size of the incomplete array,
                        // or issue an error that the initializer is invalid.
                        dsym._init = dsym._init.initializerSemantic(sc, dsym.type, INITinterpret);
                    }

                    if (ei && dsym.isScope())
                    {
                        Expression ex = ei.exp.lastComma();
                        if (ex.op == EXP.blit || ex.op == EXP.construct)
                            ex = (cast(AssignExp)ex).e2;
                        if (auto ne = ex.isNewExp())
                        {
                            if (ne.placement)
                            {
                            }
                            /* See if initializer is a NewExp that can be allocated on the stack.
                             */
                            else if (dsym.type.toBasetype().ty == Tclass)
                            {
                                /* Unsafe to allocate on stack if constructor is not `scope` because the `this` can leak.
                                 * https://issues.dlang.org/show_bug.cgi?id=23145
                                 */
                                if (ne.member && !(ne.member.storage_class & STC.scope_))
                                {
                                    import dmd.escape : setUnsafeDIP1000;
                                    const inSafeFunc = sc.func && sc.func.isSafeBypassingInference();   // isSafeBypassingInference may call setUnsafe().
                                    if (setUnsafeDIP1000(*sc, false, dsym.loc, "`scope` allocation of `%s` with a non-`scope` constructor", dsym))
                                        errorSupplemental(ne.member.loc, "is the location of the constructor");
                                }
                                ne.onstack = 1;
                                dsym.onstack = true;
                            }
                        }
                        else if (auto fe = ex.isFuncExp())
                        {
                            // or a delegate that doesn't escape a reference to the function
                            FuncDeclaration f = fe.fd;
                            if (f.tookAddressOf)
                                f.tookAddressOf--;
                        }
                        else if (auto ale = ex.isArrayLiteralExp())
                        {
                            // or an array literal assigned to a `scope` variable
                            if (sc.useDIP1000 == FeatureState.enabled
                                && !dsym.type.nextOf().needsDestruction())
                                ale.onstack = true;
                        }
                    }

                    Expression exp = ei.exp;
                    Expression e1 = new VarExp(dsym.loc, dsym);

                    void constructInit(bool isBlit)
                    {
                        if (isBlit)
                            exp = new BlitExp(dsym.loc, e1, exp);
                        else
                            exp = new ConstructExp(dsym.loc, e1, exp);
                        dsym.canassign++;
                        exp = exp.expressionSemantic(sc);
                        dsym.canassign--;
                    }

                    if (dsymIsRef) // follow logic similar to typesem.argumentMatchParameter() and statementsem.visitForeach()
                    {
                        dsym.storage_class |= STC.nodtor;
                        exp = exp.expressionSemantic(sc);
                        Type tp = dsym.type;
                        Type ta = exp.type;
                        if (!exp.isLvalue())
                        {
                            if (dsym.storage_class & STC.autoref)
                            {
                                dsym.storage_class &= ~STC.ref_;
                                constructInit(isBlit);
                            }
                            else
                            {
                                .error(dsym.loc, "rvalue `%s` cannot be assigned to `ref %s`", exp.toChars(), dsym.toChars());
                                exp = ErrorExp.get();
                            }
                        }
                        else if (!ta.constConv(tp))
                        {
                            if (dsym.storage_class & STC.autoref)
                            {
                                dsym.storage_class &= ~STC.ref_;
                                constructInit(false);
                            }
                            else
                            {
                                .error(dsym.loc, "type `%s` cannot be assigned to `ref %s %s`", ta.toChars(), tp.toChars(), dsym.toChars());
                                exp = ErrorExp.get();
                            }
                        }
                        else if (exp.isBitField())
                        {
                            if (dsym.storage_class & STC.autoref)
                            {
                                dsym.storage_class &= ~STC.ref_;
                                constructInit(false);
                            }
                            else
                            {
                                .error(dsym.loc, "bitfield `%s` cannot be assigned to `ref %s`", exp.toChars(), dsym.toChars());
                                exp = ErrorExp.get();
                            }
                        }
                        else
                        {
                            constructInit(false);
                        }
                    }
                    else
                    {
                        constructInit(isBlit);
                    }

                    if (exp.op == EXP.error)
                    {
                        dsym._init = new ErrorInitializer();
                        ei = null;
                    }
                    else
                        ei.exp = exp.optimize(WANTvalue);
                }
                else
                {
                    // https://issues.dlang.org/show_bug.cgi?id=14166
                    // Don't run CTFE for the temporary variables inside typeof
                    dsym._init = dsym._init.initializerSemantic(sc, dsym.type, sc.intypeof == 1 ? INITnointerpret : INITinterpret);
                    import dmd.semantic2 : lowerStaticAAs;
                    lowerStaticAAs(dsym, sc);
                    auto init_err = dsym._init.isExpInitializer();
                    if (init_err && init_err.exp.op == EXP.showCtfeContext)
                    {
                        init_err.exp = ErrorExp.get();
                        errorSupplemental(dsym.loc, "compile time context created here");
                    }
                }
            }
            else if (parent.isAggregateDeclaration())
            {
                dsym._scope = scx ? scx : sc.copy();
                dsym._scope.setNoFree();
            }
            else if (dsym.storage_class & (STC.const_ | STC.immutable_ | STC.manifest) ||
                     dsym.type.isConst() || dsym.type.isImmutable() ||
                     sc.inCfile)
            {
                /* Because we may need the results of a const declaration in a
                 * subsequent type, such as an array dimension, before semantic2()
                 * gets ordinarily run, try to run semantic2() now.
                 * If a C array is of unknown size, the initializer can provide the size. Do this
                 * eagerly because C does it eagerly.
                 * Ignore failure.
                 */
                if (!inferred)
                {
                    const errors = global.errors;
                    dsym.inuse++;
                    // Bug 20549. Don't try this on modules or packages, syntaxCopy
                    // could crash (inf. recursion) on a mod/pkg referencing itself
                    if (ei && (ei.exp.op != EXP.scope_ ? true : !ei.exp.isScopeExp().sds.isPackage()))
                    {
                        if (ei.exp.type)
                        {
                            // If exp is already resolved we are done, our original init exp
                            // could have a type painting that we need to respect
                            // e.g.  ['a'] typed as string, or [['z'], ""] as string[]
                            // See https://issues.dlang.org/show_bug.cgi?id=15711
                        }
                        else
                        {
                            Expression exp = ei.exp.syntaxCopy();

                            bool needctfe = dsym.isDataseg() || (dsym.storage_class & STC.manifest);
                            if (needctfe)
                                sc = sc.startCTFE();
                            sc = sc.push();
                            sc.varDecl = dsym; // https://issues.dlang.org/show_bug.cgi?id=24051
                            exp = exp.expressionSemantic(sc);
                            exp = resolveProperties(sc, exp);
                            sc = sc.pop();
                            if (needctfe)
                                sc = sc.endCTFE();
                            ei.exp = exp;
                        }

                        Type tb2 = dsym.type.toBasetype();
                        Type ti = ei.exp.type.toBasetype();

                        /* The problem is the following code:
                         *  struct CopyTest {
                         *     double x;
                         *     this(double a) { x = a * 10.0;}
                         *     this(this) { x += 2.0; }
                         *  }
                         *  const CopyTest z = CopyTest(5.3);  // ok
                         *  const CopyTest w = z;              // not ok, postblit not run
                         *  static assert(w.x == 55.0);
                         * because the postblit doesn't get run on the initialization of w.
                         */
                        if (auto ts = ti.isTypeStruct())
                        {
                            StructDeclaration sd = ts.sym;
                            /* Look to see if initializer involves a copy constructor
                             * (which implies a postblit)
                             */
                            // there is a copy constructor
                            // and exp is the same struct
                            if (sd.postblit && tb2.toDsymbol(null) == sd)
                            {
                                // The only allowable initializer is a (non-copy) constructor
                                if (ei.exp.isLvalue())
                                    .error(dsym.loc, "%s `%s` of type struct `%s` uses `this(this)`, which is not allowed in static initialization", dsym.kind, dsym.toPrettyChars, tb2.toChars());
                            }
                        }
                    }

                    dsym._init = dsym._init.initializerSemantic(sc, dsym.type, INITinterpret);
                    dsym.inuse--;
                    if (global.errors > errors)
                    {
                        dsym._init = new ErrorInitializer();
                        dsym.type = Type.terror;
                    }
                }
                else
                {
                    dsym._scope = scx ? scx : sc.copy();
                    dsym._scope.setNoFree();
                }
            }
            sc = sc.pop();
        }

    Ldtor:
        /* Build code to execute destruction, if necessary
         */
        dsym.edtor = dsym.callScopeDtor(sc);
        if (dsym.edtor)
        {
            if (sc.func && dsym.storage_class & (STC.static_ | STC.gshared))
                dsym.edtor = dsym.edtor.expressionSemantic(sc._module._scope);
            else
                dsym.edtor = dsym.edtor.expressionSemantic(sc);

            version (none)
            {
                // currently disabled because of std.stdio.stdin, stdout and stderr
                if (dsym.isDataseg() && !(dsym.storage_class & STC.extern_))
                    .error(dsym.loc, "%s `%s` static storage variables cannot have destructors", dsym.kind, dsym.toPrettyChars);
            }
        }

        dsym.semanticRun = PASS.semanticdone;

        if (dsym.type.toBasetype().ty == Terror)
            dsym.errors = true;

        if(sc.scopesym && !sc.scopesym.isAggregateDeclaration())
        {
            for (ScopeDsymbol sym = sc.scopesym; sym && dsym.endlinnum == 0;
                 sym = sym.parent ? sym.parent.isScopeDsymbol() : null)
                dsym.endlinnum = sym.endlinnum;
        }
    }

    override void visit(TypeInfoDeclaration dsym)
    {
        assert(dsym._linkage == LINK.c);
    }

    override void visit(CAsmDeclaration dsym)
    {
        if (dsym.semanticRun >= PASS.semanticdone)
            return;
        import dmd.iasm : asmSemantic;
        asmSemantic(dsym, sc);
        dsym.semanticRun = PASS.semanticdone;
    }

    override void visit(BitFieldDeclaration dsym)
    {
        //printf("BitField::semantic('%s')\n", dsym.toChars());
        if (dsym.semanticRun >= PASS.semanticdone)
            return;

        visit(cast(VarDeclaration)dsym);
        if (dsym.errors)
            return;

        if (!(sc.previews.bitfields || sc.inCfile))
        {
            .error(dsym.loc, "%s `%s` use `-%spreview=bitfields` for bitfield support", dsym.kind, dsym.toPrettyChars, SwitchPrefix.ptr);
        }

        if (!dsym.parent.isStructDeclaration() && !dsym.parent.isClassDeclaration())
        {
            .error(dsym.loc, "%s `%s` - bitfield must be member of struct, union, or class", dsym.kind, dsym.toPrettyChars);
        }

        sc = sc.startCTFE();
        auto width = dsym.width.expressionSemantic(sc);
        sc = sc.endCTFE();
        width = width.ctfeInterpret();
        if (!dsym.type.isIntegral())
        {
            // C11 6.7.2.1-5
            error(width.loc, "bitfield type `%s` is not an integer type", dsym.type.toChars());
            dsym.errors = true;
        }
        if (!width.isIntegerExp())
        {
            error(width.loc, "bitfield width `%s` is not an integer constant", dsym.width.toChars());
            dsym.errors = true;
        }
        const uwidth = width.toInteger(); // uwidth is unsigned
        if (uwidth == 0 && !dsym.isAnonymous())
        {
            error(width.loc, "bitfield `%s` has zero width", dsym.toChars());
            dsym.errors = true;
        }
        const sz = dsym.type.size();
        if (sz == SIZE_INVALID)
            dsym.errors = true;
        const max_width = sz * 8;
        if (uwidth > max_width)
        {
            error(width.loc, "width `%lld` of bitfield `%s` does not fit in type `%s`", cast(long)uwidth, dsym.toChars(), dsym.type.toChars());
            dsym.errors = true;
        }
        dsym.fieldWidth = cast(uint)uwidth;
    }

    override void visit(Import imp)
    {
        timeTraceBeginEvent(TimeTraceEventType.sema1Import);
        scope (exit) timeTraceEndEvent(TimeTraceEventType.sema1Import, imp);
        static if (LOG)
        {
            printf("Import::semantic('%s') %s\n", imp.toPrettyChars(), imp.id.toChars());
            scope(exit)
                printf("-Import::semantic('%s'), pkg = %p\n", imp.toChars(), imp.pkg);
        }
        if (imp.semanticRun > PASS.initial)
            return;

        if (imp._scope)
        {
            sc = imp._scope;
            imp._scope = null;
        }
        if (!sc)
            return;

        imp.parent = sc.parent;

        imp.semanticRun = PASS.semantic;

        // Load if not already done so
        if (!imp.mod)
        {
            // https://issues.dlang.org/show_bug.cgi?id=22857
            // if parser errors occur when loading a module
            // we should just stop compilation
            if (imp.load(sc))
            {
                for (size_t i = 0; i < imp.aliasdecls.length; i++)
                    imp.aliasdecls[i].type = Type.terror;
                return;
            }

            if (imp.mod)
            {
                imp.mod.importAll(null);
                imp.mod.checkImportDeprecation(imp.loc, sc);
            }
        }
        if (!imp.mod)
        {
            imp.semanticRun = PASS.semanticdone;
            addImportDep(global.params.moduleDeps, imp, sc._module);
        }

        // Modules need a list of each imported module

        // if inside a template instantiation, the instantianting
        // module gets the import.
        // https://issues.dlang.org/show_bug.cgi?id=17181
        Module importer = sc._module;
        if (sc.minst && sc.tinst)
        {
            importer = sc.minst;
            if (!sc.tinst.importedModules.contains(imp.mod))
                sc.tinst.importedModules.push(imp.mod);
        }
        //printf("%s imports %s\n", importer.toChars(), imp.mod.toChars());
        if (!importer.aimports.contains(imp.mod))
            importer.aimports.push(imp.mod);

        if (sc.explicitVisibility)
            imp.visibility = sc.visibility;

        if (!imp.aliasId && !imp.names.length) // neither a selective nor a renamed import
        {
            ScopeDsymbol scopesym = sc.getScopesym();

            if (!imp.isstatic)
            {
                scopesym.importScope(imp.mod, imp.visibility);
            }


            imp.addPackageAccess(scopesym);
        }

        // if a module has errors it means that parsing has failed.
        if (!imp.mod.errors)
            imp.mod.dsymbolSemantic(null);

        if (imp.mod.needmoduleinfo)
        {
            //printf("module4 %s because of %s\n", importer.toChars(), imp.mod.toChars());
            importer.needmoduleinfo = 1;
        }

        sc = sc.push(imp.mod);
        sc.visibility = imp.visibility;
        for (size_t i = 0; i < imp.aliasdecls.length; i++)
        {
            AliasDeclaration ad = imp.aliasdecls[i];
            //printf("\tImport %s alias %s = %s, scope = %p\n", toPrettyChars(), aliases[i].toChars(), names[i].toChars(), ad._scope);
            Dsymbol sym = imp.mod.search(imp.loc, imp.names[i], SearchOpt.ignorePrivateImports);
            if (sym)
            {
                import dmd.access : symbolIsVisible;
                if (!symbolIsVisible(sc, sym) && !sym.errors)
                {
                    .error(imp.loc, "%s `%s` member `%s` is not visible from module `%s`", imp.mod.kind, imp.mod.toPrettyChars,
                        imp.names[i].toChars(), sc._module.toChars());
                    sym.errors = true;
                }
                ad.dsymbolSemantic(sc);
                // If the import declaration is in non-root module,
                // analysis of the aliased symbol is deferred.
                // Therefore, don't see the ad.aliassym or ad.type here.
            }
            else
            {
                Dsymbol s = imp.mod.search_correct(imp.names[i]);
                // https://issues.dlang.org/show_bug.cgi?id=23908
                // Don't suggest symbols from the importer's module
                if (s && s.parent != importer)
                    .error(imp.loc, "%s `%s` import `%s` not found, did you mean %s `%s`?", imp.mod.kind, imp.mod.toPrettyChars, imp.names[i].toChars(), s.kind(), s.toPrettyChars());
                else
                    .error(imp.loc, "%s `%s` import `%s` not found", imp.mod.kind, imp.mod.toPrettyChars, imp.names[i].toChars());
                ad.type = Type.terror;
            }
        }
        sc = sc.pop();

        imp.semanticRun = PASS.semanticdone;
        addImportDep(global.params.moduleDeps, imp, sc._module);
    }

    void attribSemantic(AttribDeclaration ad)
    {
        if (ad.semanticRun != PASS.initial)
            return;
        ad.semanticRun = PASS.semantic;
        Dsymbols* d = ad.include(sc);
        //printf("\tAttribDeclaration::semantic '%s', d = %p\n",toChars(), d);
        if (!d)
        {
            ad.semanticRun = PASS.semanticdone;
            return;
        }

        Scope* sc2 = ad.newScope(sc);
        bool errors;
        for (size_t i = 0; i < d.length; i++)
        {
            Dsymbol s = (*d)[i];
            s.dsymbolSemantic(sc2);
            errors |= s.errors;
        }
        if (errors)
            ad.errors = true;
        if (sc2 != sc)
            sc2.pop();

        ad.semanticRun = PASS.semanticdone;
    }

    override void visit(AttribDeclaration atd)
    {
        attribSemantic(atd);
    }

    override void visit(AnonDeclaration scd)
    {
        //printf("\tAnonDeclaration::semantic isunion:%d ptr:%p\n", scd.isunion, scd);
        assert(sc.parent);
        auto p = sc.parent.pastMixin();
        auto ad = p.isAggregateDeclaration();
        if (!ad)
        {
            error(scd.loc, "%s can only be a part of an aggregate, not %s `%s`", scd.kind(), p.kind(), p.toChars());
            scd.errors = true;
            return;
        }

        if (!scd.decl)
            return;

        sc = sc.push();
        sc.stc &= ~(STC.auto_ | STC.scope_ | STC.static_ | STC.gshared);
        sc.inunion = scd.isunion ? scd : null;
        sc.resetAllFlags();
        for (size_t i = 0; i < scd.decl.length; i++)
        {
            Dsymbol s = (*scd.decl)[i];
            if (auto var = s.isVarDeclaration)
            {
                if (scd.isunion)
                    var.overlapped = true;
            }
            s.dsymbolSemantic(sc);
        }
        sc = sc.pop();
    }

    override void visit(PragmaDeclaration pd)
    {
        import dmd.pragmasem : pragmaDeclSemantic;
        pragmaDeclSemantic(pd, sc);
    }

    override void visit(StaticIfDeclaration sid)
    {
        attribSemantic(sid);
    }

    override void visit(StaticForeachDeclaration sfd)
    {
        attribSemantic(sfd);
    }

    private Dsymbols* compileIt(MixinDeclaration cd)
    {
        //printf("MixinDeclaration::compileIt(loc = %d) %s\n", cd.loc.linnum, cd.exp.toChars());
        OutBuffer buf;
        if (expressionsToString(buf, sc, cd.exps, cd.loc, null, true))
            return null;

        const errors = global.errors;
        const len = buf.length;
        buf.writeByte(0);
        const str = buf.extractSlice()[0 .. len];
        const bool doUnittests = global.params.parsingUnittestsRequired();
        scope p = new Parser!ASTCodegen(sc._module, str, false, global.errorSink, &global.compileEnv, doUnittests);
        adjustLocForMixin(str, cd.loc, *p.baseLoc, global.params.mixinOut);
        p.linnum = p.baseLoc.startLine;
        p.nextToken();

        auto d = p.parseDeclDefs(0);
        if (global.errors != errors)
            return null;

        if (p.token.value != TOK.endOfFile)
        {
            .error(cd.loc, "%s `%s` incomplete mixin declaration `%s`", cd.kind, cd.toPrettyChars, str.ptr);
            return null;
        }
        return d;
    }

    /***********************************************************
     * https://dlang.org/spec/module.html#mixin-declaration
     */
    override void visit(MixinDeclaration cd)
    {
        //printf("MixinDeclaration::semantic()\n");
        if (!cd.compiled)
        {
            cd.decl = compileIt(cd);
            attribAddMember(cd, sc, cd.scopesym);
            cd.compiled = true;

            if (cd._scope && cd.decl)
            {
                for (size_t i = 0; i < cd.decl.length; i++)
                {
                    Dsymbol s = (*cd.decl)[i];
                    s.setScope(cd._scope);
                }
            }
        }
        attribSemantic(cd);
    }

    override void visit(CPPNamespaceDeclaration ns)
    {
        Identifier identFromSE (StringExp se)
        {
            const sident = se.toStringz();
            if (!sident.length || !Identifier.isValidIdentifier(sident))
            {
                error(ns.exp.loc, "expected valid identifier for C++ namespace but got `%s`", se.toErrMsg());
                return null;
            }
            else
                return Identifier.idPool(sident);
        }

        if (ns.ident !is null)
            return attribSemantic(ns);

        ns.cppnamespace = sc.namespace;
        sc = sc.startCTFE();
        ns.exp = ns.exp.expressionSemantic(sc);
        ns.exp = resolveProperties(sc, ns.exp);
        sc = sc.endCTFE();
        ns.exp = ns.exp.ctfeInterpret();
        // Can be either a tuple of strings or a string itself
        if (auto te = ns.exp.isTupleExp())
        {
            expandTuples(te.exps);
            CPPNamespaceDeclaration current = ns.cppnamespace;
            for (size_t d = 0; d < te.exps.length; ++d)
            {
                auto exp = (*te.exps)[d];
                auto prev = d ? current : ns.cppnamespace;
                current = (d + 1) != te.exps.length
                    ? new CPPNamespaceDeclaration(ns.loc, exp, null)
                    : ns;
                current.exp = exp;
                current.cppnamespace = prev;
                if (auto se = exp.toStringExp())
                {
                    current.ident = identFromSE(se);
                    if (current.ident is null)
                        return; // An error happened in `identFromSE`
                }
                else
                    error(ns.exp.loc, "`%s`: index %llu is not a string constant, it is a `%s`",
                                 ns.exp.toChars(), cast(ulong) d, ns.exp.type.toChars());
            }
        }
        else if (auto se = ns.exp.toStringExp())
            ns.ident = identFromSE(se);
        // Empty Tuple
        else if (ns.exp.isTypeExp() && ns.exp.isTypeExp().type.toBasetype().isTypeTuple())
        {
        }
        else if (!ns.exp.type.isTypeError())
            error(ns.exp.loc, "compile time string constant (or sequence) expected, not `%s`",
                         ns.exp.toChars());
        attribSemantic(ns);
    }

    override void visit(UserAttributeDeclaration uad)
    {
        //printf("UserAttributeDeclaration::semantic() %p\n", this);
        if (uad.decl && !uad._scope)
            uad.Dsymbol.setScope(sc); // for function local symbols
        arrayExpressionSemantic(uad.atts.peekSlice(), sc, true);
        return attribSemantic(uad);
    }

    override void visit(StaticAssert sa)
    {
        if (sa.semanticRun < PASS.semanticdone)
            sa.semanticRun = PASS.semanticdone;
        else
            return;

        // https://issues.dlang.org/show_bug.cgi?id=24645
        // This is a short-circuit. Usually, static assert conditions are evaluated
        // in semantic2, but it's not uncommon to use this pattern:
        // ---
        // version(X)
        // {}
        // else
        //   static assert(false, "unsupported platform");
        // ---
        // However, without this short-circuit, the static assert error may get drowned
        // out by subsequent semantic1 (import) errors. Only short-circuit at module scope though,
        // inside mixin templates you want an instantiation trace (which you don't get here).
        if (sc.parent && sc.parent.isModule())
            if (auto i = sa.exp.isIntegerExp())
                if (i.toInteger() == 0)
                    staticAssertFail(sa, sc);
    }

    override void visit(DebugSymbol ds)
    {
        //printf("DebugSymbol::semantic() %s\n", toChars());
        if (ds.semanticRun < PASS.semanticdone)
            ds.semanticRun = PASS.semanticdone;
    }

    override void visit(VersionSymbol vs)
    {
        if (vs.semanticRun < PASS.semanticdone)
            vs.semanticRun = PASS.semanticdone;
    }

    override void visit(Package pkg)
    {
        if (pkg.semanticRun < PASS.semanticdone)
            pkg.semanticRun = PASS.semanticdone;
    }

    override void visit(Module m)
    {
        if (m.semanticRun != PASS.initial)
            return;

        timeTraceBeginEvent(TimeTraceEventType.sema1Module);
        scope (exit) timeTraceEndEvent(TimeTraceEventType.sema1Module, m);

        //printf("+Module::semantic(this = %p, '%s'): parent = %p\n", this, toChars(), parent);
        m.semanticRun = PASS.semantic;
        // Note that modules get their own scope, from scratch.
        // This is so regardless of where in the syntax a module
        // gets imported, it is unaffected by context.
        Scope* sc = m._scope; // see if already got one from importAll()
        if (!sc)
        {
            sc = scopeCreateGlobal(m, global.errorSink); // create root scope
        }

        //printf("Module = %p, linkage = %d\n", sc.scopesym, sc.linkage);
        // Pass 1 semantic routines: do public side of the definition
        m.members.foreachDsymbol( (s)
        {
            //printf("\tModule('%s'): '%s'.dsymbolSemantic()\n", toChars(), s.toChars());
            s.dsymbolSemantic(sc);
            runDeferredSemantic();
        });

        if (m.userAttribDecl)
        {
            m.userAttribDecl.dsymbolSemantic(sc);
        }
        if (!m._scope)
        {
            sc = sc.pop();
            sc.pop(); // 2 pops because scopeCreateGlobal() created 2
        }
        m.semanticRun = PASS.semanticdone;
        //printf("-Module::semantic(this = %p, '%s'): parent = %p\n", this, toChars(), parent);
    }

    override void visit(EnumDeclaration ed)
    {
        enumSemantic(sc, ed);
    }

    override void visit(EnumMember em)
    {
        enumMemberSemantic(sc, em);
    }

    override void visit(TemplateDeclaration tempdecl)
    {
        templateDeclarationSemantic(sc, tempdecl);
    }

    override void visit(TemplateInstance ti)
    {
        templateInstanceSemantic(ti, sc, ArgumentList());
    }

    override void visit(TemplateMixin tm)
    {
        static if (LOG)
        {
            printf("+TemplateMixin.dsymbolSemantic('%s', this=%p)\n", tm.toChars(), tm);
            fflush(stdout);
        }
        if (tm.semanticRun != PASS.initial)
        {
            // When a class/struct contains mixin members, and is done over
            // because of forward references, never reach here so semanticRun
            // has been reset to PASS.initial.
            static if (LOG)
            {
                printf("\tsemantic done\n");
            }
            return;
        }
        tm.semanticRun = PASS.semantic;
        static if (LOG)
        {
            printf("\tdo semantic\n");
        }

        Scope* scx = null;
        if (tm._scope)
        {
            sc = tm._scope;
            scx = tm._scope; // save so we don't make redundant copies
            tm._scope = null;
        }

        /* Run semantic on each argument, place results in tiargs[],
         * then find best match template with tiargs
         */
        if (!tm.findMixinTempDecl(sc) || !tm.semanticTiargs(sc) || !tm.findBestMatch(sc, ArgumentList()))
        {
            if (tm.semanticRun == PASS.initial) // forward reference had occurred
            {
                //printf("forward reference - deferring\n");
                return deferDsymbolSemantic(sc, tm, scx);
            }

            tm.inst = tm;
            tm.errors = true;
            return; // error recovery
        }

        auto tempdecl = tm.tempdecl.isTemplateDeclaration();
        assert(tempdecl);

        if (!tm.ident)
        {
            /* Assign scope local unique identifier, as same as lambdas.
             */
            const(char)[] s = "__mixin";

            if (FuncDeclaration func = sc.parent.isFuncDeclaration())
            {
                tm.symtab = func.localsymtab;
                if (tm.symtab)
                {
                    // Inside template constraint, symtab is not set yet.
                    goto L1;
                }
            }
            else
            {
                tm.symtab = sc.parent.isScopeDsymbol().symtab;
            L1:
                assert(tm.symtab);
                tm.ident = Identifier.generateId(s, tm.symtab.length + 1);
                tm.symtab.insert(tm);
            }
        }

        tm.inst = tm;
        tm.parent = sc.parent;

        /* Detect recursive mixin instantiations.
         */
        for (Dsymbol s = tm.parent; s; s = s.parent)
        {
            //printf("\ts = '%s'\n", s.toChars());
            TemplateMixin tmix = s.isTemplateMixin();
            if (!tmix || tempdecl != tmix.tempdecl)
                continue;

            /* Different argument list lengths happen with variadic args
             */
            if (tm.tiargs.length != tmix.tiargs.length)
                continue;

            for (size_t i = 0; i < tm.tiargs.length; i++)
            {
                RootObject o = (*tm.tiargs)[i];
                Type ta = isType(o);
                Expression ea = isExpression(o);
                Dsymbol sa = isDsymbol(o);
                RootObject tmo = (*tmix.tiargs)[i];
                if (ta)
                {
                    Type tmta = isType(tmo);
                    if (!tmta)
                        goto Lcontinue;
                    if (!ta.equals(tmta))
                        goto Lcontinue;
                }
                else if (ea)
                {
                    Expression tme = isExpression(tmo);
                    if (!tme || !dmd.expressionsem.equals(ea, tme))
                        goto Lcontinue;
                }
                else if (sa)
                {
                    Dsymbol tmsa = isDsymbol(tmo);
                    if (sa != tmsa)
                        goto Lcontinue;
                }
                else
                    assert(0);
            }
            .error(tm.loc, "%s `%s` recursive mixin instantiation", tm.kind, tm.toPrettyChars);
            return;

        Lcontinue:
            continue;
        }

        // Copy the syntax trees from the TemplateDeclaration
        tm.members = Dsymbol.arraySyntaxCopy(tempdecl.members);
        if (!tm.members)
            return;

        tm.symtab = new DsymbolTable();

        sc.getScopesym().importScope(tm, Visibility(Visibility.Kind.public_));

        static if (LOG)
        {
            printf("\tcreate scope for template parameters '%s'\n", tm.toChars());
        }
        Scope* scy = sc.push(tm);
        scy.parent = tm;

        /* https://issues.dlang.org/show_bug.cgi?id=930
         *
         * If the template that is to be mixed in is in the scope of a template
         * instance, we have to also declare the type aliases in the new mixin scope.
         */
        auto parentInstance = tempdecl.parent ? tempdecl.parent.isTemplateInstance() : null;
        if (parentInstance)
            parentInstance.declareParameters(scy);

        tm.argsym = new ScopeDsymbol();
        tm.argsym.parent = scy.parent;
        Scope* argscope = scy.push(tm.argsym);

        const errorsave = global.errors;

        // Declare each template parameter as an alias for the argument type
        tm.declareParameters(argscope);

        // Add members to enclosing scope, as well as this scope
        tm.members.foreachDsymbol(s => s.addMember(argscope, tm));

        // Do semantic() analysis on template instance members
        static if (LOG)
        {
            printf("\tdo semantic() on template instance members '%s'\n", tm.toChars());
        }
        Scope* sc2 = argscope.push(tm);
        //size_t deferred_dim = Module.deferred.length;

        __gshared int nest;
        //printf("%d\n", nest);
        if (++nest > global.recursionLimit)
        {
            global.gag = 0; // ensure error message gets printed
            .error(tm.loc, "%s `%s` recursive expansion", tm.kind, tm.toPrettyChars);
            fatal();
        }

        tm.members.foreachDsymbol( s => s.setScope(sc2) );

        tm.members.foreachDsymbol( s => s.importAll(sc2) );

        tm.members.foreachDsymbol( s => s.dsymbolSemantic(sc2) );

        nest--;

        /* In DeclDefs scope, TemplateMixin does not have to handle deferred symbols.
         * Because the members would already call addDeferredSemantic() for themselves.
         * See Struct, Class, Interface, and EnumDeclaration.dsymbolSemantic().
         */
        //if (!sc.func && Module.deferred.length > deferred_dim) {}

        AggregateDeclaration ad = tm.isMember();
        if (sc.func && !ad)
        {
            tm.semantic2(sc2);
            tm.semantic3(sc2);
        }

        // Give additional context info if error occurred during instantiation
        if (global.errors != errorsave)
        {
            .error(tm.loc, "%s `%s` error instantiating", tm.kind, tm.toPrettyChars);
            tm.errors = true;
        }

        sc2.pop();
        argscope.pop();
        scy.pop();

        static if (LOG)
        {
            printf("-TemplateMixin.dsymbolSemantic('%s', this=%p)\n", tm.toChars(), tm);
        }
    }

    override void visit(Nspace ns)
    {
        if (ns.semanticRun != PASS.initial)
            return;
        static if (LOG)
        {
            printf("+Nspace::semantic('%s')\n", ns.toChars());
            scope(exit) printf("-Nspace::semantic('%s')\n", ns.toChars());
        }
        if (ns._scope)
        {
            sc = ns._scope;
            ns._scope = null;
        }
        if (!sc)
            return;

        bool repopulateMembers = false;
        if (ns.identExp)
        {
            // resolve the namespace identifier
            sc = sc.startCTFE();
            Expression resolved = ns.identExp.expressionSemantic(sc);
            resolved = resolveProperties(sc, resolved);
            sc = sc.endCTFE();
            resolved = resolved.ctfeInterpret();
            StringExp name = resolved.toStringExp();
            TupleExp tup = name ? null : resolved.isTupleExp();
            if (!tup && !name)
            {
                error(ns.loc, "expected string expression for namespace name, got `%s`", ns.identExp.toChars());
                return;
            }
            ns.identExp = resolved; // we don't need to keep the old AST around
            if (name)
            {
                const(char)[] ident = name.toStringz();
                if (ident.length == 0 || !Identifier.isValidIdentifier(ident))
                {
                    error(ns.loc, "expected valid identifier for C++ namespace but got `%.*s`", cast(int)ident.length, ident.ptr);
                    return;
                }
                ns.ident = Identifier.idPool(ident);
            }
            else
            {
                // create namespace stack from the tuple
                Nspace parentns = ns;
                foreach (i, exp; *tup.exps)
                {
                    name = exp.toStringExp();
                    if (!name)
                    {
                        error(ns.loc, "expected string expression for namespace name, got `%s`", exp.toChars());
                        return;
                    }
                    const(char)[] ident = name.toStringz();
                    if (ident.length == 0 || !Identifier.isValidIdentifier(ident))
                    {
                        error(ns.loc, "expected valid identifier for C++ namespace but got `%.*s`", cast(int)ident.length, ident.ptr);
                        return;
                    }
                    if (i == 0)
                    {
                        ns.ident = Identifier.idPool(ident);
                    }
                    else
                    {
                        // insert the new namespace
                        Nspace childns = new Nspace(ns.loc, Identifier.idPool(ident), null, parentns.members);
                        parentns.members = new Dsymbols;
                        parentns.members.push(childns);
                        parentns = childns;
                        repopulateMembers = true;
                    }
                }
            }
        }

        ns.semanticRun = PASS.semantic;
        ns.parent = sc.parent;
        // Link does not matter here, if the UDA is present it will error
        checkGNUABITag(ns, LINK.cpp);

        if (!ns.members)
        {
            ns.semanticRun = PASS.semanticdone;
            return;
        }
        assert(sc);
        sc = sc.push(ns);
        sc.linkage = LINK.cpp; // note that namespaces imply C++ linkage
        sc.parent = ns;
        foreach (s; *ns.members)
        {
            if (repopulateMembers)
            {
                s.addMember(sc, sc.scopesym);
                s.setScope(sc);
            }
            s.importAll(sc);
        }
        foreach (s; *ns.members)
        {
            static if (LOG)
            {
                printf("\tmember '%s', kind = '%s'\n", s.toChars(), s.kind());
            }
            s.dsymbolSemantic(sc);
        }
        sc.pop();
        ns.semanticRun = PASS.semanticdone;
    }

     /// Do the semantic analysis on the external interface to the function.
    override void visit(FuncDeclaration funcdecl)
    {
        funcDeclarationSemantic(sc, funcdecl);
    }

    override void visit(CtorDeclaration ctd)
    {
        //printf("CtorDeclaration::semantic() %p %s\n", ctd, ctd.toChars());
        if (ctd.semanticRun >= PASS.semanticdone)
            return;
        if (ctd._scope)
        {
            sc = ctd._scope;
            ctd._scope = null;
        }

        ctd.parent = sc.parent;
        Dsymbol p = ctd.toParentDecl();
        AggregateDeclaration ad = p.isAggregateDeclaration();
        if (!ad)
        {
            error(ctd.loc, "constructor can only be a member of aggregate, not %s `%s`", p.kind(), p.toChars());
            ctd.type = Type.terror;
            ctd.errors = true;
            return;
        }

        sc = sc.push();

        if (sc.stc & STC.static_)
        {
            if (sc.stc & STC.shared_)
                error(ctd.loc, "`shared static` has no effect on a constructor inside a `shared static` block. Use `shared static this()`");
            else
                error(ctd.loc, "`static` has no effect on a constructor inside a `static` block. Use `static this()`");
        }

        sc.stc &= ~STC.static_; // not a static constructor

        funcDeclarationSemantic(sc, ctd);

        sc.pop();

        if (ctd.errors)
            return;

        TypeFunction tf = ctd.type.toTypeFunction();
        immutable dim = tf.parameterList.length;
        auto sd = ad.isStructDeclaration();

        /* See if it's the default constructor
         * But, template constructor should not become a default constructor.
         */
        if (ad && (!ctd.parent.isTemplateInstance() || ctd.parent.isTemplateMixin()))
        {
            if (!sd)
            {
                if (dim == 0 && tf.parameterList.varargs == VarArg.none)
                    ad.defaultCtor = ctd;
                return;
            }

            if (dim == 0 && tf.parameterList.varargs == VarArg.none) // empty default ctor w/o any varargs
            {
                if (ctd.fbody || !(ctd.storage_class & STC.disable))
                {
                    .error(ctd.loc, "%s `%s` default constructor for structs only allowed " ~
                        "with `@disable`, no body, and no parameters", ctd.kind, ctd.toPrettyChars);
                    ctd.storage_class |= STC.disable;
                    ctd.fbody = null;
                }
                sd.noDefaultCtor = true;
            }
            else if (dim == 0 && tf.parameterList.varargs != VarArg.none) // allow varargs only ctor
            {
            }
            else if (dim && !tf.parameterList.hasArgsWithoutDefault)
            {
                if (ctd.storage_class & STC.disable)
                {
                    .error(ctd.loc, "%s `%s` is marked `@disable`, so it cannot have default "~
                              "arguments for all parameters.", ctd.kind, ctd.toPrettyChars);
                    errorSupplemental(ctd.loc, "Use `@disable this();` if you want to disable default initialization.");
                }
                else
                    .error(ctd.loc, "%s `%s` all parameters have default arguments, "~
                              "but structs cannot have default constructors.", ctd.kind, ctd.toPrettyChars);
            }
            else if ((dim == 1 || (dim > 1 && tf.parameterList[1].defaultArg)))
            {
                //printf("tf: %s\n", toChars(tf));
                auto param = tf.parameterList[0];
                if (param.type.mutableOf().unSharedOf() == sd.type.mutableOf().unSharedOf())
                {
                    //printf("copy constructor %p\n", ctd);
                    assert(!ctd.isCpCtor && !ctd.isMoveCtor);
                    if (param.storageClass & STC.ref_)
                        ctd.isCpCtor = true;            // copy constructor
                    else
                        ctd.isMoveCtor = true;          // move constructor
                    assert(!(ctd.isCpCtor && ctd.isMoveCtor));
                }
            }
        }
        // https://issues.dlang.org/show_bug.cgi?id=22593
        else if (auto ti = ctd.parent.isTemplateInstance())
        {
            checkHasBothRvalueAndCpCtor(sd, ctd, ti);
        }
    }

    override void visit(PostBlitDeclaration pbd)
    {
        //printf("PostBlitDeclaration::semantic() %s\n", toChars());
        //printf("ident: %s, %s, %p, %p\n", ident.toChars(), Id.dtor.toChars(), ident, Id.dtor);
        //printf("stc = x%llx\n", sc.stc);
        if (pbd.semanticRun >= PASS.semanticdone)
            return;
        if (pbd._scope)
        {
            sc = pbd._scope;
            pbd._scope = null;
        }

        pbd.parent = sc.parent;
        Dsymbol p = pbd.toParent2();
        StructDeclaration ad = p.isStructDeclaration();
        if (!ad)
        {
            error(pbd.loc, "postblit can only be a member of struct, not %s `%s`", p.kind(), p.toChars());
            pbd.type = Type.terror;
            pbd.errors = true;
            return;
        }
        if (pbd.ident == Id.postblit && pbd.semanticRun < PASS.semantic)
            ad.postblits.push(pbd);
        if (!pbd.type)
            pbd.type = new TypeFunction(ParameterList(), Type.tvoid, LINK.d, pbd.storage_class);

        sc = sc.push();
        sc.stc &= ~STC.static_; // not static
        sc.linkage = LINK.d;

        funcDeclarationSemantic(sc, pbd);

        sc.pop();
    }

    override void visit(DtorDeclaration dd)
    {
        //printf("DtorDeclaration::semantic() %s\n", dd.toChars());
        //printf("ident: %s, %s, %p, %p\n", dd.ident.toChars(), Id.dtor.toChars(), dd.ident, Id.dtor);
        if (dd.semanticRun >= PASS.semanticdone)
            return;
        if (dd._scope)
        {
            sc = dd._scope;
            dd._scope = null;
        }

        dd.parent = sc.parent;
        Dsymbol p = dd.toParent2();
        AggregateDeclaration ad = p.isAggregateDeclaration();
        if (!ad)
        {
            error(dd.loc, "destructor can only be a member of aggregate, not %s `%s`", p.kind(), p.toChars());
            dd.type = Type.terror;
            dd.errors = true;
            return;
        }

        if (ad.isClassDeclaration() && ad.classKind == ClassKind.d)
        {
            // Class destructors are implicitly `scope`
            dd.storage_class |= STC.scope_;
        }

        if (dd.ident == Id.dtor && dd.semanticRun < PASS.semantic)
            ad.userDtors.push(dd);
        if (!dd.type)
        {
            dd.type = new TypeFunction(ParameterList(), Type.tvoid, LINK.d, dd.storage_class);
            if (ad.classKind == ClassKind.cpp && dd.ident == Id.dtor)
            {
                if (auto cldec = ad.isClassDeclaration())
                {
                    assert (cldec.cppDtorVtblIndex == -1); // double-call check already by dd.type
                    if (cldec.baseClass && cldec.baseClass.cppDtorVtblIndex != -1)
                    {
                        // override the base virtual
                        cldec.cppDtorVtblIndex = cldec.baseClass.cppDtorVtblIndex;
                    }
                    else if (!dd.isFinal())
                    {
                        // reserve the dtor slot for the destructor (which we'll create later)
                        cldec.cppDtorVtblIndex = cast(int)cldec.vtbl.length;
                        cldec.vtbl.push(dd);
                        if (target.cpp.twoDtorInVtable)
                            cldec.vtbl.push(dd); // deleting destructor uses a second slot
                    }
                }
            }
        }

        sc = sc.push();
        sc.stc &= ~STC.static_; // not a static destructor
        if (sc.linkage != LINK.cpp)
            sc.linkage = LINK.d;

        funcDeclarationSemantic(sc, dd);

        sc.pop();
    }

    void visitStaticCDtorDeclaration(FuncDeclaration sd, bool isDestructor)
    {
        if (sd.semanticRun >= PASS.semanticdone)
            return;
        if (sd._scope)
        {
            sc = sd._scope;
            sd._scope = null;
        }
        sd.parent = sc.parent;
        Dsymbol p = sd.parent.pastMixin();
        const bool isShared = !!(sd.isSharedStaticDtorDeclaration() || sd.isSharedStaticCtorDeclaration());
        const(char)* what = isDestructor ? "destructor" : "constructor";
        if (!p.isScopeDsymbol())
        {
            const(char)* s = isShared ? "shared " : "";
            error(sd.loc, "`%sstatic` %s can only be member of module/aggregate/template, not %s `%s`", s, what, p.kind(), p.toChars());
            sd.type = Type.terror;
            sd.errors = true;
            return;
        }

        if (!sd.type)
            sd.type = new TypeFunction(ParameterList(), Type.tvoid, LINK.d, sd.storage_class);

        /* If the static [dc]tor appears within a template instantiation,
         * it could get called multiple times by the module constructors
         * for different modules. Thus, protect it with a gate.
         */
        if (sd.isInstantiated() && sd.semanticRun < PASS.semantic)
        {
            /* Add this prefix to the constructor:
             * ```
             * static int gate;
             * if ([--|++]gate != [0|1]) return; // dependant on ctor/dtor
             * ```
             * or, for shared constructor:
             * ```
             * shared int gate;
             * enum op  = isDestructor ? "-=" : "+=";
             * enum cmp = isDestructor ? 0 : 1;
             * if (core.atomic.atomicOp!op(gate, 1) != cmp) return;
             * ```
             */

            auto v = new VarDeclaration(Loc.initial, Type.tint32, Id.gate, null);
            v.storage_class = STC.temp | STC.static_ | (isShared ? STC.shared_ : STC.none);

            Statement s = new ExpStatement(Loc.initial, v);
            auto sa = new Statements(s);

            Expression e;
            if (isShared)
            {
                e = doAtomicOp(isDestructor ? "-=" : "+=", v.ident, IntegerExp.literal!(1));
                if (e is null)
                {
                    .error(sd.loc, "%s `%s` shared static %s within a template require `core.atomic : atomicOp` to be present", sd.kind, sd.toPrettyChars, what);
                    return;
                }
            }
            else
            {
                IntegerExp one = isDestructor ? IntegerExp.literal!(-1) : IntegerExp.literal!(1);
                e = new AddAssignExp(
                    Loc.initial, new IdentifierExp(Loc.initial, v.ident), one);
            }
            IntegerExp cmp = isDestructor ? IntegerExp.literal!0 : IntegerExp.literal!1;
            e = new EqualExp(EXP.notEqual, Loc.initial, e, cmp);
            s = new IfStatement(Loc.initial, null, e, new ReturnStatement(Loc.initial, null), null, Loc.initial);

            sa.push(s);
            if (sd.fbody)
                sa.push(sd.fbody);

            sd.fbody = new CompoundStatement(Loc.initial, sa);
            if (isDestructor)
                (cast(StaticDtorDeclaration)sd).vgate = v;
        }
        const LINK save = sc.linkage;
        if (save != LINK.d)
        {
            const(char)* s = isShared ? "shared " : "";
            deprecation(sd.loc, "`%sstatic` %s can only be of D linkage", s, what);
            // Just correct it
            sc.linkage = LINK.d;
        }
        funcDeclarationSemantic(sc, sd);
        sc.linkage = save;

        // We're going to need ModuleInfo
        Module m = sd.getModule();
        if (!m)
            m = sc._module;
        if (m)
        {
            m.needmoduleinfo = 1;
            //printf("module2 %s needs moduleinfo\n", m.toChars());
        }
    }
    override void visit(StaticCtorDeclaration scd)
    {
        //printf("StaticCtorDeclaration::semantic()\n");
        visitStaticCDtorDeclaration(scd, false);

        foreachUda(scd, sc, (Expression e) {
            import dmd.attrib : isEnumAttribute;
            if (!isEnumAttribute(e, Id.udaStandalone))
                return 0;

            if (auto sharedCtor = scd.isSharedStaticCtorDeclaration())
            {
                auto trust = sharedCtor.type.isTypeFunction().trust;
                if (trust != TRUST.system && trust != TRUST.trusted)
                    error(e.loc, "a module constructor using `@%s` must be `@system` or `@trusted`", Id.udaStandalone.toChars());
                sharedCtor.standalone = true;
            }
            else
                .error(e.loc, "`@%s` can only be used on shared static constructors", Id.udaStandalone.toChars());

            return 1;
        });
    }

    override void visit(StaticDtorDeclaration sdd)
    {
        visitStaticCDtorDeclaration(sdd, true);
    }

    override void visit(InvariantDeclaration invd)
    {
        if (invd.semanticRun >= PASS.semanticdone)
            return;
        if (invd._scope)
        {
            sc = invd._scope;
            invd._scope = null;
        }

        invd.parent = sc.parent;
        Dsymbol p = invd.parent.pastMixin();
        AggregateDeclaration ad = p.isAggregateDeclaration();
        if (!ad)
        {
            error(invd.loc, "`invariant` can only be a member of aggregate, not %s `%s`", p.kind(), p.toChars());
            invd.type = Type.terror;
            invd.errors = true;
            return;
        }
        if (invd.ident != Id.classInvariant &&
             invd.semanticRun < PASS.semantic &&
             !ad.isUnionDeclaration()           // users are on their own with union fields
           )
        {
            invd.fixupInvariantIdent(ad.invs.length);
            ad.invs.push(invd);
        }
        if (!invd.type)
            invd.type = new TypeFunction(ParameterList(), Type.tvoid, LINK.d, invd.storage_class);

        sc = sc.push();
        sc.stc &= ~STC.static_; // not a static invariant
        sc.stc |= STC.const_; // invariant() is always const
        sc.contract = Contract.invariant_;
        sc.linkage = LINK.d;

        funcDeclarationSemantic(sc, invd);

        sc.pop();
    }

    override void visit(UnitTestDeclaration utd)
    {
        if (utd.semanticRun >= PASS.semanticdone)
            return;
        if (utd._scope)
        {
            sc = utd._scope;
            utd._scope = null;
        }

        utd.visibility = sc.visibility;

        utd.parent = sc.parent;
        Dsymbol p = utd.parent.pastMixin();
        if (!p.isScopeDsymbol())
        {
            error(utd.loc, "`unittest` can only be a member of module/aggregate/template, not %s `%s`", p.kind(), p.toChars());
            utd.type = Type.terror;
            utd.errors = true;
            return;
        }

        if (global.params.useUnitTests)
        {
            if (!utd.type)
                utd.type = new TypeFunction(ParameterList(), Type.tvoid, LINK.d, utd.storage_class);
            Scope* sc2 = sc.push();
            sc2.linkage = LINK.d;
            funcDeclarationSemantic(sc, utd);
            sc2.pop();
        }

        version (none)
        {
            // We're going to need ModuleInfo even if the unit tests are not
            // compiled in, because other modules may import this module and refer
            // to this ModuleInfo.
            // (This doesn't make sense to me?)
            Module m = utd.getModule();
            if (!m)
                m = sc._module;
            if (m)
            {
                //printf("module3 %s needs moduleinfo\n", m.toChars());
                m.needmoduleinfo = 1;
            }
        }
    }

    override void visit(NewDeclaration nd)
    {
        //printf("NewDeclaration::semantic()\n");
        if (nd.semanticRun >= PASS.semanticdone)
            return;
        if (!nd.type)
            nd.type = new TypeFunction(ParameterList(), Type.tvoid.pointerTo(), LINK.d, nd.storage_class);

        funcDeclarationSemantic(sc, nd);
    }

    override void visit(StructDeclaration sd)
    {
        enum log = false;
        if (log) printf("+StructDeclaration::semantic(this=%p, '%s', sizeok = %d)\n", sd, sd.toPrettyChars(), sd.sizeok);

        //static int count; if (++count == 20) assert(0);

        if (sd.semanticRun >= PASS.semanticdone)
            return;
        const errors = global.errors;

        //printf("+StructDeclaration::semantic(this=%p, '%s', sizeok = %d)\n", sd, sd.toPrettyChars(), sd.sizeok);
        Scope* scx = null;
        if (sd._scope)
        {
            sc = sd._scope;
            scx = sd._scope; // save so we don't make redundant copies
            sd._scope = null;
        }

        if (!sd.parent)
        {
            assert(sc.parent && sc.func);
            sd.parent = sc.parent;
        }
        assert(sd.parent && !sd.isAnonymous());

        if (sd.errors)
            sd.type = Type.terror;
        if (sd.semanticRun == PASS.initial)
            sd.type = sd.type.addSTC(sc.stc | sd.storage_class);
        sd.type = sd.type.typeSemantic(sd.loc, sc);
        auto ts = sd.type.isTypeStruct();
        if (ts)
        {
            if (ts.sym != sd)
            {
                TemplateInstance ti = ts.sym.isInstantiated();
                if (ti && isError(ti))
                    ts.sym = sd;
                /* For C modules, if module A contains `struct S;` and
                 * module B contains `struct S { members...}` then replace
                 * the former with the latter
                 */
                else if (!ts.sym.members && sd.members)
                    ts.sym = sd;
            }
        }

        // Ungag errors when not speculative
        Ungag ungag = sd.ungagSpeculative();

        if (sd.semanticRun == PASS.initial)
        {
            sd.visibility = sc.visibility;

            if (sd.alignment.isUnknown())       // can be set already by `struct __declspec(align(N)) Tag { ... }`
                sd.alignment = sc.alignment();

            sd.storage_class |= sc.stc;
            if (sd.storage_class & STC.abstract_)
                .error(sd.loc, "%s `%s` structs, unions cannot be `abstract`", sd.kind, sd.toPrettyChars);

            sd.userAttribDecl = sc.userAttribDecl;

            if (sc.linkage == LINK.cpp)
                sd.classKind = ClassKind.cpp;
            else if (sc.linkage == LINK.c)
                sd.classKind = ClassKind.c;
            sd.cppnamespace = sc.namespace;
            sd.cppmangle = sc.cppmangle;
        }
        else if (sd.symtab && !scx)
            return;

        sd.semanticRun = PASS.semantic;
        checkGNUABITag(sd, sc.linkage);

        if (!sd.members) // if opaque declaration
        {
            if (log) printf("\topaque declaration %s\n", sd.toChars());
            sd.semanticRun = PASS.semanticdone;
            return;
        }
        if (!sd.symtab)
        {
            sd.symtab = new DsymbolTable();

            sd.members.foreachDsymbol( s => s.addMember(sc, sd) );
        }

        auto sc2 = sd.newScope(sc);

        /* Set scope so if there are forward references, we still might be able to
         * resolve individual members like enums.
         */
        sd.members.foreachDsymbol( s => s.setScope(sc2) );
        sd.members.foreachDsymbol( s => s.importAll(sc2) );
        sd.members.foreachDsymbol( (s) { s.dsymbolSemantic(sc2); if (sd.errors) s.errors = true; } );

        if (sd.errors)
            sd.type = Type.terror;

        if (!sd.determineFields())
        {
            if (sd.type.ty != Terror)
            {
                .error(sd.loc, "%s `%s` circular or forward reference", sd.kind, sd.toPrettyChars);
                sd.errors = true;
                sd.type = Type.terror;
            }

            sc2.pop();
            sd.semanticRun = PASS.semanticdone;
            return;
        }
        /* Following special member functions creation needs semantic analysis
         * completion of sub-structs in each field types. For example, buildDtor
         * needs to check existence of elaborate dtor in type of each fields.
         * See the case in compilable/test14838.d
         */
        foreach (v; sd.fields)
        {
            Type tb = v.type.baseElemOf();
            if (tb.ty != Tstruct)
                continue;
            auto sdec = (cast(TypeStruct)tb).sym;
            if (sdec.semanticRun >= PASS.semanticdone)
                continue;

            sc2.pop();

            if (log) printf("\tdeferring %s\n", sd.toChars());
            return deferDsymbolSemantic(sc, sd, scx);
        }

        /* Look for special member functions.
         */
        sd.disableNew = sd.search(Loc.initial, Id.classNew) !is null;

        // Look for the constructor
        sd.ctor = sd.searchCtor();

        buildDtors(sd, sc2);

        bool hasCopyCtor;
        bool hasMoveCtor;
        bool needCopyCtor;
        bool needMoveCtor;
        needCopyOrMoveCtor(sd, hasCopyCtor, hasMoveCtor, needCopyCtor, needMoveCtor);
        //printf("%s hasCopy %d hasMove %d needCopy %d needMove %d\n", sd.toChars(), hasCopyCtor, hasMoveCtor, needCopyCtor, needMoveCtor);

        /* When generating a move ctor, generate a copy ctor too, otherwise
         *  https://github.com/s-ludwig/taggedalgebraic/issues/75
         */
        if (0 && needMoveCtor && !hasCopyCtor)
        {
            needCopyCtor = true;
        }

        if (needCopyCtor)
        {
            assert(hasCopyCtor == false);
            buildCopyOrMoveCtor(sd, sc2, false); // build copy constructor
            hasCopyCtor = true;
        }
        if (needMoveCtor)
        {
            assert(hasMoveCtor == false);
            buildCopyOrMoveCtor(sd, sc2, true); // build move constructor
            hasMoveCtor = true;
        }
        sd.hasCopyCtor = hasCopyCtor;
        sd.hasMoveCtor = hasMoveCtor;

        sd.postblit = buildPostBlit(sd, sc2);

        buildOpAssign(sd, sc2);
        buildOpEquals(sd, sc2);

        if (!sc2.inCfile &&
            global.params.useTypeInfo && Type.dtypeinfo)  // these functions are used for TypeInfo
        {
            sd.xeq = buildXopEquals(sd, sc2);
            sd.xcmp = buildXopCmp(sd, sc2);
            sd.xhash = buildXtoHash(sd, sc2);
        }

        sd.inv = buildInv(sd, sc2);

        sd.rtInfoScope = sc2;
        sc2.setNoFree();

        sd.semanticRun = PASS.semanticdone;
        if (log) printf("-StructDeclaration::semantic(this=%p, '%s', sizeok = %d)\n", sd, sd.toPrettyChars(), sd.sizeok);

        sc2.pop();

        if (sd.ctor)
        {
            Dsymbol scall = sd.search(Loc.initial, Id.opCall);
            if (scall)
            {
                const xerrors = global.startGagging();
                sc = sc.push();
                sc.tinst = null;
                sc.minst = null;
                auto fcall = resolveFuncCall(sd.loc, sc, scall, null, null, ArgumentList(), FuncResolveFlag.quiet);
                sc = sc.pop();
                global.endGagging(xerrors);

                if (fcall && fcall.isStatic())
                {
                    .error(fcall.loc, "%s `%s` `static opCall` is hidden by constructors and can never be called", sd.kind, sd.toPrettyChars);
                    errorSupplemental(fcall.loc, "Please use a factory method instead, or replace all constructors with `static opCall`.");
                }
            }
        }

        if (ts && ts.sym != sd)
        {
            StructDeclaration sym = ts.sym;
            if (sd.isCsymbol() && sym.isCsymbol())
            {

                if (!isCCompatible(sd, sym))
                {
                    // Already issued an error.
                    errorSupplemental(sd.loc, "C %ss with the same name from different imports are merged", sd.kind);
                }
                else {
                    /* This is two structs imported from different C files.
                     * Just ignore sd, the second one. The first one will always
                     * be found when going through the type.
                     */
                }
            }
            else
            {
                version (none)
                {
                    printf("this = %p %s\n", sd, sd.toChars());
                    printf("type = %d sym = %p, %s\n", sd.type.ty, sym, sym.toPrettyChars());
                }
                // https://issues.dlang.org/show_bug.cgi?id=19024
                .error(sd.loc, "%s `%s` already exists at %s. Perhaps in another function with the same name?", sd.kind, sd.toPrettyChars, sym.loc.toChars());
            }
        }

        if (global.errors != errors)
        {
            // The type is no good.
            sd.type = Type.terror;
            sd.errors = true;
            if (sd.deferred)
                sd.deferred.errors = true;
        }

        if (sd.deferred && !global.gag)
        {
            sd.deferred.semantic2(sc);
            sd.deferred.semantic3(sc);
        }

        version (none)
        {
            // @@@DEPRECATED_2.110@@@ https://dlang.org/deprecate.html#scope%20as%20a%20type%20constraint
            // Deprecated in 2.100
            // Make an error in 2.110
            if (sd.storage_class & STC.scope_)
                deprecation(sd.loc, "`scope` as a type constraint is deprecated.  Use `scope` at the usage site.");
        }
        //printf("-StructDeclaration::semantic(this=%p, '%s', sizeok = %d)\n", sd, sd.toPrettyChars(), sd.sizeok);
    }

    //
    // Checks if two structs are compatible
    // Implements the rules according to C23 6.2.7
    //
    static bool isCCompatible(StructDeclaration a, StructDeclaration b)
    {
        // Get the name of a type, while avoiding exposing "__tagXXX" anonymous structs
        static const(char)* typeName(Type t)
        {
            if (TypeStruct ts = t.isTypeStruct())
            {
                if (ts.sym.ident.toString().startsWith("__tag"))
                    return ts.sym.isUnionDeclaration() ? "(anonymous union)".ptr: "(anonymous struct)".ptr;
            }
            return t.toChars();
        }

        void incompatError()
        {
            .error(a.loc, "%s `%s` already exists with an incompatible definition.",
                    a.kind, typeName(a.type));
            errorSupplemental(b.loc, "previously declared here");
        }


        // For recursive calls into unnamed structs (so Type.equals() doesn't work).
        static bool isCCompatibleUnnamedStruct(Type a, Type b)
        {
            TypeStruct ats = a.isTypeStruct();
            if (!ats) return false;
            TypeStruct bts = b.isTypeStruct();
            if (!bts) return false;
            // Hack, anonymous structs within a struct are given
            // an anonymous id starting with __tag.
            if (!ats.sym.ident.toString().startsWith("__tag"))
                return false;
            if (!bts.sym.ident.toString().startsWith("__tag"))
                return false;
            return isCCompatible(ats.sym, bts.sym);
        }

        if (a.fields.length != b.fields.length)
        {
            incompatError();
            errorSupplemental(a.loc, "`%s` has %zu field(s) while `%s` has %zu field(s)",
                    a.toPrettyChars(), a.fields.length, b.toPrettyChars(), b.fields.length);
            return false;
        }
        // both are structs or both are unions
        if ((a.isUnionDeclaration() is null) != (b.isUnionDeclaration() is null))
        {
            incompatError();
            errorSupplemental(a.loc, "`%s` is a %s while `%s` is a %s",
                    a.toPrettyChars(), a.kind, b.toPrettyChars(), b.kind);
            return false;
        }
        if (a.alignment != b.alignment)
        {
            incompatError();
            errorSupplemental(a.loc, "`%s` has different alignment or packing", a.toPrettyChars());
            if (a.alignment.isDefault() && ! b.alignment.isDefault())
            {
                errorSupplemental(a.loc, "`%s` alignment: default", a.toPrettyChars());
                errorSupplemental(b.loc, "`%s` alignment: %u",
                        b.toPrettyChars(), cast(uint)b.alignment.get());
            }
            else if (!a.alignment.isDefault() && b.alignment.isDefault())
            {
                errorSupplemental(a.loc, "`%s` alignment: %u",
                        a.toPrettyChars(), cast(uint)a.alignment.get());
                errorSupplemental(b.loc, "`%s` alignment: default",
                        b.toPrettyChars());
            }
            else if (a.alignment.get() != b.alignment.get())
            {
                errorSupplemental(a.loc, "`%s` alignment: %u",
                        a.toPrettyChars(), cast(uint)a.alignment.get());
                errorSupplemental(b.loc, "`%s` alignment: %u",
                        b.toPrettyChars(), cast(uint)b.alignment.get());
            }
            if (a.alignment.isPack() != b.alignment.isPack())
            {
                errorSupplemental(a.loc, "`%s` packed: %s",
                        a.toPrettyChars(), a.alignment.isPack()?"true".ptr:"false".ptr);
                errorSupplemental(b.loc, "`%s` packed: %s",
                        b.toPrettyChars(), b.alignment.isPack()?"true".ptr:"false".ptr);
            }
            return false;
        }
        foreach (size_t i, VarDeclaration a_field; a.fields[])
        {
            VarDeclaration b_field = b.fields[i];
            //
            // — there shall be a one-to-one correspondence between
            //   their members such that each pair of corresponding
            //   members are declared with compatible types;
            //
            if (!a_field.type.equals(b_field.type) && !isCCompatibleUnnamedStruct(a_field.type, b_field.type))
            {
                // Already errored, just bail
                incompatError();
                if (a_field.type.isTypeError()) return false;
                if (b_field.type.isTypeError()) return false;

                errorSupplemental(a_field.loc, "Field %zu differs in type", i);
                errorSupplemental(a_field.loc, "typeof(%s): %s",
                        a_field.toChars(), typeName(a_field.type));
                errorSupplemental(b_field.loc, "typeof(%s): %s",
                        b_field.toChars(), typeName(b_field.type));
                return false;
            }
            //
            // — if one member of the pair is declared with an
            //   alignment specifier, the second is declared with an
            //   equivalent alignment specifier;
            //
            if (a_field.alignment != b_field.alignment)
            {
                incompatError();
                errorSupplemental(a_field.loc, "Field %zu differs in alignment or packing", i);
                if (a_field.alignment.isDefault() && ! b_field.alignment.isDefault())
                {
                    errorSupplemental(a_field.loc, "`%s.%s` alignment: default",
                            a.toPrettyChars(),a_field.toChars());
                    errorSupplemental(b_field.loc, "`%s.%s` alignment: %u",
                            b.toPrettyChars(), b_field.toChars(), cast(uint)b_field.alignment.get());
                }
                else if (!a_field.alignment.isDefault() && b_field.alignment.isDefault())
                {
                    errorSupplemental(a_field.loc, "`%s.%s` alignment: %u",
                            a.toPrettyChars(), a_field.toChars(), cast(uint)a_field.alignment.get());
                    errorSupplemental(b_field.loc, "`%s.%s` alignment: default",
                            b.toPrettyChars(), b_field.toChars());
                }
                else if (a_field.alignment.get() != b_field.alignment.get())
                {
                    errorSupplemental(a_field.loc, "`%s.%s` alignment: %u",
                            a.toPrettyChars(), a_field.toChars(),
                            cast(uint)a_field.alignment.get());
                    errorSupplemental(b_field.loc, "`%s.%s` alignment: %u",
                            b.toPrettyChars(), b_field.toChars(),
                            cast(uint)b_field.alignment.get());
                }
                if (a_field.alignment.isPack() != b_field.alignment.isPack())
                {
                    errorSupplemental(a_field.loc, "`%s.%s` packed: %s",
                            a.toPrettyChars(), a_field.toChars(),
                            a_field.alignment.isPack()?"true".ptr:"false".ptr);
                    errorSupplemental(b_field.loc, "`%s.%s` packed: %s",
                            b.toPrettyChars(), b_field.toChars(),
                            b_field.alignment.isPack()?"true".ptr:"false".ptr);
                }
                return false;
            }
            //
            // - and, if one member of the pair is declared with a
            //   name, the second is declared with the same name.
            //
            if (a_field.ident.isAnonymous())
            {
                if (!b_field.ident.isAnonymous())
                {
                    incompatError();
                    errorSupplemental(a_field.loc, "Field %zu differs in name", i);
                    errorSupplemental(a_field.loc, "(anonymous)", a_field.ident.toChars());
                    errorSupplemental(b_field.loc, "%s", b_field.ident.toChars());
                    return false;
                }
            }
            else if (b_field.ident.isAnonymous())
            {
                incompatError();
                errorSupplemental(a_field.loc, "Field %zu differs in name", i);
                errorSupplemental(a_field.loc, "%s", a_field.ident.toChars());
                errorSupplemental(b_field.loc, "(anonymous)");
                return false;
            }
            else if (a_field.ident != b_field.ident)
            {
                incompatError();
                errorSupplemental(a_field.loc, "Field %zu differs in name", i);
                errorSupplemental(a_field.loc, "%s", a_field.ident.toChars());
                errorSupplemental(b_field.loc, "%s", b_field.ident.toChars());
                return false;
            }

            //
            // For two structures or unions, corresponding bitfields shall have the same widths.
            //
            BitFieldDeclaration bfa = a_field.isBitFieldDeclaration();
            BitFieldDeclaration bfb = b_field.isBitFieldDeclaration();
            if ((bfa is null) != (bfb is null))
            {
                incompatError();
                errorSupplemental(a_field.loc, "Field %zu differs in being a bitfield", i);
                if (bfa is null)
                {
                    errorSupplemental(a_field.loc, "`%s.%s` is not a bitfield",
                            a.toPrettyChars(), a_field.toChars());
                    errorSupplemental(b_field.loc, "`%s.%s` is a bitfield",
                            b.toPrettyChars(), b_field.toChars());
                }
                else if (bfb is null)
                {
                    errorSupplemental(a_field.loc, "`%s.%s` *is a bitfield",
                            a.toPrettyChars(), a_field.toChars());
                    errorSupplemental(b_field.loc, "`%s.%s` is not a bitfield",
                            b.toPrettyChars(), b_field.toChars());
                }
                return false;
            }
            if (bfa !is null && bfb !is null)
            {
                if (bfa.fieldWidth != bfb.fieldWidth)
                {
                    incompatError();
                    errorSupplemental(a_field.loc, "Field %zu differs in bitfield width", i);
                    errorSupplemental(a_field.loc, "`%s.%s`: %u",
                            a.toPrettyChars(), a_field.toChars(), bfa.fieldWidth);
                    errorSupplemental(b_field.loc, "`%s.%s`: %u",
                            b.toPrettyChars(), b_field.toChars(), bfb.fieldWidth);
                    return false;
                }
            }
        }
        return true;
    }

    void interfaceSemantic(ClassDeclaration cd)
    {
        cd.vtblInterfaces = new BaseClasses();
        cd.vtblInterfaces.reserve(cd.interfaces.length);
        foreach (b; cd.interfaces)
        {
            cd.vtblInterfaces.push(b);
            b.copyBaseInterfaces(cd.vtblInterfaces);
        }
    }

    override void visit(ClassDeclaration cldec)
    {
        //printf("ClassDeclaration.dsymbolSemantic(%s), type = %p, sizeok = %d, this = %p\n", cldec.toChars(), cldec.type, cldec.sizeok, this);
        //printf("\tparent = %p, '%s'\n", sc.parent, sc.parent ? sc.parent.toChars() : "");
        //printf("sc.stc = %x\n", sc.stc);

        //{ static int n;  if (++n == 20) *(char*)0=0; }

        if (cldec.semanticRun >= PASS.semanticdone)
            return;
        const errors = global.errors;

        //printf("+ClassDeclaration.dsymbolSemantic(%s), type = %p, sizeok = %d, this = %p\n", toChars(), type, sizeok, this);

        Scope* scx = null;
        if (cldec._scope)
        {
            sc = cldec._scope;
            scx = cldec._scope; // save so we don't make redundant copies
            cldec._scope = null;
        }

        if (!cldec.parent)
        {
            assert(sc.parent);
            cldec.parent = sc.parent;
        }

        if (cldec.errors)
            cldec.type = Type.terror;
        if (cldec.semanticRun == PASS.initial)
            cldec.type = cldec.type.addSTC(sc.stc | cldec.storage_class);
        cldec.type = cldec.type.typeSemantic(cldec.loc, sc);
        if (auto tc = cldec.type.isTypeClass())
            if (tc.sym != cldec)
            {
                auto ti = tc.sym.isInstantiated();
                if (ti && isError(ti))
                    tc.sym = cldec;
            }

        // Ungag errors when not speculative
        Ungag ungag = cldec.ungagSpeculative();

        if (cldec.semanticRun == PASS.initial)
        {
            cldec.visibility = sc.visibility;

            cldec.storage_class |= sc.stc;
            if (cldec.storage_class & STC.auto_)
                .error(cldec.loc, "%s `%s` storage class `auto` is invalid when declaring a class, did you mean to use `scope`?", cldec.kind, cldec.toPrettyChars);
            if (cldec.storage_class & STC.scope_)
                cldec.stack = true;
            if (cldec.storage_class & STC.abstract_)
                cldec.isabstract = ThreeState.yes;

            cldec.userAttribDecl = sc.userAttribDecl;

            if (sc.linkage == LINK.cpp)
                cldec.classKind = ClassKind.cpp;
            cldec.cppnamespace = sc.namespace;
            cldec.cppmangle = sc.cppmangle;
            if (sc.linkage == LINK.objc)
                objc.setObjc(cldec);
        }
        else if (cldec.symtab && !scx)
        {
            return;
        }
        cldec.rtInfoScope = sc;
        sc.setNoFree();

        cldec.semanticRun = PASS.semantic;
        checkGNUABITag(cldec, sc.linkage);
        checkMustUseReserved(cldec);

        if (cldec.baseok < Baseok.done)
        {
            /* https://issues.dlang.org/show_bug.cgi?id=12078
             * https://issues.dlang.org/show_bug.cgi?id=12143
             * https://issues.dlang.org/show_bug.cgi?id=15733
             * While resolving base classes and interfaces, a base may refer
             * the member of this derived class. In that time, if all bases of
             * this class can  be determined, we can go forward the semantc process
             * beyond the Lancestorsdone. To do the recursive semantic analysis,
             * temporarily set and unset `_scope` around exp().
             */
            T resolveBase(T)(lazy T exp)
            {
                if (!scx)
                {
                    scx = sc.copy();
                    scx.setNoFree();
                }
                static if (!is(T == void))
                {
                    cldec._scope = scx;
                    auto r = exp();
                    cldec._scope = null;
                    return r;
                }
                else
                {
                    cldec._scope = scx;
                    exp();
                    cldec._scope = null;
                }
            }

            cldec.baseok = Baseok.start;

            // Expand any tuples in baseclasses[]
            for (size_t i = 0; i < cldec.baseclasses.length;)
            {
                auto b = (*cldec.baseclasses)[i];
                b.type = resolveBase(b.type.typeSemantic(cldec.loc, sc));

                Type tb = b.type.toBasetype();
                if (auto tup = tb.isTypeTuple())
                {
                    cldec.baseclasses.remove(i);
                    size_t dim = Parameter.dim(tup.arguments);
                    for (size_t j = 0; j < dim; j++)
                    {
                        Parameter arg = Parameter.getNth(tup.arguments, j);
                        b = new BaseClass(arg.type);
                        cldec.baseclasses.insert(i + j, b);
                    }
                }
                else
                    i++;
            }

            if (cldec.baseok >= Baseok.done)
            {
                //printf("%s already semantic analyzed, semanticRun = %d\n", toChars(), semanticRun);
                if (cldec.semanticRun >= PASS.semanticdone)
                    return;
                goto Lancestorsdone;
            }

            // See if there's a base class as first in baseclasses[]
            if (cldec.baseclasses.length)
            {
                BaseClass* b = (*cldec.baseclasses)[0];
                Type tb = b.type.toBasetype();
                TypeClass tc = tb.isTypeClass();
                if (!tc)
                {
                    if (b.type != Type.terror)
                        .error(cldec.loc, "%s `%s` base type must be `class` or `interface`, not `%s`", cldec.kind, cldec.toPrettyChars, b.type.toChars());
                    cldec.baseclasses.remove(0);
                    goto L7;
                }
                if (tc.sym.isDeprecated())
                {
                    if (!cldec.isDeprecated())
                    {
                        // Deriving from deprecated class makes this one deprecated too
                        cldec.setDeprecated();
                        tc.checkDeprecated(cldec.loc, sc);
                    }
                }
                if (tc.sym.isInterfaceDeclaration())
                    goto L7;

                for (ClassDeclaration cdb = tc.sym; cdb; cdb = cdb.baseClass)
                {
                    if (cdb == cldec)
                    {
                        .error(cldec.loc, "%s `%s` circular inheritance", cldec.kind, cldec.toPrettyChars);
                        cldec.baseclasses.remove(0);
                        goto L7;
                    }
                }

                /* https://issues.dlang.org/show_bug.cgi?id=11034
                 * Class inheritance hierarchy
                 * and instance size of each classes are orthogonal information.
                 * Therefore, even if tc.sym.sizeof == Sizeok.none,
                 * we need to set baseClass field for class covariance check.
                 */
                cldec.baseClass = tc.sym;
                b.sym = cldec.baseClass;

                if (tc.sym.baseok < Baseok.done)
                    resolveBase(tc.sym.dsymbolSemantic(null)); // Try to resolve forward reference
                if (tc.sym.baseok < Baseok.done)
                {
                    //printf("\ttry later, forward reference of base class %s\n", tc.sym.toChars());
                    if (tc.sym._scope)
                        addDeferredSemantic(tc.sym);
                    cldec.baseok = Baseok.none;
                }
            L7:
            }

            // Treat the remaining entries in baseclasses as interfaces
            // Check for errors, handle forward references
            int multiClassError = cldec.baseClass is null ? 0 : 1;

            BCLoop:
            for (size_t i = (cldec.baseClass ? 1 : 0); i < cldec.baseclasses.length;)
            {
                BaseClass* b = (*cldec.baseclasses)[i];
                Type tb = b.type.toBasetype();
                TypeClass tc = tb.isTypeClass();
                if (!tc || !tc.sym.isInterfaceDeclaration())
                {
                    // It's a class
                    if (tc)
                    {
                        if (multiClassError == 0)
                        {
                            .error(cldec.loc,"`%s`: base class must be specified first, " ~
                                  "before any interfaces.", cldec.toPrettyChars());
                            multiClassError += 1;
                        }
                        else if (multiClassError >= 1)
                        {
                                if(multiClassError == 1)
                                    .error(cldec.loc, "`%s`: multiple class inheritance is not supported." ~
                                          " Use multiple interface inheritance and/or composition.", cldec.toPrettyChars());
                                multiClassError += 1;

                                if (tc.sym.fields.length)
                                    errorSupplemental(cldec.loc,"`%s` has fields, consider making it a member of `%s`",
                                                      b.type.toChars(), cldec.type.toChars());
                                else
                                    errorSupplemental(cldec.loc,"`%s` has no fields, consider making it an `interface`",
                                                      b.type.toChars());
                        }
                    }
                    // It's something else: e.g. `int` in `class Foo : Bar, int { ... }`
                    else if (b.type != Type.terror)
                    {
                        error(cldec.loc,"`%s`: base type must be `interface`, not `%s`",
                              cldec.toPrettyChars(), b.type.toChars());
                    }
                    cldec.baseclasses.remove(i);
                    continue;
                }

                // Check for duplicate interfaces
                for (size_t j = (cldec.baseClass ? 1 : 0); j < i; j++)
                {
                    BaseClass* b2 = (*cldec.baseclasses)[j];
                    if (b2.sym == tc.sym)
                    {
                        .error(cldec.loc, "%s `%s` inherits from duplicate interface `%s`", cldec.kind, cldec.toPrettyChars, b2.sym.toChars());
                        cldec.baseclasses.remove(i);
                        continue BCLoop;
                    }
                }
                if (tc.sym.isDeprecated())
                {
                    if (!cldec.isDeprecated())
                    {
                        // Deriving from deprecated class makes this one deprecated too
                        cldec.setDeprecated();
                        tc.checkDeprecated(cldec.loc, sc);
                    }
                }

                b.sym = tc.sym;

                if (tc.sym.baseok < Baseok.done)
                    resolveBase(tc.sym.dsymbolSemantic(null)); // Try to resolve forward reference
                if (tc.sym.baseok < Baseok.done)
                {
                    //printf("\ttry later, forward reference of base %s\n", tc.sym.toChars());
                    if (tc.sym._scope)
                        addDeferredSemantic(tc.sym);
                    cldec.baseok = Baseok.none;
                }
                i++;
            }
            if (cldec.baseok == Baseok.none)
            {
                // Forward referencee of one or more bases, try again later
                //printf("\tL%d semantic('%s') failed due to forward references\n", __LINE__, toChars());
                return deferDsymbolSemantic(sc, cldec, scx);
            }
            cldec.baseok = Baseok.done;

            if (cldec.classKind == ClassKind.objc || (cldec.baseClass && cldec.baseClass.classKind == ClassKind.objc))
                cldec.classKind = ClassKind.objc; // Objective-C classes do not inherit from Object

            // If no base class, and this is not an Object, use Object as base class
            if (!cldec.baseClass && cldec.ident != Id.Object && cldec.object && cldec.classKind == ClassKind.d)
            {
                void badObjectDotD()
                {
                    ObjectNotFound(cldec.loc, cldec.ident);
                }

                if (!cldec.object || cldec.object.errors)
                    badObjectDotD();

                Type t = cldec.object.type;
                t = t.typeSemantic(cldec.loc, sc).toBasetype();
                if (t.ty == Terror)
                    badObjectDotD();
                TypeClass tc = t.isTypeClass();
                assert(tc);

                auto b = new BaseClass(tc);
                cldec.baseclasses.shift(b);

                cldec.baseClass = tc.sym;
                assert(!cldec.baseClass.isInterfaceDeclaration());
                b.sym = cldec.baseClass;
            }
            if (cldec.baseClass)
            {
                if (cldec.baseClass.storage_class & STC.final_)
                    .error(cldec.loc, "%s `%s` cannot inherit from class `%s` because it is `final`", cldec.kind, cldec.toPrettyChars, cldec.baseClass.toChars());

                // Inherit properties from base class
                if (cldec.baseClass.isCOMclass())
                    cldec.com = true;
                if (cldec.baseClass.isCPPclass())
                    cldec.classKind = ClassKind.cpp;
                if (cldec.classKind != cldec.baseClass.classKind)
                    .error(cldec.loc, "%s `%s` with %s linkage cannot inherit from class `%s` with %s linkage", cldec.kind, cldec.toPrettyChars,
                        ClassKindToChars(cldec.classKind), cldec.baseClass.toChars(), ClassKindToChars(cldec.baseClass.classKind));

                if (cldec.baseClass.stack)
                    cldec.stack = true;
                cldec.enclosing = cldec.baseClass.enclosing;
                cldec.storage_class |= cldec.baseClass.storage_class & STC.TYPECTOR;
            }

            cldec.interfaces = cldec.baseclasses.tdata()[(cldec.baseClass ? 1 : 0) .. cldec.baseclasses.length];
            foreach (b; cldec.interfaces)
            {
                // If this is an interface, and it derives from a COM interface,
                // then this is a COM interface too.
                if (b.sym.isCOMinterface())
                    cldec.com = true;
                if (cldec.classKind == ClassKind.cpp && !b.sym.isCPPinterface())
                {
                    .error(cldec.loc, "C++ class `%s` cannot implement D interface `%s`",
                        cldec.toPrettyChars(), b.sym.toPrettyChars());
                }
            }
            interfaceSemantic(cldec);
        }
    Lancestorsdone:
        //printf("\tClassDeclaration.dsymbolSemantic(%s) baseok = %d\n", toChars(), baseok);

        if (!cldec.members) // if opaque declaration
        {
            cldec.semanticRun = PASS.semanticdone;
            return;
        }
        if (!cldec.symtab)
        {
            cldec.symtab = new DsymbolTable();

            /* https://issues.dlang.org/show_bug.cgi?id=12152
             * The semantic analysis of base classes should be finished
             * before the members semantic analysis of this class, in order to determine
             * vtbl in this class. However if a base class refers the member of this class,
             * it can be resolved as a normal forward reference.
             * Call addMember() and setScope() to make this class members visible from the base classes.
             */
            cldec.members.foreachDsymbol( s => s.addMember(sc, cldec) );

            auto sc2 = cldec.newScope(sc);

            /* Set scope so if there are forward references, we still might be able to
             * resolve individual members like enums.
             */
            cldec.members.foreachDsymbol( s => s.setScope(sc2) );

            sc2.pop();
        }

        for (size_t i = 0; i < cldec.baseclasses.length; i++)
        {
            BaseClass* b = (*cldec.baseclasses)[i];
            Type tb = b.type.toBasetype();
            TypeClass tc = tb.isTypeClass();
            if (tc.sym.semanticRun < PASS.semanticdone)
            {
                // Forward referencee of one or more bases, try again later
                if (tc.sym._scope)
                    addDeferredSemantic(tc.sym);
                //printf("\tL%d semantic('%s') failed due to forward references\n", __LINE__, toChars());
                return deferDsymbolSemantic(sc, cldec, scx);
            }
        }

        if (cldec.baseok == Baseok.done)
        {
            cldec.baseok = Baseok.semanticdone;
            objc.setMetaclass(cldec, sc);

            // initialize vtbl
            if (cldec.baseClass)
            {
                if (cldec.classKind == ClassKind.cpp && cldec.baseClass.vtbl.length == 0)
                {
                    .error(cldec.loc, "%s `%s` C++ base class `%s` needs at least one virtual function", cldec.kind, cldec.toPrettyChars, cldec.baseClass.toChars());
                }

                // Copy vtbl[] from base class
                assert(cldec.vtbl.length == 0);
                cldec.vtbl.setDim(cldec.baseClass.vtbl.length);
                memcpy(cldec.vtbl.tdata(), cldec.baseClass.vtbl.tdata(), (void*).sizeof * cldec.vtbl.length);

                cldec.vthis = cldec.baseClass.vthis;
                cldec.vthis2 = cldec.baseClass.vthis2;
            }
            else
            {
                // No base class, so this is the root of the class hierarchy
                cldec.vtbl.setDim(0);
                if (cldec.vtblOffset())
                    cldec.vtbl.push(cldec); // leave room for classinfo as first member
            }

            /* If this is a nested class, add the hidden 'this'
             * member which is a pointer to the enclosing scope.
             */
            if (cldec.vthis) // if inheriting from nested class
            {
                // Use the base class's 'this' member
                if (cldec.storage_class & STC.static_)
                    .error(cldec.loc, "%s `%s` static class cannot inherit from nested class `%s`", cldec.kind, cldec.toPrettyChars, cldec.baseClass.toChars());
                if (cldec.toParentLocal() != cldec.baseClass.toParentLocal() &&
                    (!cldec.toParentLocal() ||
                     !cldec.baseClass.toParentLocal().getType() ||
                     !cldec.baseClass.toParentLocal().getType().isBaseOf(cldec.toParentLocal().getType(), null)))
                {
                    if (cldec.toParentLocal())
                    {
                        .error(cldec.loc, "%s `%s` is nested within `%s`, but super class `%s` is nested within `%s`", cldec.kind, cldec.toPrettyChars,
                            cldec.toParentLocal().toChars(),
                            cldec.baseClass.toChars(),
                            cldec.baseClass.toParentLocal().toChars());
                    }
                    else
                    {
                        .error(cldec.loc, "%s `%s` is not nested, but super class `%s` is nested within `%s`", cldec.kind, cldec.toPrettyChars,
                            cldec.baseClass.toChars(),
                            cldec.baseClass.toParentLocal().toChars());
                    }
                }
                if (cldec.vthis2)
                {
                    if (cldec.toParent2() != cldec.baseClass.toParent2() &&
                        (!cldec.toParent2() ||
                         !cldec.baseClass.toParent2().getType() ||
                         !cldec.baseClass.toParent2().getType().isBaseOf(cldec.toParent2().getType(), null)))
                    {
                        if (cldec.toParent2() && cldec.toParent2() != cldec.toParentLocal())
                        {
                            .error(cldec.loc, "%s `%s` needs the frame pointer of `%s`, but super class `%s` needs the frame pointer of `%s`", cldec.kind, cldec.toPrettyChars,
                                cldec.toParent2().toChars(),
                                cldec.baseClass.toChars(),
                                cldec.baseClass.toParent2().toChars());
                        }
                        else
                        {
                            .error(cldec.loc, "%s `%s` doesn't need a frame pointer, but super class `%s` needs the frame pointer of `%s`", cldec.kind, cldec.toPrettyChars,
                                cldec.baseClass.toChars(),
                                cldec.baseClass.toParent2().toChars());
                        }
                    }
                }
                else
                    cldec.makeNested2();
            }
            else
                cldec.makeNested();
        }

        auto sc2 = cldec.newScope(sc);

        cldec.members.foreachDsymbol( s => s.importAll(sc2) );

        // Note that members.length can grow due to tuple expansion during semantic()
        cldec.members.foreachDsymbol( s => s.dsymbolSemantic(sc2) );

        if (!cldec.determineFields())
        {
            assert(cldec.type == Type.terror);
            sc2.pop();
            return;
        }
        /* Following special member functions creation needs semantic analysis
         * completion of sub-structs in each field types.
         */
        foreach (v; cldec.fields)
        {
            Type tb = v.type.baseElemOf();
            if (tb.ty != Tstruct)
                continue;
            auto sd = (cast(TypeStruct)tb).sym;
            if (sd.semanticRun >= PASS.semanticdone)
                continue;

            sc2.pop();

            //printf("\tdeferring %s\n", toChars());
            return deferDsymbolSemantic(sc, cldec, scx);
        }

        /* Look for special member functions.
         * They must be in this class, not in a base class.
         */
        // Can be in base class
        cldec.disableNew = cldec.search(Loc.initial, Id.classNew) !is null;

        // Look for the constructor
        cldec.ctor = cldec.searchCtor();

        if (!cldec.ctor && cldec.noDefaultCtor)
        {
            // A class object is always created by constructor, so this check is legitimate.
            foreach (v; cldec.fields)
            {
                if (v.storage_class & STC.nodefaultctor)
                    error(v.loc, "field `%s` must be initialized in constructor", v.toChars());
            }
        }

        // If this class has no constructor, but base class has a default
        // ctor, create a constructor:
        //    this() { }
        if (!cldec.ctor && cldec.baseClass && cldec.baseClass.ctor)
        {
            auto fd = resolveFuncCall(cldec.loc, sc2, cldec.baseClass.ctor, null, cldec.type, ArgumentList(), FuncResolveFlag.quiet);
            if (!fd) // try shared base ctor instead
                fd = resolveFuncCall(cldec.loc, sc2, cldec.baseClass.ctor, null, cldec.type.sharedOf, ArgumentList(), FuncResolveFlag.quiet);
            if (fd && !fd.errors)
            {
                //printf("Creating default this(){} for class %s\n", toChars());
                auto btf = fd.type.toTypeFunction();
                auto tf = new TypeFunction(ParameterList(), null, LINK.d, fd.storage_class);
                tf.mod = btf.mod;
                // Don't copy @safe, ... from the base class constructor and let it be inferred instead
                // This is required if other lowerings add code to the generated constructor which
                // is less strict (e.g. `preview=dtorfields` might introduce a call to a less qualified dtor)

                auto ctor = new CtorDeclaration(cldec.loc, Loc.initial, STC.none, tf);
                ctor.storage_class |= STC.inference | (fd.storage_class & STC.scope_);
                ctor.isGenerated = true;
                ctor.fbody = new CompoundStatement(Loc.initial, new Statements());

                cldec.members.push(ctor);
                ctor.addMember(sc, cldec);
                ctor.dsymbolSemantic(sc2);

                cldec.ctor = ctor;
                cldec.defaultCtor = ctor;
            }
            else
            {
                .error(cldec.loc, "%s `%s` cannot implicitly generate a default constructor when base class `%s` is missing a default constructor", cldec.kind, cldec.toPrettyChars,
                    cldec.baseClass.toPrettyChars());
            }
        }

        buildDtors(cldec, sc2);

        if (cldec.classKind == ClassKind.cpp && cldec.cppDtorVtblIndex != -1)
        {
            // now we've built the aggregate destructor, we'll make it virtual and assign it to the reserved vtable slot
            cldec.dtor.vtblIndex = cldec.cppDtorVtblIndex;
            cldec.vtbl[cldec.cppDtorVtblIndex] = cldec.dtor;

            if (target.cpp.twoDtorInVtable)
            {
                // TODO: create a C++ compatible deleting destructor (call out to `operator delete`)
                //       for the moment, we'll call the non-deleting destructor and leak
                cldec.vtbl[cldec.cppDtorVtblIndex + 1] = cldec.dtor;
            }
        }

        if (auto f = hasIdentityOpAssign(cldec, sc2))
        {
            if (!(f.storage_class & STC.disable))
                .error(f.loc, "%s `%s` identity assignment operator overload is illegal", cldec.kind, cldec.toPrettyChars);
        }

        cldec.inv = buildInv(cldec, sc2);

        cldec.semanticRun = PASS.semanticdone;
        //printf("-ClassDeclaration.dsymbolSemantic(%s), type = %p\n", toChars(), type);

        sc2.pop();

        /* isAbstract() is undecidable in some cases because of circular dependencies.
         * Now that semantic is finished, get a definitive result, and error if it is not the same.
         */
        if (cldec.isabstract != ThreeState.none)    // if evaluated it before completion
        {
            const isabstractsave = cldec.isabstract;
            cldec.isabstract = ThreeState.none;
            cldec.isAbstract();               // recalculate
            if (cldec.isabstract != isabstractsave)
            {
                .error(cldec.loc, "%s `%s` cannot infer `abstract` attribute due to circular dependencies", cldec.kind, cldec.toPrettyChars);
            }
        }

        if (cldec.type.ty == Tclass && (cast(TypeClass)cldec.type).sym != cldec)
        {
            // https://issues.dlang.org/show_bug.cgi?id=17492
            ClassDeclaration cd = (cast(TypeClass)cldec.type).sym;
            version (none)
            {
                printf("this = %p %s\n", cldec, cldec.toPrettyChars());
                printf("type = %d sym = %p, %s\n", cldec.type.ty, cd, cd.toPrettyChars());
            }
            .error(cldec.loc, "%s `%s` already exists at %s. Perhaps in another function with the same name?", cldec.kind, cldec.toPrettyChars, cd.loc.toChars());
        }

        if (global.errors != errors || (cldec.baseClass && cldec.baseClass.errors))
        {
            // The type is no good, but we should keep the
            // the type so that we have more accurate error messages
            // See: https://issues.dlang.org/show_bug.cgi?id=23552
            cldec.errors = true;
            if (cldec.deferred)
                cldec.deferred.errors = true;
        }

        // Verify fields of a synchronized class are not public
        if (cldec.storage_class & STC.synchronized_)
        {
            foreach (vd; cldec.fields)
            {
                if (!vd.isThisDeclaration() &&
                    vd.visible() >= Visibility(Visibility.Kind.public_))
                {
                    .error(vd.loc, "%s `%s` Field members of a `synchronized` class cannot be `%s`", vd.kind, vd.toPrettyChars,
                        visibilityToChars(vd.visible().kind));
                }
            }
        }

        if (cldec.deferred && !global.gag)
        {
            cldec.deferred.semantic2(sc);
            cldec.deferred.semantic3(sc);
        }
        //printf("-ClassDeclaration.dsymbolSemantic(%s), type = %p, sizeok = %d, this = %p\n", toChars(), type, sizeok, this);

        version (none)
        {
            // @@@DEPRECATED_2.110@@@ https://dlang.org/deprecate.html#scope%20as%20a%20type%20constraint
            // Deprecated in 2.100
            // Make an error in 2.110
            // Don't forget to remove code at https://github.com/dlang/dmd/blob/b2f8274ba76358607fc3297a1e9f361480f9bcf9/src/dmd/dsymbolsem.d#L1032-L1036
            if (cldec.storage_class & STC.scope_)
                deprecation(cldec.loc, "`scope` as a type constraint is deprecated.  Use `scope` at the usage site.");
        }
    }

    override void visit(InterfaceDeclaration idec)
    {
        /// Returns: `true` is this is an anonymous Objective-C metaclass
        static bool isAnonymousMetaclass(InterfaceDeclaration idec)
        {
            return idec.classKind == ClassKind.objc &&
                idec.objc.isMeta &&
                idec.isAnonymous;
        }

        //printf("InterfaceDeclaration.dsymbolSemantic(%s), type = %p\n", toChars(), type);
        if (idec.semanticRun >= PASS.semanticdone)
            return;
        const errors = global.errors;

        //printf("+InterfaceDeclaration.dsymbolSemantic(%s), type = %p\n", toChars(), type);

        Scope* scx = null;
        if (idec._scope)
        {
            sc = idec._scope;
            scx = idec._scope; // save so we don't make redundant copies
            idec._scope = null;
        }

        if (!idec.parent)
        {
            assert(sc.parent && sc.func);
            idec.parent = sc.parent;
        }
        // Objective-C metaclasses are anonymous
        assert(idec.parent && !idec.isAnonymous || isAnonymousMetaclass(idec));

        if (idec.errors)
            idec.type = Type.terror;
        idec.type = idec.type.typeSemantic(idec.loc, sc);
        if (idec.type.ty == Tclass && (cast(TypeClass)idec.type).sym != idec)
        {
            auto ti = (cast(TypeClass)idec.type).sym.isInstantiated();
            if (ti && isError(ti))
                (cast(TypeClass)idec.type).sym = idec;
        }

        // Ungag errors when not speculative
        Ungag ungag = idec.ungagSpeculative();

        if (idec.semanticRun == PASS.initial)
        {
            idec.visibility = sc.visibility;

            idec.storage_class |= sc.stc;
            idec.userAttribDecl = sc.userAttribDecl;
        }
        else if (idec.symtab)
        {
            if (idec.sizeok == Sizeok.done || !scx)
            {
                idec.semanticRun = PASS.semanticdone;
                return;
            }
        }
        idec.semanticRun = PASS.semantic;

        if (idec.baseok < Baseok.done)
        {
            T resolveBase(T)(lazy T exp)
            {
                if (!scx)
                {
                    scx = sc.copy();
                    scx.setNoFree();
                }
                static if (!is(T == void))
                {
                    idec._scope = scx;
                    auto r = exp();
                    idec._scope = null;
                    return r;
                }
                else
                {
                    idec._scope = scx;
                    exp();
                    idec._scope = null;
                }
            }

            idec.baseok = Baseok.start;

            // Expand any tuples in baseclasses[]
            for (size_t i = 0; i < idec.baseclasses.length;)
            {
                auto b = (*idec.baseclasses)[i];
                b.type = resolveBase(b.type.typeSemantic(idec.loc, sc));

                Type tb = b.type.toBasetype();
                if (auto tup = tb.isTypeTuple())
                {
                    idec.baseclasses.remove(i);
                    size_t dim = Parameter.dim(tup.arguments);
                    for (size_t j = 0; j < dim; j++)
                    {
                        Parameter arg = Parameter.getNth(tup.arguments, j);
                        b = new BaseClass(arg.type);
                        idec.baseclasses.insert(i + j, b);
                    }
                }
                else
                    i++;
            }

            if (idec.baseok >= Baseok.done)
            {
                //printf("%s already semantic analyzed, semanticRun = %d\n", toChars(), semanticRun);
                if (idec.semanticRun >= PASS.semanticdone)
                    return;
                goto Lancestorsdone;
            }

            if (!idec.baseclasses.length && sc.linkage == LINK.cpp)
                idec.classKind = ClassKind.cpp;
            idec.cppnamespace = sc.namespace;
            checkGNUABITag(idec, sc.linkage);
            checkMustUseReserved(idec);

            if (sc.linkage == LINK.objc)
                objc.setObjc(idec);

            // Check for errors, handle forward references
            BCLoop:
            for (size_t i = 0; i < idec.baseclasses.length;)
            {
                BaseClass* b = (*idec.baseclasses)[i];
                Type tb = b.type.toBasetype();
                TypeClass tc = (tb.ty == Tclass) ? cast(TypeClass)tb : null;
                if (!tc || !tc.sym.isInterfaceDeclaration())
                {
                    if (b.type != Type.terror)
                        .error(idec.loc, "%s `%s` base type must be `interface`, not `%s`", idec.kind, idec.toPrettyChars, b.type.toChars());
                    idec.baseclasses.remove(i);
                    continue;
                }

                // Check for duplicate interfaces
                for (size_t j = 0; j < i; j++)
                {
                    BaseClass* b2 = (*idec.baseclasses)[j];
                    if (b2.sym == tc.sym)
                    {
                        .error(idec.loc, "%s `%s` inherits from duplicate interface `%s`", idec.kind, idec.toPrettyChars, b2.sym.toChars());
                        idec.baseclasses.remove(i);
                        continue BCLoop;
                    }
                }
                if (tc.sym == idec || idec.isBaseOf2(tc.sym))
                {
                    .error(idec.loc, "%s `%s` circular inheritance of interface", idec.kind, idec.toPrettyChars);
                    idec.baseclasses.remove(i);
                    continue;
                }
                if (tc.sym.isDeprecated())
                {
                    if (!idec.isDeprecated())
                    {
                        // Deriving from deprecated interface makes this one deprecated too
                        idec.setDeprecated();
                        tc.checkDeprecated(idec.loc, sc);
                    }
                }

                b.sym = tc.sym;

                if (tc.sym.baseok < Baseok.done)
                    resolveBase(tc.sym.dsymbolSemantic(null)); // Try to resolve forward reference
                if (tc.sym.baseok < Baseok.done)
                {
                    //printf("\ttry later, forward reference of base %s\n", tc.sym.toChars());
                    if (tc.sym._scope)
                        addDeferredSemantic(tc.sym);
                    idec.baseok = Baseok.none;
                }
                i++;
            }
            if (idec.baseok == Baseok.none)
            {
                // Forward referencee of one or more bases, try again later
                return deferDsymbolSemantic(sc, idec, scx);
            }
            idec.baseok = Baseok.done;

            idec.interfaces = idec.baseclasses.tdata()[0 .. idec.baseclasses.length];
            foreach (b; idec.interfaces)
            {
                // If this is an interface, and it derives from a COM interface,
                // then this is a COM interface too.
                if (b.sym.isCOMinterface())
                    idec.com = true;
                if (b.sym.isCPPinterface())
                    idec.classKind = ClassKind.cpp;
            }

            interfaceSemantic(idec);
        }
    Lancestorsdone:

        if (!idec.members) // if opaque declaration
        {
            idec.semanticRun = PASS.semanticdone;
            return;
        }
        if (!idec.symtab)
            idec.symtab = new DsymbolTable();

        for (size_t i = 0; i < idec.baseclasses.length; i++)
        {
            BaseClass* b = (*idec.baseclasses)[i];
            Type tb = b.type.toBasetype();
            TypeClass tc = tb.isTypeClass();
            if (tc.sym.semanticRun < PASS.semanticdone)
            {
                // Forward referencee of one or more bases, try again later
                if (tc.sym._scope)
                    addDeferredSemantic(tc.sym);
                return deferDsymbolSemantic(sc, idec, scx);
            }
        }

        if (idec.baseok == Baseok.done)
        {
            idec.baseok = Baseok.semanticdone;
            objc.setMetaclass(idec, sc);

            // initialize vtbl
            if (idec.vtblOffset())
                idec.vtbl.push(idec); // leave room at vtbl[0] for classinfo

            // Cat together the vtbl[]'s from base interfaces
            foreach (i, b; idec.interfaces)
            {
                // Skip if b has already appeared
                for (size_t k = 0; k < i; k++)
                {
                    if (b == idec.interfaces[k])
                        goto Lcontinue;
                }

                // Copy vtbl[] from base class
                if (b.sym.vtblOffset())
                {
                    size_t d = b.sym.vtbl.length;
                    if (d > 1)
                    {
                        idec.vtbl.pushSlice(b.sym.vtbl[1 .. d]);
                    }
                }
                else
                {
                    idec.vtbl.append(&b.sym.vtbl);
                }

            Lcontinue:
            }
        }

        idec.members.foreachDsymbol( s => s.addMember(sc, idec) );

        auto sc2 = idec.newScope(sc);

        /* Set scope so if there are forward references, we still might be able to
         * resolve individual members like enums.
         */
        idec.members.foreachDsymbol( s => s.setScope(sc2) );

        idec.members.foreachDsymbol( s => s.importAll(sc2) );

        idec.members.foreachDsymbol( s => s.dsymbolSemantic(sc2) );

        idec.semanticRun = PASS.semanticdone;
        //printf("-InterfaceDeclaration.dsymbolSemantic(%s), type = %p\n", toChars(), type);

        sc2.pop();

        if (global.errors != errors)
        {
            // The type is no good.
            idec.type = Type.terror;
        }

        version (none)
        {
            if (type.ty == Tclass && (cast(TypeClass)idec.type).sym != idec)
            {
                printf("this = %p %s\n", idec, idec.toChars());
                printf("type = %d sym = %p\n", idec.type.ty, (cast(TypeClass)idec.type).sym);
            }
        }
        assert(idec.type.ty != Tclass || (cast(TypeClass)idec.type).sym == idec);

        version (none)
        {
            // @@@DEPRECATED_2.120@@@ https://dlang.org/deprecate.html#scope%20as%20a%20type%20constraint
            // Deprecated in 2.087
            // Made an error in 2.100, but removal depends on `scope class` being removed too
            // Don't forget to remove code at https://github.com/dlang/dmd/blob/b2f8274ba76358607fc3297a1e9f361480f9bcf9/src/dmd/dsymbolsem.d#L1032-L1036
            if (idec.storage_class & STC.scope_)
                error(idec.loc, "`scope` as a type constraint is obsolete.  Use `scope` at the usage site.");
        }
    }
}

/*
Adds dsym as a member of scope sds.

Params:
    dsym = dsymbol to inserted
    sc = scope where the dsymbol is declared
    sds = ScopeDsymbol where dsym is inserted
*/
void addMember(Dsymbol dsym, Scope* sc, ScopeDsymbol sds)
{
    auto addMemberVisitor = new AddMemberVisitor(sc, sds);
    dsym.accept(addMemberVisitor);
}

private void attribAddMember(AttribDeclaration atb, Scope* sc, ScopeDsymbol sds)
{
    Dsymbols* d = atb.include(sc);
    if (d)
    {
        Scope* sc2 = atb.newScope(sc);
        d.foreachDsymbol( s => s.addMember(sc2, sds) );
        if (sc2 != sc)
            sc2.pop();
    }
}

private extern(C++) class AddMemberVisitor : Visitor
{
    alias visit = Visitor.visit;

    Scope* sc;
    ScopeDsymbol sds;

    this(Scope* sc, ScopeDsymbol sds) @safe
    {
        this.sc = sc;
        this.sds = sds;
    }

    override void visit(Dsymbol dsym)
    {
        //printf("Dsymbol::addMember('%s')\n", toChars());
        //printf("Dsymbol::addMember(this = %p, '%s' scopesym = '%s')\n", this, toChars(), sds.toChars());
        //printf("Dsymbol::addMember(this = %p, '%s' sds = %p, sds.symtab = %p)\n", this, toChars(), sds, sds.symtab);
        dsym.parent = sds;
        if (dsym.isAnonymous()) // no name, so can't add it to symbol table
            return;

        if (!sds.symtabInsert(dsym)) // if name is already defined
        {
            if (dsym.isAliasDeclaration() && !dsym._scope)
                dsym.setScope(sc);
            Dsymbol s2 = sds.symtabLookup(dsym, dsym.ident);
            /* https://issues.dlang.org/show_bug.cgi?id=17434
             *
             * If we are trying to add an import to the symbol table
             * that has already been introduced, then keep the one with
             * larger visibility. This is fine for imports because if
             * we have multiple imports of the same file, if a single one
             * is public then the symbol is reachable.
             */
            if (auto i1 = dsym.isImport())
            {
                if (auto i2 = s2.isImport())
                {
                    if (sc.explicitVisibility && sc.visibility > i2.visibility)
                        sds.symtab.update(dsym);
                }
            }

            // If using C tag/prototype/forward declaration rules
            if (sc && sc.inCfile && !dsym.isImport())
            // When merging master, replace with: if (sc && sc.inCfile && !dsym.isImport())
            {
                if (handleTagSymbols(*sc, dsym, s2, sds))
                    return;
                if (handleSymbolRedeclarations(*sc, dsym, s2, sds))
                    return;

                sds.multiplyDefined(Loc.initial, dsym, s2);  // ImportC doesn't allow overloading
                dsym.errors = true;
                return;
            }

            if (!s2.overloadInsert(dsym))
            {
                if (auto _td = s2.isTemplateDeclaration())
                    _td.computeOneMember();
                sds.multiplyDefined(Loc.initial, dsym, s2);
                dsym.errors = true;
            }
        }
        if (sds.isAggregateDeclaration() || sds.isEnumDeclaration())
        {
            if (dsym.ident == Id.__sizeof ||
                !(sc && sc.inCfile) && (dsym.ident == Id.__xalignof || dsym.ident == Id._mangleof))
            {
                .error(dsym.loc, "%s `%s` `.%s` property cannot be redefined", dsym.kind, dsym.toPrettyChars, dsym.ident.toChars());
                dsym.errors = true;
            }
        }
    }


    override void visit(StaticAssert _)
    {
        // we didn't add anything
    }

    /*****************************
     * Add import to sd's symbol table.
     */
    override void visit(Import imp)
    {
        //printf("Import.addMember(this=%s, sds=%s, sc=%p)\n", imp.toChars(), sds.toChars(), sc);
        if (imp.names.length == 0)
            return visit(cast(Dsymbol)imp);
        if (imp.aliasId)
            visit(cast(Dsymbol)imp);

        /* Instead of adding the import to sds's symbol table,
         * add each of the alias=name pairs
         */
        for (size_t i = 0; i < imp.names.length; i++)
        {
            Identifier name = imp.names[i];
            Identifier _alias = imp.aliases[i];
            if (!_alias)
                _alias = name;
            auto tname = new TypeIdentifier(imp.loc, name);
            auto ad = new AliasDeclaration(imp.loc, _alias, tname);
            ad._import = imp;
            addMember(ad, sc, sds);
            imp.aliasdecls.push(ad);
        }
    }

    override void visit(AttribDeclaration atb)
    {
       attribAddMember(atb, sc, sds);
    }

    override void visit(StorageClassDeclaration stcd)
    {
        Dsymbols* d = stcd.include(sc);
        if (d)
        {
            Scope* sc2 = stcd.newScope(sc);

            d.foreachDsymbol( (s)
            {
                //printf("\taddMember %s to %s\n", s.toChars(), sds.toChars());
                // STC.local needs to be attached before the member is added to the scope (because it influences the parent symbol)
                if (auto decl = s.isDeclaration())
                {
                    decl.storage_class |= stcd.stc & STC.local;
                    if (auto sdecl = s.isStorageClassDeclaration()) // TODO: why is this not enough to deal with the nested case?
                    {
                        sdecl.stc |= stcd.stc & STC.local;
                    }
                }
                s.addMember(sc2, sds);
            });

            if (sc2 != sc)
                sc2.pop();
        }
    }

    override void visit(VisibilityDeclaration visd)
    {
        if (visd.pkg_identifiers)
        {
            Dsymbol tmp;
            Package.resolve(visd.pkg_identifiers, &tmp, null);
            visd.visibility.pkg = tmp ? tmp.isPackage() : null;
            visd.pkg_identifiers = null;
        }
        if (visd.visibility.kind == Visibility.Kind.package_ && visd.visibility.pkg && sc._module)
        {
            Module m = sc._module;

            // https://issues.dlang.org/show_bug.cgi?id=17441
            // While isAncestorPackageOf does an equality check, the fix for the issue adds a check to see if
            // each package's .isModule() properites are equal.
            //
            // Properties generated from `package(foo)` i.e. visibility.pkg have .isModule() == null.
            // This breaks package declarations of the package in question if they are declared in
            // the same package.d file, which _do_ have a module associated with them, and hence a non-null
            // isModule()
            if (!m.isPackage() || !visd.visibility.pkg.ident.equals(m.isPackage().ident))
            {
                Package pkg = m.parent ? m.parent.isPackage() : null;
                if (!pkg || !visd.visibility.pkg.isAncestorPackageOf(pkg))
                    .error(visd.loc, "%s `%s` does not bind to one of ancestor packages of module `%s`", visd.kind(), visd.toPrettyChars(false), m.toPrettyChars(true));
            }
        }
        attribAddMember(visd, sc, sds);
    }

    override void visit(StaticIfDeclaration sid)
    {
        //printf("StaticIfDeclaration::addMember() '%s'\n", sid.toChars());
        /* This is deferred until the condition evaluated later (by the include() call),
         * so that expressions in the condition can refer to declarations
         * in the same scope, such as:
         *
         * template Foo(int i)
         * {
         *     const int j = i + 1;
         *     static if (j == 3)
         *         const int k;
         * }
         */
        sid.scopesym = sds;
    }


    override void visit(StaticForeachDeclaration sfd)
    {
        // used only for caching the enclosing symbol
        sfd.scopesym = sds;
    }

    /***************************************
     * Lazily initializes the scope to forward to.
     */
    override void visit(ForwardingAttribDeclaration fad)
    {
        fad.sym.parent = sds;
        sds = fad.sym;
        attribAddMember(fad, sc, fad.sym);
    }

    override void visit(MixinDeclaration md)
    {
        //printf("MixinDeclaration::addMember(sc = %p, sds = %p, memnum = %d)\n", sc, sds, md.memnum);
        md.scopesym = sds;
    }

    override void visit(DebugSymbol ds)
    {
        //printf("DebugSymbol::addMember('%s') %s\n", sds.toChars(), ds.toChars());
        Module m = sds.isModule();
        // Do not add the member to the symbol table,
        // just make sure subsequent debug declarations work.
        if (!m)
        {
            .error(ds.loc, "%s `%s` declaration must be at module level", ds.kind, ds.toPrettyChars);
            ds.errors = true;
        }
        else
        {
            if (m.debugidsNot && findCondition(*m.debugidsNot, ds.ident))
            {
                .error(ds.loc, "%s `%s` defined after use", ds.kind, ds.toPrettyChars);
                ds.errors = true;
            }
            if (!m.debugids)
                m.debugids = new Identifiers();
            m.debugids.push(ds.ident);
        }
    }

    override void visit(VersionSymbol vs)
    {
        //printf("VersionSymbol::addMember('%s') %s\n", sds.toChars(), vs.toChars());
        Module m = sds.isModule();
        // Do not add the member to the symbol table,
        // just make sure subsequent debug declarations work.
        VersionCondition.checkReserved(vs.loc, vs.ident.toString());
        if (!m)
        {
            .error(vs.loc, "%s `%s` declaration must be at module level", vs.kind, vs.toPrettyChars);
            vs.errors = true;
        }
        else
        {
            if (m.versionidsNot && findCondition(*m.versionidsNot, vs.ident))
            {
                .error(vs.loc, "%s `%s` defined after use", vs.kind, vs.toPrettyChars);
                vs.errors = true;
            }
            if (!m.versionids)
                m.versionids = new Identifiers();
            m.versionids.push(vs.ident);
        }

    }

    override void visit(Nspace ns)
    {
        visit(cast(Dsymbol)ns);

        if (ns.members)
        {
            if (!ns.symtab)
                ns.symtab = new DsymbolTable();
            // The namespace becomes 'imported' into the enclosing scope
            for (Scope* sce = sc; 1; sce = sce.enclosing)
            {
                ScopeDsymbol sds2 = sce.scopesym;
                if (sds2)
                {
                    sds2.importScope(ns, Visibility(Visibility.Kind.public_));
                    break;
                }
            }
            assert(sc);
            sc = sc.push(ns);
            sc.linkage = LINK.cpp; // namespaces default to C++ linkage
            sc.parent = ns;
            ns.members.foreachDsymbol(s => s.addMember(sc, ns));
            sc.pop();
        }
    }

    override void visit(EnumDeclaration ed)
    {
        version (none)
        {
            printf("EnumDeclaration::addMember() %s\n", ed.toChars());
            for (size_t i = 0; i < ed.members.length; i++)
            {
                EnumMember em = (*ed.members)[i].isEnumMember();
                printf("    member %s\n", em.toChars());
            }
        }
        if (!ed.isAnonymous())
        {
            visit(cast(Dsymbol)ed);
        }

        addEnumMembersToSymtab(ed, sc, sds);
    }
}

/*******************************************
 * Add members of EnumDeclaration to the symbol table(s).
 * Params:
 *      ed = EnumDeclaration
 *      sc = context of `ed`
 *      sds = symbol table that `ed` resides in
 */
void addEnumMembersToSymtab(EnumDeclaration ed, Scope* sc, ScopeDsymbol sds)
{
    const bool isCEnum = sc.inCfile; // it's an ImportC enum
    //printf("addEnumMembersToSymtab(ed: %s added: %d Cfile: %d)\n", ed.toChars(), ed.added, isCEnum);
    if (ed.added)
        return;
    ed.added = true;

    if (!ed.members)
        return;

    const bool isAnon = ed.isAnonymous();

    if ((isCEnum || isAnon) && !sds.symtab)
        sds.symtab = new DsymbolTable();

    if ((isCEnum || !isAnon) && !ed.symtab)
        ed.symtab = new DsymbolTable();

    ed.members.foreachDsymbol( (s)
    {
        if (EnumMember em = s.isEnumMember())
        {
            //printf("adding EnumMember %s to %s %d\n", em.toChars(), ed.toChars(), isCEnum);
            em.ed = ed;
            if (isCEnum)
            {
                /* C doesn't add the enum member to the symbol table of the enum tag, it adds
                 * it to the symbol table that the tag is in. This is in contrast to D, where enum
                 * members become members of the enum tag. To accommodate this, we add
                 * the enum members to both symbol tables.
                 */
                em.addMember(sc, ed);   // add em to ed's symbol table
                if (em.errors)
                    return;
                em.addMember(sc, sds);  // add em to symbol table that ed is in
                em.parent = ed; // restore it after previous addMember() changed it
            }
            else
            {
                em.addMember(sc, isAnon ? sds : ed);
            }
        }
    });
}

private OverloadSet mergeOverloadSet(ScopeDsymbol sds, Identifier ident, OverloadSet os, Dsymbol s)
{
    if (!os)
    {
        os = new OverloadSet(ident);
        os.parent = sds;
    }
    if (OverloadSet os2 = s.isOverloadSet())
    {
        // Merge the cross-module overload set 'os2' into 'os'
        if (os.a.length == 0)
        {
            os.a.setDim(os2.a.length);
            memcpy(os.a.tdata(), os2.a.tdata(), (os.a[0]).sizeof * os2.a.length);
        }
        else
        {
            for (size_t i = 0; i < os2.a.length; i++)
            {
                os = mergeOverloadSet(sds, ident, os, os2.a[i]);
            }
        }
        return os;
    }

    assert(s.isOverloadable());
    /* Don't add to os[] if s is alias of previous sym
     */
    for (size_t j = 0; j < os.a.length; j++)
    {
        Dsymbol s2 = os.a[j];
        if (s.toAlias() == s2.toAlias())
        {
            if (s2.isDeprecated() || (s2.visible() < s.visible() && s.visible().kind != Visibility.Kind.none))
            {
                os.a[j] = s;
            }
            return os;
        }
    }
    os.push(s);
    return os;
}

/***
 * Returns true if any of the symbols `p1` or `p2` resides in the enclosing
 * instantiation scope of `this`.
 */
bool followInstantiationContext(Dsymbol d,Dsymbol p1, Dsymbol p2 = null)
{
    static bool has2This(Dsymbol s)
    {
        if (auto f = s.isFuncDeclaration())
            return f.hasDualContext;
        if (auto ad = s.isAggregateDeclaration())
            return ad.vthis2 !is null;
        return false;
    }

    if (!has2This(d))
        return false;

    assert(p1);
    auto outer = d.toParent();
    while (outer)
    {
        auto ti = outer.isTemplateInstance();
        if (!ti)
            return false;
        foreach (oarg; *ti.tiargs)
        {
            auto sa = getDsymbol(oarg);
            if (!sa)
                continue;
            sa = sa.toAlias().toParent2();
            if (!sa)
                continue;
            if (sa == p1)
                return true;
            if (p2 && sa == p2)
                return true;
        }
        outer = ti.tempdecl.toParent();
    }
    return false;
}

/**
 * Returns the declaration scope scope of `this` unless any of the symbols
 * `p1` or `p2` resides in its enclosing instantiation scope then the
 * latter is returned.
 */
Dsymbol toParentP(Dsymbol d, Dsymbol p1, Dsymbol p2 = null)
{
    return followInstantiationContext(d, p1, p2) ? d.toParent2() : d.toParentLocal();
}

// function used to perform semantic on AliasDeclaration
void aliasSemantic(AliasDeclaration ds, Scope* sc)
{
    //printf("AliasDeclaration::semantic() %s %p\n", ds.toChars(), ds.aliassym);

    // as DsymbolSemanticVisitor::visit(AliasDeclaration), in case we're called first.
    // see https://issues.dlang.org/show_bug.cgi?id=21001
    ds.storage_class |= sc.stc & STC.deprecated_;
    ds.visibility = sc.visibility;
    ds.userAttribDecl = sc.userAttribDecl;

    void normalRet()
    {
        ds.inuse = 0;
        ds.semanticRun = PASS.semanticdone;

        if (auto sx = ds.overnext)
        {
            ds.overnext = null;
            if (!ds.overloadInsert(sx))
                ScopeDsymbol.multiplyDefined(Loc.initial, sx, ds);
        }
    }

    void errorRet()
    {
        ds.aliassym = null;
        ds.type = Type.terror;
        ds.inuse = 0;
        normalRet();
    }

    // preserve the original type
    if (!ds.originalType && ds.type)
        ds.originalType = ds.type.syntaxCopy();

    if (ds.aliassym)
    {
        auto fd = ds.aliassym.isFuncLiteralDeclaration();
        auto td = ds.aliassym.isTemplateDeclaration();
        if (fd || td && td.literal)
        {
            if (fd && fd.semanticRun >= PASS.semanticdone)
                return normalRet();

            Expression e = new FuncExp(ds.loc, ds.aliassym);
            e = e.expressionSemantic(sc);
            if (auto fe = e.isFuncExp())
            {
                ds.aliassym = fe.td ? cast(Dsymbol)fe.td : fe.fd;
                return normalRet();
            }
            else
                return errorRet();
        }

        if (ds.aliassym.isTemplateInstance())
            ds.aliassym.dsymbolSemantic(sc);
        return normalRet();
    }
    ds.inuse = 1;

    // Given:
    //  alias foo.bar.abc def;
    // it is not knowable from the syntax whether `def` is an alias
    // for type `foo.bar.abc` or an alias for symbol `foo.bar.abc`. It is up to the semantic()
    // pass to distinguish.
    // If it is a type, then `.type` is set and getType() will return that
    // type. If it is a symbol, then `.aliassym` is set and type is `null` -
    // toAlias() will return `.aliassym`

    const errors = global.errors;
    Type oldtype = ds.type;

    // Ungag errors when not instantiated DeclDefs scope alias
    auto ungag = Ungag(global.gag);
    //printf("%s parent = %s, gag = %d, instantiated = %d\n", ds.toChars(), ds.parent.toChars(), global.gag, ds.isInstantiated() !is null);
    if (ds.parent && global.gag && !ds.isInstantiated() && !ds.toParent2().isFuncDeclaration() && (sc.minst || sc.tinst))
    {
        //printf("%s type = %s\n", ds.toPrettyChars(), ds.type.toChars());
        global.gag = 0;
    }

    // https://issues.dlang.org/show_bug.cgi?id=18480
    // Detect `alias sym = sym;` to prevent creating loops in overload overnext lists.
    if (auto tident = ds.type.isTypeIdentifier())
    {
        if (sc.hasEdition(Edition.v2024) && tident.idents.length)
        {
            alias mt = tident;
            Dsymbol pscopesym;
            Dsymbol s = sc.search(ds.loc, mt.ident, pscopesym);
            // detect `alias a = var1.member_var;` which confusingly resolves to
            // `typeof(var1).member_var`, which can be valid inside the aggregate type
            if (s && s.isVarDeclaration() &&
                mt.ident != Id.This && mt.ident != Id._super)
            {
                s = tident.toDsymbol(sc);
                // don't error for `var1.static_symbol`
                if (s && s.needThis())
                {
                    error(ds.loc, "cannot alias %s member `%s` of variable `%s`",
                        s.kind(), s.toChars(), mt.ident.toChars());
                    errorSupplemental(ds.loc, "Use `typeof(%s)` instead to preserve behaviour",
                        mt.ident.toChars());
                }
            }
        }
        // Selective imports are allowed to alias to the same name `import mod : sym=sym`.
        if (!ds._import)
        {
            if (tident.ident is ds.ident && !tident.idents.length)
            {
                error(ds.loc, "`alias %s = %s;` cannot alias itself, use a qualified name to create an overload set",
                    ds.ident.toChars(), tident.ident.toChars());
                ds.type = Type.terror;
            }
        }
    }
    /* This section is needed because Type.resolve() will:
     *   const x = 3;
     *   alias y = x;
     * try to convert identifier x to 3.
     */
    auto s = ds.type.toDsymbol(sc);
    if (errors != global.errors)
        return errorRet();
    if (s == ds)
    {
        .error(ds.loc, "%s `%s` cannot resolve", ds.kind, ds.toPrettyChars);
        return errorRet();
    }
    if (!s || !s.isEnumMember())
    {
        Type t;
        Expression e;
        Scope* sc2 = sc;
        if (ds.storage_class & (STC.ref_ | STC.nothrow_ | STC.nogc | STC.pure_ | STC.disable))
        {
            // For 'ref' to be attached to function types, and picked
            // up by Type.resolve(), it has to go into sc.
            sc2 = sc.push();
            sc2.stc |= ds.storage_class & (STC.ref_ | STC.nothrow_ | STC.nogc | STC.pure_ | STC.shared_ | STC.disable);
        }
        ds.type = ds.type.addSTC(ds.storage_class);
        ds.type.resolve(ds.loc, sc2, e, t, s);
        if (sc2 != sc)
            sc2.pop();

        if (e)  // Try to convert Expression to Dsymbol
        {
            // TupleExp is naturally converted to a TupleDeclaration
            if (auto te = e.isTupleExp())
                s = new TupleDeclaration(te.loc, ds.ident, cast(Objects*)te.exps);
            else
            {
                s = getDsymbol(e);
                if (!s)
                {
                    if (e.op != EXP.error)
                        .error(ds.loc, "%s `%s` cannot alias an expression `%s`", ds.kind, ds.toPrettyChars, e.toChars());
                    return errorRet();
                }
            }
        }
        ds.type = t;
    }
    if (s == ds)
    {
        assert(global.errors);
        return errorRet();
    }
    if (s) // it's a symbolic alias
    {
        //printf("alias %s resolved to %s %s\n", ds.toChars(), s.kind(), s.toChars());
        ds.type = null;
        ds.aliassym = s;
    }
    else    // it's a type alias
    {
        //printf("alias %s resolved to type %s\n", ds.toChars(), ds.type.toChars());
        ds.type = ds.type.typeSemantic(ds.loc, sc);
        ds.aliassym = null;
    }

    if (global.gag && errors != global.errors)
        return errorRet();

    normalRet();
}

/********************
 * Perform semantic on AliasAssignment.
 * Has a lot of similarities to aliasSemantic(). Perhaps they should share code.
 */
private void aliasAssignSemantic(AliasAssign ds, Scope* sc)
{
    //printf("AliasAssign::semantic() %p,  %s\n", ds, ds.ident.toChars());

    void errorRet()
    {
        ds.errors = true;
        ds.type = Type.terror;
        ds.semanticRun = PASS.semanticdone;
        return;
    }

    /* Find the AliasDeclaration corresponding to ds.
     * Returns: AliasDeclaration if found, null if error
     */
    AliasDeclaration findAliasDeclaration(AliasAssign ds, Scope* sc)
    {
        Dsymbol scopesym;
        Dsymbol as = sc.search(ds.loc, ds.ident, scopesym);
        if (!as)
        {
            .error(ds.loc, "%s `%s` undefined identifier `%s`", ds.kind, ds.toPrettyChars, ds.ident.toChars());
            return null;
        }
        if (as.errors)
            return null;

        auto ad = as.isAliasDeclaration();
        if (!ad)
        {
            .error(ds.loc, "%s `%s` identifier `%s` must be an alias declaration", ds.kind, ds.toPrettyChars, as.toChars());
            return null;
        }

        if (ad.overnext)
        {
            error(ds.loc, "%s `%s` cannot reassign overloaded alias", ds.kind, ds.toPrettyChars);
            return null;
        }

        // Check constraints on the parent
        auto adParent = ad.toParent();
        if (adParent != ds.toParent())
        {
            if (!adParent)
                adParent = ds.toParent();
            .error(ds.loc, "`%s` must have same parent `%s` as alias `%s`", ds.ident.toChars(), adParent.toChars(), ad.toChars());
            return null;
        }
        if (!adParent.isTemplateInstance())
        {
            .error(ds.loc, "%s `%s` must be a member of a template", ds.kind, ds.toPrettyChars);
            return null;
        }

        return ad;
    }

    auto aliassym = findAliasDeclaration(ds, sc);
    if (!aliassym)
        return errorRet();

    if (aliassym.wasRead)
    {
        if (!aliassym.errors)
            error(ds.loc, "%s was read, so cannot reassign", aliassym.toChars());
        aliassym.errors = true;
        return errorRet();
    }

    aliassym.ignoreRead = true; // temporarilly allow reads of aliassym

    const storage_class = sc.stc & (STC.deprecated_ | STC.ref_ | STC.nothrow_ | STC.nogc | STC.pure_ | STC.shared_ | STC.disable);

    if (ds.aliassym)
    {
        auto fd = ds.aliassym.isFuncLiteralDeclaration();
        auto td = ds.aliassym.isTemplateDeclaration();
        if (fd && fd.semanticRun >= PASS.semanticdone)
        {
        }
        else if (fd || td && td.literal)
        {

            Expression e = new FuncExp(ds.loc, ds.aliassym);
            e = e.expressionSemantic(sc);
            auto fe = e.isFuncExp();
            if (!fe)
                return errorRet();
            ds.aliassym = fe.td ? cast(Dsymbol)fe.td : fe.fd;
        }
        else if (ds.aliassym.isTemplateInstance())
            ds.aliassym.dsymbolSemantic(sc);

        aliassym.type = null;
        aliassym.aliassym = ds.aliassym;
        return;
    }

    /* Given:
     *    abc = def;
     * it is not knownable from the syntax whether `def` is a type or a symbol.
     * It appears here as `ds.type`. Do semantic analysis on `def` to disambiguate.
     */

    const errors = global.errors;
    Dsymbol s;

    // Try AliasSeq optimization
    if (auto ti = ds.type.isTypeInstance())
    {
        import dmd.templatesem : findTempDecl;
        if (!findTempDecl(ti.tempinst, sc, null))
            return errorRet();
        if (auto tempinst = isAliasSeq(sc, ti))
        {
            s = aliasAssignInPlace(sc, tempinst, aliassym);
            if (!s)
                return errorRet();
            goto Lsymdone;
        }
    }

    /* This section is needed because Type.resolve() will:
     *   const x = 3;
     *   alias y = x;
     * try to convert identifier x to 3.
     */
    s = ds.type.toDsymbol(sc);
    if (errors != global.errors)
        return errorRet();
    if (s == aliassym)
    {
        .error(ds.loc, "%s `%s` cannot resolve", ds.kind, ds.toPrettyChars);
        return errorRet();
    }

    if (!s || !s.isEnumMember())
    {
        Type t;
        Expression e;
        Scope* sc2 = sc;
        if (storage_class & (STC.ref_ | STC.nothrow_ | STC.nogc | STC.pure_ | STC.shared_ | STC.disable))
        {
            // For 'ref' to be attached to function types, and picked
            // up by Type.resolve(), it has to go into sc.
            sc2 = sc.push();
            sc2.stc |= storage_class & (STC.ref_ | STC.nothrow_ | STC.nogc | STC.pure_ | STC.shared_ | STC.disable);
        }
        ds.type = ds.type.addSTC(storage_class);
        ds.type.resolve(ds.loc, sc2, e, t, s);
        if (sc2 != sc)
            sc2.pop();

        if (e)  // Try to convert Expression to Dsymbol
        {
            // TupleExp is naturally converted to a TupleDeclaration
            if (auto te = e.isTupleExp())
                s = new TupleDeclaration(te.loc, ds.ident, cast(Objects*)te.exps);
            else
            {
                s = getDsymbol(e);
                if (!s)
                {
                    if (e.op != EXP.error)
                        .error(ds.loc, "%s `%s` cannot alias an expression `%s`", ds.kind, ds.toPrettyChars, e.toChars());
                    return errorRet();
                }
            }
        }
        ds.type = t;
    }
    if (s == aliassym)
    {
        assert(global.errors);
        return errorRet();
    }

    if (s) // it's a symbolic alias
    {
    Lsymdone:
        //printf("alias %s resolved to %s %s\n", toChars(), s.kind(), s.toChars());
        aliassym.type = null;
        aliassym.aliassym = s;
        aliassym.storage_class |= sc.stc & STC.deprecated_;
        aliassym.visibility = sc.visibility;
        aliassym.userAttribDecl = sc.userAttribDecl;
    }
    else    // it's a type alias
    {
        //printf("alias %s resolved to type %s\n", toChars(), type.toChars());
        aliassym.type = ds.type.typeSemantic(ds.loc, sc);
        aliassym.aliassym = null;
    }

    aliassym.ignoreRead = false;

    if (aliassym.type && aliassym.type.ty == Terror ||
        global.gag && errors != global.errors)
    {
        aliassym.type = Type.terror;
        aliassym.aliassym = null;
        return errorRet();
    }

    ds.semanticRun = PASS.semanticdone;
}

/***************************************
 * Expands template instance arguments inside 'alias assign' target declaration (aliassym),
 * instead of inside 'tempinst.tiargs' every time.
 * Params:
 *      tempinst = AliasSeq instance
 *      aliassym = the AliasDeclaration corresponding to AliasAssign
 * Returns:
 *       null.
 */
private TupleDeclaration aliasAssignInPlace(Scope* sc, TemplateInstance tempinst,
                                            AliasDeclaration aliassym)
{
    // Mark instance with semantic done, not needed but just in case.
    tempinst.inst = tempinst;
    tempinst.semanticRun = PASS.semanticdone;
    TupleDeclaration td;
    if (aliassym.type)
    {
        // Convert TypeTuple to TupleDeclaration to avoid back and forth allocations
        // in the assignment process
        if (auto tt = aliassym.type.isTypeTuple())
        {
            auto objs = new Objects(tt.arguments.length);
            foreach (i, p; *tt.arguments)
                (*objs)[i] = p.type;
            td = new TupleDeclaration(tempinst.loc, aliassym.ident, objs);
            td.storage_class |= STC.templateparameter;
            td.building = true;
            aliassym.type = null;
        }
        else if (aliassym.type.isTypeError())
            return null;

    }
    else if (auto otd = aliassym.aliassym.isTupleDeclaration())
    {
        if (otd.building)
            td = otd;
        else
        {
            td = new TupleDeclaration(tempinst.loc, aliassym.ident, otd.objects.copy());
            td.storage_class |= STC.templateparameter;
            td.building = true;
        }
    }
    // If starting from single element in aliassym (td == null) we need to build the tuple
    // after semanticTiargs to keep same semantics (for example a FuncLiteraldeclaration
    // template argument is converted to FuncExp)
    if (td)
        aliassym.aliassym = td;
    aliassym.semanticRun = PASS.semanticdone;
    if (!TemplateInstance_semanticTiargs(tempinst.loc, sc, tempinst.tiargs, 0, td))
    {
        tempinst.errors = true;
        return null;
    }
    // The alias will stop tuple 'building' mode when used (in AliasDeclaration.toAlias(),
    // then TupleDeclaration.getType() will work again)
    aliassym.semanticRun = PASS.initial;
    if (!td)
    {
        td = new TupleDeclaration(tempinst.loc, aliassym.ident, tempinst.tiargs);
        td.storage_class |= STC.templateparameter;
        td.building = true;
        return td;
    }

    auto tiargs = tempinst.tiargs;
    size_t oldlen = td.objects.length;
    size_t origstart;
    size_t insertidx;
    size_t insertlen;
    foreach (i, o; *tiargs)
    {
        if (o !is td)
        {
            ++insertlen;
            continue;
        }
        // tuple contains itself (tuple = AliasSeq!(..., tuple, ...))
        if (insertlen) // insert any left element before
        {
            td.objects.insert(insertidx, (*tiargs)[i - insertlen .. i]);
            if (insertidx == 0) // reset original tuple start point
                origstart = insertlen;
            insertlen = 0;
        }
        if (insertidx) // insert tuple if found more than one time
        {
            td.objects.reserve(oldlen); // reserve first to assert a valid slice
            td.objects.pushSlice((*td.objects)[origstart .. origstart + oldlen]);
        }
        insertidx = td.objects.length;
    }
    if (insertlen)
    {
        if (insertlen != tiargs.length) // insert any left element
            td.objects.pushSlice((*tiargs)[$ - insertlen .. $]);
        else
            // just assign tiargs if tuple = AliasSeq!(nottuple, nottuple...)
            td.objects = tempinst.tiargs;
    }
    return td;
}

/*********************************
 * Iterate this dsymbol or members of this scoped dsymbol, then
 * call `fp` with the found symbol and `params`.
 * Params:
 *  symbol = the dsymbol or parent of members to call fp on
 *  fp = function pointer to process the iterated symbol.
 *       If it returns nonzero, the iteration will be aborted.
 *  ctx = context parameter passed to fp.
 * Returns:
 *  nonzero if the iteration is aborted by the return value of fp,
 *  or 0 if it's completed.
 */
int apply(Dsymbol symbol, int function(Dsymbol, void*) fp, void* ctx)
{
    if (auto nd = symbol.isNspace())
    {
        return nd.members.foreachDsymbol( (s) { return s && s.apply(fp, ctx); } );
    }
    if (auto ad = symbol.isAttribDeclaration())
    {
        return ad.include(ad._scope).foreachDsymbol( (s) { return s && s.apply(fp, ctx); } );
    }
    if (auto tm = symbol.isTemplateMixin())
    {
        if (tm._scope) // if fwd reference
            dsymbolSemantic(tm, null); // try to resolve it

        return tm.members.foreachDsymbol( (s) { return s && s.apply(fp, ctx); } );
    }

    return fp(symbol, ctx);
}

/***************************************
 * Check if a template instance is a trivial AliasSeq but without other overloads.
 * We can only be 100% sure of being AliasSeq after running semanticTiargs()
 * and findBestMatch() but this optimization must happen before that.
 */
private TemplateInstance isAliasSeq(Scope* sc, TypeInstance ti)
{
    auto tovers = ti.tempinst.tempdecl.isOverloadSet();
    foreach (size_t oi; 0 .. tovers ? tovers.a.length : 1)
    {
        Dsymbol dstart = tovers ? tovers.a[oi] : ti.tempinst.tempdecl;
        int r = overloadApply(dstart, (Dsymbol s)
        {
            auto td = s.isTemplateDeclaration();
            return (td && td.isTrivialAliasSeq) ? 0 : 1;
        });
        if (r)
            return null;
    }
    return ti.tempinst;
}

/***************************************
 * Find all instance fields in `ad`, then push them into `fields`.
 *
 * Runs semantic() for all instance field variables, but also
 * the field types can remain yet not resolved forward references,
 * except direct recursive definitions.
 * After the process sizeok is set to Sizeok.fwd.
 *
 * Params:
 *      ad = the AggregateDeclaration to examine
 * Returns:
 *      false if any errors occur.
 */
bool determineFields(AggregateDeclaration ad)
{
    if (ad._scope)
        dsymbolSemantic(ad, null);
    if (ad.sizeok != Sizeok.none)
        return true;

    //printf("determineFields() %s, fields.length = %d\n", toChars(), fields.length);
    // determineFields can be called recursively from one of the fields's v.semantic
    ad.fields.setDim(0);

    static int func(Dsymbol s, void* ctx)
    {
        auto ad = cast(AggregateDeclaration)ctx;
        auto v = s.isVarDeclaration();
        if (!v)
            return 0;
        if (v.storage_class & STC.manifest)
            return 0;

        if (v.semanticRun < PASS.semanticdone)
            v.dsymbolSemantic(null);
        // Return in case a recursive determineFields triggered by v.semantic already finished
        if (ad.sizeok != Sizeok.none)
            return 1;

        if (v.aliasTuple)
        {
            // If this variable was really a tuple, process each element.
            return v.aliasTuple.foreachVar(tv => tv.apply(&func, cast(void*) ad));
        }

        if (v.storage_class & (STC.static_ | STC.extern_ | STC.tls | STC.gshared | STC.manifest | STC.ctfe | STC.templateparameter))
            return 0;
        if (!v.isField() || v.semanticRun < PASS.semanticdone)
            return 1;   // unresolvable forward reference

        ad.fields.push(v);

        if (v.storage_class & STC.ref_)
            return 0;
        auto tv = v.type.baseElemOf();
        if (auto tvs = tv.isTypeStruct())
        {
            if (ad == tvs.sym)
            {
                const(char)* psz = (v.type.toBasetype().ty == Tsarray) ? "static array of " : "";
                .error(ad.loc, "%s `%s` cannot have field `%s` with %ssame struct type", ad.kind, ad.toPrettyChars, v.toChars(), psz);
                ad.type = Type.terror;
                ad.errors = true;
                return 1;
            }
        }
        return 0;
    }

    if (ad.members)
    {
        for (size_t i = 0; i < ad.members.length; i++)
        {
            auto s = (*ad.members)[i];
            if (s.apply(&func, cast(void *)ad))
            {
                if (ad.sizeok != Sizeok.none)
                {
                    // recursive determineFields already finished
                    return true;
                }
                return false;
            }
        }
    }

    if (ad.sizeok != Sizeok.done)
        ad.sizeok = Sizeok.fwd;

    return true;
}

/****************************
 * A Singleton that loads core.stdc.config
 * Returns:
 *  Module of core.stdc.config, null if couldn't find it
 */
Module loadCoreStdcConfig()
{
    __gshared Module core_stdc_config;
    auto pkgids = new Identifier[2];
    pkgids[0] = Id.core;
    pkgids[1] = Id.stdc;
    return loadModuleFromLibrary(core_stdc_config, pkgids, Id.config);
}

/****************************
 * A Singleton that loads core.atomic
 * Returns:
 *  Module of core.atomic, null if couldn't find it
 */
private Module loadCoreAtomic()
{
    __gshared Module core_atomic;
    auto pkgids = new Identifier[1];
    pkgids[0] = Id.core;
    return loadModuleFromLibrary(core_atomic, pkgids, Id.atomic);
}

/****************************
 * A Singleton that loads std.math
 * Returns:
 *  Module of std.math, null if couldn't find it
 */
Module loadStdMath()
{
    __gshared Module std_math;
    auto pkgids = new Identifier[1];
    pkgids[0] = Id.std;
    return loadModuleFromLibrary(std_math, pkgids, Id.math);
}

/**********************************
 * Load a Module from the library.
 * Params:
 *  mod = cached return value of this call
 *  pkgids = package identifiers
 *  modid = module id
 * Returns:
 *  Module loaded, null if cannot load it
 */
extern (D) private static Module loadModuleFromLibrary(ref Module mod, Identifier[] pkgids, Identifier modid)
{
    if (mod)
        return mod;

    auto imp = new Import(Loc.initial, pkgids[], modid, null, true);
    // Module.load will call fatal() if there's no module available.
    // Gag the error here, pushing the error handling to the caller.
    const errors = global.startGagging();
    imp.load(null);
    if (imp.mod)
    {
        imp.mod.importAll(null);
        imp.mod.dsymbolSemantic(null);
    }
    global.endGagging(errors);
    mod = imp.mod;
    return mod;
}

/// Do an atomic operation (currently tailored to [shared] static ctors|dtors) needs
private CallExp doAtomicOp (string op, Identifier var, Expression arg)
{
    assert(op == "-=" || op == "+=");

    Module mod = loadCoreAtomic();
    if (!mod)
        return null;    // core.atomic couldn't be loaded

    const loc = Loc.initial;

    Objects* tiargs = new Objects(1);
    (*tiargs)[0] = new StringExp(loc, op);

    Expressions* args = new Expressions(2);
    (*args)[0] = new IdentifierExp(loc, var);
    (*args)[1] = arg;

    auto sc = new ScopeExp(loc, mod);
    auto dti = new DotTemplateInstanceExp(
        loc, sc, Id.atomicOp, tiargs);

    return CallExp.create(loc, dti, args);
}

/***************************************************
 * Set up loc for a parse of a mixin. Append the input text to the mixin.
 * Params:
 *      input = mixin text
 *      loc = location of expansion
 *      baseLoc = location to adjust
 *      mixinOut = sink for mixin text data
 * Returns:
 *      adjusted loc suitable for Parser
 */

void adjustLocForMixin(const(char)[] input, Loc loc, ref BaseLoc baseLoc, ref Output mixinOut)
{
    if (mixinOut.doOutput)
    {
        const lines = mixinOut.bufferLines;
        writeMixin(input, loc, mixinOut.bufferLines, *mixinOut.buffer);
        baseLoc.startLine = lines + 2;
        baseLoc.filename = mixinOut.name;
        return;
    }

    SourceLoc sl = SourceLoc(loc);
    if (sl.filename.length == 0)
    {
        // Rare case of compiler-generated mixin exp, e.g. __xtoHash
        baseLoc.filename = "";
        return;
    }

    /* Create a pseudo-filename for the mixin string, as it may not even exist
     * in the source file.
     */
    auto len = sl.filename.length + 7 + (sl.linnum).sizeof * 3 + 1;
    char* filename = cast(char*) mem.xmalloc(len);
    snprintf(filename, len, "%.*s-mixin-%d", cast(int) sl.filename.length, sl.filename.ptr, cast(int) sl.linnum);
    baseLoc.startLine = sl.line;
    baseLoc.filename = filename.toDString;
}

/**************************************
 * Append source code text to output for better debugging.
 * Canonicalize line endings.
 * Params:
 *      s = source code text
 *      loc = location of source code text
 *      lines = line count to update
 *      output = sink for output
 */
private void writeMixin(const(char)[] s, Loc loc, ref int lines, ref OutBuffer buf)
{
    buf.writestring("// expansion at ");
    buf.writestring(loc.toChars());
    buf.writenl();

    ++lines;

    // write by line to create consistent line endings
    size_t lastpos = 0;
    for (size_t i = 0; i < s.length; ++i)
    {
        // detect LF and CRLF
        const c = s[i];
        if (c == '\n' || (c == '\r' && i+1 < s.length && s[i+1] == '\n'))
        {
            buf.writestring(s[lastpos .. i]);
            buf.writenl();
            ++lines;
            if (c == '\r')
                ++i;
            lastpos = i + 1;
        }
    }

    if(lastpos < s.length)
        buf.writestring(s[lastpos .. $]);

    if (s.length == 0 || s[$-1] != '\n')
    {
        buf.writenl(); // ensure empty line after expansion
        ++lines;
    }
    buf.writenl();
    ++lines;
}

/*********************************************
 * Search for ident as member of d.
 * Params:
 *  d = dsymbol where ident is searched for
 *  loc = location to print for error messages
 *  ident = identifier to search for
 *  flags = search options
 * Returns:
 *  null if not found
 */
Dsymbol search(Dsymbol d, Loc loc, Identifier ident, SearchOptFlags flags = SearchOpt.all)
{
    scope v = new SearchVisitor(loc, ident, flags);
    d.accept(v);
    return v.result;
}

Dsymbol search_correct(Dsymbol d, Identifier ident)
{
    /***************************************************
     * Search for symbol with correct spelling.
     */
    Dsymbol symbol_search_fp(const(char)[] seed, out int cost)
    {
        /* If not in the lexer's string table, it certainly isn't in the symbol table.
         * Doing this first is a lot faster.
         */
        if (!seed.length)
            return null;
        Identifier id = Identifier.lookup(seed);
        if (!id)
            return null;
        cost = 0;   // all the same cost
        Dsymbol s = d;
        Module.clearCache();
        return s.search(Loc.initial, id, SearchOpt.ignoreErrors);
    }

    if (global.gag)
        return null; // don't do it for speculative compiles; too time consuming
    // search for exact name first
    if (auto s = d.search(Loc.initial, ident, SearchOpt.ignoreErrors))
        return s;

    import dmd.root.speller : speller;
    return speller!symbol_search_fp(ident.toString());
}

private extern(C++) class SearchVisitor : Visitor
{
    alias visit = Visitor.visit;

    const Loc loc;
    Identifier ident;
    SearchOptFlags flags;
    Dsymbol result;

    this(Loc loc, Identifier ident, SearchOptFlags flags) @safe
    {
        this.loc = loc;
        this.ident = ident;
        this.flags = flags;
    }

    void setResult(Dsymbol d)
    {
        result = d;
    }

    override void visit(Dsymbol d)
    {
        //printf("Dsymbol::search(this=%p,%s, ident='%s')\n", d, d.toChars(), ident.toChars());
        return setResult(null);
    }

    override void visit(ScopeDsymbol sds)
    {
        //printf("%s.ScopeDsymbol::search(ident='%s', flags=x%x)\n", sds.toChars(), ident.toChars(), flags);
        //if (strcmp(ident.toChars(),"c") == 0) *(char*)0=0;

        // Look in symbols declared in this module
        if (sds.symtab && !(flags & SearchOpt.importsOnly))
        {
            //printf(" look in locals\n");
            auto s1 = sds.symtab.lookup(ident);
            if (s1)
            {
                //printf("\tfound in locals = '%s.%s'\n",toChars(),s1.toChars());
                return setResult(s1);
            }
        }
        //printf(" not found in locals\n");

        // Look in imported scopes
        if (!sds.importedScopes)
            return setResult(null);

        //printf(" look in imports\n");
        Dsymbol s = null;
        OverloadSet a = null;
        // Look in imported modules
        for (size_t i = 0; i < sds.importedScopes.length; i++)
        {
            // If private import, don't search it
            if ((flags & SearchOpt.ignorePrivateImports) && sds.visibilities[i] == Visibility.Kind.private_)
                continue;
            SearchOptFlags sflags = flags & (SearchOpt.ignoreErrors | SearchOpt.ignoreAmbiguous); // remember these in recursive searches
            Dsymbol ss = (*sds.importedScopes)[i];
            //printf("\tscanning import '%s', visibilities = %d, isModule = %p, isImport = %p\n", ss.toChars(), visibilities[i], ss.isModule(), ss.isImport());

            if (ss.isModule())
            {
                if (flags & SearchOpt.localsOnly)
                    continue;
            }
            else // mixin template
            {
                if (flags & SearchOpt.importsOnly)
                    continue;

                sflags |= SearchOpt.localsOnly;
            }

            /* Don't find private members if ss is a module
             */
            Dsymbol s2 = ss.search(loc, ident, sflags | (ss.isModule() ? SearchOpt.ignorePrivateImports : SearchOpt.all));
            import dmd.access : symbolIsVisible;
            if (!s2 || !(flags & SearchOpt.ignoreVisibility) && !symbolIsVisible(sds, s2))
                continue;
            if (!s)
            {
                s = s2;
                if (s && s.isOverloadSet())
                    a = sds.mergeOverloadSet(ident, a, s);
            }
            else if (s2 && s != s2)
            {
                if (s.toAlias() == s2.toAlias() || s.getType() == s2.getType() && s.getType())
                {
                    /* After following aliases, we found the same
                     * symbol, so it's not an ambiguity.  But if one
                     * alias is deprecated or less accessible, prefer
                     * the other.
                     */
                    if (s.isDeprecated() || s.visible() < s2.visible() && s2.visible().kind != Visibility.Kind.none)
                        s = s2;
                }
                else
                {
                    /* Two imports of the same module should be regarded as
                     * the same.
                     */
                    Import i1 = s.isImport();
                    Import i2 = s2.isImport();
                    if (!(i1 && i2 && (i1.mod == i2.mod || (!i1.parent.isImport() && !i2.parent.isImport() && i1.ident.equals(i2.ident)))))
                    {
                        /* https://issues.dlang.org/show_bug.cgi?id=8668
                         * Public selective import adds AliasDeclaration in module.
                         * To make an overload set, resolve aliases in here and
                         * get actual overload roots which accessible via s and s2.
                         */
                        s = s.toAlias();
                        s2 = s2.toAlias();
                        /* If both s2 and s are overloadable (though we only
                         * need to check s once)
                         */

                        auto so2 = s2.isOverloadSet();
                        if ((so2 || s2.isOverloadable()) && (a || s.isOverloadable()))
                        {
                            if (symbolIsVisible(sds, s2))
                            {
                                a = sds.mergeOverloadSet(ident, a, s2);
                            }
                            if (!symbolIsVisible(sds, s))
                                s = s2;
                            continue;
                        }

                        /* Two different overflow sets can have the same members
                         * https://issues.dlang.org/show_bug.cgi?id=16709
                         */
                        auto so = s.isOverloadSet();
                        if (so && so2)
                        {
                            if (so.a.length == so2.a.length)
                            {
                                foreach (j; 0 .. so.a.length)
                                {
                                    if (so.a[j] !is so2.a[j])
                                        goto L1;
                                }
                                continue;  // the same
                              L1:
                                {   } // different
                            }
                        }

                        if (flags & SearchOpt.ignoreAmbiguous) // if return NULL on ambiguity
                            return setResult(null);

                        /* If two imports from C import files, pick first one, as C has global name space
                         */
                        if (s.isCsymbol() && s2.isCsymbol())
                            continue;

                        if (!(flags & SearchOpt.ignoreErrors))
                            ScopeDsymbol.multiplyDefined(loc, s, s2);
                        break;
                    }
                }
            }
        }
        if (s)
        {
            /* Build special symbol if we had multiple finds
             */
            if (a)
            {
                if (!s.isOverloadSet())
                    a = sds.mergeOverloadSet(ident, a, s);
                s = a;
            }
            //printf("\tfound in imports %s.%s\n", toChars(), s.toChars());
            return setResult(s);
        }
        //printf(" not found in imports\n");
        return setResult(null);
    }

    override void visit(WithScopeSymbol ws)
    {
        //printf("WithScopeSymbol.search(%s)\n", ident.toChars());
        if (flags & SearchOpt.importsOnly)
            return setResult(null);
        // Acts as proxy to the with class declaration
        Dsymbol s = null;
        Expression eold = null;
        for (Expression e = ws.withstate.exp; e && e != eold; e = resolveAliasThis(ws._scope, e, true))
        {
            if (auto se = e.isScopeExp())
            {
                s = se.sds;
            }
            else if (e.isTypeExp())
            {
                s = e.type.toDsymbol(null);
            }
            else
            {
                Type t = e.type.toBasetype();
                s = t.toDsymbol(null);
            }
            if (s)
            {
                s = s.search(loc, ident, flags);
                if (s)
                    return setResult(s);
            }
            eold = e;
        }
        return setResult(null);
    }

    override void visit(ArrayScopeSymbol ass)
    {
        //printf("ArrayScopeSymbol::search('%s', flags = %d)\n", ident.toChars(), flags);
        if (ident != Id.dollar)
            return visit(cast(ScopeDsymbol)ass);

        VarDeclaration* pvar;
        Expression ce;

        static Dsymbol dollarFromTypeTuple(Loc loc, TypeTuple tt, Scope* sc)
        {

            /* $ gives the number of type entries in the type tuple
             */
            auto v = new VarDeclaration(loc, Type.tsize_t, Id.dollar, null);
            Expression e = new IntegerExp(Loc.initial, tt.arguments.length, Type.tsize_t);
            v._init = new ExpInitializer(Loc.initial, e);
            v.storage_class |= STC.temp | STC.static_ | STC.const_;
            v.dsymbolSemantic(sc);
            return v;
        }

        const DYNCAST kind = ass.arrayContent.dyncast();
        switch (kind) with (DYNCAST)
        {
        case dsymbol:
            TupleDeclaration td = cast(TupleDeclaration) ass.arrayContent;
            /* $ gives the number of elements in the tuple
             */
            auto v = new VarDeclaration(loc, Type.tsize_t, Id.dollar, null);
            Expression e = new IntegerExp(Loc.initial, td.objects.length, Type.tsize_t);
            v._init = new ExpInitializer(Loc.initial, e);
            v.storage_class |= STC.temp | STC.static_ | STC.const_;
            v.dsymbolSemantic(ass._scope);
            return setResult(v);
        case type:
            return setResult(dollarFromTypeTuple(loc, cast(TypeTuple) ass.arrayContent, ass._scope));
        default:
            break;
        }
        Expression exp = cast(Expression) ass.arrayContent;
        if (auto ie = exp.isIndexExp())
        {
            /* array[index] where index is some function of $
             */
            pvar = &ie.lengthVar;
            ce = ie.e1;
        }
        else if (auto se = exp.isSliceExp())
        {
            /* array[lwr .. upr] where lwr or upr is some function of $
             */
            pvar = &se.lengthVar;
            ce = se.e1;
        }
        else if (auto ae = exp.isArrayExp())
        {
            /* array[e0, e1, e2, e3] where e0, e1, e2 are some function of $
             * $ is a opDollar!(dim)() where dim is the dimension(0,1,2,...)
             */
            pvar = &ae.lengthVar;
            ce = ae.e1;
        }
        else
        {
            /* Didn't find $, look in enclosing scope(s).
             */
            return setResult(null);
        }
        ce = ce.lastComma();
        /* If we are indexing into an array that is really a type
         * tuple, rewrite this as an index into a type tuple and
         * try again.
         */
        if (auto te = ce.isTypeExp())
        {
            if (auto ttp = te.type.isTypeTuple())
                return setResult(dollarFromTypeTuple(loc, ttp, ass._scope));
        }
        /* *pvar is lazily initialized, so if we refer to $
         * multiple times, it gets set only once.
         */
        if (!*pvar) // if not already initialized
        {
            /* Create variable v and set it to the value of $
             */
            VarDeclaration v;
            Type t;
            if (auto tupexp = ce.isTupleExp())
            {
                /* It is for an expression tuple, so the
                 * length will be a const.
                 */
                Expression e = new IntegerExp(Loc.initial, tupexp.exps.length, Type.tsize_t);
                v = new VarDeclaration(loc, Type.tsize_t, Id.dollar, new ExpInitializer(Loc.initial, e));
                v.storage_class |= STC.temp | STC.static_ | STC.const_;
            }
            else if (ce.type && (t = ce.type.toBasetype()) !is null && (t.ty == Tstruct || t.ty == Tclass))
            {
                // Look for opDollar
                assert(exp.op == EXP.array || exp.op == EXP.slice);
                AggregateDeclaration ad = isAggregate(t);
                assert(ad);
                Dsymbol s = ad.search(loc, Id.opDollar);
                if (!s) // no dollar exists -- search in higher scope
                    return setResult(null);
                s = s.toAlias();
                Expression e = null;
                // Check for multi-dimensional opDollar(dim) template.
                if (TemplateDeclaration td = s.isTemplateDeclaration())
                {
                    dinteger_t dim = 0;
                    if (auto ae = exp.isArrayExp())
                    {
                        dim = ae.currentDimension;
                    }
                    else if (exp.isSliceExp())
                    {
                        dim = 0; // slices are currently always one-dimensional
                    }
                    else
                    {
                        assert(0);
                    }
                    Expression edim = new IntegerExp(Loc.initial, dim, Type.tsize_t);
                    edim = edim.expressionSemantic(ass._scope);
                    auto tiargs = new Objects(edim);
                    e = new DotTemplateInstanceExp(loc, ce, td.ident, tiargs);
                }
                else
                {
                    /* opDollar exists, but it's not a template.
                     * This is acceptable ONLY for single-dimension indexing.
                     * Note that it's impossible to have both template & function opDollar,
                     * because both take no arguments.
                     */
                    auto ae = exp.isArrayExp();
                    if (ae && ae.arguments.length != 1)
                    {
                        error(exp.loc, "`%s` only defines opDollar for one dimension", ad.toChars());
                        return setResult(null);
                    }
                    Declaration d = s.isDeclaration();
                    assert(d);
                    e = new DotVarExp(loc, ce, d);
                }
                e = e.expressionSemantic(ass._scope);
                if (!e.type)
                    error(exp.loc, "`%s` has no value", e.toChars());
                t = e.type.toBasetype();
                if (t && t.ty == Tfunction)
                    e = new CallExp(e.loc, e);
                v = new VarDeclaration(loc, null, Id.dollar, new ExpInitializer(Loc.initial, e));
                v.storage_class |= STC.temp | STC.ctfe | STC.rvalue;
            }
            else
            {
                /* For arrays, $ will either be a compile-time constant
                 * (in which case its value in set during constant-folding),
                 * or a variable (in which case an expression is created in
                 * toir.c).
                 */

                // https://issues.dlang.org/show_bug.cgi?id=16213
                // For static arrays $ is known at compile time,
                // so declare it as a manifest constant.
                auto tsa = ce.type ? ce.type.isTypeSArray() : null;
                if (tsa)
                {
                    auto e = new ExpInitializer(loc, tsa.dim);
                    v = new VarDeclaration(loc, tsa.dim.type, Id.dollar, e, STC.manifest);
                }
                else
                {
                    auto e = new VoidInitializer(Loc.initial);
                    e.type = Type.tsize_t;
                    v = new VarDeclaration(loc, Type.tsize_t, Id.dollar, e);
                    v.storage_class |= STC.temp | STC.ctfe; // it's never a true static variable
                }
            }
            *pvar = v;
        }
        (*pvar).dsymbolSemantic(ass._scope);
        return setResult((*pvar));

    }

    override void visit(Import imp)
    {
        //printf("%s.Import.search(ident = '%s', flags = x%x)\n", imp.toChars(), ident.toChars(), flags);
        if (!imp.pkg)
        {
            imp.load(null);
            imp.mod.importAll(null);
            imp.mod.dsymbolSemantic(null);
        }
        // Forward it to the package/module
        return setResult(imp.pkg.search(loc, ident, flags));

    }

    override void visit(Nspace ns)
    {
        //printf("%s.Nspace.search('%s')\n", toChars(), ident.toChars());
        if (ns._scope && !ns.symtab)
            dsymbolSemantic(ns, ns._scope);

        if (!ns.members || !ns.symtab) // opaque or semantic() is not yet called
        {
            if (!(flags & SearchOpt.ignoreErrors))
                .error(loc, "%s `%s` is forward referenced when looking for `%s`", ns.kind, ns.toPrettyChars, ident.toChars());
            return setResult(null);
        }

        visit(cast(ScopeDsymbol)ns);
    }

    override void visit(EnumDeclaration em)
    {
        //printf("%s.EnumDeclaration::search('%s')\n", em.toChars(), ident.toChars());
        if (em._scope)
        {
            // Try one last time to resolve this enum
            dsymbolSemantic(em, em._scope);
        }

        visit(cast(ScopeDsymbol)em);
    }

    override void visit(Package pkg)
    {
        //printf("%s Package.search('%s', flags = x%x)\n", pkg.toChars(), ident.toChars(), flags);
        flags &= ~cast(int)SearchOpt.localsOnly;  // searching an import is always transitive
        if (!pkg.isModule() && pkg.mod)
        {
            // Prefer full package name.
            Dsymbol s = pkg.symtab ? pkg.symtab.lookup(ident) : null;
            if (s)
                return setResult(s);
            //printf("[%s] through pkdmod: %s\n", loc.toChars(), toChars());
            return setResult(pkg.mod.search(loc, ident, flags));
        }

        visit(cast(ScopeDsymbol)pkg);
    }

    override void visit(Module m)
    {
        /* Since modules can be circularly referenced,
         * need to stop infinite recursive searches.
         * This is done with the cache.
         */
        //printf("%s Module.search('%s', flags = x%x) insearch = %d\n", m.toChars(), ident.toChars(), flags, m.insearch);
        if (m.insearch)
            return setResult(null);

        /* Qualified module searches always search their imports,
         * even if SearchLocalsOnly
         */
        if (!(flags & SearchOpt.unqualifiedModule))
            flags &= ~(SearchOpt.unqualifiedModule | SearchOpt.localsOnly);

        if (m.searchCacheIdent == ident && m.searchCacheFlags == flags)
        {
            //printf("%s Module::search('%s', flags = %d) insearch = %d searchCacheSymbol = %s\n",
            //        toChars(), ident.toChars(), flags, insearch, searchCacheSymbol ? searchCacheSymbol.toChars() : "null");
            return setResult(m.searchCacheSymbol);
        }

        const errors = global.errors;

        m.insearch = true;
        visit(cast(ScopeDsymbol)m);
        Dsymbol s = result;
        m.insearch = false;

        if (errors == global.errors)
        {
            // https://issues.dlang.org/show_bug.cgi?id=10752
            // Can cache the result only when it does not cause
            // access error so the side-effect should be reproduced in later search.
            m.searchCacheIdent = ident;
            m.searchCacheSymbol = s;
            m.searchCacheFlags = flags;
        }
        return setResult(s);
    }

    override void visit(Declaration decl)
    {
        Dsymbol s = null;
        if (decl.type)
        {
            s = decl.type.toDsymbol(decl._scope);
            if (s)
                s = s.search(loc, ident, flags);
        }
        return setResult(s);
    }

    override void visit(StructDeclaration sd)
    {
        //printf("%s.StructDeclaration::search('%s', flags = x%x)\n", sd.toChars(), ident.toChars(), flags);
        if (sd._scope && !sd.symtab)
            dsymbolSemantic(sd, sd._scope);

        if (!sd.members || !sd.symtab) // opaque or semantic() is not yet called
        {
            // .stringof is always defined (but may be hidden by some other symbol)
            if(ident != Id.stringof && !(flags & SearchOpt.ignoreErrors) && sd.semanticRun < PASS.semanticdone)
                .error(loc, "%s `%s` is forward referenced when looking for `%s`", sd.kind, sd.toPrettyChars, ident.toChars());
            return setResult(null);
        }

        visit(cast(ScopeDsymbol)sd);
    }

    override void visit(ClassDeclaration cd)
    {
        //printf("%s.ClassDeclaration.search('%s', flags=x%x)\n", cd.toChars(), ident.toChars(), flags);
        //if (_scope) printf("%s baseok = %d\n", toChars(), baseok);
        if (cd._scope && cd.baseok < Baseok.semanticdone)
        {
            if (!cd.inuse)
            {
                // must semantic on base class/interfaces
                cd.inuse = true;
                dsymbolSemantic(cd, null);
                cd.inuse = false;
            }
        }

        if (!cd.members || !cd.symtab) // opaque or addMember is not yet done
        {
            // .stringof is always defined (but may be hidden by some other symbol)
            if (ident != Id.stringof && !(flags & SearchOpt.ignoreErrors) && cd.semanticRun < PASS.semanticdone)
                cd.classError("%s `%s` is forward referenced when looking for `%s`", ident.toChars());
            //*(char*)0=0;
            return setResult(null);
        }

        visit(cast(ScopeDsymbol)cd);
        auto s = result;

        // don't search imports of base classes
        if (flags & SearchOpt.importsOnly)
            return setResult(s);

        if (s)
            return setResult(s);

        // Search bases classes in depth-first, left to right order
        foreach (b; (*cd.baseclasses)[])
        {
            if (!b.sym)
                continue;

            if (!b.sym.symtab)
            {
                cd.classError("%s `%s` base `%s` is forward referenced", b.sym.ident.toChars());
                continue;
            }

            import dmd.access : symbolIsVisible;

            s = b.sym.search(loc, ident, flags);
            if (!s)
                continue;
            if (s == cd) // happens if s is nested in this and derives from this
                s = null;
            else if (!(flags & SearchOpt.ignoreVisibility) && !(s.visible().kind == Visibility.Kind.protected_) && !symbolIsVisible(cd, s))
                s = null;
            else
                break;
        }

        return setResult(s);
    }
}
/*************************************
 * Set scope for future semantic analysis so we can
 * deal better with forward references.
 *
 * Params:
 *   d = dsymbol for which the scope is set
 *   sc = scope that is used to set the value
 */
void setScope(Dsymbol d, Scope* sc)
{
    scope setScopeVisitor = new SetScopeVisitor(sc);
    d.accept(setScopeVisitor);
}

private extern(C++) class SetScopeVisitor : Visitor
{
    alias visit = typeof(super).visit;
    Scope* sc;

    this(Scope* sc) @safe
    {
        this.sc = sc;
    }

    override void visit(Dsymbol d)
    {
        //printf("Dsymbol::setScope() %p %s, %p stc = %llx\n", d, d.toChars(), sc, sc.stc);
        if (!sc.nofree)
            sc.setNoFree(); // may need it even after semantic() finishes
        d._scope = sc;
        if (sc.depdecl)
            d.depdecl = sc.depdecl;
        if (!d.userAttribDecl)
            d.userAttribDecl = sc.userAttribDecl;
    }

    override void visit(Import i)
    {
        visit(cast(Dsymbol)i);
        if (i.aliasdecls.length)
        {
            if (!i.mod)
                i.importAll(sc);

            sc = sc.push(i.mod);
            sc.visibility = i.visibility;
            foreach (ad; i.aliasdecls)
                ad.setScope(sc);
            sc = sc.pop();
        }
    }

    override void visit(Nspace ns)
    {
        visit(cast(Dsymbol)ns);
        if (ns.members)
        {
            assert(sc);
            sc = sc.push(ns);
            sc.linkage = LINK.cpp; // namespaces default to C++ linkage
            sc.parent = ns;
            ns.members.foreachDsymbol(s => s.setScope(sc));
            sc.pop();
        }
    }

    override void visit(EnumDeclaration ed)
    {
        if (ed.semanticRun > PASS.initial)
            return;
        visit(cast(Dsymbol)ed);
    }

    override void visit(AggregateDeclaration ad)
    {
        // Might need a scope to resolve forward references. The check for
        // semanticRun prevents unnecessary setting of _scope during deferred
        // setScope phases for aggregates which already finished semantic().
        // See https://issues.dlang.org/show_bug.cgi?id=16607
        if (ad.semanticRun < PASS.semanticdone)
            visit(cast(Dsymbol)ad);
    }

    override void visit(AttribDeclaration atr)
    {
        Dsymbols* d = atr.include(sc);
        //printf("\tAttribDeclaration::setScope '%s', d = %p\n",toChars(), d);
        if (d)
        {
            Scope* sc2 = atr.newScope(sc);
            d.foreachDsymbol( s => s.setScope(sc2) );
            if (sc2 != sc)
                sc2.pop();
        }
    }

    override void visit(DeprecatedDeclaration dd)
    {
        //printf("DeprecatedDeclaration::setScope() %p\n", this);
        if (dd.decl)
            visit(cast(Dsymbol)dd); // for forward reference
        visit(cast(AttribDeclaration)dd);
    }

    override void visit(CPPMangleDeclaration cppmd)
    {
        if (cppmd.decl)
            visit(cast(Dsymbol)cppmd); // for forward reference
        visit(cast(AttribDeclaration)cppmd);
    }

    override void visit(AnonDeclaration anond)
    {
        if (anond.decl)
            visit(cast(Dsymbol)anond); // for forward reference
        visit(cast(AttribDeclaration)anond);
    }

    override void visit(ConditionalDeclaration condd)
    {
        condd.include(sc).foreachDsymbol( s => s.setScope(sc) );
    }

    override void visit(StaticIfDeclaration sid)
    {
        // do not evaluate condition before semantic pass
        // But do set the scope, in case we need it for forward referencing
        visit(cast(Dsymbol)sid); // for forward reference
    }

    override void visit(StaticForeachDeclaration sfd)
    {
        // do not evaluate condition before semantic pass
        // But do set the scope, in case we need it for forward referencing
        visit(cast(Dsymbol)sfd); // for forward reference
    }

    override void visit(MixinDeclaration md)
    {
        visit(cast(Dsymbol)md);
    }

    override void visit(UserAttributeDeclaration uad)
    {
        //printf("UserAttributeDeclaration::setScope() %p\n", this);
        if (uad.decl)
            visit(cast(Dsymbol)uad);
        visit(cast(AttribDeclaration)uad);
    }
}

void importAll(Dsymbol d, Scope* sc)
{
    scope iav = new ImportAllVisitor(sc);
    d.accept(iav);
}

extern(C++) class ImportAllVisitor : Visitor
{
    alias visit = typeof(super).visit;
    Scope* sc;

    this(Scope* sc) @safe
    {
        this.sc = sc;
    }

    override void visit(Dsymbol d) {}

    override void visit(Import imp)
    {
        if (imp.mod) return; // Already done

        /*
         * https://issues.dlang.org/show_bug.cgi?id=15525
         *
         * Loading the import has failed,
         * most likely because of parsing errors.
         * Therefore we cannot trust the resulting AST.
         */
        if (imp.load(sc))
        {
            // https://issues.dlang.org/show_bug.cgi?id=23873
            // For imports that are not at module or function level,
            // e.g. aggregate level, the import symbol is added to the
            // symbol table and later semantic is performed on it.
            // This leads to semantic analysis on an malformed AST
            // which causes all kinds of segfaults.
            // The fix is to note that the module has errors and avoid
            // semantic analysis on it.
            if(imp.mod)
                imp.mod.errors = true;
            return;
        }

        if (!imp.mod) return; // Failed

        if (sc.stc & STC.static_)
            imp.isstatic = true;
        imp.mod.importAll(null);
        imp.mod.checkImportDeprecation(imp.loc, sc);
        if (sc.explicitVisibility)
            imp.visibility = sc.visibility;
        if (!imp.isstatic && !imp.aliasId && !imp.names.length)
            sc.scopesym.importScope(imp.mod, imp.visibility);
        // Enable access to pkgs/mod as soon as posible, because compiler
        // can traverse them before the import gets semantic (Issue: 21501)
        if (!imp.aliasId && !imp.names.length)
            imp.addPackageAccess(sc.scopesym);
    }

    override void visit(Module m)
    {
        //printf("+Module::importAll(this = %p, '%s'): parent = %p\n", m, m.toChars(), m.parent);
        if (m._scope)
            return; // already done
        if (m.filetype == FileType.ddoc)
        {
            error(m.loc, "%s `%s` is a Ddoc file, cannot import it", m.kind, m.toPrettyChars);
            return;
        }

        /* Note that modules get their own scope, from scratch.
         * This is so regardless of where in the syntax a module
         * gets imported, it is unaffected by context.
         * Ignore prevsc.
         */
        Scope* sc = scopeCreateGlobal(m, global.errorSink); // create root scope

        if (m.md && m.md.msg)
            m.md.msg = semanticString(sc, m.md.msg, "deprecation message");

        // Add import of "object", even for the "object" module.
        // If it isn't there, some compiler rewrites, like
        //    classinst == classinst -> .object.opEquals(classinst, classinst)
        // would fail inside object.d.
        if (m.filetype != FileType.c &&
            (m.members.length == 0 ||
             (*m.members)[0].ident != Id.object ||
             (*m.members)[0].isImport() is null))
        {
            auto im = new Import(m.loc, null, Id.object, null, 0);
            m.members.shift(im);
        }
        if (!m.symtab)
        {
            // Add all symbols into module's symbol table
            m.symtab = new DsymbolTable();
            for (size_t i = 0; i < m.members.length; i++)
            {
                Dsymbol s = (*m.members)[i];
                s.addMember(sc, sc.scopesym);
            }
        }
        // anything else should be run after addMember, so version/debug symbols are defined
        /* Set scope for the symbols so that if we forward reference
         * a symbol, it can possibly be resolved on the spot.
         * If this works out well, it can be extended to all modules
         * before any semantic() on any of them.
         */
        m.setScope(sc); // remember module scope for semantic
        for (size_t i = 0; i < m.members.length; i++)
        {
            Dsymbol s = (*m.members)[i];
            s.setScope(sc);
        }
        for (size_t i = 0; i < m.members.length; i++)
        {
            Dsymbol s = (*m.members)[i];
            s.importAll(sc);
        }
        sc = sc.pop();
        sc.pop(); // 2 pops because scopeCreateGlobal() created 2
    }

    override void visit(AttribDeclaration atb)
    {
        Dsymbols* d = atb.include(sc);
        //printf("\tAttribDeclaration::importAll '%s', d = %p\n", toChars(), d);
        if (d)
        {
            Scope* sc2 = atb.newScope(sc);
            d.foreachDsymbol( s => s.importAll(sc2) );
            if (sc2 != sc)
                sc2.pop();
        }
    }

    // do not evaluate condition before semantic pass
    override void visit(StaticIfDeclaration _) {}
    // do not evaluate aggregate before semantic pass
    override void visit(StaticForeachDeclaration _) {}
}

/*******************************
    * Load module.
    * Returns:
    *  true for errors, false for success
    */
extern (D) bool load(Import imp, Scope* sc)
{
    // See if existing module
    const errors = global.errors;
    DsymbolTable dst = Package.resolve(imp.packages, null, &imp.pkg);
    version (none)
    {
        if (pkg && pkg.isModule())
        {
            .error(loc, "can only import from a module, not from a member of module `%s`. Did you mean `import %s : %s`?", pkg.toChars(), pkg.toPrettyChars(), id.toChars());
            mod = pkg.isModule(); // Error recovery - treat as import of that module
            return true;
        }
    }
    Dsymbol s = dst.lookup(imp.id);
    if (s)
    {
        if (s.isModule())
            imp.mod = cast(Module)s;
        else
        {
            if (s.isAliasDeclaration())
            {
                .error(imp.loc, "%s `%s` conflicts with `%s`", s.kind(), s.toPrettyChars(), imp.id.toChars());
            }
            else if (Package p = s.isPackage())
            {
                if (p.isPkgMod == PKG.unknown)
                {
                    const preverrors = global.errors;
                    imp.mod = Module.load(imp.loc, imp.packages, imp.id);
                    if (!imp.mod)
                        p.isPkgMod = PKG.package_;
                    else
                    {
                        // imp.mod is a package.d, or a normal module which conflicts with the package name.
                        if (imp.mod.isPackageFile)
                            imp.mod.tag = p.tag; // reuse the same package tag
                        else
                        {
                            // show error if Module.load does not
                            if (preverrors == global.errors)
                                .error(imp.loc, "%s `%s` from file %s conflicts with %s `%s`", imp.mod.kind(), imp.mod.toPrettyChars(), imp.mod.srcfile.toChars, p.kind(), p.toPrettyChars());
                            return true;
                        }
                    }
                }
                else
                {
                    imp.mod = p.isPackageMod();
                }
                if (!imp.mod)
                {
                    .error(imp.loc, "can only import from a module, not from package `%s.%s`", p.toPrettyChars(), imp.id.toChars());
                }
            }
            else if (imp.pkg)
            {
                .error(imp.loc, "can only import from a module, not from package `%s.%s`", imp.pkg.toPrettyChars(), imp.id.toChars());
            }
            else
            {
                .error(imp.loc, "can only import from a module, not from package `%s`", imp.id.toChars());
            }
        }
    }
    if (!imp.mod)
    {
        // Load module
        imp.mod = Module.load(imp.loc, imp.packages, imp.id);
        if (imp.mod)
        {
            // imp.id may be different from mod.ident, if so then insert alias
            dst.insert(imp.id, imp.mod);
        }
    }
    if (imp.mod && !imp.mod.importedFrom)
        imp.mod.importedFrom = sc ? sc._module.importedFrom : Module.rootModule;
    if (!imp.pkg)
    {
        if (imp.mod && imp.mod.isPackageFile)
        {
            // one level depth package.d file (import pkg; ./pkg/package.d)
            // it's necessary to use the wrapping Package already created
            imp.pkg = imp.mod.pkg;
        }
        else
            imp.pkg = imp.mod;
    }
    return global.errors != errors;
}

void setFieldOffset(Dsymbol d, AggregateDeclaration ad, FieldState* fieldState, bool isunion)
{
    scope v = new SetFieldOffsetVisitor(ad, fieldState, isunion);
    d.accept(v);
}

private extern(C++) class SetFieldOffsetVisitor : Visitor
{
    import dmd.typesem: size;

    alias visit = Visitor.visit;

    AggregateDeclaration ad;
    FieldState* fieldState;
    bool isunion;

    this(AggregateDeclaration ad, FieldState* fieldState, bool isunion) @safe
    {
        this.ad = ad;
        this.fieldState = fieldState;
        this.isunion = isunion;
    }

    override void visit(Dsymbol d) {}

    override void visit(Nspace ns)
    {
        //printf("Nspace::setFieldOffset() %s\n", toChars());
        if (ns._scope) // if fwd reference
            dsymbolSemantic(ns, null); // try to resolve it
        ns.members.foreachDsymbol( s => s.setFieldOffset(ad, fieldState, isunion) );
    }

    override void visit(VarDeclaration vd)
    {
        //printf("VarDeclaration::setFieldOffset(ad = %s) %s\n", ad.toChars(), vd.toChars());

        if (vd.aliasTuple)
        {
            // If this variable was really a tuple, set the offsets for the tuple fields
            vd.aliasTuple.foreachVar((s) { s.setFieldOffset(ad, fieldState, isunion); });
            return;
        }

        if (!vd.isField())
            return;
        assert(!(vd.storage_class & (STC.static_ | STC.extern_ | STC.parameter)));

        //printf("+VarDeclaration::setFieldOffset(ad = %s) %s\n", ad.toChars(), toChars());

        /* Fields that are tuples appear both as part of TupleDeclarations and
         * as members. That means ignore them if they are already a field.
         */
        if (vd.offset)
        {
            // already a field
            fieldState.offset = ad.structsize; // https://issues.dlang.org/show_bug.cgi?id=13613
            return;
        }
        for (size_t i = 0; i < ad.fields.length; i++)
        {
            if (ad.fields[i] == vd)
            {
                // already a field
                fieldState.offset = ad.structsize; // https://issues.dlang.org/show_bug.cgi?id=13613
                return;
            }
        }

        // Check for forward referenced types which will fail the size() call
        Type t = vd.type.toBasetype();
        if (vd.storage_class & STC.ref_)
        {
            // References are the size of a pointer
            t = Type.tvoidptr;
        }
        Type tv = t.baseElemOf();
        if (tv.ty == Tstruct)
        {
            auto ts = cast(TypeStruct)tv;
            assert(ts.sym != ad);   // already checked in ad.determineFields()
            if (!ts.sym.determineSize(vd.loc))
            {
                vd.type = Type.terror;
                vd.errors = true;
                return;
            }
        }

        // List in ad.fields. Even if the type is error, it's necessary to avoid
        // pointless error diagnostic "more initializers than fields" on struct literal.
        ad.fields.push(vd);

        if (t.ty == Terror)
            return;

        /* If coming after a bit field in progress,
         * advance past the field
         */
        fieldState.inFlight = false;

        const sz = t.size(vd.loc);
        assert(sz != SIZE_INVALID && sz < uint.max);
        uint memsize = cast(uint)sz;                // size of member
        uint memalignsize = target.fieldalign(t);   // size of member for alignment purposes
        vd.offset = placeField(vd.loc,
            fieldState.offset,
            memsize, memalignsize, vd.alignment,
            ad.structsize, ad.alignsize,
            isunion);

        //printf("\t%s: memalignsize = %d\n", toChars(), memalignsize);
        //printf(" addField '%s' to '%s' at offset %d, size = %d\n", toChars(), ad.toChars(), offset, memsize);
    }

    override void visit(BitFieldDeclaration bfd)
    {
        enum log = false;
        static if (log)
        {
            printf("BitFieldDeclaration::setFieldOffset(ad: %s, field: %s)\n", ad.toChars(), bfd.toChars());
            void print(const FieldState* fieldState)
            {
                fieldState.print();
                printf("          fieldWidth   = %d bits\n",    bfd.fieldWidth);
            }
            print(fieldState);
        }

        Type t = bfd.type.toBasetype();
        const bool anon = bfd.isAnonymous();

        // List in ad.fields. Even if the type is error, it's necessary to avoid
        // pointless error diagnostic "more initializers than fields" on struct literal.
        if (!anon)
            ad.fields.push(bfd);

        if (t.ty == Terror)
            return;

        const sz = t.size(bfd.loc);
        assert(sz != SIZE_INVALID && sz < uint.max);
        uint memsize = cast(uint)sz;                // size of member
        uint memalignsize = target.fieldalign(t);   // size of member for alignment purposes
        if (log) printf("          memsize: %u memalignsize: %u\n", memsize, memalignsize);

        if (bfd.fieldWidth == 0 && !anon)
            error(bfd.loc, "named bit fields cannot have 0 width");
        if (bfd.fieldWidth > memsize * 8)
            error(bfd.loc, "bit field width %d is larger than type", bfd.fieldWidth);

        const style = target.c.bitFieldStyle;
        if (style != TargetC.BitFieldStyle.MS && style != TargetC.BitFieldStyle.Gcc_Clang)
            assert(0, "unsupported bitfield style");

        const isMicrosoftStyle = style == TargetC.BitFieldStyle.MS;
        const contributesToAggregateAlignment = target.c.contributesToAggregateAlignment(bfd);

        void startNewField()
        {
            if (log) printf("startNewField()\n");
            uint alignsize;
            if (isMicrosoftStyle)
               alignsize = memsize; // not memalignsize
            else
            {
                if (bfd.fieldWidth > 32)
                    alignsize = memalignsize;
                else if (bfd.fieldWidth > 16)
                    alignsize = 4;
                else if (bfd.fieldWidth > 8)
                    alignsize = 2;
                else
                    alignsize = 1;
            }

            uint dummy;
            bfd.offset = placeField(bfd.loc,
                fieldState.offset,
                memsize, alignsize, bfd.alignment,
                ad.structsize,
                contributesToAggregateAlignment ? ad.alignsize : dummy,
                isunion);

            fieldState.inFlight = true;
            fieldState.fieldOffset = bfd.offset;
            fieldState.bitOffset = 0;
            fieldState.fieldSize = memsize;
        }

        if (ad.alignsize == 0)
            ad.alignsize = 1;
        if (!isMicrosoftStyle && contributesToAggregateAlignment && ad.alignsize < memalignsize)
            ad.alignsize = memalignsize;

        if (bfd.fieldWidth == 0)
        {
            if (!isMicrosoftStyle && !isunion)
            {
                // Use type of zero width field to align to next field
                fieldState.offset = (fieldState.offset + memalignsize - 1) & ~(memalignsize - 1);
                ad.structsize = fieldState.offset;
            }
            else if (isMicrosoftStyle && fieldState.inFlight && !isunion)
            {
                // documentation says align to next int
                //const alsz = cast(uint)Type.tint32.size();
                const alsz = memsize; // but it really does this
                fieldState.offset = (fieldState.offset + alsz - 1) & ~(alsz - 1);
                ad.structsize = fieldState.offset;
            }

            fieldState.inFlight = false;
            return;
        }

        if (!fieldState.inFlight)
        {
            //printf("not in flight\n");
            startNewField();
        }
        else if (!isMicrosoftStyle)
        {
            // If the bitfield spans more units of alignment than its type
            // and is at the alignment boundary, start a new field at the
            // next alignment boundary. This affects when offsetof reports
            // a higher number and bitoffsetof starts at zero again.
            if (fieldState.bitOffset % (memalignsize * 8) == 0 &&
                fieldState.bitOffset + bfd.fieldWidth > memsize * 8)
            {
                if (log) printf("more units of alignment than its type\n");
                startNewField();        // the bit field is full
            }
            else
            {
                // if alignment boundary is crossed
                uint start = (fieldState.fieldOffset * 8 + fieldState.bitOffset) % (memalignsize * 8);
                uint end   = start + bfd.fieldWidth;
                //printf("%s start: %d end: %d memalignsize: %d\n", ad.toChars(), start, end, memalignsize);
                if (start / (memsize * 8) != (end - 1) / (memsize * 8))
                {
                    if (log) printf("alignment is crossed\n");
                    startNewField();
                }
            }
        }
        else
        {
            if (memsize != fieldState.fieldSize ||
                fieldState.bitOffset + bfd.fieldWidth > fieldState.fieldSize * 8)
            {
                //printf("new field\n");
                startNewField();
            }
        }

        bfd.offset = fieldState.fieldOffset;
        bfd.bitOffset = fieldState.bitOffset;

        const pastField = bfd.bitOffset + bfd.fieldWidth;
        if (isMicrosoftStyle)
            fieldState.fieldSize = memsize;
        else
        {
            const size = (pastField + 7) / 8;
            fieldState.fieldSize = size;
            //printf(" offset: %d, size: %d\n", offset, size);
            if (isunion)
            {
                const newstructsize = bfd.offset + size;
                if (newstructsize > ad.structsize)
                    ad.structsize = newstructsize;
            }
            else
                ad.structsize = bfd.offset + size;
        }
        //printf("at end: ad.structsize = %d\n", cast(int)ad.structsize);
        //print(fieldState);

        if (!isunion)
        {
            fieldState.offset = bfd.offset + fieldState.fieldSize;
            fieldState.bitOffset = pastField;
        }

        //printf("\t%s: offset = %d bitOffset = %d fieldWidth = %d memsize = %d\n", toChars(), offset, bitOffset, fieldWidth, memsize);
        //printf("\t%s: memalignsize = %d\n", toChars(), memalignsize);
        //printf(" addField '%s' to '%s' at offset %d, size = %d\n", toChars(), ad.toChars(), offset, memsize);
    }

    override void visit(TemplateMixin tm)
    {
        //printf("TemplateMixin.setFieldOffset() %s\n", tm.toChars());
        if (tm._scope) // if fwd reference
            dsymbolSemantic(tm, null); // try to resolve it

        tm.members.foreachDsymbol( (s) { s.setFieldOffset(ad, fieldState, isunion); } );
    }

    override void visit(AttribDeclaration atd)
    {
        atd.include(null).foreachDsymbol( s => s.setFieldOffset(ad, fieldState, isunion) );
    }

    override void visit(AnonDeclaration anond)
    {
        //printf("\tAnonDeclaration::setFieldOffset %s %p\n", isunion ? "union" : "struct", anond);
        if (anond.decl)
        {
            /* This works by treating an AnonDeclaration as an aggregate 'member',
             * so in order to place that member we need to compute the member's
             * size and alignment.
             */
            size_t fieldstart = ad.fields.length;

            /* Hackishly hijack ad's structsize and alignsize fields
             * for use in our fake anon aggregate member.
             */
            uint savestructsize = ad.structsize;
            uint savealignsize = ad.alignsize;
            ad.structsize = 0;
            ad.alignsize = 0;

            FieldState fs;
            anond.decl.foreachDsymbol( (s)
            {
                s.setFieldOffset(ad, &fs, anond.isunion);
                if (anond.isunion)
                    fs.offset = 0;
            });

            /* https://issues.dlang.org/show_bug.cgi?id=13613
             * If the fields in this.members had been already
             * added in ad.fields, just update *poffset for the subsequent
             * field offset calculation.
             */
            if (fieldstart == ad.fields.length)
            {
                ad.structsize = savestructsize;
                ad.alignsize = savealignsize;
                fieldState.offset = ad.structsize;
                return;
            }

            anond.anonstructsize = ad.structsize;
            anond.anonalignsize = ad.alignsize;
            ad.structsize = savestructsize;
            ad.alignsize = savealignsize;

            // 0 sized structs are set to 1 byte
            if (anond.anonstructsize == 0)
            {
                anond.anonstructsize = 1;
                anond.anonalignsize = 1;
            }

            assert(anond._scope);
            auto alignment = anond._scope.alignment();

            /* Given the anon 'member's size and alignment,
             * go ahead and place it.
             */
            anond.anonoffset = placeField(anond.loc,
                fieldState.offset,
                anond.anonstructsize, anond.anonalignsize, alignment,
                ad.structsize, ad.alignsize,
                isunion);

            // Add to the anon fields the base offset of this anonymous aggregate
            //printf("anon fields, anonoffset = %d\n", anonoffset);
            foreach (const i; fieldstart .. ad.fields.length)
            {
                VarDeclaration v = ad.fields[i];
                //printf("\t[%d] %s %d\n", i, v.toChars(), v.offset);
                v.offset += anond.anonoffset;
            }
        }
    }
}

extern(D) Scope* newScope(Dsymbol d, Scope* sc)
{
    scope nsv = new NewScopeVisitor(sc);
    d.accept(nsv);
    return nsv.sc;
}

private extern(C++) class NewScopeVisitor : Visitor
{
    alias visit = typeof(super).visit;
    Scope* sc;
    this(Scope* sc)
    {
        this.sc = sc;
    }

    /****************************************
     * A hook point to supply scope for members.
     * addMember, setScope, importAll, semantic, semantic2 and semantic3 will use this.
     */
    override void visit(AttribDeclaration dc){}

    override void visit(StorageClassDeclaration swt)
    {
        STC scstc = sc.stc;
        /* These sets of storage classes are mutually exclusive,
         * so choose the innermost or most recent one.
         */
        if (swt.stc & (STC.auto_ | STC.scope_ | STC.static_ | STC.extern_ | STC.manifest))
            scstc &= ~(STC.auto_ | STC.scope_ | STC.static_ | STC.extern_ | STC.manifest);
        if (swt.stc & (STC.auto_ | STC.scope_ | STC.static_ | STC.manifest | STC.gshared))
            scstc &= ~(STC.auto_ | STC.scope_ | STC.static_ | STC.manifest | STC.gshared);
        if (swt.stc & (STC.const_ | STC.immutable_ | STC.manifest))
            scstc &= ~(STC.const_ | STC.immutable_ | STC.manifest);
        if (swt.stc & (STC.gshared | STC.shared_))
            scstc &= ~(STC.gshared | STC.shared_);
        if (swt.stc & (STC.safe | STC.trusted | STC.system))
            scstc &= ~(STC.safe | STC.trusted | STC.system);
        scstc |= swt.stc;
        //printf("scstc = x%llx\n", scstc);
        sc = swt.createNewScope(sc, scstc, sc.linkage, sc.cppmangle,
        sc.visibility, sc.explicitVisibility, sc.aligndecl, sc.inlining);
    }

    /**
     * Provides a new scope with `STC.deprecated_` and `Scope.depdecl` set
     *
     * Calls `StorageClassDeclaration.newScope` (as it must be called or copied
     * in any function overriding `newScope`), then set the `Scope`'s depdecl.
     *
     * Returns:
     *   Always a new scope, to use for this `DeprecatedDeclaration`'s members.
     */
    override void visit(DeprecatedDeclaration dpd)
    {
        auto oldsc = sc;
        visit((cast(StorageClassDeclaration)dpd));
        auto scx = sc;
        sc = oldsc;
        // The enclosing scope is deprecated as well
        if (scx == sc)
            scx = sc.push();
        scx.depdecl = dpd;
        sc = scx;
    }

    override void visit(LinkDeclaration  lid)
    {
        sc= lid.createNewScope(sc, sc.stc, lid.linkage, sc.cppmangle, sc.visibility, sc.explicitVisibility,
        sc.aligndecl, sc.inlining);
    }

    override void visit(CPPMangleDeclaration cpmd)
    {
        sc = cpmd.createNewScope(sc, sc.stc, LINK.cpp, cpmd.cppmangle, sc.visibility, sc.explicitVisibility,
        sc.aligndecl, sc.inlining);
    }

    /**
     * Returns:
     *   A copy of the parent scope, with `this` as `namespace` and C++ linkage
     *///override Scope* visit(Scope* sc)
    override void visit(CPPNamespaceDeclaration scd)
    {
        auto scx = sc.copy();
        scx.linkage = LINK.cpp;
        scx.namespace = scd;
        sc = scx;
    }

    override void visit(VisibilityDeclaration atbd)
    {
        if (atbd.pkg_identifiers)
            dsymbolSemantic(atbd, sc);

       sc = atbd.createNewScope(sc, sc.stc, sc.linkage, sc.cppmangle, atbd.visibility, 1, sc.aligndecl, sc.inlining);
    }

    override void visit(AlignDeclaration visd)
    {
        sc = visd.createNewScope(sc, sc.stc, sc.linkage, sc.cppmangle, sc.visibility,
        sc.explicitVisibility, visd, sc.inlining);
    }

    override void visit(PragmaDeclaration prd)
    {
        if (prd.ident == Id.Pinline)
        {
            // We keep track of this pragma inside scopes,
            // then it's evaluated on demand in function semantic
            sc = prd.createNewScope(sc, sc.stc, sc.linkage, sc.cppmangle, sc.visibility, sc.explicitVisibility, sc.aligndecl, prd); // @suppress(dscanner.style.long_line)
        }
    }

    /**************************************
     * Use the ForwardingScopeDsymbol as the parent symbol for members.
     */
    override void visit(ForwardingAttribDeclaration  fad)
    {
        sc = sc.push(fad.sym);
    }

    override void visit(UserAttributeDeclaration uac)
    {
        Scope* sc2 = sc;
        if (uac.atts && uac.atts.length)
        {
            // create new one for changes
            sc2 = sc.copy();
            sc2.userAttribDecl = uac;
        }
        sc = sc2;
    }
}


Dsymbols* include(Dsymbol d, Scope* sc)
{
    scope icv = new ConditionIncludeVisitor(sc);
    d.accept(icv);
    return icv.symbols;
}

extern(C++) class ConditionIncludeVisitor : Visitor
{
    alias visit = typeof(super).visit;
    Scope* sc;
    Dsymbols* symbols;
    this(Scope* sc)
    {
        this.sc = sc;
    }

    override void visit(AttribDeclaration ad)
    {
        if (ad.errors)
        {
            symbols = null;
            return;
        }
        symbols = ad.decl;
        return;
    }

// Decide if 'then' or 'else' code should be included
    override void visit(ConditionalDeclaration cdc)
    {
        //printf("ConditionalDeclaration::include(sc = %p) scope = %p\n", sc, _scope);

        if (cdc.errors)
        {
            symbols = null;
            return;
        }
        assert(cdc.condition);
        symbols = dmd.expressionsem.include(cdc.condition, cdc._scope ? cdc._scope : sc) ? cdc.decl : cdc.elsedecl;
    }

    override void visit(StaticIfDeclaration sif)
    {
    /****************************************
     * Different from other AttribDeclaration subclasses, include() call requires
     * the completion of addMember and setScope phases.
     */
        //printf("StaticIfDeclaration::include(sc = %p) scope = %p\n", sc, _scope);
        if (sif.errors || sif.onStack)
        {
            symbols = null;
            return;
        }
        sif.onStack = true;
        scope(exit) sif.onStack = false;

        if (sc && sif.condition.inc == Include.notComputed)
        {
            assert(sif.scopesym); // addMember is already done
            assert(sif._scope); // setScope is already done

            Scope* saved_scope = sc;
            sc = sif._scope;
            visit(cast(ConditionalDeclaration) sif);
            Dsymbols* d = symbols;
            sc = saved_scope;

            if (d && !sif.addisdone)
            {
                // Add members lazily.
                d.foreachDsymbol( s => s.addMember(sif._scope, sif.scopesym) );

                // Set the member scopes lazily.
                d.foreachDsymbol( s => s.setScope(sif._scope) );

                sif.addisdone = true;
            }
            symbols = d;
            return;
        }
        else
        {
            visit(cast(ConditionalDeclaration)sif);
        }
    }

    override void visit(StaticForeachDeclaration sfd)
    {
        if (sfd.errors || sfd.onStack)
        {
            symbols = null;
            return;
        }
        if (sfd.cached)
        {
            assert(!sfd.onStack);
            symbols = sfd.cache;
            return;
        }
        sfd.onStack = true;
        scope(exit) sfd.onStack = false;

        if (sfd._scope)
        {
            sfd.sfe.prepare(sfd._scope); // lower static foreach aggregate
        }
        if (!sfd.sfe.ready())
        {
            symbols = null;// TODO: ok?
            return;
        }

        // expand static foreach
        import dmd.statementsem: makeTupleForeach;
        Dsymbols* d = makeTupleForeach(sfd._scope, true, true, sfd.sfe.aggrfe, sfd.decl, sfd.sfe.needExpansion).decl;
        if (d) // process generated declarations
        {
            // Add members lazily.
            d.foreachDsymbol( s => s.addMember(sfd._scope, sfd.scopesym) );

            // Set the member scopes lazily.
            d.foreachDsymbol( s => s.setScope(sfd._scope) );
        }
        sfd.cached = true;
        sfd.cache = d;
        symbols = d;
    }
}

/**
 * Called from a symbol's semantic to check if `gnuAbiTag` UDA
 * can be applied to them
 *
 * Directly emits an error if the UDA doesn't work with this symbol
 *
 * Params:
 *   sym = symbol to check for `gnuAbiTag`
 *   linkage = Linkage of the symbol (Declaration.link or sc.link)
 */
void checkGNUABITag(Dsymbol sym, LINK linkage)
{
    if (global.params.cplusplus < CppStdRevision.cpp11)
        return;

    foreachUdaNoSemantic(sym, (exp) {
        if (!isGNUABITag(exp))
            return 0; // continue
        if (sym.isCPPNamespaceDeclaration() || sym.isNspace())
        {
            .error(exp.loc, "`@%s` cannot be applied to namespaces", Id.udaGNUAbiTag.toChars());
            sym.errors = true;
        }
        else if (linkage != LINK.cpp)
        {
            .error(exp.loc, "`@%s` can only apply to C++ symbols", Id.udaGNUAbiTag.toChars());
            sym.errors = true;
        }
        // Only one `@gnuAbiTag` is allowed by semantic2
        return 1; // break
    });
}

/**
 * Check if the provided expression references `core.attribute.gnuAbiTag`
 *
 * This should be called after semantic has been run on the expression.
 * Semantic on UDA happens in semantic2 (see `dmd.semantic2`).
 *
 * Params:
 *   e = Expression to check (usually from `UserAttributeDeclaration.atts`)
 *
 * Returns:
 *   `true` if the expression references the compiler-recognized `gnuAbiTag`
 */
bool isGNUABITag(Expression e)
{
    if (global.params.cplusplus < CppStdRevision.cpp11)
        return false;

    auto ts = e.type ? e.type.isTypeStruct() : null;
    if (!ts)
        return false;
    if (ts.sym.ident != Id.udaGNUAbiTag || !ts.sym.parent)
        return false;
    // Can only be defined in druntime
    Module m = ts.sym.parent.isModule();
    if (!m || !m.isCoreModule(Id.attribute))
        return false;
    return true;
}

/******************************************
 * If a variable has a scope destructor call, return call for it.
 * Otherwise, return NULL.
 */
private Expression callScopeDtor(VarDeclaration vd, Scope* sc)
{
    import dmd.typesem: size;

    //printf("VarDeclaration::callScopeDtor() %s\n", toChars());

    // Destruction of STC.field's is handled by buildDtor()
    if (vd.storage_class & (STC.nodtor | STC.ref_ | STC.out_ | STC.field))
    {
        return null;
    }

    if (vd.iscatchvar)
        return null;    // destructor is built by `void semantic(Catch c, Scope* sc)`, not here

    Expression e = null;
    // Destructors for structs and arrays of structs
    Type tv = vd.type.baseElemOf();
    if (tv.ty == Tstruct)
    {
        StructDeclaration sd = (cast(TypeStruct)tv).sym;
        if (!sd.dtor || sd.errors)
            return null;

        const sz = vd.type.size();
        assert(sz != SIZE_INVALID);

        if (vd.type.toBasetype().ty == Tstruct)
        {
            // v.__xdtor()
            e = new VarExp(vd.loc, vd);

            /* This is a hack so we can call destructors on const/immutable objects.
             * Need to add things like "const ~this()" and "immutable ~this()" to
             * fix properly.
             */
            e.type = e.type.mutableOf();

            // Enable calling destructors on shared objects.
            // The destructor is always a single, non-overloaded function,
            // and must serve both shared and non-shared objects.
            e.type = e.type.unSharedOf;

            e = new DotVarExp(vd.loc, e, sd.dtor, false);
            e = new CallExp(vd.loc, e);
        }
        else
        {
            // __ArrayDtor(v[0 .. n])
            e = new VarExp(vd.loc, vd);

            const sdsz = sd.type.size();
            assert(sdsz != SIZE_INVALID && sdsz != 0);
            const n = sz / sdsz;
            SliceExp se = new SliceExp(vd.loc, e, new IntegerExp(vd.loc, 0, Type.tsize_t),
                new IntegerExp(vd.loc, n, Type.tsize_t));

            // Prevent redundant bounds check
            se.upperIsInBounds = true;
            se.lowerIsLessThanUpper = true;

            // This is a hack so we can call destructors on const/immutable objects.
            se.type = sd.type.arrayOf();

            e = new CallExp(vd.loc, new IdentifierExp(vd.loc, Id.__ArrayDtor), se);
        }
        return e;
    }
    // Destructors for classes
    if (!(vd.storage_class & (STC.auto_ | STC.scope_) && !(vd.storage_class & STC.parameter)))
        return null;

    for (ClassDeclaration cd = vd.type.isClassHandle(); cd; cd = cd.baseClass)
    {
        /* We can do better if there's a way with onstack
         * classes to determine if there's no way the monitor
         * could be set.
         */
        //if (cd.isInterfaceDeclaration())
        //    error("interface `%s` cannot be scope", cd.toChars());

        if (!vd.onstack) // if any destructors
            continue;
        // delete'ing C++ classes crashes (and delete is deprecated anyway)
        if (cd.classKind == ClassKind.cpp)
        {
            // Don't call non-existant dtor
            if (!cd.dtor)
                break;

            e = new VarExp(vd.loc, vd);
            e.type = e.type.mutableOf().unSharedOf(); // Hack for mutable ctor on immutable instances
            e = new DotVarExp(vd.loc, e, cd.dtor, false);
            e = new CallExp(vd.loc, e);
            break;
        }

        // delete this;
        Expression ec;
        ec = new VarExp(vd.loc, vd);
        e = new DeleteExp(vd.loc, ec, true);
        break;
    }
    return e;
}

/***************************************
 * Collect all instance fields, then determine instance size.
 * Returns:
 *      false if failed to determine the size.
 */
bool determineSize(AggregateDeclaration ad, Loc loc)
{
    //printf("AggregateDeclaration::determineSize() %s, sizeok = %d\n", toChars(), sizeok);

    // The previous instance size finalizing had:
    if (ad.type.ty == Terror || ad.errors)
        return false;   // failed already
    if (ad.sizeok == Sizeok.done)
        return true;    // succeeded

    if (!ad.members)
    {
        .error(loc, "%s `%s` unknown size", ad.kind, ad.toPrettyChars);
        return false;
    }

    if (ad._scope)
        dsymbolSemantic(ad, null);

    // Determine the instance size of base class first.
    if (auto cd = ad.isClassDeclaration())
    {
        cd = cd.baseClass;
        if (cd && !cd.determineSize(loc))
            goto Lfail;
    }

    // Determine instance fields when sizeok == Sizeok.none
    if (!ad.determineFields())
        goto Lfail;
    if (ad.sizeok != Sizeok.done)
        ad.finalizeSize();

    // this aggregate type has:
    if (ad.type.ty == Terror)
        return false;   // marked as invalid during the finalizing.
    if (ad.sizeok == Sizeok.done)
        return true;    // succeeded to calculate instance size.

Lfail:
    // There's unresolvable forward reference.
    if (ad.type != Type.terror)
        error(loc, "%s `%s` no size because of forward reference", ad.kind, ad.toPrettyChars);
    // Don't cache errors from speculative semantic, might be resolvable later.
    // https://issues.dlang.org/show_bug.cgi?id=16574
    if (!global.gag)
    {
        ad.type = Type.terror;
        ad.errors = true;
    }
    return false;
}

void addComment(Dsymbol d, const(char)* comment)
{
    scope v = new AddCommentVisitor(comment);
    d.accept(v);
}

extern (C++) class AddCommentVisitor: Visitor
{
    alias visit = Visitor.visit;

    const(char)* comment;

    this(const(char)* comment)
    {
        this.comment = comment;
    }

    override void visit(Dsymbol d)
    {
        if (!comment || !*comment)
            return;

        //printf("addComment '%s' to Dsymbol %p '%s'\n", comment, this, toChars());
        void* h = cast(void*)d;      // just the pointer is the key
        auto p = h in d.commentHashTable;
        if (!p)
        {
            d.commentHashTable[h] = comment;
            return;
        }
        if (strcmp(*p, comment) != 0)
        {
            // Concatenate the two
            *p = Lexer.combineComments((*p).toDString(), comment.toDString(), true);
        }
    }
    override void visit(AttribDeclaration atd)
    {
        if (comment)
        {
            atd.include(null).foreachDsymbol( s => s.addComment(comment) );
        }
    }
    override void visit(ConditionalDeclaration cd)
    {
        if (comment)
        {
            cd.decl    .foreachDsymbol( s => s.addComment(comment) );
            cd.elsedecl.foreachDsymbol( s => s.addComment(comment) );
        }
    }
    override void visit(StaticForeachDeclaration sfd) {}
}

void checkCtorConstInit(Dsymbol d)
{
    scope v = new CheckCtorConstInitVisitor();
    d.accept(v);
}

private extern(C++) class CheckCtorConstInitVisitor : Visitor
{
    alias visit = Visitor.visit;

    override void visit(AttribDeclaration ad)
    {
        ad.include(null).foreachDsymbol( s => s.checkCtorConstInit() );
    }

    override void visit(VarDeclaration vd)
    {
        version (none)
        {
            /* doesn't work if more than one static ctor */
            if (vd.ctorinit == 0 && vd.isCtorinit() && !vd.isField())
                error("missing initializer in static constructor for const variable");
        }
    }

    override void visit(Dsymbol d){}
}

/**************************************
* Determine if this symbol is only one.
* Returns:
*      false, ps = null: There are 2 or more symbols
*      true,  ps = null: There are zero symbols
*      true,  ps = symbol: The one and only one symbol
*/
bool oneMember(Dsymbol d, out Dsymbol ps, Identifier ident)
{
    scope v = new OneMemberVisitor(ps, ident);
    d.accept(v);
    return v.result;
}

private extern(C++) class OneMemberVisitor : Visitor
{
    alias visit = Visitor.visit;

    Dsymbol* ps;
    Identifier ident;
    bool result;

    this(out Dsymbol ps, Identifier ident)
    {
        this.ps = &ps;
        this.ident = ident;
    }

    override void visit(AttribDeclaration atb)
    {
        Dsymbols* d = atb.include(null);
        result = oneMembers(d, *ps, ident);
    }

    override void visit(StaticForeachDeclaration sfd)
    {
        // Required to support IFTI on a template that contains a
        // `static foreach` declaration.  `super.oneMember` calls
        // include with a `null` scope.  As `static foreach` requires
        // the scope for expansion, `oneMember` can only return a
        // precise result once `static foreach` has been expanded.
        if (sfd.cached)
        {
            this.visit(cast(AttribDeclaration) sfd);
        }
        else
        {
            *ps = null; // a `static foreach` declaration may in general expand to multiple symbols
            result = false;
        }
    }

    override void visit(StorageClassDeclaration scd)
    {
        bool t = oneMembers(scd.decl, *ps, ident);
        if (t && *ps)
        {
            /* This is to deal with the following case:
             * struct Tick {
             *   template to(T) { const T to() { ... } }
             * }
             * For eponymous function templates, the 'const' needs to get attached to 'to'
             * before the semantic analysis of 'to', so that template overloading based on the
             * 'this' pointer can be successful.
             */
            if (FuncDeclaration fd = (*ps).isFuncDeclaration())
            {
                /* Use storage_class2 instead of storage_class otherwise when we do .di generation
                 * we'll wind up with 'const const' rather than 'const'.
                 */
                /* Don't think we need to worry about mutually exclusive storage classes here
                 */
                fd.storage_class2 |= scd.stc;
            }
        }
        result = t;
    }

    override void visit(ConditionalDeclaration cd)
    {
        //printf("ConditionalDeclaration::oneMember(), inc = %d\n", condition.inc);
        if (cd.condition.inc != Include.notComputed)
        {
            Dsymbols* d = dmd.expressionsem.include(cd.condition, null) ? cd.decl : cd.elsedecl;
            result = oneMembers(d, *ps, ident);
        }
        else
        {
            bool res = (oneMembers(cd.decl, *ps, ident) && *ps is null && oneMembers(cd.elsedecl, *ps, ident) && *ps is null);
            *ps = null;
            result = res;
        }
    }

    override void visit(ScopeDsymbol sd)
    {
        if (sd.isAnonymous())
            result = oneMembers(sd.members, *ps, ident);
        else {
            // visit(Dsymbol dsym)
            *ps = sd;
            result = true;
        }
    }

    override void visit(StaticAssert sa)
    {
        //printf("StaticAssert::oneMember())\n");
        *ps = null;
        result = true;
    }

    override void visit(TemplateInstance ti)
    {
        *ps = null;
        result = true;
    }

    override void visit(TemplateMixin tm)
    {
        *ps = tm;
        result = true;
    }

    override void visit(Dsymbol dsym)
    {
        *ps = dsym;
        result = true;
    }
}

/****************************************
* Return true if any of the members are static ctors or static dtors, or if
* any members have members that are.
*/
bool hasStaticCtorOrDtor(Dsymbol d)
{
    scope v = new HasStaticCtorOrDtor();
    d.accept(v);
    return v.result;
}

private extern(C++) class HasStaticCtorOrDtor : Visitor
{
    import dmd.mtype : Type;

    alias visit = Visitor.visit;
    bool result;

    // attrib.d
    override void visit(AttribDeclaration ad){
        result = ad.include(null).foreachDsymbol( (s) { return s.hasStaticCtorOrDtor(); } ) != 0;
    }

    // dsymbol.d
    override void visit(Dsymbol d){
        //printf("Dsymbol::hasStaticCtorOrDtor() %s\n", toChars());
        result = false;
    }

    override void visit(ScopeDsymbol sd) {
        if (sd.members)
        {
            for (size_t i = 0; i < sd.members.length; i++)
            {
                Dsymbol member = (*(sd.members))[i];
                if (member.hasStaticCtorOrDtor())
                    result = true;
                    return;
            }
        }
        result = false;
    }

    // dtemplate.d
    override void visit(TemplateDeclaration td) {
        result = false; // don't scan uninstantiated templates
    }

    // func.d
    override void visit(StaticCtorDeclaration scd) {
        result = true;
    }

    override void visit(StaticDtorDeclaration sdd) @nogc nothrow pure @safe {
        result = true;
    }
}

bool isFuncHidden(ClassDeclaration cd, FuncDeclaration fd)
{
    import dmd.funcsem : overloadApply;
    //printf("ClassDeclaration.isFuncHidden(class = %s, fd = %s)\n", toChars(), fd.toPrettyChars());
    Dsymbol s = cd.search(Loc.initial, fd.ident, SearchOpt.ignoreAmbiguous | SearchOpt.ignoreErrors);
    if (!s)
    {
        //printf("not found\n");
        /* Because, due to a hack, if there are multiple definitions
            * of fd.ident, NULL is returned.
            */
        return false;
    }
    s = s.toAlias();
    if (auto os = s.isOverloadSet())
    {
        foreach (sm; os.a)
        {
            auto fm = sm.isFuncDeclaration();
            if (overloadApply(fm, s => fd == s.isFuncDeclaration()))
                return false;
        }
        return true;
    }
    else
    {
        auto f = s.isFuncDeclaration();
        //printf("%s fdstart = %p\n", s.kind(), fdstart);
        if (overloadApply(f, s => fd == s.isFuncDeclaration()))
            return false;
        return !fd.parent.isTemplateMixin();
    }
}

Dsymbol vtblSymbol(ClassDeclaration cd)
{
    if (!cd.vtblsym)
    {
        auto vtype = Type.tvoidptr.immutableOf().sarrayOf(cd.vtbl.length);
        auto var = new VarDeclaration(cd.loc, vtype, Identifier.idPool("__vtbl"), null, STC.immutable_ | STC.static_);
        var.addMember(null, cd);
        var.isdataseg = 1;
        var._linkage = LINK.d;
        var.semanticRun = PASS.semanticdone; // no more semantic wanted
        cd.vtblsym = var;
    }
    return cd.vtblsym;
}

bool isAbstract(ClassDeclaration cd)
{
    enum log = false;
    if (cd.isabstract != ThreeState.none)
        return cd.isabstract == ThreeState.yes;

    if (log) printf("isAbstract(%s)\n", cd.toChars());

    bool no()  { if (log) printf("no\n");  cd.isabstract = ThreeState.no;  return false; }
    bool yes() { if (log) printf("yes\n"); cd.isabstract = ThreeState.yes; return true;  }

    if (cd.storage_class & STC.abstract_ || cd._scope && cd._scope.stc & STC.abstract_)
        return yes();

    if (cd.errors)
        return no();

    /* https://issues.dlang.org/show_bug.cgi?id=11169
        * Resolve forward references to all class member functions,
        * and determine whether this class is abstract.
        */
    static int func(Dsymbol s, void*)
    {
        auto fd = s.isFuncDeclaration();
        if (!fd)
            return 0;
        if (fd.storage_class & STC.static_)
            return 0;

        if (fd.isAbstract())
            return 1;
        return 0;
    }

    // opaque class is not abstract if it is not declared abstract
    if (!(cd.members))
        return no();

    for (size_t i = 0; i < cd.members.length; i++)
    {
        auto s = (*(cd.members))[i];
        if (s.apply(&func, null))
        {
            return yes();
        }
    }

    /* If the base class is not abstract, then this class cannot
        * be abstract.
        */
    if (!cd.isInterfaceDeclaration() && (!cd.baseClass || !cd.baseClass.isAbstract()))
        return no();

    /* If any abstract functions are inherited, but not overridden,
        * then the class is abstract. Do this by checking the vtbl[].
        * Need to do semantic() on class to fill the vtbl[].
        */
    cd.dsymbolSemantic(null);

    /* The next line should work, but does not because when ClassDeclaration.dsymbolSemantic()
        * is called recursively it can set PASS.semanticdone without finishing it.
        */
    //if (semanticRun < PASS.semanticdone)
    {
        /* Could not complete semantic(). Try running semantic() on
            * each of the virtual functions,
            * which will fill in the vtbl[] overrides.
            */
        static int virtualSemantic(Dsymbol s, void*)
        {
            auto fd = s.isFuncDeclaration();
            if (fd && !(fd.storage_class & STC.static_) && !fd.isUnitTestDeclaration() && !fd.isCtorDeclaration())
                fd.dsymbolSemantic(null);
            return 0;
        }

        for (size_t i = 0; i < cd.members.length; i++)
        {
            auto s = (*(cd.members))[i];
            s.apply(&virtualSemantic,null);
        }
    }

    /* Finally, check the vtbl[]
        */
    foreach (i; 1 .. cd.vtbl.length)
    {
        auto fd = cd.vtbl[i].isFuncDeclaration();
        //if (fd) printf("\tvtbl[%d] = [%s] %s\n", i, fd.loc.toChars(), fd.toPrettyChars());
        if (!fd || fd.isAbstract())
        {
            return yes();
        }
    }

    return no();
}

void finalizeSize(AggregateDeclaration ad)
{
    scope v = new FinalizeSizeVisitor();
    ad.accept(v);
}

/**********************************
 * Determine if exp is all binary zeros.
 * Params:
 *      exp = expression to check
 * Returns:
 *      true if it's all binary 0
 */
bool _isZeroInit(Expression exp)
{
    import dmd.typesem: size;

    switch (exp.op)
    {
        case EXP.int64:
            return exp.toInteger() == 0;

        case EXP.null_:
            return true;

        case EXP.structLiteral:
        {
            auto sle = exp.isStructLiteralExp();
            if (sle.sd.isNested())
                return false;
            const isCstruct = sle.sd.isCsymbol();  // C structs are default initialized to all zeros
            foreach (i; 0 .. sle.sd.fields.length)
            {
                auto field = sle.sd.fields[i];
                if (field.type.size(field.loc))
                {
                    auto e = sle.elements && i < sle.elements.length ? (*sle.elements)[i] : null;
                    if (e ? !_isZeroInit(e)
                          : !isCstruct && !field.type.isZeroInit(field.loc))
                        return false;
                }
            }
            return true;
        }

        case EXP.arrayLiteral:
        {
            auto ale = cast(ArrayLiteralExp)exp;

            const dim = ale.elements ? ale.elements.length : 0;

            if (ale.type.toBasetype().ty == Tarray) // if initializing a dynamic array
                return dim == 0;

            foreach (i; 0 .. dim)
            {
                if (!_isZeroInit(ale[i]))
                    return false;
            }

            /* Note that true is returned for all T[0]
             */
            return true;
        }

        case EXP.string_:
        {
            auto se = cast(StringExp)exp;

            if (se.type.toBasetype().ty == Tarray) // if initializing a dynamic array
                return se.len == 0;

            foreach (i; 0 .. se.len)
            {
                if (se.getIndex(i) != 0)
                    return false;
            }
            return true;
        }

        case EXP.vector:
        {
            auto ve = cast(VectorExp) exp;
            return _isZeroInit(ve.e1);
        }

        case EXP.float64:
        case EXP.complex80:
        {
            import dmd.root.ctfloat : CTFloat;
            return (exp.toReal()      is CTFloat.zero) &&
                   (exp.toImaginary() is CTFloat.zero);
        }

        default:
            return false;
    }
}

/***************************************
 * Calculate `ad.field[i].overlapped` and `overlapUnsafe`, and check that all of explicit
 * field initializers have unique memory space on instance.
 * Returns:
 *      true if any errors happen.
 */
private bool checkOverlappedFields(AggregateDeclaration ad)
{
    //printf("AggregateDeclaration::checkOverlappedFields() %s\n", toChars());
    assert(ad.sizeok == Sizeok.done);
    size_t nfields = ad.fields.length;
    if (ad.isNested())
    {
        auto cd = ad.isClassDeclaration();
        if (!cd || !cd.baseClass || !cd.baseClass.isNested())
            nfields--;
        if (ad.vthis2 && !(cd && cd.baseClass && cd.baseClass.vthis2))
            nfields--;
    }
    bool errors = false;

    // Fill in missing any elements with default initializers
    foreach (i; 0 .. nfields)
    {
        auto vd = ad.fields[i];
        if (vd.errors)
        {
            errors = true;
            continue;
        }

        const vdIsVoidInit = vd._init && vd._init.isVoidInitializer();

        // Find overlapped fields with the hole [vd.offset .. vd.offset.size()].
        foreach (j; 0 .. nfields)
        {
            if (i == j)
                continue;
            auto v2 = ad.fields[j];
            if (v2.errors)
            {
                errors = true;
                continue;
            }
            if (!vd.isOverlappedWith(v2))
                continue;

            // vd and v2 are overlapping.
            vd.overlapped = true;
            v2.overlapped = true;

            if (!MODimplicitConv(vd.type.mod, v2.type.mod))
                v2.overlapUnsafe = true;
            if (!MODimplicitConv(v2.type.mod, vd.type.mod))
                vd.overlapUnsafe = true;

            if (i > j)
                continue;

            if (!v2._init)
                continue;

            if (v2._init.isVoidInitializer())
                continue;

            if (vd._init && !vdIsVoidInit && v2._init)
            {
                .error(ad.loc, "overlapping default initialization for field `%s` and `%s`", v2.toChars(), vd.toChars());
                errors = true;
            }
            else if (v2._init && i < j)
            {
                .error(v2.loc, "union field `%s` with default initialization `%s` must be before field `%s`",
                    v2.toChars(), dmd.hdrgen.toChars(v2._init), vd.toChars());
                errors = true;
            }
        }
    }
    return errors;
}

private extern(C++) class FinalizeSizeVisitor : Visitor
{
    import dmd.typesem: size;

    alias visit = Visitor.visit;

    override void visit(ClassDeclaration outerCd)
    {
        assert(outerCd.sizeok != Sizeok.done);

        // Set the offsets of the fields and determine the size of the class
        if (outerCd.baseClass)
        {
            assert(outerCd.baseClass.sizeok == Sizeok.done);

            outerCd.alignsize = outerCd.baseClass.alignsize;
            if (outerCd.classKind == ClassKind.cpp)
                outerCd.structsize = target.cpp.derivedClassOffset(outerCd.baseClass);
            else
                outerCd.structsize = outerCd.baseClass.structsize;
        }
        else if (outerCd.classKind == ClassKind.objc)
            outerCd.structsize = 0; // no hidden member for an Objective-C class
        else if (outerCd.isInterfaceDeclaration())
        {
            if (outerCd.interfaces.length == 0)
            {
                outerCd.alignsize = target.ptrsize;
                outerCd.structsize = target.ptrsize;      // allow room for __vptr
            }
        }
        else
        {
            outerCd.alignsize = target.ptrsize;
            outerCd.structsize = target.ptrsize;      // allow room for __vptr
            if (outerCd.hasMonitor())
                outerCd.structsize += target.ptrsize; // allow room for __monitor
        }

        //printf("finalizeSize() %s, sizeok = %d\n", toChars(), sizeok);
        size_t bi = 0;                  // index into vtblInterfaces[]

        /****
            * Runs through the inheritance graph to set the BaseClass.offset fields.
            * Recursive in order to account for the size of the interface classes, if they are
            * more than just interfaces.
            * Params:
            *      cd = interface to look at
            *      baseOffset = offset of where cd will be placed
            * Returns:
            *      subset of instantiated size used by cd for interfaces
            */
        uint membersPlace(ClassDeclaration cd, uint baseOffset)
        {
            //printf("    membersPlace(%s, %d)\n", cd.toChars(), baseOffset);
            uint offset = baseOffset;

            foreach (BaseClass* b; cd.interfaces)
            {
                if (b.sym.sizeok != Sizeok.done)
                    b.sym.finalizeSize();
                assert(b.sym.sizeok == Sizeok.done);

                if (!b.sym.alignsize)
                    b.sym.alignsize = target.ptrsize;
                offset = alignmember(structalign_t(cast(ushort)b.sym.alignsize), b.sym.alignsize, offset);
                assert(bi < outerCd.vtblInterfaces.length);

                BaseClass* bv = (*(outerCd.vtblInterfaces))[bi];
                if (b.sym.interfaces.length == 0)
                {
                    //printf("\tvtblInterfaces[%d] b=%p b.sym = %s, offset = %d\n", bi, bv, bv.sym.toChars(), offset);
                    bv.offset = offset;
                    ++bi;
                    // All the base interfaces down the left side share the same offset
                    for (BaseClass* b2 = bv; b2.baseInterfaces.length; )
                    {
                        b2 = &b2.baseInterfaces[0];
                        b2.offset = offset;
                        //printf("\tvtblInterfaces[%d] b=%p   sym = %s, offset = %d\n", bi, b2, b2.sym.toChars(), b2.offset);
                    }
                }
                membersPlace(b.sym, offset);
                //printf(" %s size = %d\n", b.sym.toChars(), b.sym.structsize);
                offset += b.sym.structsize;
                if (outerCd.alignsize < b.sym.alignsize)
                    outerCd.alignsize = b.sym.alignsize;
            }
            return offset - baseOffset;
        }

        outerCd.structsize += membersPlace(outerCd, outerCd.structsize);

        if (outerCd.isInterfaceDeclaration())
        {
            outerCd.sizeok = Sizeok.done;
            return;
        }

        // FIXME: Currently setFieldOffset functions need to increase fields
        // to calculate each variable offsets. It can be improved later.
        outerCd.fields.setDim(0);

        FieldState fieldState;
        fieldState.offset = outerCd.structsize;
        foreach (s; *(outerCd.members))
        {
            s.setFieldOffset(outerCd, &fieldState, false);
        }

        outerCd.sizeok = Sizeok.done;

        // Calculate fields[i].overlapped
        outerCd.checkOverlappedFields();
    }

    override void visit(StructDeclaration sd)
    {
        //printf("StructDeclaration::finalizeSize() %s, sizeok = %d\n", toChars(), sizeok);
        assert(sd.sizeok != Sizeok.done);

        if (sd.sizeok == Sizeok.inProcess)
        {
            return;
        }
        sd.sizeok = Sizeok.inProcess;

        //printf("+StructDeclaration::finalizeSize() %s, fields.length = %d, sizeok = %d\n", toChars(), fields.length, sizeok);

        sd.fields.setDim(0);   // workaround

        // Set the offsets of the fields and determine the size of the struct
        FieldState fieldState;
        bool isunion = sd.isUnionDeclaration() !is null;
        for (size_t i = 0; i < sd.members.length; i++)
        {
            Dsymbol s = (*sd.members)[i];
            s.setFieldOffset(sd, &fieldState, isunion);
            if (sd.type.ty == Terror)
            {
                errorSupplemental(s.loc, "error on member `%s`", s.toPrettyChars);
                sd.errors = true;
                return;
            }
        }

        if (sd.structsize == 0)
        {
            sd.hasNoFields = true;
            sd.alignsize = 1;

            // A fine mess of what size a zero sized struct should be
            final switch (sd.classKind)
            {
                case ClassKind.d:
                case ClassKind.cpp:
                    sd.structsize = 1;
                    break;

                case ClassKind.c:
                case ClassKind.objc:
                    if (target.c.bitFieldStyle == TargetC.BitFieldStyle.MS)
                    {
                        /* Undocumented MS behavior for:
                         *   struct S { int :0; };
                         */
                        sd.structsize = 4;
                    }
                    else
                        sd.structsize = 0;
                    break;
            }
        }

        // Round struct size up to next alignsize boundary.
        // This will ensure that arrays of structs will get their internals
        // aligned properly.
        if (sd.alignment.isDefault() || sd.alignment.isPack())
            sd.structsize = (sd.structsize + sd.alignsize - 1) & ~(sd.alignsize - 1);
        else
            sd.structsize = (sd.structsize + sd.alignment.get() - 1) & ~(sd.alignment.get() - 1);

        sd.sizeok = Sizeok.done;

        //printf("-StructDeclaration::finalizeSize() %s, fields.length = %d, structsize = %d\n", toChars(), cast(int)fields.length, cast(int)structsize);

        if (sd.errors)
            return;

        // Calculate fields[i].overlapped
        if (sd.checkOverlappedFields())
        {
            sd.errors = true;
            return;
        }

        // Determine if struct is all zeros or not
        sd.zeroInit = true;
        auto lastOffset = -1;
        foreach (vd; sd.fields)
        {
            // First skip zero sized fields
            if (vd.type.size(vd.loc) == 0)
                continue;

            // only consider first sized member of an (anonymous) union
            if (vd.overlapped && vd.offset == lastOffset)
                continue;
            lastOffset = vd.offset;

            if (vd._init)
            {
                if (vd._init.isVoidInitializer())
                    /* Treat as 0 for the purposes of putting the initializer
                     * in the BSS segment, or doing a mass set to 0
                     */
                    continue;

                // Examine init to see if it is all 0s.
                auto exp = vd.getConstInitializer();
                if (!exp || !_isZeroInit(exp))
                {
                    sd.zeroInit = false;
                    break;
                }
            }
            else if (!vd.type.isZeroInit(sd.loc))
            {
                sd.zeroInit = false;
                break;
            }
        }


        sd.argTypes = target.toArgTypes(sd.type);
    }
}

/*****************************************
* Is Dsymbol a variable that contains pointers?
*/
bool hasPointers(Dsymbol d)
{
    scope v = new HasPointersVisitor();
    d.accept(v);
    return v.result;
}

private extern(C++) class HasPointersVisitor : Visitor
{
    import dmd.mtype : Type;

    alias visit = Visitor.visit;
    bool result;

    override void visit(AttribDeclaration ad)
    {
        result = ad.include(null).foreachDsymbol( (s) { return s.hasPointers(); } ) != 0;
    }

    override void visit(VarDeclaration vd)
    {
        import dmd.typesem : hasPointers;
        result = (!vd.isDataseg() && vd.type.hasPointers());
    }

    override void visit(Dsymbol d)
    {
        //printf("Dsymbol::hasPointers() %s\n", toChars());
        result = false;
    }

    override void visit(TemplateMixin tm)
    {
        //printf("TemplateMixin.hasPointers() %s\n", toChars());
        result = tm.members.foreachDsymbol( (s) { return s.hasPointers(); } ) != 0;
    }

    override void visit(Nspace ns)
    {
        //printf("Nspace::hasPointers() %s\n", toChars());
        result = ns.members.foreachDsymbol( (s) { return s.hasPointers(); } ) != 0;
    }
}

/***************************************
 * Expands attribute declarations in members in depth first
 * order. Calls dg(size_t symidx, Dsymbol *sym) for each
 * member.
 * If dg returns !=0, stops and returns that value else returns 0.
 * Use this function to avoid the O(N + N^2/2) complexity of
 * calculating dim and calling N times getNth.
 * Returns:
 *  last value returned by dg()
 */
int _foreach(Scope* sc, Dsymbols* members, scope ForeachDg dg, size_t* pn = null)
{
    assert(dg);
    if (!members)
        return 0;
    size_t n = pn ? *pn : 0; // take over index
    int result = 0;
    foreach (size_t i; 0 .. members.length)
    {
        import dmd.attrib : AttribDeclaration;
        import dmd.dtemplate : TemplateMixin;

        Dsymbol s = (*members)[i];
        if (AttribDeclaration a = s.isAttribDeclaration())
            result = _foreach(sc, a.include(sc), dg, &n);
        else if (TemplateMixin tm = s.isTemplateMixin())
            result = _foreach(sc, tm.members, dg, &n);
        else if (s.isTemplateInstance())
        {
        }
        else if (s.isUnitTestDeclaration())
        {
        }
        else
            result = dg(n++, s);
        if (result)
            break;
    }
    if (pn)
        *pn = n; // update index
    return result;
}

/****************************************
 * Create array of the local classes in the Module, suitable
 * for inclusion in ModuleInfo
 * Params:
 *      mod = the Module
 *      aclasses = array to fill in
 * Returns: array of local classes
 */
void getLocalClasses(Module mod, ref ClassDeclarations aclasses)
{
    //printf("members.length = %d\n", mod.members.length);
    int pushAddClassDg(size_t n, Dsymbol sm)
    {
        if (!sm)
            return 0;

        if (auto cd = sm.isClassDeclaration())
        {
            // compatibility with previous algorithm
            if (cd.parent && cd.parent.isTemplateMixin())
                return 0;

            if (cd.classKind != ClassKind.objc)
                aclasses.push(cd);
        }
        return 0;
    }

    _foreach(null, mod.members, &pushAddClassDg);
}

/*****************************************
* Same as Dsymbol::oneMember(), but look at an array of Dsymbols.
*/
extern (D) bool oneMembers(Dsymbols* members, out Dsymbol ps, Identifier ident)
{
    //printf("Dsymbol::oneMembers() %d\n", members ? members.length : 0);
    Dsymbol s = null;
    if (!members)
    {
        ps = null;
        return true;
    }

    for (size_t i = 0; i < members.length; i++)
    {
        Dsymbol sx = (*members)[i];
        bool x = sx.oneMember(ps, ident);
        //printf("\t[%d] kind %s = %d, s = %p\n", i, sx.kind(), x, *ps);
        if (!x)
        {
            //printf("\tfalse 1\n");
            assert(ps is null);
            return false;
        }
        if (!ps)
            continue;

        assert(ident);
        if (!ps.ident || !ps.ident.equals(ident))
            continue;
        if (!s)
            s = ps;
        else if (s.isOverloadable() && ps.isOverloadable())
        {
            // keep head of overload set
            FuncDeclaration f1 = s.isFuncDeclaration();
            FuncDeclaration f2 = ps.isFuncDeclaration();
            if (f1 && f2)
            {
                assert(!f1.isFuncAliasDeclaration());
                assert(!f2.isFuncAliasDeclaration());
                for (; f1 != f2; f1 = f1.overnext0)
                {
                    if (f1.overnext0 is null)
                    {
                        f1.overnext0 = f2;
                        break;
                    }
                }
            }
        }
        else // more than one symbol
        {
            ps = null;
            //printf("\tfalse 2\n");
            return false;
        }
    }
    ps = s; // s is the one symbol, null if none
    //printf("\ttrue\n");
    return true;
}<|MERGE_RESOLUTION|>--- conflicted
+++ resolved
@@ -83,7 +83,6 @@
 
 enum LOG = false;
 
-<<<<<<< HEAD
 /************************************
  * Maybe `ident` was a C or C++ name. Check for that,
  * and suggest the D equivalent.
@@ -165,7 +164,8 @@
         }
     }
     return s; // inserted
-=======
+}
+
 /*******************************************
  * Look for member of the form:
  *      const(MemberInfo)[] getMembers(string);
@@ -196,7 +196,6 @@
     if (fdx && fdx.isVirtual())
         fdx = null;
     return fdx;
->>>>>>> fcfc13dd
 }
 
 /***********************************
