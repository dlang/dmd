/**
 * Does the semantic 1 pass on the AST, which looks at symbol declarations but not initializers
 * or function bodies.
 *
 * Copyright:   Copyright (C) 1999-2025 by The D Language Foundation, All Rights Reserved
 * Authors:     $(LINK2 https://www.digitalmars.com, Walter Bright)
 * License:     $(LINK2 https://www.boost.org/LICENSE_1_0.txt, Boost License 1.0)
 * Source:      $(LINK2 https://github.com/dlang/dmd/blob/master/compiler/src/dmd/dsymbolsem.d, _dsymbolsem.d)
 * Documentation:  https://dlang.org/phobos/dmd_dsymbolsem.html
 * Coverage:    https://codecov.io/gh/dlang/dmd/src/master/compiler/src/dmd/dsymbolsem.d
 */

module dmd.dsymbolsem;

import core.stdc.stdio;
import core.stdc.string;
import core.stdc.stdlib;

import dmd.aggregate;
import dmd.aliasthis;
import dmd.arraytypes;
import dmd.astcodegen;
import dmd.astenums;
import dmd.attrib;
import dmd.attribsem;
import dmd.clone;
import dmd.cond;
import dmd.timetrace;
import dmd.dcast;
import dmd.dclass;
import dmd.declaration;
import dmd.denum;
import dmd.deps;
import dmd.dimport;
import dmd.dinterpret;
import dmd.dmodule;
import dmd.dscope;
import dmd.dstruct;
import dmd.dsymbol;
import dmd.dtemplate;
import dmd.dversion;
import dmd.enumsem;
import dmd.errors;
import dmd.escape;
import dmd.expression;
import dmd.expressionsem;
import dmd.func;
import dmd.funcsem;
import dmd.globals;
import dmd.id;
import dmd.identifier;
import dmd.importc;
import dmd.init;
import dmd.initsem;
import dmd.intrange;
import dmd.hdrgen;
import dmd.lexer;
import dmd.location;
import dmd.mtype;
import dmd.mustuse;
import dmd.nspace;
import dmd.objc;
import dmd.opover;
import dmd.optimize;
import dmd.parse;
debug import dmd.printast;
import dmd.root.array;
import dmd.root.filename;
import dmd.root.string;
import dmd.common.outbuffer;
import dmd.root.rmem;
import dmd.rootobject;
import dmd.safe;
import dmd.semantic2;
import dmd.semantic3;
import dmd.sideeffect;
import dmd.staticassert;
import dmd.tokens;
import dmd.utils;
import dmd.statement;
import dmd.target;
import dmd.targetcompiler;
import dmd.templateparamsem;
import dmd.templatesem;
import dmd.typesem;
import dmd.visitor;

enum LOG = false;

/*************************************
 * Does semantic analysis on the public face of declarations.
 */
void dsymbolSemantic(Dsymbol dsym, Scope* sc)
{
    scope v = new DsymbolSemanticVisitor(sc);
    dsym.accept(v);
}

<<<<<<< HEAD
// function used to call semantic3 on a module's dependencies
void semantic3OnDependencies(Module m)
{
    if (!m)
        return;

    if (m.semanticRun > PASS.semantic3)
        return;

    m.semantic3(null);

    foreach (i; 1 .. m.aimports.length)
        semantic3OnDependencies(m.aimports[i]);
}

/*******************************************
 * Can't run semantic on s now, try again later.
 */
void addDeferredSemantic(Dsymbol s)
{
    //printf("Module::addDeferredSemantic('%s')\n", s.toChars());
    if (!s.deferred)
    {
        s.deferred = true;
        Module.deferred.push(s);
    }
}

void addDeferredSemantic2(Dsymbol s)
{
    //printf("Module::addDeferredSemantic2('%s')\n", s.toChars());
    if (!s.deferred2)
    {
        s.deferred2 = true;
        Module.deferred2.push(s);
    }
}

void addDeferredSemantic3(Dsymbol s)
{
    //printf("Module::addDeferredSemantic3('%s')\n", s.toChars());
    if (!s.deferred3)
    {
        s.deferred3 = true;
        Module.deferred3.push(s);
    }
}

/******************************************
 * Run semantic() on deferred symbols.
 */
void runDeferredSemantic()
{
    __gshared int nested;
    if (nested)
        return;
    //if (Module.deferred.length) printf("+Module::runDeferredSemantic(), len = %ld\n", deferred.length);
    nested++;

    size_t len;
    do
    {
        len = Module.deferred.length;
        if (!len)
            break;

        Dsymbol* todo;
        Dsymbol* todoalloc = null;
        Dsymbol tmp;
        if (len == 1)
        {
            todo = &tmp;
        }
        else
        {
            todo = cast(Dsymbol*)Mem.check(malloc(len * Dsymbol.sizeof));
            todoalloc = todo;
        }
        memcpy(todo, Module.deferred.tdata(), len * Dsymbol.sizeof);
        foreach (Dsymbol s; Module.deferred[])
            s.deferred = false;
        Module.deferred.setDim(0);

        foreach (i; 0..len)
        {
            Dsymbol s = todo[i];
            s.dsymbolSemantic(null);
            //printf("deferred: %s, parent = %s\n", s.toChars(), s.parent.toChars());
        }
        //printf("\tdeferred.length = %ld, len = %ld\n", deferred.length, len);
        if (todoalloc)
            free(todoalloc);
    }
    while (Module.deferred.length != len); // while making progress
    nested--;
    //printf("-Module::runDeferredSemantic(), len = %ld\n", deferred.length);
}

void runDeferredSemantic2()
{
    runDeferredSemantic();

    Dsymbols* a = &Module.deferred2;
    for (size_t i = 0; i < a.length; i++)
    {
        Dsymbol s = (*a)[i];
        s.deferred2 = false;
        //printf("[%d] %s semantic2a\n", i, s.toPrettyChars());
        s.semantic2(null);

        if (global.errors)
            break;
    }
    a.setDim(0);
}

void runDeferredSemantic3()
{
    runDeferredSemantic2();

    Dsymbols* a = &Module.deferred3;
    for (size_t i = 0; i < a.length; i++)
    {
        Dsymbol s = (*a)[i];
        s.deferred3 = false;
        //printf("[%d] %s semantic3a\n", i, s.toPrettyChars());
        s.semantic3(null);

        if (global.errors)
            break;
    }
    a.setDim(0);
}
=======
bool isOverlappedWith(VarDeclaration _this, VarDeclaration v)
{
    import dmd.typesem : size;
    const vsz = v.type.size();
    const tsz = _this.type.size();
    assert(vsz != SIZE_INVALID && tsz != SIZE_INVALID);

    // Overlap is checked by comparing bit offsets
    auto bitoffset  = _this.offset * 8;
    auto vbitoffset =     v.offset * 8;

    // Bitsize of types are overridden by any bitfield widths.
    ulong tbitsize;
    if (auto bf = _this.isBitFieldDeclaration())
    {
        bitoffset += bf.bitOffset;
        tbitsize = bf.fieldWidth;
    }
    else
        tbitsize = tsz * 8;

    ulong vbitsize;
    if (auto vbf = v.isBitFieldDeclaration())
    {
        vbitoffset += vbf.bitOffset;
        vbitsize = vbf.fieldWidth;
    }
    else
        vbitsize = vsz * 8;

    return   bitoffset < vbitoffset + vbitsize &&
            vbitoffset <  bitoffset + tbitsize;
}

>>>>>>> 1a404243

private Type tupleDeclGetType(TupleDeclaration _this)
{
    /* If this tuple represents a type, return that type
     */

    //printf("TupleDeclaration::getType() %s\n", toChars());
    if (_this.isexp || _this.building)
        return null;
    if (_this.tupletype)
        return _this.tupletype;

    /* It's only a type tuple if all the Object's are types
     */
    for (size_t i = 0; i < _this.objects.length; i++)
    {
        RootObject o = (*_this.objects)[i];
        if (!o.isType())
        {
            //printf("\tnot[%d], %p, %d\n", i, o, o.dyncast());
            return null;
        }
    }

    /* We know it's a type tuple, so build the TypeTuple
     */
    Types* types = cast(Types*)_this.objects;
    auto args = new Parameters(_this.objects.length);
    OutBuffer buf;
    int hasdeco = 1;
    for (size_t i = 0; i < types.length; i++)
    {
        Type t = (*types)[i];
        //printf("type = %s\n", t.toChars());
        version (none)
        {
            buf.printf("_%s_%d", _this.ident.toChars(), i);
            auto id = Identifier.idPool(buf.extractSlice());
            auto arg = new Parameter(Loc.initial, STC.in_, t, id, null);
        }
        else
        {
            auto arg = new Parameter(Loc.initial, STC.none, t, null, null, null);
        }
        (*args)[i] = arg;
        if (!t.deco)
            hasdeco = 0;
    }

    _this.tupletype = new TypeTuple(args);
    if (hasdeco)
        return _this.tupletype.typeSemantic(Loc.initial, null);

    return _this.tupletype;
}

private Type aliasDeclGetType(AliasDeclaration _this)
{
    if (_this.type)
        return _this.type;
    return toAlias(_this).getType();
}

private Type aggregateDeclGetType(AggregateDeclaration _this)
{
    /* Apply storage classes to forward references. (Issue 22254)
     * Note: Avoid interfaces for now. Implementing qualifiers on interface
     * definitions exposed some issues in their TypeInfo generation in DMD.
     * Related PR: https://github.com/dlang/dmd/pull/13312
     */
    if (_this.semanticRun == PASS.initial && !_this.isInterfaceDeclaration())
    {
        auto stc = _this.storage_class;
        if (_this._scope)
            stc |= _this._scope.stc;
        _this.type = _this.type.addSTC(stc);
    }
    return _this.type;
}

Type getType(Dsymbol _this)
{
    if (auto td = _this.isTupleDeclaration())
        return tupleDeclGetType(td);
    else if (auto ad = _this.isAliasDeclaration())
        return aliasDeclGetType(ad);
    else if (auto agd = _this.isAggregateDeclaration())
        return aggregateDeclGetType(agd);
    else if (auto ed = _this.isEnumDeclaration())
        return ed.type;

    // is this a type?
    return null;
}

private uinteger_t aggregateDeclSize(AggregateDeclaration _this, Loc loc)
{
    //printf("+AggregateDeclaration::size() %s, scope = %p, sizeok = %d\n", toChars(), _scope, sizeok);
    bool ok = determineSize(_this, loc);
    //printf("-AggregateDeclaration::size() %s, scope = %p, sizeok = %d\n", toChars(), _scope, sizeok);
    return ok ? _this.structsize : SIZE_INVALID;
}

private uinteger_t declSize(Declaration _this, Loc loc)
{
    import dmd.typesem: size;
    assert(_this.type);
    const sz = _this.type.size();
    if (sz == SIZE_INVALID)
        _this.errors = true;
    return sz;
}

/*********************************
 * Returns:
 *  SIZE_INVALID when the size cannot be determined
 */
uinteger_t size(Dsymbol _this, Loc loc)
{
    if (auto ad = _this.isAggregateDeclaration())
        return aggregateDeclSize(ad, loc);
    else if (auto d = _this.isDeclaration())
        return declSize(d, loc);
    .error(loc, "%s `%s` symbol `%s` has no size", _this.kind, _this.toPrettyChars, _this.toChars());
    return SIZE_INVALID;
}

private bool funcDeclEquals(const FuncDeclaration _this, const Dsymbol s)
{
    auto fd1 = _this;
    auto fd2 = s.isFuncDeclaration();
    if (!fd2)
        return false;

    auto fa1 = fd1.isFuncAliasDeclaration();
    auto faf1 = fa1 ? fa1.toAliasFunc() : fd1;

    auto fa2 = fd2.isFuncAliasDeclaration();
    auto faf2 = fa2 ? fa2.toAliasFunc() : fd2;

    if (fa1 && fa2)
        return faf1.equals(faf2) && fa1.hasOverloads == fa2.hasOverloads;

    bool b1 = fa1 !is null;
    if (b1 && faf1.isUnique() && !fa1.hasOverloads)
        b1 = false;

    bool b2 = fa2 !is null;
    if (b2 && faf2.isUnique() && !fa2.hasOverloads)
        b2 = false;

    if (b1 != b2)
        return false;

    return faf1.toParent().equals(faf2.toParent()) &&
           faf1.ident.equals(faf2.ident) &&
           faf1.type.equals(faf2.type);
}

private bool overDeclEquals(const OverDeclaration _this, const Dsymbol s)
{
    if (auto od2 = s.isOverDeclaration())
        return _this.aliassym.equals(od2.aliassym);
    return _this.aliassym == s;
}

private bool packageEquals(const Package _this, const Dsymbol s)
{
    // custom 'equals' for bug 17441. "package a" and "module a" are not equal
    auto p = cast(Package)s;
    return p && _this.isModule() == p.isModule() && _this.ident.equals(p.ident);
}

bool equals(const Dsymbol _this, const Dsymbol s)
{
    if (_this == s)
        return true;

    if(auto fd = _this.isFuncDeclaration())
        return funcDeclEquals(fd, s);
    else if (auto od = _this.isOverDeclaration())
        return overDeclEquals(od, s);
    else if (auto pkg = _this.isPackage())
        return packageEquals(pkg, s);

    // Overload sets don't have an ident
    // Function-local declarations may have identical names
    // if they are declared in different scopes
    if (s && _this.ident && s.ident && _this.ident.equals(s.ident) && _this.localNum == s.localNum)
        return true;

    return false;
}

private bool aliasOverloadInsert(AliasDeclaration ad, Dsymbol s)
{
    //printf("[%s] AliasDeclaration::overloadInsert('%s') s = %s %s @ [%s]\n",
    //       loc.toChars(), toChars(), s.kind(), s.toChars(), s.loc.toChars());

    /** Aliases aren't overloadable themselves, but if their Aliasee is
     *  overloadable they are converted to an overloadable Alias (either
     *  FuncAliasDeclaration or OverDeclaration).
     *
     *  This is done by moving the Aliasee into such an overloadable alias
     *  which is then used to replace the existing Aliasee. The original
     *  Alias (_this_) remains a useless shell.
     *
     *  This is a horrible mess. It was probably done to avoid replacing
     *  existing AST nodes and references, but it needs a major
     *  simplification b/c it's too complex to maintain.
     *
     *  A simpler approach might be to merge any colliding symbols into a
     *  simple Overload class (an array) and then later have that resolve
     *  all collisions.
     */
    if (ad.semanticRun < PASS.semanticdone)
    {
        /* Don't know yet what the aliased symbol is, so assume it can
         * be overloaded and check later for correctness.
         */
        if (ad.overnext)
            return ad.overnext.overloadInsert(s);
        if (s is ad)
            return true;
        ad.overnext = s;
        return true;
    }
    /* Semantic analysis is already finished, and the aliased entity
     * is not overloadable.
     */
    if (ad.type)
    {
        /*
            If type has been resolved already we could
            still be inserting an alias from an import.

            If we are handling an alias then pretend
            it was inserting and return true, if not then
            false since we didn't even pretend to insert something.
        */
        return ad._import && ad.equals(s);
    }

    // https://issues.dlang.org/show_bug.cgi?id=23865
    // only insert if the symbol can be part of a set
    const s1 = s.toAlias();
    const isInsertCandidate = s1.isFuncDeclaration() || s1.isOverDeclaration() || s1.isTemplateDeclaration();

    /* When s is added in member scope by static if, mixin("code") or others,
     * aliassym is determined already. See the case in: test/compilable/test61.d
     */
    auto sa = ad.aliassym.toAlias();

    if (auto td = s.toAlias().isTemplateDeclaration())
        s = td.funcroot ? td.funcroot : td;

    if (auto fd = sa.isFuncDeclaration())
    {
        auto fa = new FuncAliasDeclaration(ad.ident, fd);
        fa.visibility = ad.visibility;
        fa.parent = ad.parent;
        ad.aliassym = fa;
        if (isInsertCandidate)
            return ad.aliassym.overloadInsert(s);
    }
    if (auto td = sa.isTemplateDeclaration())
    {
        auto od = new OverDeclaration(ad.ident, td.funcroot ? td.funcroot : td);
        od.visibility = ad.visibility;
        od.parent = ad.parent;
        ad.aliassym = od;
        if (isInsertCandidate)
            return ad.aliassym.overloadInsert(s);
    }
    if (auto od = sa.isOverDeclaration())
    {
        if (sa.ident != ad.ident || sa.parent != ad.parent)
        {
            od = new OverDeclaration(ad.ident, od);
            od.visibility = ad.visibility;
            od.parent = ad.parent;
            ad.aliassym = od;
        }
        if (isInsertCandidate)
            return od.overloadInsert(s);
    }
    if (auto os = sa.isOverloadSet())
    {
        if (sa.ident != ad.ident || sa.parent != ad.parent)
        {
            os = new OverloadSet(ad.ident, os);
            // TODO: visibility is lost here b/c OverloadSets have no visibility attribute
            // Might no be a practical issue, b/c the code below fails to resolve the overload anyhow.
            // ----
            // module os1;
            // import a, b;
            // private alias merged = foo; // private alias to overload set of a.foo and b.foo
            // ----
            // module os2;
            // import a, b;
            // public alias merged = bar; // public alias to overload set of a.bar and b.bar
            // ----
            // module bug;
            // import os1, os2;
            // void test() { merged(123); } // should only look at os2.merged
            //
            // os.visibility = visibility;
            os.parent = ad.parent;
            ad.aliassym = os;
        }
        if (isInsertCandidate)
        {
            os.push(s);
            return true;
        }
    }
    return false;
}

/**********************************
 * Overload existing TemplateDeclaration '_this' with the new one 's'.
 * Params:
 *    s = symbol to be inserted
 * Return: true if successful; i.e. no conflict.
 */
private bool templateOverloadInsert(TemplateDeclaration _this, Dsymbol s){
    static if (LOG)
    {
        printf("TemplateDeclaration.overloadInsert('%s')\n", s.toChars());
    }

    if (FuncDeclaration fd = s.isFuncDeclaration())
    {
        if (_this.funcroot)
            return _this.funcroot.overloadInsert(fd);
        _this.funcroot = fd;
        return _this.funcroot.overloadInsert(_this);
    }

    // https://issues.dlang.org/show_bug.cgi?id=15795
    // if candidate is an alias and its sema is not run then
    // insertion can fail because the thing it alias is not known
    if (AliasDeclaration ad = s.isAliasDeclaration())
    {
        if (s._scope)
            aliasSemantic(ad, s._scope);
        if (ad.aliassym && ad.aliassym is _this)
            return false;
    }

    TemplateDeclaration td = s.toAlias().isTemplateDeclaration();
    if (!td)
        return false;

    TemplateDeclaration pthis = _this;
    TemplateDeclaration* ptd;
    for (ptd = &pthis; *ptd; ptd = &(*ptd).overnext)
    {
    }

    td.overroot = _this;
    *ptd = td;
    static if (LOG)
    {
        printf("\ttrue: no conflict\n");
    }
    return true;
}

private bool importOverloadInsert(Import _this, Dsymbol s){
    /* Allow multiple imports with the same package base, but disallow
     * alias collisions
     * https://issues.dlang.org/show_bug.cgi?id=5412
     */
    assert(_this.ident && _this.ident == s.ident);
    if (_this.aliasId)
        return false;
    const imp = s.isImport();
    return imp && !imp.aliasId;
}

/**
 * Overload _this FuncDeclaration with the new one f.
 * Return true if successful; i.e. no conflict.
*/
private bool funcOverloadInsert(FuncDeclaration _this, Dsymbol s){
    //printf("FuncDeclaration::overloadInsert(s = %s) _this = %s\n", s.toChars(), toChars());
    assert(s != _this);
    if (AliasDeclaration ad = s.isAliasDeclaration())
    {
        if (_this.overnext)
            return _this.overnext.overloadInsert(ad);
        if (!ad.aliassym && ad.type.ty != Tident && ad.type.ty != Tinstance && ad.type.ty != Ttypeof)
        {
            //printf("\tad = '%s'\n", ad.type.toChars());
            return false;
        }
        _this.overnext = ad;
        //printf("\ttrue: no conflict\n");
        return true;
    }
    TemplateDeclaration td = s.isTemplateDeclaration();
    if (td)
    {
        if (!td.funcroot)
            td.funcroot = _this;
        if (_this.overnext)
            return _this.overnext.overloadInsert(td);
        _this.overnext = td;
        return true;
    }
    FuncDeclaration fd = s.isFuncDeclaration();
    if (!fd)
        return false;

    if (_this.overnext)
    {
        td = _this.overnext.isTemplateDeclaration();
        if (td)
            fd.overloadInsert(td);
        else
            return _this.overnext.overloadInsert(fd);
    }
    _this.overnext = fd;
    //printf("\ttrue: no conflict\n");
    return true;
}

private bool overdeclOverloadInsert(OverDeclaration _this, Dsymbol s){
    //printf("OverDeclaration::overloadInsert('%s') _this.aliassym = %p, _this.overnext = %p\n", s.toChars(), _this.aliassym, _this.overnext);
    if (_this.overnext)
        return _this.overnext.overloadInsert(s);
    if (s == _this)
        return true;
    _this.overnext = s;
    return true;
}

bool overloadInsert(Dsymbol _this, Dsymbol s)
{
    // Cannot overload postblits or destructors
    if(_this.isPostBlitDeclaration() || _this.isDtorDeclaration())
        return false;
    else if(OverDeclaration od = _this.isOverDeclaration())
        return overdeclOverloadInsert(od, s);
    else if(FuncDeclaration fd = _this.isFuncDeclaration())
        return funcOverloadInsert(fd, s);
    if(Import imp = _this.isImport())
        return importOverloadInsert(imp, s);
    else if(TemplateDeclaration td = _this.isTemplateDeclaration())
        return templateOverloadInsert(td, s);
    else if (AliasDeclaration ad = _this.isAliasDeclaration())
        return aliasOverloadInsert(ad, s);

    return false;
}

/***************************************************
 * Determine the numerical value of the AlignmentDeclaration
 * Params:
 *      ad = AlignmentDeclaration
 *      sc = context
 * Returns:
 *      ad with alignment value determined
 */
AlignDeclaration getAlignment(AlignDeclaration ad, Scope* sc)
{
    if (!ad.salign.isUnknown())   // UNKNOWN is 0
        return ad;

    if (!ad.exps)
    {
        ad.salign.setDefault();
        return ad;
    }

    dinteger_t strictest = 0;   // strictest alignment
    bool errors;
    foreach (ref exp; (*ad.exps)[])
    {
        sc = sc.startCTFE();
        auto e = exp.expressionSemantic(sc);
        e = resolveProperties(sc, e);
        sc = sc.endCTFE();
        e = e.ctfeInterpret();
        exp = e;                // could be re-evaluated if exps are assigned to more than one AlignDeclaration by CParser.applySpecifier(),
                                // e.g. `_Alignas(8) int a, b;`
        if (e.op == EXP.error)
            errors = true;
        else
        {
            auto n = e.toInteger();
            if (sc.inCfile && n == 0)       // C11 6.7.5-6 allows 0 for alignment
                continue;

            if (n < 1 || n & (n - 1) || ushort.max < n || !e.type.isIntegral())
            {
                error(ad.loc, "alignment must be an integer positive power of 2, not 0x%llx", cast(ulong)n);
                errors = true;
            }
            if (n > strictest)  // C11 6.7.5-6
                strictest = n;
        }
    }

    if (errors || strictest == 0)  // C11 6.7.5-6 says alignment of 0 means no effect
        ad.salign.setDefault();
    else
        ad.salign.set(cast(uint) strictest);

    return ad;
}


/*********************************
 * Resolve recursive tuple expansion in eponymous template.
 */
Dsymbol toAlias2(Dsymbol s)
{
    if (auto ad = s.isAliasDeclaration())
    {
        if (ad.inuse)
        {
            .error(ad.loc, "%s `%s` recursive alias declaration", ad.kind, ad.toPrettyChars);
            return ad;
        }
        ad.inuse = 1;
        Dsymbol ds = ad.aliassym ? ad.aliassym.toAlias2() : ad;
        ad.inuse = 0;
        return ds;
    }
    if (auto td = s.isTupleDeclaration())
    {
        //printf("TupleDeclaration::toAlias2() '%s' objects = %s\n", toChars(), objects.toChars());
        for (size_t i = 0; i < td.objects.length; i++)
        {
            RootObject o = (*td.objects)[i];
            if (Dsymbol ds = isDsymbol(o))
            {
                ds = ds.toAlias2();
                (*td.objects)[i] = ds;
            }
        }
        return td;
    }
    return toAlias(s);
}

private Dsymbol toAliasImpl(AliasDeclaration ad)
{
    static if (0)
    printf("[%s] AliasDeclaration::toAlias('%s', this = %p, aliassym: %s, kind: '%s', inuse = %d)\n",
        ad.loc.toChars(), ad.toChars(), ad, ad.aliassym ? ad.aliassym.toChars() : "", ad.aliassym ? ad.aliassym.kind() : "", ad.inuse);
    assert(ad != ad.aliassym);
    //static int count; if (++count == 10) *(char*)0=0;

    Dsymbol err()
    {
        // Avoid breaking "recursive alias" state during errors gagged
        if (global.gag)
            return ad;
        ad.aliassym = new AliasDeclaration(ad.loc, ad.ident, Type.terror);
        ad.type = Type.terror;
        return ad.aliassym;
    }
    // Reading the AliasDeclaration
    if (!ad.ignoreRead)
        ad.wasRead = true;                 // can never assign to this AliasDeclaration again

    if (ad.inuse == 1 && ad.type && ad._scope)
    {
        ad.inuse = 2;
        const olderrors = global.errors;
        Dsymbol s = ad.type.toDsymbol(ad._scope);
        //printf("[%s] type = %s, s = %p, this = %p\n", loc.toChars(), type.toChars(), s, this);
        if (global.errors != olderrors)
            return err();
        if (s)
        {
            s = s.toAlias();
            if (global.errors != olderrors)
                return err();
            ad.aliassym = s;
            ad.inuse = 0;
        }
        else
        {
            Type t = ad.type.typeSemantic(ad.loc, ad._scope);
            if (t.ty == Terror)
                return err();
            if (global.errors != olderrors)
                return err();
            //printf("t = %s\n", t.toChars());
            ad.inuse = 0;
        }
    }
    if (ad.inuse)
    {
        .error(ad.loc, "%s `%s` recursive alias declaration", ad.kind, ad.toPrettyChars);
        return err();
    }

    if (ad.semanticRun >= PASS.semanticdone)
    {
        // semantic is already done.

        // Do not see aliassym !is null, because of lambda aliases.

        // Do not see type.deco !is null, even so "alias T = const int;` needs
        // semantic analysis to take the storage class `const` as type qualifier.
    }
    else
    {
        // stop AliasAssign tuple building
        if (ad.aliassym)
        {
            if (auto td = ad.aliassym.isTupleDeclaration())
            {
                if (td.building)
                {
                    td.building = false;
                    ad.semanticRun = PASS.semanticdone;
                    return td;
                }
            }
        }
        if (ad._import && ad._import._scope)
        {
            /* If this is an internal alias for selective/renamed import,
             * load the module first.
             */
            ad._import.dsymbolSemantic(null);
        }
        if (ad._scope)
        {
            aliasSemantic(ad, ad._scope);
        }
    }

    ad.inuse = 1;
    Dsymbol s = ad.aliassym ? ad.aliassym.toAlias() : ad;
    ad.inuse = 0;
    return s;
}

/*********************************
 * If this symbol is really an alias for another,
 * return that other.
 * If needed, semantic() is invoked due to resolve forward reference.
 */
Dsymbol toAlias(Dsymbol s)
{
    if (auto ad = s.isAliasDeclaration())
    {
        return ad.toAliasImpl();
    }
    if (auto imp = s.isImport())
    {
        if (imp.aliasId)
            return imp.mod;
        return imp;
    }
    if (auto vd = s.isVarDeclaration())
    {
        //printf("VarDeclaration::toAlias('%s', this = %p, aliassym = %p)\n", toChars(), this, aliassym);
        if ((!vd.type || !vd.type.deco) && vd._scope)
            dsymbolSemantic(vd, vd._scope);

        assert(vd != vd.aliasTuple);
        return vd.aliasTuple ? vd.aliasTuple.toAlias() : vd;
    }
    // resolve real symbol
    if (auto ti = s.isTemplateInstance())
    {
        static if (LOG)
        {
            printf("TemplateInstance.toAlias()\n");
        }
        if (!ti.inst)
        {
            // Maybe we can resolve it
            if (ti._scope)
            {
                dsymbolSemantic(ti, ti._scope);
            }
            if (!ti.inst)
            {
                .error(ti.loc, "%s `%s` cannot resolve forward reference", ti.kind, ti.toPrettyChars);
                ti.errors = true;
                return ti;
            }
        }

        if (ti.inst != ti)
            return ti.inst.toAlias();

        if (ti.aliasdecl)
        {
            return ti.aliasdecl.toAlias();
        }

        return ti.inst;
    }
    return s;
}

const(char)* getMessage(DeprecatedDeclaration dd)
{
    if (auto sc = dd._scope)
    {
        dd._scope = null;

        sc = sc.startCTFE();
        dd.msg = dd.msg.expressionSemantic(sc);
        dd.msg = resolveProperties(sc, dd.msg);
        sc = sc.endCTFE();
        dd.msg = dd.msg.ctfeInterpret();

        if (auto se = dd.msg.toStringExp())
            dd.msgstr = se.toStringz().ptr;
        else
            error(dd.msg.loc, "compile time constant expected, not `%s`", dd.msg.toChars());
    }
    return dd.msgstr;
}

bool checkDeprecated(Dsymbol d, Loc loc, Scope* sc)
{
    if (global.params.useDeprecated == DiagnosticReporting.off)
        return false;
    if (!d.isDeprecated())
        return false;
    // Don't complain if we're inside a deprecated symbol's scope
    if (sc.isDeprecated())
        return false;
    // Don't complain if we're inside a template constraint
    // https://issues.dlang.org/show_bug.cgi?id=21831
    if (sc.inTemplateConstraint)
        return false;

    const(char)* message = null;
    for (Dsymbol p = d; p; p = p.parent)
    {
        message = p.depdecl ? p.depdecl.getMessage() : null;
        if (message)
            break;
    }
    if (message)
        deprecation(loc, "%s `%s` is deprecated - %s", d.kind, d.toPrettyChars, message);
    else
        deprecation(loc, "%s `%s` is deprecated", d.kind, d.toPrettyChars);

    if (auto ti = sc.parent ? sc.parent.isInstantiated() : null)
        ti.printInstantiationTrace(Classification.deprecation);
    else if (auto ti = sc.parent ? sc.parent.isTemplateInstance() : null)
        ti.printInstantiationTrace(Classification.deprecation);

    return true;
}

/*********************************
 * Check type to see if it is based on a deprecated symbol.
 */
private void checkDeprecated(Type type, Loc loc, Scope* sc)
{
    if (Dsymbol s = type.toDsymbol(sc))
    {
        s.checkDeprecated(loc, sc);
    }

    if (auto tn = type.nextOf())
        tn.checkDeprecated(loc, sc);
}

// Returns true if a contract can appear without a function body.
package bool allowsContractWithoutBody(FuncDeclaration funcdecl)
{
    assert(!funcdecl.fbody);

    /* Contracts can only appear without a body when they are virtual
     * interface functions or abstract.
     */
    Dsymbol parent = funcdecl.toParent();
    InterfaceDeclaration id = parent.isInterfaceDeclaration();

    if (!funcdecl.isAbstract() &&
        (funcdecl.fensures || funcdecl.frequires) &&
        !(id && funcdecl.isVirtual()))
    {
        auto cd = parent.isClassDeclaration();
        if (!(cd && cd.isAbstract()))
            return false;
    }
    return true;
}

/***************************************
 * Determine if struct is POD (Plain Old Data).
 *
 * POD is defined as:
 *      $(OL
 *      $(LI not nested)
 *      $(LI no postblits, destructors, or assignment operators)
 *      $(LI no `ref` fields or fields that are themselves non-POD)
 *      )
 * The idea being these are compatible with C structs.
 *
 * Returns:
 *     true if struct is POD
 */
bool isPOD(StructDeclaration sd)
{
    // If we've already determined whether this struct is POD.
    if (sd.ispod != ThreeState.none)
        return (sd.ispod == ThreeState.yes);

    import dmd.clone;

    bool hasCpCtorLocal;
    bool hasMoveCtorLocal;
    bool needCopyCtor;
    bool needMoveCtor;
    needCopyOrMoveCtor(sd, hasCpCtorLocal, hasMoveCtorLocal, needCopyCtor, needMoveCtor);

    if (sd.enclosing                    || // is nested
        search(sd, sd.loc, Id.postblit) || // has postblit
        search(sd, sd.loc, Id.dtor)     || // has destructor
        /* This is commented out because otherwise buildkite vibe.d:
           `canCAS!Task` fails to compile
         */
        //hasMoveCtorLocal               || // has move constructor
        hasCpCtorLocal)                   // has copy constructor
    {
        sd.ispod = ThreeState.no;
        return false;
    }

    // Recursively check all fields are POD.
    for (size_t i = 0; i < sd.fields.length; i++)
    {
        VarDeclaration v = sd.fields[i];
        if (v.storage_class & STC.ref_)
        {
            sd.ispod = ThreeState.no;
            return false;
        }

        if (auto ts = v.type.baseElemOf().isTypeStruct())
        {
            if (!ts.sym.isPOD())
            {
                sd.ispod = ThreeState.no;
                return false;
            }
        }
    }

    sd.ispod = ThreeState.yes;
    return true;
}

/****************************************
 * Fill in vtbl[] for base class based on member functions of class cd.
 * Input:
 *      bc              BaseClass
 *      vtbl            if !=NULL, fill it in
 *      newinstance     !=0 means all entries must be filled in by members
 *                      of cd, not members of any base classes of cd.
 * Returns:
 *      true if any entries were filled in by members of cd (not exclusively
 *      by base classes)
 */
bool fillVtbl(BaseClass* bc, ClassDeclaration cd, FuncDeclarations* vtbl, int newinstance)
{
    bool result = false;

    //printf("BaseClass.fillVtbl(this='%s', cd='%s')\n", sym.toChars(), cd.toChars());
    if (vtbl)
        vtbl.setDim(bc.sym.vtbl.length);

    // first entry is ClassInfo reference
    for (size_t j = bc.sym.vtblOffset(); j < bc.sym.vtbl.length; j++)
    {
        FuncDeclaration ifd = bc.sym.vtbl[j].isFuncDeclaration();

        //printf("        vtbl[%d] is '%s'\n", j, ifd ? ifd.toChars() : "null");
        assert(ifd);

        // Find corresponding function in this class
        auto tf = ifd.type.toTypeFunction();
        auto fd = cd.findFunc(ifd.ident, tf);
        if (fd && !fd.isAbstract())
        {
            if (fd.toParent() == cd)
                result = true;
        }
        else
            fd = null;
        if (vtbl)
            (*vtbl)[j] = fd;
    }
    return result;
}

/*
If sd has a copy constructor and ctor is an rvalue constructor,
issue an error.

Params:
    sd = struct declaration that may contain both an rvalue and copy constructor
    ctor = constructor that will be checked if it is an rvalue constructor
    ti = template instance the ctor is part of

Return:
    `true` if sd has a copy constructor and ctor is an rvalue constructor
*/
bool checkHasBothRvalueAndCpCtor(StructDeclaration sd, CtorDeclaration ctor, TemplateInstance ti)
{
    //printf("checkHasBothRvalueAndCpCtor() sd: %s ctor: %s ti: %s\n", sd.toChars(), ctor.toChars(), ti.toChars());
    /* cannot use ctor.isMoveCtor because semantic pass may not have been run yet,
     * so use isRvalueConstructor()
     */
    if (sd && sd.hasCopyCtor && isRvalueConstructor(sd, ctor))
    {
        .error(ctor.loc, "cannot define both an rvalue constructor and a copy constructor for `struct %s`", sd.toChars());
        .errorSupplemental(ti.loc, "Template instance `%s` creates an rvalue constructor for `struct %s`",
                ti.toPrettyChars(), sd.toChars());

        return true;
    }

    return false;
}

/************************************************
 * Check if ctor is an rvalue constructor.
 * A constructor that receives a single parameter of the same type as
 * `Unqual!typeof(this)` is an rvalue constructor.
 * Params:
 *      sd = struct that ctor is a member of
 *      ctor = constructor to test
 * Returns:
 *      true if it is an rvalue constructor
 */
bool isRvalueConstructor(StructDeclaration sd, CtorDeclaration ctor)
{
    // note commonality with setting isMoveCtor in the semantic code for CtorDeclaration
    auto tf = ctor.type.isTypeFunction();
    const dim = tf.parameterList.length;
    if (dim == 1 || (dim > 1 && tf.parameterList[1].defaultArg))
    {
        auto param = tf.parameterList[0];
        if (!(param.storageClass & STC.ref_) && param.type.mutableOf().unSharedOf() == sd.type.mutableOf().unSharedOf())
        {
            return true;
        }
    }
    return false;
}

/*************************************
 * Find the `alias this` symbol of e's type.
 * Params:
 *      sc = context
 *      e = expression forming the `this`
 *      gag = do not print errors, return `null` instead
 *      findOnly = don't do further processing like resolving properties,
 *                 i.e. just return plain dotExp() result.
 * Returns:
 *      Expression that is `e.aliasthis`
 */
Expression resolveAliasThis(Scope* sc, Expression e, bool gag = false, bool findOnly = false)
{
    //printf("resolveAliasThis() %s\n", toChars(e));
    import dmd.typesem : dotExp;
    for (AggregateDeclaration ad = isAggregate(e.type); ad;)
    {
        if (ad.aliasthis)
        {
            Loc loc = e.loc;
            Type tthis = (e.op == EXP.type ? e.type : null);
            const flags = cast(DotExpFlag) (DotExpFlag.noAliasThis | (gag * DotExpFlag.gag));
            const olderrors = gag ? global.startGagging() : 0;
            e = dotExp(ad.type, sc, e, ad.aliasthis.ident, flags);
            if (!e || findOnly)
                return gag && global.endGagging(olderrors) ? null : e;

            if (tthis && ad.aliasthis.sym.needThis())
            {
                if (auto ve = e.isVarExp())
                {
                    if (auto fd = ve.var.isFuncDeclaration())
                    {
                        // https://issues.dlang.org/show_bug.cgi?id=13009
                        // Support better match for the overloaded alias this.
                        bool hasOverloads;
                        if (auto f = fd.overloadModMatch(loc, tthis, hasOverloads))
                        {
                            if (!hasOverloads)
                                fd = f;     // use exact match
                            e = new VarExp(loc, fd, hasOverloads);
                            e.type = f.type;
                            e = new CallExp(loc, e);
                            goto L1;
                        }
                    }
                }
                /* non-@property function is not called inside typeof(),
                 * so resolve it ahead.
                 */
                {
                    ubyte save = sc.intypeof;
                    sc.intypeof = 1; // bypass "need this" error check
                    e = resolveProperties(sc, e);
                    sc.intypeof = save;
                }
            L1:
                e = new TypeExp(loc, new TypeTypeof(loc, e));
                e = e.expressionSemantic(sc);
            }
            e = resolveProperties(sc, e);
            if (!gag)
                ad.aliasthis.checkDeprecatedAliasThis(loc, sc);
            else if (global.endGagging(olderrors))
                e = null;
        }

        import dmd.dclass : ClassDeclaration;
        auto cd = ad.isClassDeclaration();
        if ((!e || !ad.aliasthis) && cd && cd.baseClass && cd.baseClass != ClassDeclaration.object)
        {
            ad = cd.baseClass;
            continue;
        }
        break;
    }
    return e;
}

/**
 * Check if an `alias this` is deprecated
 *
 * Usually one would use `expression.checkDeprecated(scope, aliasthis)` to
 * check if `expression` uses a deprecated `aliasthis`, but this calls
 * `toPrettyChars` which lead to the following message:
 * "Deprecation: alias this `fullyqualified.aggregate.__anonymous` is deprecated"
 *
 * Params:
 *   at  = The `AliasThis` object to check
 *   loc = `Loc` of the expression triggering the access to `at`
 *   sc  = `Scope` of the expression
 *         (deprecations do not trigger in deprecated scopes)
 *
 * Returns:
 *   Whether the alias this was reported as deprecated.
 */
private bool checkDeprecatedAliasThis(AliasThis at, Loc loc, Scope* sc)
{
    if (global.params.useDeprecated != DiagnosticReporting.off
        && at.isDeprecated() && !sc.isDeprecated())
    {
        const(char)* message = null;
        for (Dsymbol p = at; p; p = p.parent)
        {
            message = p.depdecl ? p.depdecl.getMessage() : null;
            if (message)
                break;
        }
        if (message)
            deprecation(loc, "`alias %s this` is deprecated - %s",
                        at.sym.toChars(), message);
        else
            deprecation(loc, "`alias %s this` is deprecated",
                        at.sym.toChars());

        if (auto ti = sc.parent ? sc.parent.isInstantiated() : null)
            ti.printInstantiationTrace(Classification.deprecation);

        return true;
    }
    return false;
}

// Save the scope and defer semantic analysis on the Dsymbol.
void deferDsymbolSemantic(Scope* sc, Dsymbol s, Scope* scx)
{
    s._scope = scx ? scx : sc.copy();
    s._scope.setNoFree();
    addDeferredSemantic(s);
}

struct Ungag
{
    uint oldgag;

    extern (D) this(uint old) nothrow @safe
    {
        this.oldgag = old;
    }

    extern (C++) ~this() nothrow
    {
        global.gag = oldgag;
    }
}

Ungag ungagSpeculative(const Dsymbol s)
{
    const oldgag = global.gag;
    if (global.gag && !s.isSpeculative() && !s.toParent2().isFuncDeclaration())
        global.gag = 0;
    return Ungag(oldgag);
}

/*******************************************
 * Print deprecation warning if we're deprecated, when
 * this module is imported from scope sc.
 *
 * Params:
 *  m = the module
 *  sc = the scope into which we are imported
 *  loc = the location of the import statement
 */
private void checkImportDeprecation(Module m, Loc loc, Scope* sc)
{
    if (!m.md || !m.md.isdeprecated || sc.isDeprecated)
        return;

    Expression msg = m.md.msg;
    if (StringExp se = msg ? msg.toStringExp() : null)
    {
        const slice = se.peekString();
        if (slice.length)
        {
            deprecation(m.loc, "%s `%s` is deprecated - %.*s", m.kind, m.toPrettyChars, cast(int)slice.length, slice.ptr);
            return;
        }
    }
    deprecation(m.loc, "%s `%s` is deprecated", m.kind, m.toPrettyChars);
}

private extern(C++) final class DsymbolSemanticVisitor : Visitor
{
    import dmd.typesem: size;

    alias visit = Visitor.visit;

    Scope* sc;
    this(Scope* sc) scope @safe
    {
        this.sc = sc;
    }

    override void visit(Dsymbol dsym)
    {
        .error(dsym.loc, "%s `%s` %p has no semantic routine", dsym.kind, dsym.toPrettyChars, dsym);
    }

    override void visit(ScopeDsymbol) { }
    override void visit(Declaration) { }

    override void visit(AliasThis dsym)
    {
        if (dsym.semanticRun != PASS.initial)
            return;

        if (dsym._scope)
        {
            sc = dsym._scope;
            dsym._scope = null;
        }

        if (!sc)
            return;

        dsym.semanticRun = PASS.semantic;
        dsym.isDeprecated_ = !!(sc.stc & STC.deprecated_);

        Dsymbol p = sc.parent.pastMixin();
        AggregateDeclaration ad = p.isAggregateDeclaration();
        if (!ad)
        {
            error(dsym.loc, "alias this can only be a member of aggregate, not %s `%s`", p.kind(), p.toChars());
            return;
        }

        assert(ad.members);
        Dsymbol s = ad.search(dsym.loc, dsym.ident);
        if (!s)
        {
            Dsymbol pscopesym;
            s = sc.search(dsym.loc, dsym.ident, pscopesym);
            if (s)
                error(dsym.loc, "`%s` is not a member of `%s`", s.toChars(), ad.toChars());
            else
                error(dsym.loc, "undefined identifier `%s`", dsym.ident.toChars());
            return;
        }
        if (ad.aliasthis && s != ad.aliasthis)
        {
            error(dsym.loc, "there can be only one alias this");
            return;
        }

        /* disable the alias this conversion so the implicit conversion check
         * doesn't use it.
         */
        ad.aliasthis = null;

        Dsymbol sx = s;
        if (sx.isAliasDeclaration())
            sx = sx.toAlias();
        Declaration d = sx.isDeclaration();
        if (d && !d.isTupleDeclaration())
        {
            /* https://issues.dlang.org/show_bug.cgi?id=18429
             *
             * If the identifier in the AliasThis declaration
             * is defined later and is a voldemort type, we must
             * perform semantic on the declaration to deduce the type.
             */
            if (!d.type)
                d.dsymbolSemantic(sc);

            Type t = d.type;
            assert(t);
            if (ad.type.implicitConvTo(t) > MATCH.nomatch)
            {
                error(dsym.loc, "alias this is not reachable as `%s` already converts to `%s`", ad.toChars(), t.toChars());
            }
        }

        dsym.sym = s;
        // Restore alias this
        ad.aliasthis = dsym;
        dsym.semanticRun = PASS.semanticdone;
    }

    override void visit(AliasDeclaration dsym)
    {
        if (dsym.semanticRun >= PASS.semanticdone)
            return;
        assert(dsym.semanticRun <= PASS.semantic);

        if (!sc)
            return;

        dsym.semanticRun = PASS.semantic;

        dsym.storage_class |= sc.stc & STC.deprecated_;
        dsym.visibility = sc.visibility;
        dsym.userAttribDecl = sc.userAttribDecl;

        if (!sc.func && dsym.inNonRoot())
            return;

        aliasSemantic(dsym, sc);
    }

    override void visit(AliasAssign dsym)
    {
        //printf("visit(AliasAssign)\n");
        if (dsym.semanticRun >= PASS.semanticdone)
            return;
        assert(dsym.semanticRun <= PASS.semantic);

        if (!sc.func && dsym.inNonRoot())
            return;

        aliasAssignSemantic(dsym, sc);
    }

    override void visit(VarDeclaration dsym)
    {
        version (none)
        {
            printf("VarDeclaration::semantic('%s', parent = '%s') sem = %d\n",
                   dsym.toChars(), sc.parent ? sc.parent.toChars() : null, dsym.semanticRun);
            printf(" type = %s\n", dsym.type ? dsym.type.toChars() : "null");
            printf(" stc = x%llx\n", dsym.storage_class);
            printf(" storage_class = x%llx\n", dsym.storage_class);
            printf("linkage = %d\n", dsym._linkage);
            //if (strcmp(toChars(), "mul") == 0) assert(0);
        }
        //if (semanticRun > PASS.initial)
        //    return;
        //semanticRun = PSSsemantic;

        if (dsym.semanticRun >= PASS.semanticdone)
            return;

        if (sc && sc.inunion && sc.inunion.isAnonDeclaration())
            dsym.overlapped = true;

        dsym.sequenceNumber = global.varSequenceNumber++;
        if (!dsym.isScope())
            dsym.maybeScope = true;

        Scope* scx = null;
        if (dsym._scope)
        {
            sc = dsym._scope;
            scx = sc;
            dsym._scope = null;
        }

        if (!sc)
            return;

        dsym.semanticRun = PASS.semantic;

        // 'static foreach' variables should not inherit scope properties
        // https://issues.dlang.org/show_bug.cgi?id=19482
        if ((dsym.storage_class & (STC.foreach_ | STC.local)) == (STC.foreach_ | STC.local))
        {
            dsym._linkage = LINK.d;
            dsym.visibility = Visibility(Visibility.Kind.public_);
            dsym.overlapped = false; // unset because it is modified early on this function
            dsym.userAttribDecl = null; // unset because it is set by Dsymbol.setScope()
        }
        else
        {
            /* Pick up storage classes from context, but except synchronized,
             * override, abstract, and final.
             */
            dsym.storage_class |= (sc.stc & ~(STC.synchronized_ | STC.override_ | STC.abstract_ | STC.final_));
            dsym.userAttribDecl = sc.userAttribDecl;
            dsym.cppnamespace = sc.namespace;
            dsym._linkage = sc.linkage;
            dsym.visibility = sc.visibility;
            dsym.alignment = sc.alignment();
        }

        if (dsym.storage_class & STC.extern_ && dsym._init)
        {
            if (sc.inCfile)
            {
                // https://issues.dlang.org/show_bug.cgi?id=24447
                // extern int x = 3; is allowed in C
                dsym.storage_class &= ~STC.extern_;
            }
            else
                .error(dsym.loc, "%s `%s` extern symbols cannot have initializers", dsym.kind, dsym.toPrettyChars);

        }

        AggregateDeclaration ad = dsym.isThis();
        if (ad)
            dsym.storage_class |= ad.storage_class & STC.TYPECTOR;

        if ((dsym.storage_class & STC.auto_) && (dsym.storage_class & STC.ref_))
        {
            if (!(dsym.storage_class & STC.autoref))
            {
                .error(dsym.loc, "%s `%s` - `auto ref` variable must have `auto` and `ref` adjacent", dsym.kind, dsym.toChars());
                dsym.storage_class |= STC.autoref;
            }
        }

        /* If auto type inference, do the inference
         */
        int inferred = 0;
        if (!dsym.type)
        {
            dsym.inuse++;

            // Infering the type requires running semantic,
            // so mark the scope as ctfe if required
            bool needctfe = (dsym.storage_class & (STC.manifest | STC.static_)) != 0 || !sc.func;
            if (needctfe)
            {
                sc.condition = true;
                sc = sc.startCTFE();
            }
            //printf("inferring type for %s with init %s\n", dsym.toChars(), dsym._init.toChars());
            dsym._init = dsym._init.inferType(sc);
            dsym.type = dsym._init.initializerToExpression(null, sc.inCfile).type;
            if (needctfe)
                sc = sc.endCTFE();

            dsym.inuse--;
            inferred = 1;

            /* This is a kludge to support the existing syntax for RAII
             * declarations.
             */
            dsym.storage_class &= ~STC.auto_;
            dsym.originalType = dsym.type.syntaxCopy();
        }
        else
        {
            if (!dsym.originalType)
                dsym.originalType = dsym.type.syntaxCopy();

            /* Prefix function attributes of variable declaration can affect
             * its type:
             *      pure nothrow void function() fp;
             *      static assert(is(typeof(fp) == void function() pure nothrow));
             */
            Scope* sc2 = sc.push();
            sc2.stc |= (dsym.storage_class & STC.FUNCATTR);
            dsym.inuse++;
            dsym.type = dsym.type.typeSemantic(dsym.loc, sc2);
            dsym.inuse--;
            sc2.pop();
        }
        //printf(" semantic type = %s\n", dsym.type ? dsym.type.toChars() : "null");
        if (dsym.type.ty == Terror)
            dsym.errors = true;

        dsym.type.checkDeprecated(dsym.loc, sc);
        dsym.parent = sc.parent;
        //printf("this = %p, parent = %p, '%s'\n", dsym, dsym.parent, dsym.parent.toChars());

        /* If scope's alignment is the default, use the type's alignment,
         * otherwise the scope overrrides.
         */
        if (dsym.alignment.isDefault())
            dsym.alignment = dsym.type.alignment(); // use type's alignment

        if (sc.inCfile && !dsym.alignment.isDefault())
        {
            /* C11 6.7.5-4 alignment declaration cannot be less strict than the
             * type alignment of the object or member being declared.
             */
            if (dsym.alignment.get() < dsym.type.alignsize())
            {
                if (dsym.alignment.fromAlignas())
                {
                    error(dsym.loc, "`_Alignas` specifier cannot be less strict than alignment of `%s`",
                          dsym.toChars());
                }
                if (!dsym.alignment.isPack())
                    dsym.alignment.setDefault();
            }
        }

        //printf("sc.stc = %x\n", sc.stc);
        //printf("storage_class = x%x\n", storage_class);

        dsym.type.checkComplexTransition(dsym.loc, sc);

        // Calculate type size + safety checks
        if (dsym.storage_class & STC.gshared && !dsym.isMember())
        {
            sc.setUnsafe(false, dsym.loc, "using `__gshared` instead of `shared`");
        }

        Dsymbol parent = dsym.toParent();

        Type tb = dsym.type.toBasetype();
        Type tbn = tb.baseElemOf();
        if (tb.ty == Tvoid && !(dsym.storage_class & STC.lazy_))
        {
            if (inferred)
            {
                .error(dsym.loc, "%s `%s` - type `%s` is inferred from initializer `%s`, and variables cannot be of type `void`",
                    dsym.kind, dsym.toPrettyChars, dsym.type.toChars(), toChars(dsym._init));
            }
            else
                .error(dsym.loc, "%s `%s` - variables cannot be of type `void`", dsym.kind, dsym.toPrettyChars);
            dsym.type = Type.terror;
            tb = dsym.type;
        }
        if (tb.ty == Tfunction)
        {
            .error(dsym.loc, "%s `%s` cannot be declared to be a function", dsym.kind, dsym.toPrettyChars);
            dsym.type = Type.terror;
            tb = dsym.type;
        }
        if (auto ts = tb.isTypeStruct())
        {
            // Require declarations, except when it's just a reference (as done for pointers)
            // or when the variable is defined externally
            if (!ts.sym.members && !(dsym.storage_class & (STC.ref_ | STC.extern_)))
            {
                .error(dsym.loc, "%s `%s` - no definition of struct `%s`", dsym.kind, dsym.toPrettyChars, ts.toChars());

                // Explain why the definition is required when it's part of another type
                if (!dsym.type.isTypeStruct())
                {
                    // Prefer Loc of the dependant type
                    const s = dsym.type.toDsymbol(sc);
                    const loc = (s ? s : dsym).loc;
                    loc.errorSupplemental("required by type `%s`", dsym.type.toChars());
                }
                errorSupplemental(dsym.loc, "see https://dlang.org/spec/struct.html#opaque_struct_unions");
                errorSupplemental(dsym.loc, "perhaps declare a variable with pointer type `%s*` instead", dsym.type.toChars());

                // Flag variable as error to avoid invalid error messages due to unknown size
                dsym.type = Type.terror;
            }
        }
        if ((dsym.storage_class & STC.auto_) && !inferred && !(dsym.storage_class & STC.autoref))
            .error(dsym.loc, "%s `%s` - storage class `auto` has no effect if type is not inferred, did you mean `scope`?", dsym.kind, dsym.toPrettyChars);

        if (auto tt = tb.isTypeTuple())
        {
            /* Instead, declare variables for each of the tuple elements
             * and add those.
             */
            size_t nelems = Parameter.dim(tt.arguments);
            Expression ie = (dsym._init && !dsym._init.isVoidInitializer()) ? dsym._init.initializerToExpression(null, sc.inCfile) : null;
            if (ie)
                ie = ie.expressionSemantic(sc);
            if (nelems > 0 && ie)
            {
                auto iexps = new Expressions(ie);
                auto exps = new Expressions();
                for (size_t pos = 0; pos < iexps.length; pos++)
                {
                Lexpand1:
                    Expression e = (*iexps)[pos];
                    Parameter arg = Parameter.getNth(tt.arguments, pos);
                    arg.type = arg.type.typeSemantic(dsym.loc, sc);
                    //printf("[%d] iexps.length = %d, ", pos, iexps.length);
                    //printf("e = (%s %s, %s), ", Token.tochars[e.op], e.toChars(), e.type.toChars());
                    //printf("arg = (%s, %s)\n", arg.toChars(), arg.type.toChars());

                    if (e != ie)
                    {
                        if (iexps.length > nelems)
                            goto Lnomatch;
                        if (e.type.implicitConvTo(arg.type))
                            continue;
                    }

                    if (auto te = e.isTupleExp())
                    {
                        if (iexps.length - 1 + te.exps.length > nelems)
                            goto Lnomatch;

                        iexps.remove(pos);
                        iexps.insert(pos, te.exps);
                        (*iexps)[pos] = Expression.combine(te.e0, (*iexps)[pos]);
                        goto Lexpand1;
                    }
                    else if (isAliasThisTuple(e))
                    {
                        auto v = copyToTemp(STC.none, "__tup", e);
                        v.dsymbolSemantic(sc);
                        auto ve = new VarExp(dsym.loc, v);
                        ve.type = e.type;

                        exps.setDim(1);
                        (*exps)[0] = ve;
                        expandAliasThisTuples(exps, 0);

                        for (size_t u = 0; u < exps.length; u++)
                        {
                        Lexpand2:
                            Expression ee = (*exps)[u];
                            arg = Parameter.getNth(tt.arguments, pos + u);
                            arg.type = arg.type.typeSemantic(dsym.loc, sc);
                            //printf("[%d+%d] exps.length = %d, ", pos, u, exps.length);
                            //printf("ee = (%s %s, %s), ", Token.tochars[ee.op], ee.toChars(), ee.type.toChars());
                            //printf("arg = (%s, %s)\n", arg.toChars(), arg.type.toChars());

                            size_t iexps_dim = iexps.length - 1 + exps.length;
                            if (iexps_dim > nelems)
                                goto Lnomatch;
                            if (ee.type.implicitConvTo(arg.type))
                                continue;

                            if (expandAliasThisTuples(exps, u) != -1)
                                goto Lexpand2;
                        }

                        if ((*exps)[0] != ve)
                        {
                            Expression e0 = (*exps)[0];
                            (*exps)[0] = new CommaExp(dsym.loc, new DeclarationExp(dsym.loc, v), e0);
                            (*exps)[0].type = e0.type;

                            iexps.remove(pos);
                            iexps.insert(pos, exps);
                            goto Lexpand1;
                        }
                    }
                }
                if (iexps.length < nelems)
                    goto Lnomatch;

                ie = new TupleExp(dsym._init.loc, iexps);
            }
        Lnomatch:

            if (ie && ie.op == EXP.tuple)
            {
                auto te = ie.isTupleExp();
                size_t tedim = te.exps.length;
                if (tedim != nelems)
                {
                    error(dsym.loc, "sequence of %d elements cannot be assigned to sequence of %d elements", cast(int)tedim, cast(int)nelems);
                    for (size_t u = tedim; u < nelems; u++) // fill dummy expression
                        te.exps.push(ErrorExp.get());
                }
            }

            auto exps = new Objects(nelems);
            for (size_t i = 0; i < nelems; i++)
            {
                Parameter arg = Parameter.getNth(tt.arguments, i);

                OutBuffer buf;
                buf.printf("__%s_field_%llu", dsym.ident.toChars(), cast(ulong)i);
                auto id = Identifier.idPool(buf[]);

                Initializer ti;
                if (ie)
                {
                    Expression einit = ie;
                    if (auto te = ie.isTupleExp())
                    {
                        einit = (*te.exps)[i];
                        if (i == 0)
                            einit = Expression.combine(te.e0, einit);
                    }
                    ti = new ExpInitializer(einit.loc, einit);
                }
                else
                    ti = dsym._init ? dsym._init.syntaxCopy() : null;

                STC storage_class = STC.temp | dsym.storage_class;
                if ((dsym.storage_class & STC.parameter) && (arg.storageClass & STC.parameter))
                    storage_class |= arg.storageClass;
                auto v = new VarDeclaration(dsym.loc, arg.type, id, ti, storage_class);
                //printf("declaring field %s of type %s\n", v.toChars(), v.type.toChars());
                v.overlapped = dsym.overlapped;

                v.dsymbolSemantic(sc);

                Expression e = new VarExp(dsym.loc, v);
                (*exps)[i] = e;
            }
            auto v2 = new TupleDeclaration(dsym.loc, dsym.ident, exps);
            v2.parent = dsym.parent;
            v2.isexp = true;
            dsym.aliasTuple = v2;
            dsym.semanticRun = PASS.semanticdone;
            return;
        }

        /* Storage class can modify the type
         */
        dsym.type = dsym.type.addStorageClass(dsym.storage_class);

        /* Adjust storage class to reflect type
         */
        if (dsym.type.isConst())
        {
            dsym.storage_class |= STC.const_;
            if (dsym.type.isShared())
                dsym.storage_class |= STC.shared_;
        }
        else if (dsym.type.isImmutable())
            dsym.storage_class |= STC.immutable_;
        else if (dsym.type.isShared())
            dsym.storage_class |= STC.shared_;
        else if (dsym.type.isWild())
            dsym.storage_class |= STC.wild;

        if (STC stc = dsym.storage_class & (STC.synchronized_ | STC.override_ | STC.abstract_ | STC.final_))
        {
            if (stc == STC.final_)
                .error(dsym.loc, "%s `%s` cannot be `final`, perhaps you meant `const`?", dsym.kind, dsym.toPrettyChars);
            else
            {
                OutBuffer buf;
                stcToBuffer(buf, stc);
                .error(dsym.loc, "%s `%s` cannot be `%s`", dsym.kind, dsym.toPrettyChars, buf.peekChars());
            }
            dsym.storage_class &= ~stc; // strip off
        }

        // At this point we can add `scope` to the STC instead of `in`,
        // because we are never going to use this variable's STC for user messages
        if (dsym.storage_class & STC.constscoperef)
            dsym.storage_class |= STC.scope_;

        import dmd.typesem : hasPointers;

        if (dsym.storage_class & STC.scope_)
        {
            STC stc = dsym.storage_class & (STC.static_ | STC.extern_ | STC.manifest | STC.gshared);
            if (stc)
            {
                OutBuffer buf;
                stcToBuffer(buf, stc);
                .error(dsym.loc, "%s `%s` cannot be `scope` and `%s`", dsym.kind, dsym.toPrettyChars, buf.peekChars());
            }
            else if (dsym.isMember())
            {
                error(dsym.loc, "field `%s` cannot be `scope`", dsym.toChars());
            }
            else if (!dsym.type.hasPointers())
            {
                dsym.storage_class &= ~STC.scope_;     // silently ignore; may occur in generic code
                // https://issues.dlang.org/show_bug.cgi?id=23168
                if (dsym.storage_class & STC.returnScope)
                {
                    dsym.storage_class &= ~(STC.return_ | STC.returnScope);
                }
            }
        }

        if (dsym.storage_class & (STC.static_ | STC.extern_ | STC.manifest | STC.templateparameter | STC.gshared | STC.ctfe))
        {
        }
        else
        {
            AggregateDeclaration aad = parent.isAggregateDeclaration();
            if (aad)
            {
                if (global.params.v.field && dsym.storage_class & (STC.const_ | STC.immutable_) && dsym._init && !dsym._init.isVoidInitializer())
                {
                    const(char)* s = (dsym.storage_class & STC.immutable_) ? "immutable" : "const";
                    message(dsym.loc, "`%s.%s` is `%s` field", ad.toPrettyChars(), dsym.toChars(), s);
                }
                dsym.storage_class |= STC.field;
                if (auto ts = tbn.isTypeStruct())
                    if (ts.sym.noDefaultCtor)
                    {
                        if (!dsym.isThisDeclaration() && !dsym._init)
                            aad.noDefaultCtor = true;
                    }
            }

            InterfaceDeclaration id = parent.isInterfaceDeclaration();
            if (id)
            {
                error(dsym.loc, "field `%s` not allowed in interface", dsym.toChars());
            }
            else if (aad && aad.sizeok == Sizeok.done)
            {
                error(dsym.loc, "cannot declare field `%s` because it will change the determined size of `%s`", dsym.toChars(), aad.toChars());
            }

            /* Templates cannot add fields to aggregates
             */
            TemplateInstance ti = parent.isTemplateInstance();
            if (ti)
            {
                // Take care of nested templates
                while (1)
                {
                    TemplateInstance ti2 = ti.tempdecl.parent.isTemplateInstance();
                    if (!ti2)
                        break;
                    ti = ti2;
                }
                // If it's a member template
                AggregateDeclaration ad2 = ti.tempdecl.isMember();
                if (ad2 && dsym.storage_class != STC.none)
                {
                    .error(dsym.loc, "%s `%s` - cannot use template to add field to aggregate `%s`", dsym.kind, dsym.toPrettyChars, ad2.toChars());
                }
            }
        }

        mixin alignSectionVarsExtra; doAlign(); // align section variables

        if ((dsym.storage_class & (STC.ref_ | STC.field)) == (STC.ref_ | STC.field) && dsym.ident != Id.This)
        {
            .error(dsym.loc, "%s `%s` - field declarations cannot be `ref`", dsym.kind, dsym.toPrettyChars);
        }

        if (dsym.type.hasWild())
        {
            if (dsym.storage_class & (STC.static_ | STC.extern_ | STC.gshared | STC.manifest | STC.field) || dsym.isDataseg())
            {
                .error(dsym.loc, "%s `%s` - only parameters or stack-based variables can be `inout`", dsym.kind, dsym.toPrettyChars);
            }
            FuncDeclaration func = sc.func;
            if (func)
            {
                if (func.fes)
                    func = func.fes.func;
                bool isWild = false;
                for (FuncDeclaration fd = func; fd; fd = fd.toParentDecl().isFuncDeclaration())
                {
                    if (fd.type.isTypeFunction().iswild)
                    {
                        isWild = true;
                        break;
                    }
                }
                if (!isWild)
                {
                    .error(dsym.loc, "%s `%s` - `inout` variables can only be declared inside `inout` functions", dsym.kind, dsym.toPrettyChars);
                }
            }
        }

        if (!(dsym.storage_class & (STC.ctfe | STC.extern_ | STC.ref_ | STC.result)) &&
            tbn.ty == Tstruct && tbn.isTypeStruct().sym.noDefaultCtor)
        {
            if (!dsym._init)
            {
                if (dsym.isField())
                {
                    /* For fields, we'll check the constructor later to make sure it is initialized
                     */
                    dsym.storage_class |= STC.nodefaultctor;
                }
                else if (dsym.storage_class & STC.parameter)
                {
                }
                else
                    .error(dsym.loc, "%s `%s` - default construction is disabled for type `%s`", dsym.kind, dsym.toPrettyChars, dsym.type.toChars());
            }
        }

        bool dsymIsRef = (dsym.storage_class & (STC.ref_ | STC.field | STC.parameter | STC.temp | STC.foreach_)) == STC.ref_;
        if (dsymIsRef)
        {
            if (!dsym._init && dsym.ident != Id.This)
            {
                if (dsym.storage_class & STC.autoref)
                {
                    dsymIsRef = false;
                    dsym.storage_class &= ~STC.ref_;
                }
                else
                    .error(dsym.loc, "%s `%s` - initializer is required for `ref` variable", dsym.kind, dsym.toPrettyChars);
            }
            else if (dsym._init.isVoidInitializer())
            {
                .error(dsym.loc, "%s `%s` - void initializer not allowed for `ref` variable", dsym.kind, dsym.toPrettyChars);
            }
        }

        FuncDeclaration fd = parent.isFuncDeclaration();
        if (dsym.type.isScopeClass() && !(dsym.storage_class & STC.nodtor))
        {
            if (dsym.storage_class & (STC.field | STC.out_ | STC.ref_ | STC.static_ | STC.manifest | STC.gshared) || !fd)
            {
                .error(dsym.loc, "%s `%s` globals, statics, fields, manifest constants, ref and out parameters cannot be `scope`", dsym.kind, dsym.toPrettyChars);
            }

            // @@@DEPRECATED_2.097@@@  https://dlang.org/deprecate.html#scope%20as%20a%20type%20constraint
            // Deprecated in 2.087
            // Remove this when the feature is removed from the language
            if (!(dsym.storage_class & STC.scope_))
            {
                if (!(dsym.storage_class & STC.parameter) && dsym.ident != Id.withSym)
                    .error(dsym.loc, "%s `%s` reference to `scope class` must be `scope`", dsym.kind, dsym.toPrettyChars);
            }
        }

        // Calculate type size + safety checks
        if (sc && sc.func)
        {
            if (dsym._init && dsym._init.isVoidInitializer() && !(dsym.storage_class & STC.temp))
            {
                // Don't do these checks for STC.temp vars because the generated `opAssign`
                // for a struct with postblit and destructor void initializes a temporary
                // __swap variable, which can be trusted

                if (dsym.type.hasPointers()) // also computes type size
                    sc.setUnsafe(false, dsym.loc,
                        "`void` initializing a pointer");
                else if (dsym.type.hasInvariant())
                    sc.setUnsafe(false, dsym.loc,
                        "`void` initializing a struct with an invariant");
                else if (dsym.type.toBasetype().ty == Tbool)
                    sc.setUnsafePreview(global.params.systemVariables, false, dsym.loc,
                        "void intializing a bool (which must always be 0 or 1)");
                else if (dsym.type.hasUnsafeBitpatterns())
                    sc.setUnsafePreview(global.params.systemVariables, false, dsym.loc,
                        "`void` initializing a type with unsafe bit patterns");
            }
            else if (!dsym._init &&
                     !(dsym.storage_class & (STC.static_ | STC.extern_ | STC.gshared | STC.manifest | STC.field | STC.parameter)) &&
                     dsym.type.hasVoidInitPointers())
            {
                sc.setUnsafe(false, dsym.loc, "`void` initializers for pointers");
            }
        }

        if ((!dsym._init || dsym._init.isVoidInitializer) && !fd)
        {
            // If not mutable, initializable by constructor only
            dsym.setInCtorOnly = true;
        }

        if (dsym._init)
        { } // remember we had an explicit initializer
        else if (dsym.storage_class & STC.manifest)
            .error(dsym.loc, "%s `%s` - manifest constants must have initializers", dsym.kind, dsym.toPrettyChars);

        // Don't allow non-extern, non-__gshared variables to be interfaced with C++
        if (dsym._linkage == LINK.cpp && !(dsym.storage_class & (STC.ctfe | STC.extern_ | STC.gshared)) && dsym.isDataseg())
        {
            const char* p = (dsym.storage_class & STC.shared_) ? "shared" : "static";
            .error(dsym.loc, "%s `%s` cannot have `extern(C++)` linkage because it is `%s`", dsym.kind, dsym.toPrettyChars, p);
            errorSupplemental(dsym.loc, "perhaps declare it as `__gshared` instead");
            dsym.errors = true;
        }

        bool isBlit = false;
        uinteger_t sz;
        if (sc.inCfile && !dsym._init)
        {
            addDefaultCInitializer(dsym);
        }
        if (!dsym._init &&
            !(dsym.storage_class & (STC.static_ | STC.gshared | STC.extern_)) &&
            fd &&
            (!(dsym.storage_class & (STC.field | STC.in_ | STC.foreach_ | STC.parameter | STC.result)) ||
             (dsym.storage_class & STC.out_)) &&
            (sz = dsym.type.size()) != 0)
        {
            // Provide a default initializer

            //printf("Providing default initializer for '%s'\n", dsym.toChars());
            if (sz == SIZE_INVALID && dsym.type.ty != Terror)
                .error(dsym.loc, "%s `%s` - size of type `%s` is invalid", dsym.kind, dsym.toPrettyChars, dsym.type.toChars());

            Type tv = dsym.type;
            while (tv.ty == Tsarray)    // Don't skip Tenum
                tv = tv.nextOf();
            if (tv.needsNested())
            {
                /* Nested struct requires valid enclosing frame pointer.
                 * In StructLiteralExp::toElem(), it's calculated.
                 */
                assert(tbn.ty == Tstruct);
                checkFrameAccess(dsym.loc, sc, tbn.isTypeStruct().sym);

                Expression e = tv.defaultInitLiteral(dsym.loc);
                e = new BlitExp(dsym.loc, new VarExp(dsym.loc, dsym), e);
                e = e.expressionSemantic(sc);
                dsym._init = new ExpInitializer(dsym.loc, e);
                goto Ldtor;
            }
            if (tv.ty == Tstruct && tv.isTypeStruct().sym.zeroInit)
            {
                /* If a struct is all zeros, as a special case
                 * set its initializer to the integer 0.
                 * In AssignExp::toElem(), we check for this and issue
                 * a memset() to initialize the struct.
                 * Must do same check in interpreter.
                 */
                Expression e = IntegerExp.literal!0;
                e = new BlitExp(dsym.loc, new VarExp(dsym.loc, dsym), e);
                e.type = dsym.type;      // don't type check this, it would fail
                dsym._init = new ExpInitializer(dsym.loc, e);
                goto Ldtor;
            }
            if (dsym.type.baseElemOf().ty == Tvoid)
            {
                .error(dsym.loc, "%s `%s` of type `%s` does not have a default initializer", dsym.kind, dsym.toPrettyChars, dsym.type.toChars());
            }
            else if (auto e = dsym.type.defaultInit(dsym.loc))
            {
                dsym._init = new ExpInitializer(dsym.loc, e);
            }

            // Default initializer is always a blit
            isBlit = true;
        }
        if (dsym._init)
        {
            sc = sc.push();
            sc.stc &= ~(STC.TYPECTOR | STC.pure_ | STC.nothrow_ | STC.nogc | STC.ref_ | STC.disable);

            if (sc.inCfile &&
                dsym.type.isTypeSArray() &&
                dsym.type.isTypeSArray().isIncomplete() &&
                dsym._init.isVoidInitializer() &&
                !(dsym.storage_class & STC.field))
            {
                .error(dsym.loc, "%s `%s` - incomplete array type must have initializer", dsym.kind, dsym.toPrettyChars);
            }

            ExpInitializer ei = dsym._init.isExpInitializer();

            if (ei) // https://issues.dlang.org/show_bug.cgi?id=13424
                    // Preset the required type to fail in FuncLiteralDeclaration::semantic3
                ei.exp = inferType(ei.exp, dsym.type);

            // If inside function, there is no semantic3() call
            if (sc.func || sc.intypeof == 1)
            {
                // If local variable, use AssignExp to handle all the various
                // possibilities.
                if (fd && !(dsym.storage_class & (STC.manifest | STC.static_ | STC.gshared | STC.extern_)) && !dsym._init.isVoidInitializer())
                {
                    //printf("fd = '%s', var = '%s'\n", fd.toChars(), dsym.toChars());
                    if (!ei)
                    {
                        ArrayInitializer ai = dsym._init.isArrayInitializer();
                        Expression e;
                        if (ai && tb.ty == Taarray)
                            e = ai.toAssocArrayLiteral();
                        else
                            e = dsym._init.initializerToExpression(dsym.type, sc.inCfile);
                        if (!e)
                        {
                            // Run semantic, but don't need to interpret
                            dsym._init = dsym._init.initializerSemantic(sc, dsym.type, INITnointerpret);
                            e = dsym._init.initializerToExpression(null, sc.inCfile);
                            if (!e)
                            {
                                .error(dsym.loc, "%s `%s` is not a static and cannot have static initializer", dsym.kind, dsym.toPrettyChars);
                                e = ErrorExp.get();
                            }
                        }
                        ei = new ExpInitializer(dsym._init.loc, e);
                        dsym._init = ei;
                    }
                    else if (sc.inCfile && dsym.type.isTypeSArray() &&
                             dsym.type.isTypeSArray().isIncomplete())
                    {
                        // C11 6.7.9-22 determine the size of the incomplete array,
                        // or issue an error that the initializer is invalid.
                        dsym._init = dsym._init.initializerSemantic(sc, dsym.type, INITinterpret);
                    }

                    if (ei && dsym.isScope())
                    {
                        Expression ex = ei.exp.lastComma();
                        if (ex.op == EXP.blit || ex.op == EXP.construct)
                            ex = (cast(AssignExp)ex).e2;
                        if (auto ne = ex.isNewExp())
                        {
                            if (ne.placement)
                            {
                            }
                            /* See if initializer is a NewExp that can be allocated on the stack.
                             */
                            else if (dsym.type.toBasetype().ty == Tclass)
                            {
                                /* Unsafe to allocate on stack if constructor is not `scope` because the `this` can leak.
                                 * https://issues.dlang.org/show_bug.cgi?id=23145
                                 */
                                if (ne.member && !(ne.member.storage_class & STC.scope_))
                                {
                                    import dmd.escape : setUnsafeDIP1000;
                                    const inSafeFunc = sc.func && sc.func.isSafeBypassingInference();   // isSafeBypassingInference may call setUnsafe().
                                    if (setUnsafeDIP1000(*sc, false, dsym.loc, "`scope` allocation of `%s` with a non-`scope` constructor", dsym))
                                        errorSupplemental(ne.member.loc, "is the location of the constructor");
                                }
                                ne.onstack = 1;
                                dsym.onstack = true;
                            }
                        }
                        else if (auto fe = ex.isFuncExp())
                        {
                            // or a delegate that doesn't escape a reference to the function
                            FuncDeclaration f = fe.fd;
                            if (f.tookAddressOf)
                                f.tookAddressOf--;
                        }
                        else if (auto ale = ex.isArrayLiteralExp())
                        {
                            // or an array literal assigned to a `scope` variable
                            if (sc.useDIP1000 == FeatureState.enabled
                                && !dsym.type.nextOf().needsDestruction())
                                ale.onstack = true;
                        }
                    }

                    Expression exp = ei.exp;
                    Expression e1 = new VarExp(dsym.loc, dsym);

                    void constructInit(bool isBlit)
                    {
                        if (isBlit)
                            exp = new BlitExp(dsym.loc, e1, exp);
                        else
                            exp = new ConstructExp(dsym.loc, e1, exp);
                        dsym.canassign++;
                        exp = exp.expressionSemantic(sc);
                        dsym.canassign--;
                    }

                    if (dsymIsRef) // follow logic similar to typesem.argumentMatchParameter() and statementsem.visitForeach()
                    {
                        dsym.storage_class |= STC.nodtor;
                        exp = exp.expressionSemantic(sc);
                        Type tp = dsym.type;
                        Type ta = exp.type;
                        if (!exp.isLvalue())
                        {
                            if (dsym.storage_class & STC.autoref)
                            {
                                dsym.storage_class &= ~STC.ref_;
                                constructInit(isBlit);
                            }
                            else
                            {
                                .error(dsym.loc, "rvalue `%s` cannot be assigned to `ref %s`", exp.toChars(), dsym.toChars());
                                exp = ErrorExp.get();
                            }
                        }
                        else if (!ta.constConv(tp))
                        {
                            if (dsym.storage_class & STC.autoref)
                            {
                                dsym.storage_class &= ~STC.ref_;
                                constructInit(false);
                            }
                            else
                            {
                                .error(dsym.loc, "type `%s` cannot be assigned to `ref %s %s`", ta.toChars(), tp.toChars(), dsym.toChars());
                                exp = ErrorExp.get();
                            }
                        }
                        else if (exp.isBitField())
                        {
                            if (dsym.storage_class & STC.autoref)
                            {
                                dsym.storage_class &= ~STC.ref_;
                                constructInit(false);
                            }
                            else
                            {
                                .error(dsym.loc, "bitfield `%s` cannot be assigned to `ref %s`", exp.toChars(), dsym.toChars());
                                exp = ErrorExp.get();
                            }
                        }
                        else
                        {
                            constructInit(false);
                        }
                    }
                    else
                    {
                        constructInit(isBlit);
                    }

                    if (exp.op == EXP.error)
                    {
                        dsym._init = new ErrorInitializer();
                        ei = null;
                    }
                    else
                        ei.exp = exp.optimize(WANTvalue);
                }
                else
                {
                    // https://issues.dlang.org/show_bug.cgi?id=14166
                    // Don't run CTFE for the temporary variables inside typeof
                    dsym._init = dsym._init.initializerSemantic(sc, dsym.type, sc.intypeof == 1 ? INITnointerpret : INITinterpret);
                    import dmd.semantic2 : lowerStaticAAs;
                    lowerStaticAAs(dsym, sc);
                    auto init_err = dsym._init.isExpInitializer();
                    if (init_err && init_err.exp.op == EXP.showCtfeContext)
                    {
                        init_err.exp = ErrorExp.get();
                        errorSupplemental(dsym.loc, "compile time context created here");
                    }
                }
            }
            else if (parent.isAggregateDeclaration())
            {
                dsym._scope = scx ? scx : sc.copy();
                dsym._scope.setNoFree();
            }
            else if (dsym.storage_class & (STC.const_ | STC.immutable_ | STC.manifest) ||
                     dsym.type.isConst() || dsym.type.isImmutable() ||
                     sc.inCfile)
            {
                /* Because we may need the results of a const declaration in a
                 * subsequent type, such as an array dimension, before semantic2()
                 * gets ordinarily run, try to run semantic2() now.
                 * If a C array is of unknown size, the initializer can provide the size. Do this
                 * eagerly because C does it eagerly.
                 * Ignore failure.
                 */
                if (!inferred)
                {
                    const errors = global.errors;
                    dsym.inuse++;
                    // Bug 20549. Don't try this on modules or packages, syntaxCopy
                    // could crash (inf. recursion) on a mod/pkg referencing itself
                    if (ei && (ei.exp.op != EXP.scope_ ? true : !ei.exp.isScopeExp().sds.isPackage()))
                    {
                        if (ei.exp.type)
                        {
                            // If exp is already resolved we are done, our original init exp
                            // could have a type painting that we need to respect
                            // e.g.  ['a'] typed as string, or [['z'], ""] as string[]
                            // See https://issues.dlang.org/show_bug.cgi?id=15711
                        }
                        else
                        {
                            Expression exp = ei.exp.syntaxCopy();

                            bool needctfe = dsym.isDataseg() || (dsym.storage_class & STC.manifest);
                            if (needctfe)
                                sc = sc.startCTFE();
                            sc = sc.push();
                            sc.varDecl = dsym; // https://issues.dlang.org/show_bug.cgi?id=24051
                            exp = exp.expressionSemantic(sc);
                            exp = resolveProperties(sc, exp);
                            sc = sc.pop();
                            if (needctfe)
                                sc = sc.endCTFE();
                            ei.exp = exp;
                        }

                        Type tb2 = dsym.type.toBasetype();
                        Type ti = ei.exp.type.toBasetype();

                        /* The problem is the following code:
                         *  struct CopyTest {
                         *     double x;
                         *     this(double a) { x = a * 10.0;}
                         *     this(this) { x += 2.0; }
                         *  }
                         *  const CopyTest z = CopyTest(5.3);  // ok
                         *  const CopyTest w = z;              // not ok, postblit not run
                         *  static assert(w.x == 55.0);
                         * because the postblit doesn't get run on the initialization of w.
                         */
                        if (auto ts = ti.isTypeStruct())
                        {
                            StructDeclaration sd = ts.sym;
                            /* Look to see if initializer involves a copy constructor
                             * (which implies a postblit)
                             */
                            // there is a copy constructor
                            // and exp is the same struct
                            if (sd.postblit && tb2.toDsymbol(null) == sd)
                            {
                                // The only allowable initializer is a (non-copy) constructor
                                if (ei.exp.isLvalue())
                                    .error(dsym.loc, "%s `%s` of type struct `%s` uses `this(this)`, which is not allowed in static initialization", dsym.kind, dsym.toPrettyChars, tb2.toChars());
                            }
                        }
                    }

                    dsym._init = dsym._init.initializerSemantic(sc, dsym.type, INITinterpret);
                    dsym.inuse--;
                    if (global.errors > errors)
                    {
                        dsym._init = new ErrorInitializer();
                        dsym.type = Type.terror;
                    }
                }
                else
                {
                    dsym._scope = scx ? scx : sc.copy();
                    dsym._scope.setNoFree();
                }
            }
            sc = sc.pop();
        }

    Ldtor:
        /* Build code to execute destruction, if necessary
         */
        dsym.edtor = dsym.callScopeDtor(sc);
        if (dsym.edtor)
        {
            if (sc.func && dsym.storage_class & (STC.static_ | STC.gshared))
                dsym.edtor = dsym.edtor.expressionSemantic(sc._module._scope);
            else
                dsym.edtor = dsym.edtor.expressionSemantic(sc);

            version (none)
            {
                // currently disabled because of std.stdio.stdin, stdout and stderr
                if (dsym.isDataseg() && !(dsym.storage_class & STC.extern_))
                    .error(dsym.loc, "%s `%s` static storage variables cannot have destructors", dsym.kind, dsym.toPrettyChars);
            }
        }

        dsym.semanticRun = PASS.semanticdone;

        if (dsym.type.toBasetype().ty == Terror)
            dsym.errors = true;

        if(sc.scopesym && !sc.scopesym.isAggregateDeclaration())
        {
            for (ScopeDsymbol sym = sc.scopesym; sym && dsym.endlinnum == 0;
                 sym = sym.parent ? sym.parent.isScopeDsymbol() : null)
                dsym.endlinnum = sym.endlinnum;
        }
    }

    override void visit(TypeInfoDeclaration dsym)
    {
        assert(dsym._linkage == LINK.c);
    }

    override void visit(CAsmDeclaration dsym)
    {
        if (dsym.semanticRun >= PASS.semanticdone)
            return;
        import dmd.iasm : asmSemantic;
        asmSemantic(dsym, sc);
        dsym.semanticRun = PASS.semanticdone;
    }

    override void visit(BitFieldDeclaration dsym)
    {
        //printf("BitField::semantic('%s')\n", dsym.toChars());
        if (dsym.semanticRun >= PASS.semanticdone)
            return;

        visit(cast(VarDeclaration)dsym);
        if (dsym.errors)
            return;

        if (!(sc.previews.bitfields || sc.inCfile))
        {
            .error(dsym.loc, "%s `%s` use `-%spreview=bitfields` for bitfield support", dsym.kind, dsym.toPrettyChars, SwitchPrefix.ptr);
        }

        if (!dsym.parent.isStructDeclaration() && !dsym.parent.isClassDeclaration())
        {
            .error(dsym.loc, "%s `%s` - bitfield must be member of struct, union, or class", dsym.kind, dsym.toPrettyChars);
        }

        sc = sc.startCTFE();
        auto width = dsym.width.expressionSemantic(sc);
        sc = sc.endCTFE();
        width = width.ctfeInterpret();
        if (!dsym.type.isIntegral())
        {
            // C11 6.7.2.1-5
            error(width.loc, "bitfield type `%s` is not an integer type", dsym.type.toChars());
            dsym.errors = true;
        }
        if (!width.isIntegerExp())
        {
            error(width.loc, "bitfield width `%s` is not an integer constant", dsym.width.toChars());
            dsym.errors = true;
        }
        const uwidth = width.toInteger(); // uwidth is unsigned
        if (uwidth == 0 && !dsym.isAnonymous())
        {
            error(width.loc, "bitfield `%s` has zero width", dsym.toChars());
            dsym.errors = true;
        }
        const sz = dsym.type.size();
        if (sz == SIZE_INVALID)
            dsym.errors = true;
        const max_width = sz * 8;
        if (uwidth > max_width)
        {
            error(width.loc, "width `%lld` of bitfield `%s` does not fit in type `%s`", cast(long)uwidth, dsym.toChars(), dsym.type.toChars());
            dsym.errors = true;
        }
        dsym.fieldWidth = cast(uint)uwidth;
    }

    override void visit(Import imp)
    {
        timeTraceBeginEvent(TimeTraceEventType.sema1Import);
        scope (exit) timeTraceEndEvent(TimeTraceEventType.sema1Import, imp);
        static if (LOG)
        {
            printf("Import::semantic('%s') %s\n", imp.toPrettyChars(), imp.id.toChars());
            scope(exit)
                printf("-Import::semantic('%s'), pkg = %p\n", imp.toChars(), imp.pkg);
        }
        if (imp.semanticRun > PASS.initial)
            return;

        if (imp._scope)
        {
            sc = imp._scope;
            imp._scope = null;
        }
        if (!sc)
            return;

        imp.parent = sc.parent;

        imp.semanticRun = PASS.semantic;

        // Load if not already done so
        if (!imp.mod)
        {
            // https://issues.dlang.org/show_bug.cgi?id=22857
            // if parser errors occur when loading a module
            // we should just stop compilation
            if (imp.load(sc))
            {
                for (size_t i = 0; i < imp.aliasdecls.length; i++)
                    imp.aliasdecls[i].type = Type.terror;
                return;
            }

            if (imp.mod)
            {
                imp.mod.importAll(null);
                imp.mod.checkImportDeprecation(imp.loc, sc);
            }
        }
        if (!imp.mod)
        {
            imp.semanticRun = PASS.semanticdone;
            addImportDep(global.params.moduleDeps, imp, sc._module);
        }

        // Modules need a list of each imported module

        // if inside a template instantiation, the instantianting
        // module gets the import.
        // https://issues.dlang.org/show_bug.cgi?id=17181
        Module importer = sc._module;
        if (sc.minst && sc.tinst)
        {
            importer = sc.minst;
            if (!sc.tinst.importedModules.contains(imp.mod))
                sc.tinst.importedModules.push(imp.mod);
        }
        //printf("%s imports %s\n", importer.toChars(), imp.mod.toChars());
        if (!importer.aimports.contains(imp.mod))
            importer.aimports.push(imp.mod);

        if (sc.explicitVisibility)
            imp.visibility = sc.visibility;

        if (!imp.aliasId && !imp.names.length) // neither a selective nor a renamed import
        {
            ScopeDsymbol scopesym = sc.getScopesym();

            if (!imp.isstatic)
            {
                scopesym.importScope(imp.mod, imp.visibility);
            }


            imp.addPackageAccess(scopesym);
        }

        // if a module has errors it means that parsing has failed.
        if (!imp.mod.errors)
            imp.mod.dsymbolSemantic(null);

        if (imp.mod.needmoduleinfo)
        {
            //printf("module4 %s because of %s\n", importer.toChars(), imp.mod.toChars());
            importer.needmoduleinfo = 1;
        }

        sc = sc.push(imp.mod);
        sc.visibility = imp.visibility;
        for (size_t i = 0; i < imp.aliasdecls.length; i++)
        {
            AliasDeclaration ad = imp.aliasdecls[i];
            //printf("\tImport %s alias %s = %s, scope = %p\n", toPrettyChars(), aliases[i].toChars(), names[i].toChars(), ad._scope);
            Dsymbol sym = imp.mod.search(imp.loc, imp.names[i], SearchOpt.ignorePrivateImports);
            if (sym)
            {
                import dmd.access : symbolIsVisible;
                if (!symbolIsVisible(sc, sym) && !sym.errors)
                {
                    .error(imp.loc, "%s `%s` member `%s` is not visible from module `%s`", imp.mod.kind, imp.mod.toPrettyChars,
                        imp.names[i].toChars(), sc._module.toChars());
                    sym.errors = true;
                }
                ad.dsymbolSemantic(sc);
                // If the import declaration is in non-root module,
                // analysis of the aliased symbol is deferred.
                // Therefore, don't see the ad.aliassym or ad.type here.
            }
            else
            {
                Dsymbol s = imp.mod.search_correct(imp.names[i]);
                // https://issues.dlang.org/show_bug.cgi?id=23908
                // Don't suggest symbols from the importer's module
                if (s && s.parent != importer)
                    .error(imp.loc, "%s `%s` import `%s` not found, did you mean %s `%s`?", imp.mod.kind, imp.mod.toPrettyChars, imp.names[i].toChars(), s.kind(), s.toPrettyChars());
                else
                    .error(imp.loc, "%s `%s` import `%s` not found", imp.mod.kind, imp.mod.toPrettyChars, imp.names[i].toChars());
                ad.type = Type.terror;
            }
        }
        sc = sc.pop();

        imp.semanticRun = PASS.semanticdone;
        addImportDep(global.params.moduleDeps, imp, sc._module);
    }

    void attribSemantic(AttribDeclaration ad)
    {
        if (ad.semanticRun != PASS.initial)
            return;
        ad.semanticRun = PASS.semantic;
        Dsymbols* d = ad.include(sc);
        //printf("\tAttribDeclaration::semantic '%s', d = %p\n",toChars(), d);
        if (!d)
        {
            ad.semanticRun = PASS.semanticdone;
            return;
        }

        Scope* sc2 = ad.newScope(sc);
        bool errors;
        for (size_t i = 0; i < d.length; i++)
        {
            Dsymbol s = (*d)[i];
            s.dsymbolSemantic(sc2);
            errors |= s.errors;
        }
        if (errors)
            ad.errors = true;
        if (sc2 != sc)
            sc2.pop();

        ad.semanticRun = PASS.semanticdone;
    }

    override void visit(AttribDeclaration atd)
    {
        attribSemantic(atd);
    }

    override void visit(AnonDeclaration scd)
    {
        //printf("\tAnonDeclaration::semantic isunion:%d ptr:%p\n", scd.isunion, scd);
        assert(sc.parent);
        auto p = sc.parent.pastMixin();
        auto ad = p.isAggregateDeclaration();
        if (!ad)
        {
            error(scd.loc, "%s can only be a part of an aggregate, not %s `%s`", scd.kind(), p.kind(), p.toChars());
            scd.errors = true;
            return;
        }

        if (!scd.decl)
            return;

        sc = sc.push();
        sc.stc &= ~(STC.auto_ | STC.scope_ | STC.static_ | STC.gshared);
        sc.inunion = scd.isunion ? scd : null;
        sc.resetAllFlags();
        for (size_t i = 0; i < scd.decl.length; i++)
        {
            Dsymbol s = (*scd.decl)[i];
            if (auto var = s.isVarDeclaration)
            {
                if (scd.isunion)
                    var.overlapped = true;
            }
            s.dsymbolSemantic(sc);
        }
        sc = sc.pop();
    }

    override void visit(PragmaDeclaration pd)
    {
        import dmd.pragmasem : pragmaDeclSemantic;
        pragmaDeclSemantic(pd, sc);
    }

    override void visit(StaticIfDeclaration sid)
    {
        attribSemantic(sid);
    }

    override void visit(StaticForeachDeclaration sfd)
    {
        attribSemantic(sfd);
    }

    private Dsymbols* compileIt(MixinDeclaration cd)
    {
        //printf("MixinDeclaration::compileIt(loc = %d) %s\n", cd.loc.linnum, cd.exp.toChars());
        OutBuffer buf;
        if (expressionsToString(buf, sc, cd.exps, cd.loc, null, true))
            return null;

        const errors = global.errors;
        const len = buf.length;
        buf.writeByte(0);
        const str = buf.extractSlice()[0 .. len];
        const bool doUnittests = global.params.parsingUnittestsRequired();
        scope p = new Parser!ASTCodegen(sc._module, str, false, global.errorSink, &global.compileEnv, doUnittests);
        adjustLocForMixin(str, cd.loc, *p.baseLoc, global.params.mixinOut);
        p.linnum = p.baseLoc.startLine;
        p.nextToken();

        auto d = p.parseDeclDefs(0);
        if (global.errors != errors)
            return null;

        if (p.token.value != TOK.endOfFile)
        {
            .error(cd.loc, "%s `%s` incomplete mixin declaration `%s`", cd.kind, cd.toPrettyChars, str.ptr);
            return null;
        }
        return d;
    }

    /***********************************************************
     * https://dlang.org/spec/module.html#mixin-declaration
     */
    override void visit(MixinDeclaration cd)
    {
        //printf("MixinDeclaration::semantic()\n");
        if (!cd.compiled)
        {
            cd.decl = compileIt(cd);
            attribAddMember(cd, sc, cd.scopesym);
            cd.compiled = true;

            if (cd._scope && cd.decl)
            {
                for (size_t i = 0; i < cd.decl.length; i++)
                {
                    Dsymbol s = (*cd.decl)[i];
                    s.setScope(cd._scope);
                }
            }
        }
        attribSemantic(cd);
    }

    override void visit(CPPNamespaceDeclaration ns)
    {
        Identifier identFromSE (StringExp se)
        {
            const sident = se.toStringz();
            if (!sident.length || !Identifier.isValidIdentifier(sident))
            {
                error(ns.exp.loc, "expected valid identifier for C++ namespace but got `%s`", se.toErrMsg());
                return null;
            }
            else
                return Identifier.idPool(sident);
        }

        if (ns.ident !is null)
            return attribSemantic(ns);

        ns.cppnamespace = sc.namespace;
        sc = sc.startCTFE();
        ns.exp = ns.exp.expressionSemantic(sc);
        ns.exp = resolveProperties(sc, ns.exp);
        sc = sc.endCTFE();
        ns.exp = ns.exp.ctfeInterpret();
        // Can be either a tuple of strings or a string itself
        if (auto te = ns.exp.isTupleExp())
        {
            expandTuples(te.exps);
            CPPNamespaceDeclaration current = ns.cppnamespace;
            for (size_t d = 0; d < te.exps.length; ++d)
            {
                auto exp = (*te.exps)[d];
                auto prev = d ? current : ns.cppnamespace;
                current = (d + 1) != te.exps.length
                    ? new CPPNamespaceDeclaration(ns.loc, exp, null)
                    : ns;
                current.exp = exp;
                current.cppnamespace = prev;
                if (auto se = exp.toStringExp())
                {
                    current.ident = identFromSE(se);
                    if (current.ident is null)
                        return; // An error happened in `identFromSE`
                }
                else
                    error(ns.exp.loc, "`%s`: index %llu is not a string constant, it is a `%s`",
                                 ns.exp.toChars(), cast(ulong) d, ns.exp.type.toChars());
            }
        }
        else if (auto se = ns.exp.toStringExp())
            ns.ident = identFromSE(se);
        // Empty Tuple
        else if (ns.exp.isTypeExp() && ns.exp.isTypeExp().type.toBasetype().isTypeTuple())
        {
        }
        else if (!ns.exp.type.isTypeError())
            error(ns.exp.loc, "compile time string constant (or sequence) expected, not `%s`",
                         ns.exp.toChars());
        attribSemantic(ns);
    }

    override void visit(UserAttributeDeclaration uad)
    {
        //printf("UserAttributeDeclaration::semantic() %p\n", this);
        if (uad.decl && !uad._scope)
            uad.Dsymbol.setScope(sc); // for function local symbols
        arrayExpressionSemantic(uad.atts.peekSlice(), sc, true);
        return attribSemantic(uad);
    }

    override void visit(StaticAssert sa)
    {
        if (sa.semanticRun < PASS.semanticdone)
            sa.semanticRun = PASS.semanticdone;
        else
            return;

        // https://issues.dlang.org/show_bug.cgi?id=24645
        // This is a short-circuit. Usually, static assert conditions are evaluated
        // in semantic2, but it's not uncommon to use this pattern:
        // ---
        // version(X)
        // {}
        // else
        //   static assert(false, "unsupported platform");
        // ---
        // However, without this short-circuit, the static assert error may get drowned
        // out by subsequent semantic1 (import) errors. Only short-circuit at module scope though,
        // inside mixin templates you want an instantiation trace (which you don't get here).
        if (sc.parent && sc.parent.isModule())
            if (auto i = sa.exp.isIntegerExp())
                if (i.toInteger() == 0)
                    staticAssertFail(sa, sc);
    }

    override void visit(DebugSymbol ds)
    {
        //printf("DebugSymbol::semantic() %s\n", toChars());
        if (ds.semanticRun < PASS.semanticdone)
            ds.semanticRun = PASS.semanticdone;
    }

    override void visit(VersionSymbol vs)
    {
        if (vs.semanticRun < PASS.semanticdone)
            vs.semanticRun = PASS.semanticdone;
    }

    override void visit(Package pkg)
    {
        if (pkg.semanticRun < PASS.semanticdone)
            pkg.semanticRun = PASS.semanticdone;
    }

    override void visit(Module m)
    {
        if (m.semanticRun != PASS.initial)
            return;

        timeTraceBeginEvent(TimeTraceEventType.sema1Module);
        scope (exit) timeTraceEndEvent(TimeTraceEventType.sema1Module, m);

        //printf("+Module::semantic(this = %p, '%s'): parent = %p\n", this, toChars(), parent);
        m.semanticRun = PASS.semantic;
        // Note that modules get their own scope, from scratch.
        // This is so regardless of where in the syntax a module
        // gets imported, it is unaffected by context.
        Scope* sc = m._scope; // see if already got one from importAll()
        if (!sc)
        {
            sc = Scope.createGlobal(m, global.errorSink); // create root scope
        }

        //printf("Module = %p, linkage = %d\n", sc.scopesym, sc.linkage);
        // Pass 1 semantic routines: do public side of the definition
        m.members.foreachDsymbol( (s)
        {
            //printf("\tModule('%s'): '%s'.dsymbolSemantic()\n", toChars(), s.toChars());
            s.dsymbolSemantic(sc);
            runDeferredSemantic();
        });

        if (m.userAttribDecl)
        {
            m.userAttribDecl.dsymbolSemantic(sc);
        }
        if (!m._scope)
        {
            sc = sc.pop();
            sc.pop(); // 2 pops because Scope.createGlobal() created 2
        }
        m.semanticRun = PASS.semanticdone;
        //printf("-Module::semantic(this = %p, '%s'): parent = %p\n", this, toChars(), parent);
    }

    override void visit(EnumDeclaration ed)
    {
        enumSemantic(sc, ed);
    }

    override void visit(EnumMember em)
    {
        enumMemberSemantic(sc, em);
    }

    override void visit(TemplateDeclaration tempdecl)
    {
        templateDeclarationSemantic(sc, tempdecl);
    }

    override void visit(TemplateInstance ti)
    {
        templateInstanceSemantic(ti, sc, ArgumentList());
    }

    override void visit(TemplateMixin tm)
    {
        static if (LOG)
        {
            printf("+TemplateMixin.dsymbolSemantic('%s', this=%p)\n", tm.toChars(), tm);
            fflush(stdout);
        }
        if (tm.semanticRun != PASS.initial)
        {
            // When a class/struct contains mixin members, and is done over
            // because of forward references, never reach here so semanticRun
            // has been reset to PASS.initial.
            static if (LOG)
            {
                printf("\tsemantic done\n");
            }
            return;
        }
        tm.semanticRun = PASS.semantic;
        static if (LOG)
        {
            printf("\tdo semantic\n");
        }

        Scope* scx = null;
        if (tm._scope)
        {
            sc = tm._scope;
            scx = tm._scope; // save so we don't make redundant copies
            tm._scope = null;
        }

        /* Run semantic on each argument, place results in tiargs[],
         * then find best match template with tiargs
         */
        if (!tm.findMixinTempDecl(sc) || !tm.semanticTiargs(sc) || !tm.findBestMatch(sc, ArgumentList()))
        {
            if (tm.semanticRun == PASS.initial) // forward reference had occurred
            {
                //printf("forward reference - deferring\n");
                return deferDsymbolSemantic(sc, tm, scx);
            }

            tm.inst = tm;
            tm.errors = true;
            return; // error recovery
        }

        auto tempdecl = tm.tempdecl.isTemplateDeclaration();
        assert(tempdecl);

        if (!tm.ident)
        {
            /* Assign scope local unique identifier, as same as lambdas.
             */
            const(char)[] s = "__mixin";

            if (FuncDeclaration func = sc.parent.isFuncDeclaration())
            {
                tm.symtab = func.localsymtab;
                if (tm.symtab)
                {
                    // Inside template constraint, symtab is not set yet.
                    goto L1;
                }
            }
            else
            {
                tm.symtab = sc.parent.isScopeDsymbol().symtab;
            L1:
                assert(tm.symtab);
                tm.ident = Identifier.generateId(s, tm.symtab.length + 1);
                tm.symtab.insert(tm);
            }
        }

        tm.inst = tm;
        tm.parent = sc.parent;

        /* Detect recursive mixin instantiations.
         */
        for (Dsymbol s = tm.parent; s; s = s.parent)
        {
            //printf("\ts = '%s'\n", s.toChars());
            TemplateMixin tmix = s.isTemplateMixin();
            if (!tmix || tempdecl != tmix.tempdecl)
                continue;

            /* Different argument list lengths happen with variadic args
             */
            if (tm.tiargs.length != tmix.tiargs.length)
                continue;

            for (size_t i = 0; i < tm.tiargs.length; i++)
            {
                RootObject o = (*tm.tiargs)[i];
                Type ta = isType(o);
                Expression ea = isExpression(o);
                Dsymbol sa = isDsymbol(o);
                RootObject tmo = (*tmix.tiargs)[i];
                if (ta)
                {
                    Type tmta = isType(tmo);
                    if (!tmta)
                        goto Lcontinue;
                    if (!ta.equals(tmta))
                        goto Lcontinue;
                }
                else if (ea)
                {
                    Expression tme = isExpression(tmo);
                    if (!tme || !ea.equals(tme))
                        goto Lcontinue;
                }
                else if (sa)
                {
                    Dsymbol tmsa = isDsymbol(tmo);
                    if (sa != tmsa)
                        goto Lcontinue;
                }
                else
                    assert(0);
            }
            .error(tm.loc, "%s `%s` recursive mixin instantiation", tm.kind, tm.toPrettyChars);
            return;

        Lcontinue:
            continue;
        }

        // Copy the syntax trees from the TemplateDeclaration
        tm.members = Dsymbol.arraySyntaxCopy(tempdecl.members);
        if (!tm.members)
            return;

        tm.symtab = new DsymbolTable();

        sc.getScopesym().importScope(tm, Visibility(Visibility.Kind.public_));

        static if (LOG)
        {
            printf("\tcreate scope for template parameters '%s'\n", tm.toChars());
        }
        Scope* scy = sc.push(tm);
        scy.parent = tm;

        /* https://issues.dlang.org/show_bug.cgi?id=930
         *
         * If the template that is to be mixed in is in the scope of a template
         * instance, we have to also declare the type aliases in the new mixin scope.
         */
        auto parentInstance = tempdecl.parent ? tempdecl.parent.isTemplateInstance() : null;
        if (parentInstance)
            parentInstance.declareParameters(scy);

        tm.argsym = new ScopeDsymbol();
        tm.argsym.parent = scy.parent;
        Scope* argscope = scy.push(tm.argsym);

        const errorsave = global.errors;

        // Declare each template parameter as an alias for the argument type
        tm.declareParameters(argscope);

        // Add members to enclosing scope, as well as this scope
        tm.members.foreachDsymbol(s => s.addMember(argscope, tm));

        // Do semantic() analysis on template instance members
        static if (LOG)
        {
            printf("\tdo semantic() on template instance members '%s'\n", tm.toChars());
        }
        Scope* sc2 = argscope.push(tm);
        //size_t deferred_dim = Module.deferred.length;

        __gshared int nest;
        //printf("%d\n", nest);
        if (++nest > global.recursionLimit)
        {
            global.gag = 0; // ensure error message gets printed
            .error(tm.loc, "%s `%s` recursive expansion", tm.kind, tm.toPrettyChars);
            fatal();
        }

        tm.members.foreachDsymbol( s => s.setScope(sc2) );

        tm.members.foreachDsymbol( s => s.importAll(sc2) );

        tm.members.foreachDsymbol( s => s.dsymbolSemantic(sc2) );

        nest--;

        /* In DeclDefs scope, TemplateMixin does not have to handle deferred symbols.
         * Because the members would already call addDeferredSemantic() for themselves.
         * See Struct, Class, Interface, and EnumDeclaration.dsymbolSemantic().
         */
        //if (!sc.func && Module.deferred.length > deferred_dim) {}

        AggregateDeclaration ad = tm.isMember();
        if (sc.func && !ad)
        {
            tm.semantic2(sc2);
            tm.semantic3(sc2);
        }

        // Give additional context info if error occurred during instantiation
        if (global.errors != errorsave)
        {
            .error(tm.loc, "%s `%s` error instantiating", tm.kind, tm.toPrettyChars);
            tm.errors = true;
        }

        sc2.pop();
        argscope.pop();
        scy.pop();

        static if (LOG)
        {
            printf("-TemplateMixin.dsymbolSemantic('%s', this=%p)\n", tm.toChars(), tm);
        }
    }

    override void visit(Nspace ns)
    {
        if (ns.semanticRun != PASS.initial)
            return;
        static if (LOG)
        {
            printf("+Nspace::semantic('%s')\n", ns.toChars());
            scope(exit) printf("-Nspace::semantic('%s')\n", ns.toChars());
        }
        if (ns._scope)
        {
            sc = ns._scope;
            ns._scope = null;
        }
        if (!sc)
            return;

        bool repopulateMembers = false;
        if (ns.identExp)
        {
            // resolve the namespace identifier
            sc = sc.startCTFE();
            Expression resolved = ns.identExp.expressionSemantic(sc);
            resolved = resolveProperties(sc, resolved);
            sc = sc.endCTFE();
            resolved = resolved.ctfeInterpret();
            StringExp name = resolved.toStringExp();
            TupleExp tup = name ? null : resolved.isTupleExp();
            if (!tup && !name)
            {
                error(ns.loc, "expected string expression for namespace name, got `%s`", ns.identExp.toChars());
                return;
            }
            ns.identExp = resolved; // we don't need to keep the old AST around
            if (name)
            {
                const(char)[] ident = name.toStringz();
                if (ident.length == 0 || !Identifier.isValidIdentifier(ident))
                {
                    error(ns.loc, "expected valid identifier for C++ namespace but got `%.*s`", cast(int)ident.length, ident.ptr);
                    return;
                }
                ns.ident = Identifier.idPool(ident);
            }
            else
            {
                // create namespace stack from the tuple
                Nspace parentns = ns;
                foreach (i, exp; *tup.exps)
                {
                    name = exp.toStringExp();
                    if (!name)
                    {
                        error(ns.loc, "expected string expression for namespace name, got `%s`", exp.toChars());
                        return;
                    }
                    const(char)[] ident = name.toStringz();
                    if (ident.length == 0 || !Identifier.isValidIdentifier(ident))
                    {
                        error(ns.loc, "expected valid identifier for C++ namespace but got `%.*s`", cast(int)ident.length, ident.ptr);
                        return;
                    }
                    if (i == 0)
                    {
                        ns.ident = Identifier.idPool(ident);
                    }
                    else
                    {
                        // insert the new namespace
                        Nspace childns = new Nspace(ns.loc, Identifier.idPool(ident), null, parentns.members);
                        parentns.members = new Dsymbols;
                        parentns.members.push(childns);
                        parentns = childns;
                        repopulateMembers = true;
                    }
                }
            }
        }

        ns.semanticRun = PASS.semantic;
        ns.parent = sc.parent;
        // Link does not matter here, if the UDA is present it will error
        checkGNUABITag(ns, LINK.cpp);

        if (!ns.members)
        {
            ns.semanticRun = PASS.semanticdone;
            return;
        }
        assert(sc);
        sc = sc.push(ns);
        sc.linkage = LINK.cpp; // note that namespaces imply C++ linkage
        sc.parent = ns;
        foreach (s; *ns.members)
        {
            if (repopulateMembers)
            {
                s.addMember(sc, sc.scopesym);
                s.setScope(sc);
            }
            s.importAll(sc);
        }
        foreach (s; *ns.members)
        {
            static if (LOG)
            {
                printf("\tmember '%s', kind = '%s'\n", s.toChars(), s.kind());
            }
            s.dsymbolSemantic(sc);
        }
        sc.pop();
        ns.semanticRun = PASS.semanticdone;
    }

     /// Do the semantic analysis on the external interface to the function.
    override void visit(FuncDeclaration funcdecl)
    {
        funcDeclarationSemantic(sc, funcdecl);
    }

    override void visit(CtorDeclaration ctd)
    {
        //printf("CtorDeclaration::semantic() %p %s\n", ctd, ctd.toChars());
        if (ctd.semanticRun >= PASS.semanticdone)
            return;
        if (ctd._scope)
        {
            sc = ctd._scope;
            ctd._scope = null;
        }

        ctd.parent = sc.parent;
        Dsymbol p = ctd.toParentDecl();
        AggregateDeclaration ad = p.isAggregateDeclaration();
        if (!ad)
        {
            error(ctd.loc, "constructor can only be a member of aggregate, not %s `%s`", p.kind(), p.toChars());
            ctd.type = Type.terror;
            ctd.errors = true;
            return;
        }

        sc = sc.push();

        if (sc.stc & STC.static_)
        {
            if (sc.stc & STC.shared_)
                error(ctd.loc, "`shared static` has no effect on a constructor inside a `shared static` block. Use `shared static this()`");
            else
                error(ctd.loc, "`static` has no effect on a constructor inside a `static` block. Use `static this()`");
        }

        sc.stc &= ~STC.static_; // not a static constructor

        funcDeclarationSemantic(sc, ctd);
        // Check short constructor: this() => expr;
        if (ctd.fbody)
        {
            if (auto s = ctd.fbody.isExpStatement())
            {
                if (s.exp)
                {
                    auto ce = s.exp.isCallExp();
                    // check this/super before semantic
                    if (!ce || (!ce.e1.isThisExp() && !ce.e1.isSuperExp()))
                    {
                        s.exp = s.exp.expressionSemantic(sc);
                        if (s.exp.type.ty != Tvoid)
                            error(s.loc, "can only return void expression, `this` call or `super` call from constructor");
                    }
                }
            }
        }

        sc.pop();

        if (ctd.errors)
            return;

        TypeFunction tf = ctd.type.toTypeFunction();
        immutable dim = tf.parameterList.length;
        auto sd = ad.isStructDeclaration();

        /* See if it's the default constructor
         * But, template constructor should not become a default constructor.
         */
        if (ad && (!ctd.parent.isTemplateInstance() || ctd.parent.isTemplateMixin()))
        {
            if (!sd)
            {
                if (dim == 0 && tf.parameterList.varargs == VarArg.none)
                    ad.defaultCtor = ctd;
                return;
            }

            if (dim == 0 && tf.parameterList.varargs == VarArg.none) // empty default ctor w/o any varargs
            {
                if (ctd.fbody || !(ctd.storage_class & STC.disable))
                {
                    .error(ctd.loc, "%s `%s` default constructor for structs only allowed " ~
                        "with `@disable`, no body, and no parameters", ctd.kind, ctd.toPrettyChars);
                    ctd.storage_class |= STC.disable;
                    ctd.fbody = null;
                }
                sd.noDefaultCtor = true;
            }
            else if (dim == 0 && tf.parameterList.varargs != VarArg.none) // allow varargs only ctor
            {
            }
            else if (dim && !tf.parameterList.hasArgsWithoutDefault)
            {
                if (ctd.storage_class & STC.disable)
                {
                    .error(ctd.loc, "%s `%s` is marked `@disable`, so it cannot have default "~
                              "arguments for all parameters.", ctd.kind, ctd.toPrettyChars);
                    errorSupplemental(ctd.loc, "Use `@disable this();` if you want to disable default initialization.");
                }
                else
                    .error(ctd.loc, "%s `%s` all parameters have default arguments, "~
                              "but structs cannot have default constructors.", ctd.kind, ctd.toPrettyChars);
            }
            else if ((dim == 1 || (dim > 1 && tf.parameterList[1].defaultArg)))
            {
                //printf("tf: %s\n", toChars(tf));
                auto param = tf.parameterList[0];
                if (param.type.mutableOf().unSharedOf() == sd.type.mutableOf().unSharedOf())
                {
                    //printf("copy constructor %p\n", ctd);
                    assert(!ctd.isCpCtor && !ctd.isMoveCtor);
                    if (param.storageClass & STC.ref_)
                        ctd.isCpCtor = true;            // copy constructor
                    else
                        ctd.isMoveCtor = true;          // move constructor
                    assert(!(ctd.isCpCtor && ctd.isMoveCtor));
                }
            }
        }
        // https://issues.dlang.org/show_bug.cgi?id=22593
        else if (auto ti = ctd.parent.isTemplateInstance())
        {
            checkHasBothRvalueAndCpCtor(sd, ctd, ti);
        }
    }

    override void visit(PostBlitDeclaration pbd)
    {
        //printf("PostBlitDeclaration::semantic() %s\n", toChars());
        //printf("ident: %s, %s, %p, %p\n", ident.toChars(), Id.dtor.toChars(), ident, Id.dtor);
        //printf("stc = x%llx\n", sc.stc);
        if (pbd.semanticRun >= PASS.semanticdone)
            return;
        if (pbd._scope)
        {
            sc = pbd._scope;
            pbd._scope = null;
        }

        pbd.parent = sc.parent;
        Dsymbol p = pbd.toParent2();
        StructDeclaration ad = p.isStructDeclaration();
        if (!ad)
        {
            error(pbd.loc, "postblit can only be a member of struct, not %s `%s`", p.kind(), p.toChars());
            pbd.type = Type.terror;
            pbd.errors = true;
            return;
        }
        if (pbd.ident == Id.postblit && pbd.semanticRun < PASS.semantic)
            ad.postblits.push(pbd);
        if (!pbd.type)
            pbd.type = new TypeFunction(ParameterList(), Type.tvoid, LINK.d, pbd.storage_class);

        sc = sc.push();
        sc.stc &= ~STC.static_; // not static
        sc.linkage = LINK.d;

        funcDeclarationSemantic(sc, pbd);

        sc.pop();
    }

    override void visit(DtorDeclaration dd)
    {
        //printf("DtorDeclaration::semantic() %s\n", dd.toChars());
        //printf("ident: %s, %s, %p, %p\n", dd.ident.toChars(), Id.dtor.toChars(), dd.ident, Id.dtor);
        if (dd.semanticRun >= PASS.semanticdone)
            return;
        if (dd._scope)
        {
            sc = dd._scope;
            dd._scope = null;
        }

        dd.parent = sc.parent;
        Dsymbol p = dd.toParent2();
        AggregateDeclaration ad = p.isAggregateDeclaration();
        if (!ad)
        {
            error(dd.loc, "destructor can only be a member of aggregate, not %s `%s`", p.kind(), p.toChars());
            dd.type = Type.terror;
            dd.errors = true;
            return;
        }

        if (ad.isClassDeclaration() && ad.classKind == ClassKind.d)
        {
            // Class destructors are implicitly `scope`
            dd.storage_class |= STC.scope_;
        }

        if (dd.ident == Id.dtor && dd.semanticRun < PASS.semantic)
            ad.userDtors.push(dd);
        if (!dd.type)
        {
            dd.type = new TypeFunction(ParameterList(), Type.tvoid, LINK.d, dd.storage_class);
            if (ad.classKind == ClassKind.cpp && dd.ident == Id.dtor)
            {
                if (auto cldec = ad.isClassDeclaration())
                {
                    assert (cldec.cppDtorVtblIndex == -1); // double-call check already by dd.type
                    if (cldec.baseClass && cldec.baseClass.cppDtorVtblIndex != -1)
                    {
                        // override the base virtual
                        cldec.cppDtorVtblIndex = cldec.baseClass.cppDtorVtblIndex;
                    }
                    else if (!dd.isFinal())
                    {
                        // reserve the dtor slot for the destructor (which we'll create later)
                        cldec.cppDtorVtblIndex = cast(int)cldec.vtbl.length;
                        cldec.vtbl.push(dd);
                        if (target.cpp.twoDtorInVtable)
                            cldec.vtbl.push(dd); // deleting destructor uses a second slot
                    }
                }
            }
        }

        sc = sc.push();
        sc.stc &= ~STC.static_; // not a static destructor
        if (sc.linkage != LINK.cpp)
            sc.linkage = LINK.d;

        funcDeclarationSemantic(sc, dd);

        sc.pop();
    }

    void visitStaticCDtorDeclaration(FuncDeclaration sd, bool isDestructor)
    {
        if (sd.semanticRun >= PASS.semanticdone)
            return;
        if (sd._scope)
        {
            sc = sd._scope;
            sd._scope = null;
        }
        sd.parent = sc.parent;
        Dsymbol p = sd.parent.pastMixin();
        const bool isShared = !!(sd.isSharedStaticDtorDeclaration() || sd.isSharedStaticCtorDeclaration());
        const(char)* what = isDestructor ? "destructor" : "constructor";
        if (!p.isScopeDsymbol())
        {
            const(char)* s = isShared ? "shared " : "";
            error(sd.loc, "`%sstatic` %s can only be member of module/aggregate/template, not %s `%s`", s, what, p.kind(), p.toChars());
            sd.type = Type.terror;
            sd.errors = true;
            return;
        }

        if (!sd.type)
            sd.type = new TypeFunction(ParameterList(), Type.tvoid, LINK.d, sd.storage_class);

        /* If the static [dc]tor appears within a template instantiation,
         * it could get called multiple times by the module constructors
         * for different modules. Thus, protect it with a gate.
         */
        if (sd.isInstantiated() && sd.semanticRun < PASS.semantic)
        {
            /* Add this prefix to the constructor:
             * ```
             * static int gate;
             * if ([--|++]gate != [0|1]) return; // dependant on ctor/dtor
             * ```
             * or, for shared constructor:
             * ```
             * shared int gate;
             * enum op  = isDestructor ? "-=" : "+=";
             * enum cmp = isDestructor ? 0 : 1;
             * if (core.atomic.atomicOp!op(gate, 1) != cmp) return;
             * ```
             */

            auto v = new VarDeclaration(Loc.initial, Type.tint32, Id.gate, null);
            v.storage_class = STC.temp | STC.static_ | (isShared ? STC.shared_ : STC.none);

            Statement s = new ExpStatement(Loc.initial, v);
            auto sa = new Statements(s);

            Expression e;
            if (isShared)
            {
                e = doAtomicOp(isDestructor ? "-=" : "+=", v.ident, IntegerExp.literal!(1));
                if (e is null)
                {
                    .error(sd.loc, "%s `%s` shared static %s within a template require `core.atomic : atomicOp` to be present", sd.kind, sd.toPrettyChars, what);
                    return;
                }
            }
            else
            {
                IntegerExp one = isDestructor ? IntegerExp.literal!(-1) : IntegerExp.literal!(1);
                e = new AddAssignExp(
                    Loc.initial, new IdentifierExp(Loc.initial, v.ident), one);
            }
            IntegerExp cmp = isDestructor ? IntegerExp.literal!0 : IntegerExp.literal!1;
            e = new EqualExp(EXP.notEqual, Loc.initial, e, cmp);
            s = new IfStatement(Loc.initial, null, e, new ReturnStatement(Loc.initial, null), null, Loc.initial);

            sa.push(s);
            if (sd.fbody)
                sa.push(sd.fbody);

            sd.fbody = new CompoundStatement(Loc.initial, sa);
            if (isDestructor)
                (cast(StaticDtorDeclaration)sd).vgate = v;
        }
        const LINK save = sc.linkage;
        if (save != LINK.d)
        {
            const(char)* s = isShared ? "shared " : "";
            deprecation(sd.loc, "`%sstatic` %s can only be of D linkage", s, what);
            // Just correct it
            sc.linkage = LINK.d;
        }
        funcDeclarationSemantic(sc, sd);
        sc.linkage = save;

        // We're going to need ModuleInfo
        Module m = sd.getModule();
        if (!m)
            m = sc._module;
        if (m)
        {
            m.needmoduleinfo = 1;
            //printf("module2 %s needs moduleinfo\n", m.toChars());
        }
    }
    override void visit(StaticCtorDeclaration scd)
    {
        //printf("StaticCtorDeclaration::semantic()\n");
        visitStaticCDtorDeclaration(scd, false);

        foreachUda(scd, sc, (Expression e) {
            import dmd.attrib : isEnumAttribute;
            if (!isEnumAttribute(e, Id.udaStandalone))
                return 0;

            if (auto sharedCtor = scd.isSharedStaticCtorDeclaration())
            {
                auto trust = sharedCtor.type.isTypeFunction().trust;
                if (trust != TRUST.system && trust != TRUST.trusted)
                    error(e.loc, "a module constructor using `@%s` must be `@system` or `@trusted`", Id.udaStandalone.toChars());
                sharedCtor.standalone = true;
            }
            else
                .error(e.loc, "`@%s` can only be used on shared static constructors", Id.udaStandalone.toChars());

            return 1;
        });
    }

    override void visit(StaticDtorDeclaration sdd)
    {
        visitStaticCDtorDeclaration(sdd, true);
    }

    override void visit(InvariantDeclaration invd)
    {
        if (invd.semanticRun >= PASS.semanticdone)
            return;
        if (invd._scope)
        {
            sc = invd._scope;
            invd._scope = null;
        }

        invd.parent = sc.parent;
        Dsymbol p = invd.parent.pastMixin();
        AggregateDeclaration ad = p.isAggregateDeclaration();
        if (!ad)
        {
            error(invd.loc, "`invariant` can only be a member of aggregate, not %s `%s`", p.kind(), p.toChars());
            invd.type = Type.terror;
            invd.errors = true;
            return;
        }
        if (invd.ident != Id.classInvariant &&
             invd.semanticRun < PASS.semantic &&
             !ad.isUnionDeclaration()           // users are on their own with union fields
           )
        {
            invd.fixupInvariantIdent(ad.invs.length);
            ad.invs.push(invd);
        }
        if (!invd.type)
            invd.type = new TypeFunction(ParameterList(), Type.tvoid, LINK.d, invd.storage_class);

        sc = sc.push();
        sc.stc &= ~STC.static_; // not a static invariant
        sc.stc |= STC.const_; // invariant() is always const
        sc.contract = Contract.invariant_;
        sc.linkage = LINK.d;

        funcDeclarationSemantic(sc, invd);

        sc.pop();
    }

    override void visit(UnitTestDeclaration utd)
    {
        if (utd.semanticRun >= PASS.semanticdone)
            return;
        if (utd._scope)
        {
            sc = utd._scope;
            utd._scope = null;
        }

        utd.visibility = sc.visibility;

        utd.parent = sc.parent;
        Dsymbol p = utd.parent.pastMixin();
        if (!p.isScopeDsymbol())
        {
            error(utd.loc, "`unittest` can only be a member of module/aggregate/template, not %s `%s`", p.kind(), p.toChars());
            utd.type = Type.terror;
            utd.errors = true;
            return;
        }

        if (global.params.useUnitTests)
        {
            if (!utd.type)
                utd.type = new TypeFunction(ParameterList(), Type.tvoid, LINK.d, utd.storage_class);
            Scope* sc2 = sc.push();
            sc2.linkage = LINK.d;
            funcDeclarationSemantic(sc, utd);
            sc2.pop();
        }

        version (none)
        {
            // We're going to need ModuleInfo even if the unit tests are not
            // compiled in, because other modules may import this module and refer
            // to this ModuleInfo.
            // (This doesn't make sense to me?)
            Module m = utd.getModule();
            if (!m)
                m = sc._module;
            if (m)
            {
                //printf("module3 %s needs moduleinfo\n", m.toChars());
                m.needmoduleinfo = 1;
            }
        }
    }

    override void visit(NewDeclaration nd)
    {
        //printf("NewDeclaration::semantic()\n");
        if (nd.semanticRun >= PASS.semanticdone)
            return;
        if (!nd.type)
            nd.type = new TypeFunction(ParameterList(), Type.tvoid.pointerTo(), LINK.d, nd.storage_class);

        funcDeclarationSemantic(sc, nd);
    }

    override void visit(StructDeclaration sd)
    {
        enum log = false;
        if (log) printf("+StructDeclaration::semantic(this=%p, '%s', sizeok = %d)\n", sd, sd.toPrettyChars(), sd.sizeok);

        //static int count; if (++count == 20) assert(0);

        if (sd.semanticRun >= PASS.semanticdone)
            return;
        const errors = global.errors;

        //printf("+StructDeclaration::semantic(this=%p, '%s', sizeok = %d)\n", sd, sd.toPrettyChars(), sd.sizeok);
        Scope* scx = null;
        if (sd._scope)
        {
            sc = sd._scope;
            scx = sd._scope; // save so we don't make redundant copies
            sd._scope = null;
        }

        if (!sd.parent)
        {
            assert(sc.parent && sc.func);
            sd.parent = sc.parent;
        }
        assert(sd.parent && !sd.isAnonymous());

        if (sd.errors)
            sd.type = Type.terror;
        if (sd.semanticRun == PASS.initial)
            sd.type = sd.type.addSTC(sc.stc | sd.storage_class);
        sd.type = sd.type.typeSemantic(sd.loc, sc);
        auto ts = sd.type.isTypeStruct();
        if (ts)
        {
            if (ts.sym != sd)
            {
                TemplateInstance ti = ts.sym.isInstantiated();
                if (ti && isError(ti))
                    ts.sym = sd;
                /* For C modules, if module A contains `struct S;` and
                 * module B contains `struct S { members...}` then replace
                 * the former with the latter
                 */
                else if (!ts.sym.members && sd.members)
                    ts.sym = sd;
            }
        }

        // Ungag errors when not speculative
        Ungag ungag = sd.ungagSpeculative();

        if (sd.semanticRun == PASS.initial)
        {
            sd.visibility = sc.visibility;

            if (sd.alignment.isUnknown())       // can be set already by `struct __declspec(align(N)) Tag { ... }`
                sd.alignment = sc.alignment();

            sd.storage_class |= sc.stc;
            if (sd.storage_class & STC.abstract_)
                .error(sd.loc, "%s `%s` structs, unions cannot be `abstract`", sd.kind, sd.toPrettyChars);

            sd.userAttribDecl = sc.userAttribDecl;

            if (sc.linkage == LINK.cpp)
                sd.classKind = ClassKind.cpp;
            else if (sc.linkage == LINK.c)
                sd.classKind = ClassKind.c;
            sd.cppnamespace = sc.namespace;
            sd.cppmangle = sc.cppmangle;
        }
        else if (sd.symtab && !scx)
            return;

        sd.semanticRun = PASS.semantic;
        checkGNUABITag(sd, sc.linkage);

        if (!sd.members) // if opaque declaration
        {
            if (log) printf("\topaque declaration %s\n", sd.toChars());
            sd.semanticRun = PASS.semanticdone;
            return;
        }
        if (!sd.symtab)
        {
            sd.symtab = new DsymbolTable();

            sd.members.foreachDsymbol( s => s.addMember(sc, sd) );
        }

        auto sc2 = sd.newScope(sc);

        /* Set scope so if there are forward references, we still might be able to
         * resolve individual members like enums.
         */
        sd.members.foreachDsymbol( s => s.setScope(sc2) );
        sd.members.foreachDsymbol( s => s.importAll(sc2) );
        sd.members.foreachDsymbol( (s) { s.dsymbolSemantic(sc2); if (sd.errors) s.errors = true; } );

        if (sd.errors)
            sd.type = Type.terror;

        if (!sd.determineFields())
        {
            if (sd.type.ty != Terror)
            {
                .error(sd.loc, "%s `%s` circular or forward reference", sd.kind, sd.toPrettyChars);
                sd.errors = true;
                sd.type = Type.terror;
            }

            sc2.pop();
            sd.semanticRun = PASS.semanticdone;
            return;
        }
        /* Following special member functions creation needs semantic analysis
         * completion of sub-structs in each field types. For example, buildDtor
         * needs to check existence of elaborate dtor in type of each fields.
         * See the case in compilable/test14838.d
         */
        foreach (v; sd.fields)
        {
            Type tb = v.type.baseElemOf();
            if (tb.ty != Tstruct)
                continue;
            auto sdec = (cast(TypeStruct)tb).sym;
            if (sdec.semanticRun >= PASS.semanticdone)
                continue;

            sc2.pop();

            if (log) printf("\tdeferring %s\n", sd.toChars());
            return deferDsymbolSemantic(sc, sd, scx);
        }

        /* Look for special member functions.
         */
        sd.disableNew = sd.search(Loc.initial, Id.classNew) !is null;

        // Look for the constructor
        sd.ctor = sd.searchCtor();

        buildDtors(sd, sc2);

        bool hasCopyCtor;
        bool hasMoveCtor;
        bool needCopyCtor;
        bool needMoveCtor;
        needCopyOrMoveCtor(sd, hasCopyCtor, hasMoveCtor, needCopyCtor, needMoveCtor);
        //printf("%s hasCopy %d hasMove %d needCopy %d needMove %d\n", sd.toChars(), hasCopyCtor, hasMoveCtor, needCopyCtor, needMoveCtor);

        /* When generating a move ctor, generate a copy ctor too, otherwise
         *  https://github.com/s-ludwig/taggedalgebraic/issues/75
         */
        if (0 && needMoveCtor && !hasCopyCtor)
        {
            needCopyCtor = true;
        }

        if (needCopyCtor)
        {
            assert(hasCopyCtor == false);
            buildCopyOrMoveCtor(sd, sc2, false); // build copy constructor
            hasCopyCtor = true;
        }
        if (needMoveCtor)
        {
            assert(hasMoveCtor == false);
            buildCopyOrMoveCtor(sd, sc2, true); // build move constructor
            hasMoveCtor = true;
        }
        sd.hasCopyCtor = hasCopyCtor;
        sd.hasMoveCtor = hasMoveCtor;

        sd.postblit = buildPostBlit(sd, sc2);

        buildOpAssign(sd, sc2);
        buildOpEquals(sd, sc2);

        if (!sc2.inCfile &&
            global.params.useTypeInfo && Type.dtypeinfo)  // these functions are used for TypeInfo
        {
            sd.xeq = buildXopEquals(sd, sc2);
            sd.xcmp = buildXopCmp(sd, sc2);
            sd.xhash = buildXtoHash(sd, sc2);
        }

        sd.inv = buildInv(sd, sc2);

        sd.rtInfoScope = sc2;
        sc2.setNoFree();

        sd.semanticRun = PASS.semanticdone;
        if (log) printf("-StructDeclaration::semantic(this=%p, '%s', sizeok = %d)\n", sd, sd.toPrettyChars(), sd.sizeok);

        sc2.pop();

        if (sd.ctor)
        {
            Dsymbol scall = sd.search(Loc.initial, Id.opCall);
            if (scall)
            {
                const xerrors = global.startGagging();
                sc = sc.push();
                sc.tinst = null;
                sc.minst = null;
                auto fcall = resolveFuncCall(sd.loc, sc, scall, null, null, ArgumentList(), FuncResolveFlag.quiet);
                sc = sc.pop();
                global.endGagging(xerrors);

                if (fcall && fcall.isStatic())
                {
                    .error(fcall.loc, "%s `%s` `static opCall` is hidden by constructors and can never be called", sd.kind, sd.toPrettyChars);
                    errorSupplemental(fcall.loc, "Please use a factory method instead, or replace all constructors with `static opCall`.");
                }
            }
        }

        if (ts && ts.sym != sd)
        {
            StructDeclaration sym = ts.sym;
            if (sd.isCsymbol() && sym.isCsymbol())
            {

                if (!isCCompatible(sd, sym))
                {
                    // Already issued an error.
                    errorSupplemental(sd.loc, "C %ss with the same name from different imports are merged", sd.kind);
                }
                else {
                    /* This is two structs imported from different C files.
                     * Just ignore sd, the second one. The first one will always
                     * be found when going through the type.
                     */
                }
            }
            else
            {
                version (none)
                {
                    printf("this = %p %s\n", sd, sd.toChars());
                    printf("type = %d sym = %p, %s\n", sd.type.ty, sym, sym.toPrettyChars());
                }
                // https://issues.dlang.org/show_bug.cgi?id=19024
                .error(sd.loc, "%s `%s` already exists at %s. Perhaps in another function with the same name?", sd.kind, sd.toPrettyChars, sym.loc.toChars());
            }
        }

        if (global.errors != errors)
        {
            // The type is no good.
            sd.type = Type.terror;
            sd.errors = true;
            if (sd.deferred)
                sd.deferred.errors = true;
        }

        if (sd.deferred && !global.gag)
        {
            sd.deferred.semantic2(sc);
            sd.deferred.semantic3(sc);
        }

        version (none)
        {
            // @@@DEPRECATED_2.110@@@ https://dlang.org/deprecate.html#scope%20as%20a%20type%20constraint
            // Deprecated in 2.100
            // Make an error in 2.110
            if (sd.storage_class & STC.scope_)
                deprecation(sd.loc, "`scope` as a type constraint is deprecated.  Use `scope` at the usage site.");
        }
        //printf("-StructDeclaration::semantic(this=%p, '%s', sizeok = %d)\n", sd, sd.toPrettyChars(), sd.sizeok);
    }

    //
    // Checks if two structs are compatible
    // Implements the rules according to C23 6.2.7
    //
    static bool isCCompatible(StructDeclaration a, StructDeclaration b)
    {
        // Get the name of a type, while avoiding exposing "__tagXXX" anonymous structs
        static const(char)* typeName(Type t)
        {
            if (TypeStruct ts = t.isTypeStruct())
            {
                if (ts.sym.ident.toString().startsWith("__tag"))
                    return ts.sym.isUnionDeclaration() ? "(anonymous union)".ptr: "(anonymous struct)".ptr;
            }
            return t.toChars();
        }

        void incompatError()
        {
            .error(a.loc, "%s `%s` already exists with an incompatible definition.",
                    a.kind, typeName(a.type));
            errorSupplemental(b.loc, "previously declared here");
        }


        // For recursive calls into unnamed structs (so Type.equals() doesn't work).
        static bool isCCompatibleUnnamedStruct(Type a, Type b)
        {
            TypeStruct ats = a.isTypeStruct();
            if (!ats) return false;
            TypeStruct bts = b.isTypeStruct();
            if (!bts) return false;
            // Hack, anonymous structs within a struct are given
            // an anonymous id starting with __tag.
            if (!ats.sym.ident.toString().startsWith("__tag"))
                return false;
            if (!bts.sym.ident.toString().startsWith("__tag"))
                return false;
            return isCCompatible(ats.sym, bts.sym);
        }

        if (a.fields.length != b.fields.length)
        {
            incompatError();
            errorSupplemental(a.loc, "`%s` has %zu field(s) while `%s` has %zu field(s)",
                    a.toPrettyChars(), a.fields.length, b.toPrettyChars(), b.fields.length);
            return false;
        }
        // both are structs or both are unions
        if ((a.isUnionDeclaration() is null) != (b.isUnionDeclaration() is null))
        {
            incompatError();
            errorSupplemental(a.loc, "`%s` is a %s while `%s` is a %s",
                    a.toPrettyChars(), a.kind, b.toPrettyChars(), b.kind);
            return false;
        }
        if (a.alignment != b.alignment)
        {
            incompatError();
            errorSupplemental(a.loc, "`%s` has different alignment or packing", a.toPrettyChars());
            if (a.alignment.isDefault() && ! b.alignment.isDefault())
            {
                errorSupplemental(a.loc, "`%s` alignment: default", a.toPrettyChars());
                errorSupplemental(b.loc, "`%s` alignment: %u",
                        b.toPrettyChars(), cast(uint)b.alignment.get());
            }
            else if (!a.alignment.isDefault() && b.alignment.isDefault())
            {
                errorSupplemental(a.loc, "`%s` alignment: %u",
                        a.toPrettyChars(), cast(uint)a.alignment.get());
                errorSupplemental(b.loc, "`%s` alignment: default",
                        b.toPrettyChars());
            }
            else if (a.alignment.get() != b.alignment.get())
            {
                errorSupplemental(a.loc, "`%s` alignment: %u",
                        a.toPrettyChars(), cast(uint)a.alignment.get());
                errorSupplemental(b.loc, "`%s` alignment: %u",
                        b.toPrettyChars(), cast(uint)b.alignment.get());
            }
            if (a.alignment.isPack() != b.alignment.isPack())
            {
                errorSupplemental(a.loc, "`%s` packed: %s",
                        a.toPrettyChars(), a.alignment.isPack()?"true".ptr:"false".ptr);
                errorSupplemental(b.loc, "`%s` packed: %s",
                        b.toPrettyChars(), b.alignment.isPack()?"true".ptr:"false".ptr);
            }
            return false;
        }
        foreach (size_t i, VarDeclaration a_field; a.fields[])
        {
            VarDeclaration b_field = b.fields[i];
            //
            // — there shall be a one-to-one correspondence between
            //   their members such that each pair of corresponding
            //   members are declared with compatible types;
            //
            if (!a_field.type.equals(b_field.type) && !isCCompatibleUnnamedStruct(a_field.type, b_field.type))
            {
                // Already errored, just bail
                incompatError();
                if (a_field.type.isTypeError()) return false;
                if (b_field.type.isTypeError()) return false;

                errorSupplemental(a_field.loc, "Field %zu differs in type", i);
                errorSupplemental(a_field.loc, "typeof(%s): %s",
                        a_field.toChars(), typeName(a_field.type));
                errorSupplemental(b_field.loc, "typeof(%s): %s",
                        b_field.toChars(), typeName(b_field.type));
                return false;
            }
            //
            // — if one member of the pair is declared with an
            //   alignment specifier, the second is declared with an
            //   equivalent alignment specifier;
            //
            if (a_field.alignment != b_field.alignment)
            {
                incompatError();
                errorSupplemental(a_field.loc, "Field %zu differs in alignment or packing", i);
                if (a_field.alignment.isDefault() && ! b_field.alignment.isDefault())
                {
                    errorSupplemental(a_field.loc, "`%s.%s` alignment: default",
                            a.toPrettyChars(),a_field.toChars());
                    errorSupplemental(b_field.loc, "`%s.%s` alignment: %u",
                            b.toPrettyChars(), b_field.toChars(), cast(uint)b_field.alignment.get());
                }
                else if (!a_field.alignment.isDefault() && b_field.alignment.isDefault())
                {
                    errorSupplemental(a_field.loc, "`%s.%s` alignment: %u",
                            a.toPrettyChars(), a_field.toChars(), cast(uint)a_field.alignment.get());
                    errorSupplemental(b_field.loc, "`%s.%s` alignment: default",
                            b.toPrettyChars(), b_field.toChars());
                }
                else if (a_field.alignment.get() != b_field.alignment.get())
                {
                    errorSupplemental(a_field.loc, "`%s.%s` alignment: %u",
                            a.toPrettyChars(), a_field.toChars(),
                            cast(uint)a_field.alignment.get());
                    errorSupplemental(b_field.loc, "`%s.%s` alignment: %u",
                            b.toPrettyChars(), b_field.toChars(),
                            cast(uint)b_field.alignment.get());
                }
                if (a_field.alignment.isPack() != b_field.alignment.isPack())
                {
                    errorSupplemental(a_field.loc, "`%s.%s` packed: %s",
                            a.toPrettyChars(), a_field.toChars(),
                            a_field.alignment.isPack()?"true".ptr:"false".ptr);
                    errorSupplemental(b_field.loc, "`%s.%s` packed: %s",
                            b.toPrettyChars(), b_field.toChars(),
                            b_field.alignment.isPack()?"true".ptr:"false".ptr);
                }
                return false;
            }
            //
            // - and, if one member of the pair is declared with a
            //   name, the second is declared with the same name.
            //
            if (a_field.ident.isAnonymous())
            {
                if (!b_field.ident.isAnonymous())
                {
                    incompatError();
                    errorSupplemental(a_field.loc, "Field %zu differs in name", i);
                    errorSupplemental(a_field.loc, "(anonymous)", a_field.ident.toChars());
                    errorSupplemental(b_field.loc, "%s", b_field.ident.toChars());
                    return false;
                }
            }
            else if (b_field.ident.isAnonymous())
            {
                incompatError();
                errorSupplemental(a_field.loc, "Field %zu differs in name", i);
                errorSupplemental(a_field.loc, "%s", a_field.ident.toChars());
                errorSupplemental(b_field.loc, "(anonymous)");
                return false;
            }
            else if (a_field.ident != b_field.ident)
            {
                incompatError();
                errorSupplemental(a_field.loc, "Field %zu differs in name", i);
                errorSupplemental(a_field.loc, "%s", a_field.ident.toChars());
                errorSupplemental(b_field.loc, "%s", b_field.ident.toChars());
                return false;
            }

            //
            // For two structures or unions, corresponding bitfields shall have the same widths.
            //
            BitFieldDeclaration bfa = a_field.isBitFieldDeclaration();
            BitFieldDeclaration bfb = b_field.isBitFieldDeclaration();
            if ((bfa is null) != (bfb is null))
            {
                incompatError();
                errorSupplemental(a_field.loc, "Field %zu differs in being a bitfield", i);
                if (bfa is null)
                {
                    errorSupplemental(a_field.loc, "`%s.%s` is not a bitfield",
                            a.toPrettyChars(), a_field.toChars());
                    errorSupplemental(b_field.loc, "`%s.%s` is a bitfield",
                            b.toPrettyChars(), b_field.toChars());
                }
                else if (bfb is null)
                {
                    errorSupplemental(a_field.loc, "`%s.%s` *is a bitfield",
                            a.toPrettyChars(), a_field.toChars());
                    errorSupplemental(b_field.loc, "`%s.%s` is not a bitfield",
                            b.toPrettyChars(), b_field.toChars());
                }
                return false;
            }
            if (bfa !is null && bfb !is null)
            {
                if (bfa.fieldWidth != bfb.fieldWidth)
                {
                    incompatError();
                    errorSupplemental(a_field.loc, "Field %zu differs in bitfield width", i);
                    errorSupplemental(a_field.loc, "`%s.%s`: %u",
                            a.toPrettyChars(), a_field.toChars(), bfa.fieldWidth);
                    errorSupplemental(b_field.loc, "`%s.%s`: %u",
                            b.toPrettyChars(), b_field.toChars(), bfb.fieldWidth);
                    return false;
                }
            }
        }
        return true;
    }

    void interfaceSemantic(ClassDeclaration cd)
    {
        cd.vtblInterfaces = new BaseClasses();
        cd.vtblInterfaces.reserve(cd.interfaces.length);
        foreach (b; cd.interfaces)
        {
            cd.vtblInterfaces.push(b);
            b.copyBaseInterfaces(cd.vtblInterfaces);
        }
    }

    override void visit(ClassDeclaration cldec)
    {
        //printf("ClassDeclaration.dsymbolSemantic(%s), type = %p, sizeok = %d, this = %p\n", cldec.toChars(), cldec.type, cldec.sizeok, this);
        //printf("\tparent = %p, '%s'\n", sc.parent, sc.parent ? sc.parent.toChars() : "");
        //printf("sc.stc = %x\n", sc.stc);

        //{ static int n;  if (++n == 20) *(char*)0=0; }

        if (cldec.semanticRun >= PASS.semanticdone)
            return;
        const errors = global.errors;

        //printf("+ClassDeclaration.dsymbolSemantic(%s), type = %p, sizeok = %d, this = %p\n", toChars(), type, sizeok, this);

        Scope* scx = null;
        if (cldec._scope)
        {
            sc = cldec._scope;
            scx = cldec._scope; // save so we don't make redundant copies
            cldec._scope = null;
        }

        if (!cldec.parent)
        {
            assert(sc.parent);
            cldec.parent = sc.parent;
        }

        if (cldec.errors)
            cldec.type = Type.terror;
        if (cldec.semanticRun == PASS.initial)
            cldec.type = cldec.type.addSTC(sc.stc | cldec.storage_class);
        cldec.type = cldec.type.typeSemantic(cldec.loc, sc);
        if (auto tc = cldec.type.isTypeClass())
            if (tc.sym != cldec)
            {
                auto ti = tc.sym.isInstantiated();
                if (ti && isError(ti))
                    tc.sym = cldec;
            }

        // Ungag errors when not speculative
        Ungag ungag = cldec.ungagSpeculative();

        if (cldec.semanticRun == PASS.initial)
        {
            cldec.visibility = sc.visibility;

            cldec.storage_class |= sc.stc;
            if (cldec.storage_class & STC.auto_)
                .error(cldec.loc, "%s `%s` storage class `auto` is invalid when declaring a class, did you mean to use `scope`?", cldec.kind, cldec.toPrettyChars);
            if (cldec.storage_class & STC.scope_)
                cldec.stack = true;
            if (cldec.storage_class & STC.abstract_)
                cldec.isabstract = ThreeState.yes;

            cldec.userAttribDecl = sc.userAttribDecl;

            if (sc.linkage == LINK.cpp)
                cldec.classKind = ClassKind.cpp;
            cldec.cppnamespace = sc.namespace;
            cldec.cppmangle = sc.cppmangle;
            if (sc.linkage == LINK.objc)
                objc.setObjc(cldec);
        }
        else if (cldec.symtab && !scx)
        {
            return;
        }
        cldec.rtInfoScope = sc;
        sc.setNoFree();

        cldec.semanticRun = PASS.semantic;
        checkGNUABITag(cldec, sc.linkage);
        checkMustUseReserved(cldec);

        if (cldec.baseok < Baseok.done)
        {
            /* https://issues.dlang.org/show_bug.cgi?id=12078
             * https://issues.dlang.org/show_bug.cgi?id=12143
             * https://issues.dlang.org/show_bug.cgi?id=15733
             * While resolving base classes and interfaces, a base may refer
             * the member of this derived class. In that time, if all bases of
             * this class can  be determined, we can go forward the semantc process
             * beyond the Lancestorsdone. To do the recursive semantic analysis,
             * temporarily set and unset `_scope` around exp().
             */
            T resolveBase(T)(lazy T exp)
            {
                if (!scx)
                {
                    scx = sc.copy();
                    scx.setNoFree();
                }
                static if (!is(T == void))
                {
                    cldec._scope = scx;
                    auto r = exp();
                    cldec._scope = null;
                    return r;
                }
                else
                {
                    cldec._scope = scx;
                    exp();
                    cldec._scope = null;
                }
            }

            cldec.baseok = Baseok.start;

            // Expand any tuples in baseclasses[]
            for (size_t i = 0; i < cldec.baseclasses.length;)
            {
                auto b = (*cldec.baseclasses)[i];
                b.type = resolveBase(b.type.typeSemantic(cldec.loc, sc));

                Type tb = b.type.toBasetype();
                if (auto tup = tb.isTypeTuple())
                {
                    cldec.baseclasses.remove(i);
                    size_t dim = Parameter.dim(tup.arguments);
                    for (size_t j = 0; j < dim; j++)
                    {
                        Parameter arg = Parameter.getNth(tup.arguments, j);
                        b = new BaseClass(arg.type);
                        cldec.baseclasses.insert(i + j, b);
                    }
                }
                else
                    i++;
            }

            if (cldec.baseok >= Baseok.done)
            {
                //printf("%s already semantic analyzed, semanticRun = %d\n", toChars(), semanticRun);
                if (cldec.semanticRun >= PASS.semanticdone)
                    return;
                goto Lancestorsdone;
            }

            // See if there's a base class as first in baseclasses[]
            if (cldec.baseclasses.length)
            {
                BaseClass* b = (*cldec.baseclasses)[0];
                Type tb = b.type.toBasetype();
                TypeClass tc = tb.isTypeClass();
                if (!tc)
                {
                    if (b.type != Type.terror)
                        .error(cldec.loc, "%s `%s` base type must be `class` or `interface`, not `%s`", cldec.kind, cldec.toPrettyChars, b.type.toChars());
                    cldec.baseclasses.remove(0);
                    goto L7;
                }
                if (tc.sym.isDeprecated())
                {
                    if (!cldec.isDeprecated())
                    {
                        // Deriving from deprecated class makes this one deprecated too
                        cldec.setDeprecated();
                        tc.checkDeprecated(cldec.loc, sc);
                    }
                }
                if (tc.sym.isInterfaceDeclaration())
                    goto L7;

                for (ClassDeclaration cdb = tc.sym; cdb; cdb = cdb.baseClass)
                {
                    if (cdb == cldec)
                    {
                        .error(cldec.loc, "%s `%s` circular inheritance", cldec.kind, cldec.toPrettyChars);
                        cldec.baseclasses.remove(0);
                        goto L7;
                    }
                }

                /* https://issues.dlang.org/show_bug.cgi?id=11034
                 * Class inheritance hierarchy
                 * and instance size of each classes are orthogonal information.
                 * Therefore, even if tc.sym.sizeof == Sizeok.none,
                 * we need to set baseClass field for class covariance check.
                 */
                cldec.baseClass = tc.sym;
                b.sym = cldec.baseClass;

                if (tc.sym.baseok < Baseok.done)
                    resolveBase(tc.sym.dsymbolSemantic(null)); // Try to resolve forward reference
                if (tc.sym.baseok < Baseok.done)
                {
                    //printf("\ttry later, forward reference of base class %s\n", tc.sym.toChars());
                    if (tc.sym._scope)
                        addDeferredSemantic(tc.sym);
                    cldec.baseok = Baseok.none;
                }
            L7:
            }

            // Treat the remaining entries in baseclasses as interfaces
            // Check for errors, handle forward references
            int multiClassError = cldec.baseClass is null ? 0 : 1;

            BCLoop:
            for (size_t i = (cldec.baseClass ? 1 : 0); i < cldec.baseclasses.length;)
            {
                BaseClass* b = (*cldec.baseclasses)[i];
                Type tb = b.type.toBasetype();
                TypeClass tc = tb.isTypeClass();
                if (!tc || !tc.sym.isInterfaceDeclaration())
                {
                    // It's a class
                    if (tc)
                    {
                        if (multiClassError == 0)
                        {
                            .error(cldec.loc,"`%s`: base class must be specified first, " ~
                                  "before any interfaces.", cldec.toPrettyChars());
                            multiClassError += 1;
                        }
                        else if (multiClassError >= 1)
                        {
                                if(multiClassError == 1)
                                    .error(cldec.loc, "`%s`: multiple class inheritance is not supported." ~
                                          " Use multiple interface inheritance and/or composition.", cldec.toPrettyChars());
                                multiClassError += 1;

                                if (tc.sym.fields.length)
                                    errorSupplemental(cldec.loc,"`%s` has fields, consider making it a member of `%s`",
                                                      b.type.toChars(), cldec.type.toChars());
                                else
                                    errorSupplemental(cldec.loc,"`%s` has no fields, consider making it an `interface`",
                                                      b.type.toChars());
                        }
                    }
                    // It's something else: e.g. `int` in `class Foo : Bar, int { ... }`
                    else if (b.type != Type.terror)
                    {
                        error(cldec.loc,"`%s`: base type must be `interface`, not `%s`",
                              cldec.toPrettyChars(), b.type.toChars());
                    }
                    cldec.baseclasses.remove(i);
                    continue;
                }

                // Check for duplicate interfaces
                for (size_t j = (cldec.baseClass ? 1 : 0); j < i; j++)
                {
                    BaseClass* b2 = (*cldec.baseclasses)[j];
                    if (b2.sym == tc.sym)
                    {
                        .error(cldec.loc, "%s `%s` inherits from duplicate interface `%s`", cldec.kind, cldec.toPrettyChars, b2.sym.toChars());
                        cldec.baseclasses.remove(i);
                        continue BCLoop;
                    }
                }
                if (tc.sym.isDeprecated())
                {
                    if (!cldec.isDeprecated())
                    {
                        // Deriving from deprecated class makes this one deprecated too
                        cldec.setDeprecated();
                        tc.checkDeprecated(cldec.loc, sc);
                    }
                }

                b.sym = tc.sym;

                if (tc.sym.baseok < Baseok.done)
                    resolveBase(tc.sym.dsymbolSemantic(null)); // Try to resolve forward reference
                if (tc.sym.baseok < Baseok.done)
                {
                    //printf("\ttry later, forward reference of base %s\n", tc.sym.toChars());
                    if (tc.sym._scope)
                        addDeferredSemantic(tc.sym);
                    cldec.baseok = Baseok.none;
                }
                i++;
            }
            if (cldec.baseok == Baseok.none)
            {
                // Forward referencee of one or more bases, try again later
                //printf("\tL%d semantic('%s') failed due to forward references\n", __LINE__, toChars());
                return deferDsymbolSemantic(sc, cldec, scx);
            }
            cldec.baseok = Baseok.done;

            if (cldec.classKind == ClassKind.objc || (cldec.baseClass && cldec.baseClass.classKind == ClassKind.objc))
                cldec.classKind = ClassKind.objc; // Objective-C classes do not inherit from Object

            // If no base class, and this is not an Object, use Object as base class
            if (!cldec.baseClass && cldec.ident != Id.Object && cldec.object && cldec.classKind == ClassKind.d)
            {
                void badObjectDotD()
                {
                    ObjectNotFound(cldec.loc, cldec.ident);
                }

                if (!cldec.object || cldec.object.errors)
                    badObjectDotD();

                Type t = cldec.object.type;
                t = t.typeSemantic(cldec.loc, sc).toBasetype();
                if (t.ty == Terror)
                    badObjectDotD();
                TypeClass tc = t.isTypeClass();
                assert(tc);

                auto b = new BaseClass(tc);
                cldec.baseclasses.shift(b);

                cldec.baseClass = tc.sym;
                assert(!cldec.baseClass.isInterfaceDeclaration());
                b.sym = cldec.baseClass;
            }
            if (cldec.baseClass)
            {
                if (cldec.baseClass.storage_class & STC.final_)
                    .error(cldec.loc, "%s `%s` cannot inherit from class `%s` because it is `final`", cldec.kind, cldec.toPrettyChars, cldec.baseClass.toChars());

                // Inherit properties from base class
                if (cldec.baseClass.isCOMclass())
                    cldec.com = true;
                if (cldec.baseClass.isCPPclass())
                    cldec.classKind = ClassKind.cpp;
                if (cldec.classKind != cldec.baseClass.classKind)
                    .error(cldec.loc, "%s `%s` with %s linkage cannot inherit from class `%s` with %s linkage", cldec.kind, cldec.toPrettyChars,
                        ClassKindToChars(cldec.classKind), cldec.baseClass.toChars(), ClassKindToChars(cldec.baseClass.classKind));

                if (cldec.baseClass.stack)
                    cldec.stack = true;
                cldec.enclosing = cldec.baseClass.enclosing;
                cldec.storage_class |= cldec.baseClass.storage_class & STC.TYPECTOR;
            }

            cldec.interfaces = cldec.baseclasses.tdata()[(cldec.baseClass ? 1 : 0) .. cldec.baseclasses.length];
            foreach (b; cldec.interfaces)
            {
                // If this is an interface, and it derives from a COM interface,
                // then this is a COM interface too.
                if (b.sym.isCOMinterface())
                    cldec.com = true;
                if (cldec.classKind == ClassKind.cpp && !b.sym.isCPPinterface())
                {
                    .error(cldec.loc, "C++ class `%s` cannot implement D interface `%s`",
                        cldec.toPrettyChars(), b.sym.toPrettyChars());
                }
            }
            interfaceSemantic(cldec);
        }
    Lancestorsdone:
        //printf("\tClassDeclaration.dsymbolSemantic(%s) baseok = %d\n", toChars(), baseok);

        if (!cldec.members) // if opaque declaration
        {
            cldec.semanticRun = PASS.semanticdone;
            return;
        }
        if (!cldec.symtab)
        {
            cldec.symtab = new DsymbolTable();

            /* https://issues.dlang.org/show_bug.cgi?id=12152
             * The semantic analysis of base classes should be finished
             * before the members semantic analysis of this class, in order to determine
             * vtbl in this class. However if a base class refers the member of this class,
             * it can be resolved as a normal forward reference.
             * Call addMember() and setScope() to make this class members visible from the base classes.
             */
            cldec.members.foreachDsymbol( s => s.addMember(sc, cldec) );

            auto sc2 = cldec.newScope(sc);

            /* Set scope so if there are forward references, we still might be able to
             * resolve individual members like enums.
             */
            cldec.members.foreachDsymbol( s => s.setScope(sc2) );

            sc2.pop();
        }

        for (size_t i = 0; i < cldec.baseclasses.length; i++)
        {
            BaseClass* b = (*cldec.baseclasses)[i];
            Type tb = b.type.toBasetype();
            TypeClass tc = tb.isTypeClass();
            if (tc.sym.semanticRun < PASS.semanticdone)
            {
                // Forward referencee of one or more bases, try again later
                if (tc.sym._scope)
                    addDeferredSemantic(tc.sym);
                //printf("\tL%d semantic('%s') failed due to forward references\n", __LINE__, toChars());
                return deferDsymbolSemantic(sc, cldec, scx);
            }
        }

        if (cldec.baseok == Baseok.done)
        {
            cldec.baseok = Baseok.semanticdone;
            objc.setMetaclass(cldec, sc);

            // initialize vtbl
            if (cldec.baseClass)
            {
                if (cldec.classKind == ClassKind.cpp && cldec.baseClass.vtbl.length == 0)
                {
                    .error(cldec.loc, "%s `%s` C++ base class `%s` needs at least one virtual function", cldec.kind, cldec.toPrettyChars, cldec.baseClass.toChars());
                }

                // Copy vtbl[] from base class
                assert(cldec.vtbl.length == 0);
                cldec.vtbl.setDim(cldec.baseClass.vtbl.length);
                memcpy(cldec.vtbl.tdata(), cldec.baseClass.vtbl.tdata(), (void*).sizeof * cldec.vtbl.length);

                cldec.vthis = cldec.baseClass.vthis;
                cldec.vthis2 = cldec.baseClass.vthis2;
            }
            else
            {
                // No base class, so this is the root of the class hierarchy
                cldec.vtbl.setDim(0);
                if (cldec.vtblOffset())
                    cldec.vtbl.push(cldec); // leave room for classinfo as first member
            }

            /* If this is a nested class, add the hidden 'this'
             * member which is a pointer to the enclosing scope.
             */
            if (cldec.vthis) // if inheriting from nested class
            {
                // Use the base class's 'this' member
                if (cldec.storage_class & STC.static_)
                    .error(cldec.loc, "%s `%s` static class cannot inherit from nested class `%s`", cldec.kind, cldec.toPrettyChars, cldec.baseClass.toChars());
                if (cldec.toParentLocal() != cldec.baseClass.toParentLocal() &&
                    (!cldec.toParentLocal() ||
                     !cldec.baseClass.toParentLocal().getType() ||
                     !cldec.baseClass.toParentLocal().getType().isBaseOf(cldec.toParentLocal().getType(), null)))
                {
                    if (cldec.toParentLocal())
                    {
                        .error(cldec.loc, "%s `%s` is nested within `%s`, but super class `%s` is nested within `%s`", cldec.kind, cldec.toPrettyChars,
                            cldec.toParentLocal().toChars(),
                            cldec.baseClass.toChars(),
                            cldec.baseClass.toParentLocal().toChars());
                    }
                    else
                    {
                        .error(cldec.loc, "%s `%s` is not nested, but super class `%s` is nested within `%s`", cldec.kind, cldec.toPrettyChars,
                            cldec.baseClass.toChars(),
                            cldec.baseClass.toParentLocal().toChars());
                    }
                }
                if (cldec.vthis2)
                {
                    if (cldec.toParent2() != cldec.baseClass.toParent2() &&
                        (!cldec.toParent2() ||
                         !cldec.baseClass.toParent2().getType() ||
                         !cldec.baseClass.toParent2().getType().isBaseOf(cldec.toParent2().getType(), null)))
                    {
                        if (cldec.toParent2() && cldec.toParent2() != cldec.toParentLocal())
                        {
                            .error(cldec.loc, "%s `%s` needs the frame pointer of `%s`, but super class `%s` needs the frame pointer of `%s`", cldec.kind, cldec.toPrettyChars,
                                cldec.toParent2().toChars(),
                                cldec.baseClass.toChars(),
                                cldec.baseClass.toParent2().toChars());
                        }
                        else
                        {
                            .error(cldec.loc, "%s `%s` doesn't need a frame pointer, but super class `%s` needs the frame pointer of `%s`", cldec.kind, cldec.toPrettyChars,
                                cldec.baseClass.toChars(),
                                cldec.baseClass.toParent2().toChars());
                        }
                    }
                }
                else
                    cldec.makeNested2();
            }
            else
                cldec.makeNested();
        }

        auto sc2 = cldec.newScope(sc);

        cldec.members.foreachDsymbol( s => s.importAll(sc2) );

        // Note that members.length can grow due to tuple expansion during semantic()
        cldec.members.foreachDsymbol( s => s.dsymbolSemantic(sc2) );

        if (!cldec.determineFields())
        {
            assert(cldec.type == Type.terror);
            sc2.pop();
            return;
        }
        /* Following special member functions creation needs semantic analysis
         * completion of sub-structs in each field types.
         */
        foreach (v; cldec.fields)
        {
            Type tb = v.type.baseElemOf();
            if (tb.ty != Tstruct)
                continue;
            auto sd = (cast(TypeStruct)tb).sym;
            if (sd.semanticRun >= PASS.semanticdone)
                continue;

            sc2.pop();

            //printf("\tdeferring %s\n", toChars());
            return deferDsymbolSemantic(sc, cldec, scx);
        }

        /* Look for special member functions.
         * They must be in this class, not in a base class.
         */
        // Can be in base class
        cldec.disableNew = cldec.search(Loc.initial, Id.classNew) !is null;

        // Look for the constructor
        cldec.ctor = cldec.searchCtor();

        if (!cldec.ctor && cldec.noDefaultCtor)
        {
            // A class object is always created by constructor, so this check is legitimate.
            foreach (v; cldec.fields)
            {
                if (v.storage_class & STC.nodefaultctor)
                    error(v.loc, "field `%s` must be initialized in constructor", v.toChars());
            }
        }

        // If this class has no constructor, but base class has a default
        // ctor, create a constructor:
        //    this() { }
        if (!cldec.ctor && cldec.baseClass && cldec.baseClass.ctor)
        {
            auto fd = resolveFuncCall(cldec.loc, sc2, cldec.baseClass.ctor, null, cldec.type, ArgumentList(), FuncResolveFlag.quiet);
            if (!fd) // try shared base ctor instead
                fd = resolveFuncCall(cldec.loc, sc2, cldec.baseClass.ctor, null, cldec.type.sharedOf, ArgumentList(), FuncResolveFlag.quiet);
            if (fd && !fd.errors)
            {
                //printf("Creating default this(){} for class %s\n", toChars());
                auto btf = fd.type.toTypeFunction();
                auto tf = new TypeFunction(ParameterList(), null, LINK.d, fd.storage_class);
                tf.mod = btf.mod;
                // Don't copy @safe, ... from the base class constructor and let it be inferred instead
                // This is required if other lowerings add code to the generated constructor which
                // is less strict (e.g. `preview=dtorfields` might introduce a call to a less qualified dtor)

                auto ctor = new CtorDeclaration(cldec.loc, Loc.initial, STC.none, tf);
                ctor.storage_class |= STC.inference | (fd.storage_class & STC.scope_);
                ctor.isGenerated = true;
                ctor.fbody = new CompoundStatement(Loc.initial, new Statements());

                cldec.members.push(ctor);
                ctor.addMember(sc, cldec);
                ctor.dsymbolSemantic(sc2);

                cldec.ctor = ctor;
                cldec.defaultCtor = ctor;
            }
            else
            {
                .error(cldec.loc, "%s `%s` cannot implicitly generate a default constructor when base class `%s` is missing a default constructor", cldec.kind, cldec.toPrettyChars,
                    cldec.baseClass.toPrettyChars());
            }
        }

        buildDtors(cldec, sc2);

        if (cldec.classKind == ClassKind.cpp && cldec.cppDtorVtblIndex != -1)
        {
            // now we've built the aggregate destructor, we'll make it virtual and assign it to the reserved vtable slot
            cldec.dtor.vtblIndex = cldec.cppDtorVtblIndex;
            cldec.vtbl[cldec.cppDtorVtblIndex] = cldec.dtor;

            if (target.cpp.twoDtorInVtable)
            {
                // TODO: create a C++ compatible deleting destructor (call out to `operator delete`)
                //       for the moment, we'll call the non-deleting destructor and leak
                cldec.vtbl[cldec.cppDtorVtblIndex + 1] = cldec.dtor;
            }
        }

        if (auto f = hasIdentityOpAssign(cldec, sc2))
        {
            if (!(f.storage_class & STC.disable))
                .error(f.loc, "%s `%s` identity assignment operator overload is illegal", cldec.kind, cldec.toPrettyChars);
        }

        cldec.inv = buildInv(cldec, sc2);

        cldec.semanticRun = PASS.semanticdone;
        //printf("-ClassDeclaration.dsymbolSemantic(%s), type = %p\n", toChars(), type);

        sc2.pop();

        /* isAbstract() is undecidable in some cases because of circular dependencies.
         * Now that semantic is finished, get a definitive result, and error if it is not the same.
         */
        if (cldec.isabstract != ThreeState.none)    // if evaluated it before completion
        {
            const isabstractsave = cldec.isabstract;
            cldec.isabstract = ThreeState.none;
            cldec.isAbstract();               // recalculate
            if (cldec.isabstract != isabstractsave)
            {
                .error(cldec.loc, "%s `%s` cannot infer `abstract` attribute due to circular dependencies", cldec.kind, cldec.toPrettyChars);
            }
        }

        if (cldec.type.ty == Tclass && (cast(TypeClass)cldec.type).sym != cldec)
        {
            // https://issues.dlang.org/show_bug.cgi?id=17492
            ClassDeclaration cd = (cast(TypeClass)cldec.type).sym;
            version (none)
            {
                printf("this = %p %s\n", cldec, cldec.toPrettyChars());
                printf("type = %d sym = %p, %s\n", cldec.type.ty, cd, cd.toPrettyChars());
            }
            .error(cldec.loc, "%s `%s` already exists at %s. Perhaps in another function with the same name?", cldec.kind, cldec.toPrettyChars, cd.loc.toChars());
        }

        if (global.errors != errors || (cldec.baseClass && cldec.baseClass.errors))
        {
            // The type is no good, but we should keep the
            // the type so that we have more accurate error messages
            // See: https://issues.dlang.org/show_bug.cgi?id=23552
            cldec.errors = true;
            if (cldec.deferred)
                cldec.deferred.errors = true;
        }

        // Verify fields of a synchronized class are not public
        if (cldec.storage_class & STC.synchronized_)
        {
            foreach (vd; cldec.fields)
            {
                if (!vd.isThisDeclaration() &&
                    vd.visible() >= Visibility(Visibility.Kind.public_))
                {
                    .error(vd.loc, "%s `%s` Field members of a `synchronized` class cannot be `%s`", vd.kind, vd.toPrettyChars,
                        visibilityToChars(vd.visible().kind));
                }
            }
        }

        if (cldec.deferred && !global.gag)
        {
            cldec.deferred.semantic2(sc);
            cldec.deferred.semantic3(sc);
        }
        //printf("-ClassDeclaration.dsymbolSemantic(%s), type = %p, sizeok = %d, this = %p\n", toChars(), type, sizeok, this);

        version (none)
        {
            // @@@DEPRECATED_2.110@@@ https://dlang.org/deprecate.html#scope%20as%20a%20type%20constraint
            // Deprecated in 2.100
            // Make an error in 2.110
            // Don't forget to remove code at https://github.com/dlang/dmd/blob/b2f8274ba76358607fc3297a1e9f361480f9bcf9/src/dmd/dsymbolsem.d#L1032-L1036
            if (cldec.storage_class & STC.scope_)
                deprecation(cldec.loc, "`scope` as a type constraint is deprecated.  Use `scope` at the usage site.");
        }
    }

    override void visit(InterfaceDeclaration idec)
    {
        /// Returns: `true` is this is an anonymous Objective-C metaclass
        static bool isAnonymousMetaclass(InterfaceDeclaration idec)
        {
            return idec.classKind == ClassKind.objc &&
                idec.objc.isMeta &&
                idec.isAnonymous;
        }

        //printf("InterfaceDeclaration.dsymbolSemantic(%s), type = %p\n", toChars(), type);
        if (idec.semanticRun >= PASS.semanticdone)
            return;
        const errors = global.errors;

        //printf("+InterfaceDeclaration.dsymbolSemantic(%s), type = %p\n", toChars(), type);

        Scope* scx = null;
        if (idec._scope)
        {
            sc = idec._scope;
            scx = idec._scope; // save so we don't make redundant copies
            idec._scope = null;
        }

        if (!idec.parent)
        {
            assert(sc.parent && sc.func);
            idec.parent = sc.parent;
        }
        // Objective-C metaclasses are anonymous
        assert(idec.parent && !idec.isAnonymous || isAnonymousMetaclass(idec));

        if (idec.errors)
            idec.type = Type.terror;
        idec.type = idec.type.typeSemantic(idec.loc, sc);
        if (idec.type.ty == Tclass && (cast(TypeClass)idec.type).sym != idec)
        {
            auto ti = (cast(TypeClass)idec.type).sym.isInstantiated();
            if (ti && isError(ti))
                (cast(TypeClass)idec.type).sym = idec;
        }

        // Ungag errors when not speculative
        Ungag ungag = idec.ungagSpeculative();

        if (idec.semanticRun == PASS.initial)
        {
            idec.visibility = sc.visibility;

            idec.storage_class |= sc.stc;
            idec.userAttribDecl = sc.userAttribDecl;
        }
        else if (idec.symtab)
        {
            if (idec.sizeok == Sizeok.done || !scx)
            {
                idec.semanticRun = PASS.semanticdone;
                return;
            }
        }
        idec.semanticRun = PASS.semantic;

        if (idec.baseok < Baseok.done)
        {
            T resolveBase(T)(lazy T exp)
            {
                if (!scx)
                {
                    scx = sc.copy();
                    scx.setNoFree();
                }
                static if (!is(T == void))
                {
                    idec._scope = scx;
                    auto r = exp();
                    idec._scope = null;
                    return r;
                }
                else
                {
                    idec._scope = scx;
                    exp();
                    idec._scope = null;
                }
            }

            idec.baseok = Baseok.start;

            // Expand any tuples in baseclasses[]
            for (size_t i = 0; i < idec.baseclasses.length;)
            {
                auto b = (*idec.baseclasses)[i];
                b.type = resolveBase(b.type.typeSemantic(idec.loc, sc));

                Type tb = b.type.toBasetype();
                if (auto tup = tb.isTypeTuple())
                {
                    idec.baseclasses.remove(i);
                    size_t dim = Parameter.dim(tup.arguments);
                    for (size_t j = 0; j < dim; j++)
                    {
                        Parameter arg = Parameter.getNth(tup.arguments, j);
                        b = new BaseClass(arg.type);
                        idec.baseclasses.insert(i + j, b);
                    }
                }
                else
                    i++;
            }

            if (idec.baseok >= Baseok.done)
            {
                //printf("%s already semantic analyzed, semanticRun = %d\n", toChars(), semanticRun);
                if (idec.semanticRun >= PASS.semanticdone)
                    return;
                goto Lancestorsdone;
            }

            if (!idec.baseclasses.length && sc.linkage == LINK.cpp)
                idec.classKind = ClassKind.cpp;
            idec.cppnamespace = sc.namespace;
            checkGNUABITag(idec, sc.linkage);
            checkMustUseReserved(idec);

            if (sc.linkage == LINK.objc)
                objc.setObjc(idec);

            // Check for errors, handle forward references
            BCLoop:
            for (size_t i = 0; i < idec.baseclasses.length;)
            {
                BaseClass* b = (*idec.baseclasses)[i];
                Type tb = b.type.toBasetype();
                TypeClass tc = (tb.ty == Tclass) ? cast(TypeClass)tb : null;
                if (!tc || !tc.sym.isInterfaceDeclaration())
                {
                    if (b.type != Type.terror)
                        .error(idec.loc, "%s `%s` base type must be `interface`, not `%s`", idec.kind, idec.toPrettyChars, b.type.toChars());
                    idec.baseclasses.remove(i);
                    continue;
                }

                // Check for duplicate interfaces
                for (size_t j = 0; j < i; j++)
                {
                    BaseClass* b2 = (*idec.baseclasses)[j];
                    if (b2.sym == tc.sym)
                    {
                        .error(idec.loc, "%s `%s` inherits from duplicate interface `%s`", idec.kind, idec.toPrettyChars, b2.sym.toChars());
                        idec.baseclasses.remove(i);
                        continue BCLoop;
                    }
                }
                if (tc.sym == idec || idec.isBaseOf2(tc.sym))
                {
                    .error(idec.loc, "%s `%s` circular inheritance of interface", idec.kind, idec.toPrettyChars);
                    idec.baseclasses.remove(i);
                    continue;
                }
                if (tc.sym.isDeprecated())
                {
                    if (!idec.isDeprecated())
                    {
                        // Deriving from deprecated interface makes this one deprecated too
                        idec.setDeprecated();
                        tc.checkDeprecated(idec.loc, sc);
                    }
                }

                b.sym = tc.sym;

                if (tc.sym.baseok < Baseok.done)
                    resolveBase(tc.sym.dsymbolSemantic(null)); // Try to resolve forward reference
                if (tc.sym.baseok < Baseok.done)
                {
                    //printf("\ttry later, forward reference of base %s\n", tc.sym.toChars());
                    if (tc.sym._scope)
                        addDeferredSemantic(tc.sym);
                    idec.baseok = Baseok.none;
                }
                i++;
            }
            if (idec.baseok == Baseok.none)
            {
                // Forward referencee of one or more bases, try again later
                return deferDsymbolSemantic(sc, idec, scx);
            }
            idec.baseok = Baseok.done;

            idec.interfaces = idec.baseclasses.tdata()[0 .. idec.baseclasses.length];
            foreach (b; idec.interfaces)
            {
                // If this is an interface, and it derives from a COM interface,
                // then this is a COM interface too.
                if (b.sym.isCOMinterface())
                    idec.com = true;
                if (b.sym.isCPPinterface())
                    idec.classKind = ClassKind.cpp;
            }

            interfaceSemantic(idec);
        }
    Lancestorsdone:

        if (!idec.members) // if opaque declaration
        {
            idec.semanticRun = PASS.semanticdone;
            return;
        }
        if (!idec.symtab)
            idec.symtab = new DsymbolTable();

        for (size_t i = 0; i < idec.baseclasses.length; i++)
        {
            BaseClass* b = (*idec.baseclasses)[i];
            Type tb = b.type.toBasetype();
            TypeClass tc = tb.isTypeClass();
            if (tc.sym.semanticRun < PASS.semanticdone)
            {
                // Forward referencee of one or more bases, try again later
                if (tc.sym._scope)
                    addDeferredSemantic(tc.sym);
                return deferDsymbolSemantic(sc, idec, scx);
            }
        }

        if (idec.baseok == Baseok.done)
        {
            idec.baseok = Baseok.semanticdone;
            objc.setMetaclass(idec, sc);

            // initialize vtbl
            if (idec.vtblOffset())
                idec.vtbl.push(idec); // leave room at vtbl[0] for classinfo

            // Cat together the vtbl[]'s from base interfaces
            foreach (i, b; idec.interfaces)
            {
                // Skip if b has already appeared
                for (size_t k = 0; k < i; k++)
                {
                    if (b == idec.interfaces[k])
                        goto Lcontinue;
                }

                // Copy vtbl[] from base class
                if (b.sym.vtblOffset())
                {
                    size_t d = b.sym.vtbl.length;
                    if (d > 1)
                    {
                        idec.vtbl.pushSlice(b.sym.vtbl[1 .. d]);
                    }
                }
                else
                {
                    idec.vtbl.append(&b.sym.vtbl);
                }

            Lcontinue:
            }
        }

        idec.members.foreachDsymbol( s => s.addMember(sc, idec) );

        auto sc2 = idec.newScope(sc);

        /* Set scope so if there are forward references, we still might be able to
         * resolve individual members like enums.
         */
        idec.members.foreachDsymbol( s => s.setScope(sc2) );

        idec.members.foreachDsymbol( s => s.importAll(sc2) );

        idec.members.foreachDsymbol( s => s.dsymbolSemantic(sc2) );

        idec.semanticRun = PASS.semanticdone;
        //printf("-InterfaceDeclaration.dsymbolSemantic(%s), type = %p\n", toChars(), type);

        sc2.pop();

        if (global.errors != errors)
        {
            // The type is no good.
            idec.type = Type.terror;
        }

        version (none)
        {
            if (type.ty == Tclass && (cast(TypeClass)idec.type).sym != idec)
            {
                printf("this = %p %s\n", idec, idec.toChars());
                printf("type = %d sym = %p\n", idec.type.ty, (cast(TypeClass)idec.type).sym);
            }
        }
        assert(idec.type.ty != Tclass || (cast(TypeClass)idec.type).sym == idec);

        version (none)
        {
            // @@@DEPRECATED_2.120@@@ https://dlang.org/deprecate.html#scope%20as%20a%20type%20constraint
            // Deprecated in 2.087
            // Made an error in 2.100, but removal depends on `scope class` being removed too
            // Don't forget to remove code at https://github.com/dlang/dmd/blob/b2f8274ba76358607fc3297a1e9f361480f9bcf9/src/dmd/dsymbolsem.d#L1032-L1036
            if (idec.storage_class & STC.scope_)
                error(idec.loc, "`scope` as a type constraint is obsolete.  Use `scope` at the usage site.");
        }
    }
}

/*
Adds dsym as a member of scope sds.

Params:
    dsym = dsymbol to inserted
    sc = scope where the dsymbol is declared
    sds = ScopeDsymbol where dsym is inserted
*/
void addMember(Dsymbol dsym, Scope* sc, ScopeDsymbol sds)
{
    auto addMemberVisitor = new AddMemberVisitor(sc, sds);
    dsym.accept(addMemberVisitor);
}

private void attribAddMember(AttribDeclaration atb, Scope* sc, ScopeDsymbol sds)
{
    Dsymbols* d = atb.include(sc);
    if (d)
    {
        Scope* sc2 = atb.newScope(sc);
        d.foreachDsymbol( s => s.addMember(sc2, sds) );
        if (sc2 != sc)
            sc2.pop();
    }
}

/****************************************************
 * Declare parameters of template instance, initialize them with the
 * template instance arguments.
 */
private void declareParameters(TemplateInstance ti, Scope* sc)
{
    TemplateDeclaration tempdecl = ti.tempdecl.isTemplateDeclaration();
    assert(tempdecl);

    //printf("TemplateInstance.declareParameters()\n");
    foreach (i, o; ti.tdtypes) // initializer for tp
    {
        TemplateParameter tp = (*tempdecl.parameters)[i];
        //printf("\ttdtypes[%d] = %p\n", i, o);
        declareParameter(tempdecl, sc, tp, o);
    }
}
private extern(C++) class AddMemberVisitor : Visitor
{
    alias visit = Visitor.visit;

    Scope* sc;
    ScopeDsymbol sds;

    this(Scope* sc, ScopeDsymbol sds) @safe
    {
        this.sc = sc;
        this.sds = sds;
    }

    override void visit(Dsymbol dsym)
    {
        //printf("Dsymbol::addMember('%s')\n", toChars());
        //printf("Dsymbol::addMember(this = %p, '%s' scopesym = '%s')\n", this, toChars(), sds.toChars());
        //printf("Dsymbol::addMember(this = %p, '%s' sds = %p, sds.symtab = %p)\n", this, toChars(), sds, sds.symtab);
        dsym.parent = sds;
        if (dsym.isAnonymous()) // no name, so can't add it to symbol table
            return;

        if (!sds.symtabInsert(dsym)) // if name is already defined
        {
            if (dsym.isAliasDeclaration() && !dsym._scope)
                dsym.setScope(sc);
            Dsymbol s2 = sds.symtabLookup(dsym, dsym.ident);
            /* https://issues.dlang.org/show_bug.cgi?id=17434
             *
             * If we are trying to add an import to the symbol table
             * that has already been introduced, then keep the one with
             * larger visibility. This is fine for imports because if
             * we have multiple imports of the same file, if a single one
             * is public then the symbol is reachable.
             */
            if (auto i1 = dsym.isImport())
            {
                if (auto i2 = s2.isImport())
                {
                    if (sc.explicitVisibility && sc.visibility > i2.visibility)
                        sds.symtab.update(dsym);
                }
            }

            // If using C tag/prototype/forward declaration rules
            if (sc && sc.inCfile && !dsym.isImport())
            // When merging master, replace with: if (sc && sc.inCfile && !dsym.isImport())
            {
                if (handleTagSymbols(*sc, dsym, s2, sds))
                    return;
                if (handleSymbolRedeclarations(*sc, dsym, s2, sds))
                    return;

                sds.multiplyDefined(Loc.initial, dsym, s2);  // ImportC doesn't allow overloading
                dsym.errors = true;
                return;
            }

            if (!s2.overloadInsert(dsym))
            {
                sds.multiplyDefined(Loc.initial, dsym, s2);
                dsym.errors = true;
            }
        }
        if (sds.isAggregateDeclaration() || sds.isEnumDeclaration())
        {
            if (dsym.ident == Id.__sizeof ||
                !(sc && sc.inCfile) && (dsym.ident == Id.__xalignof || dsym.ident == Id._mangleof))
            {
                .error(dsym.loc, "%s `%s` `.%s` property cannot be redefined", dsym.kind, dsym.toPrettyChars, dsym.ident.toChars());
                dsym.errors = true;
            }
        }
    }


    override void visit(StaticAssert _)
    {
        // we didn't add anything
    }

    /*****************************
     * Add import to sd's symbol table.
     */
    override void visit(Import imp)
    {
        //printf("Import.addMember(this=%s, sds=%s, sc=%p)\n", imp.toChars(), sds.toChars(), sc);
        if (imp.names.length == 0)
            return visit(cast(Dsymbol)imp);
        if (imp.aliasId)
            visit(cast(Dsymbol)imp);

        /* Instead of adding the import to sds's symbol table,
         * add each of the alias=name pairs
         */
        for (size_t i = 0; i < imp.names.length; i++)
        {
            Identifier name = imp.names[i];
            Identifier _alias = imp.aliases[i];
            if (!_alias)
                _alias = name;
            auto tname = new TypeIdentifier(imp.loc, name);
            auto ad = new AliasDeclaration(imp.loc, _alias, tname);
            ad._import = imp;
            addMember(ad, sc, sds);
            imp.aliasdecls.push(ad);
        }
    }

    override void visit(AttribDeclaration atb)
    {
       attribAddMember(atb, sc, sds);
    }

    override void visit(StorageClassDeclaration stcd)
    {
        Dsymbols* d = stcd.include(sc);
        if (d)
        {
            Scope* sc2 = stcd.newScope(sc);

            d.foreachDsymbol( (s)
            {
                //printf("\taddMember %s to %s\n", s.toChars(), sds.toChars());
                // STC.local needs to be attached before the member is added to the scope (because it influences the parent symbol)
                if (auto decl = s.isDeclaration())
                {
                    decl.storage_class |= stcd.stc & STC.local;
                    if (auto sdecl = s.isStorageClassDeclaration()) // TODO: why is this not enough to deal with the nested case?
                    {
                        sdecl.stc |= stcd.stc & STC.local;
                    }
                }
                s.addMember(sc2, sds);
            });

            if (sc2 != sc)
                sc2.pop();
        }
    }

    override void visit(VisibilityDeclaration visd)
    {
        if (visd.pkg_identifiers)
        {
            Dsymbol tmp;
            Package.resolve(visd.pkg_identifiers, &tmp, null);
            visd.visibility.pkg = tmp ? tmp.isPackage() : null;
            visd.pkg_identifiers = null;
        }
        if (visd.visibility.kind == Visibility.Kind.package_ && visd.visibility.pkg && sc._module)
        {
            Module m = sc._module;

            // https://issues.dlang.org/show_bug.cgi?id=17441
            // While isAncestorPackageOf does an equality check, the fix for the issue adds a check to see if
            // each package's .isModule() properites are equal.
            //
            // Properties generated from `package(foo)` i.e. visibility.pkg have .isModule() == null.
            // This breaks package declarations of the package in question if they are declared in
            // the same package.d file, which _do_ have a module associated with them, and hence a non-null
            // isModule()
            if (!m.isPackage() || !visd.visibility.pkg.ident.equals(m.isPackage().ident))
            {
                Package pkg = m.parent ? m.parent.isPackage() : null;
                if (!pkg || !visd.visibility.pkg.isAncestorPackageOf(pkg))
                    .error(visd.loc, "%s `%s` does not bind to one of ancestor packages of module `%s`", visd.kind(), visd.toPrettyChars(false), m.toPrettyChars(true));
            }
        }
        attribAddMember(visd, sc, sds);
    }

    override void visit(StaticIfDeclaration sid)
    {
        //printf("StaticIfDeclaration::addMember() '%s'\n", sid.toChars());
        /* This is deferred until the condition evaluated later (by the include() call),
         * so that expressions in the condition can refer to declarations
         * in the same scope, such as:
         *
         * template Foo(int i)
         * {
         *     const int j = i + 1;
         *     static if (j == 3)
         *         const int k;
         * }
         */
        sid.scopesym = sds;
    }


    override void visit(StaticForeachDeclaration sfd)
    {
        // used only for caching the enclosing symbol
        sfd.scopesym = sds;
    }

    /***************************************
     * Lazily initializes the scope to forward to.
     */
    override void visit(ForwardingAttribDeclaration fad)
    {
        fad.sym.parent = sds;
        sds = fad.sym;
        attribAddMember(fad, sc, fad.sym);
    }

    override void visit(MixinDeclaration md)
    {
        //printf("MixinDeclaration::addMember(sc = %p, sds = %p, memnum = %d)\n", sc, sds, md.memnum);
        md.scopesym = sds;
    }

    override void visit(DebugSymbol ds)
    {
        //printf("DebugSymbol::addMember('%s') %s\n", sds.toChars(), ds.toChars());
        Module m = sds.isModule();
        // Do not add the member to the symbol table,
        // just make sure subsequent debug declarations work.
        if (!m)
        {
            .error(ds.loc, "%s `%s` declaration must be at module level", ds.kind, ds.toPrettyChars);
            ds.errors = true;
        }
        else
        {
            if (m.debugidsNot && findCondition(*m.debugidsNot, ds.ident))
            {
                .error(ds.loc, "%s `%s` defined after use", ds.kind, ds.toPrettyChars);
                ds.errors = true;
            }
            if (!m.debugids)
                m.debugids = new Identifiers();
            m.debugids.push(ds.ident);
        }
    }

    override void visit(VersionSymbol vs)
    {
        //printf("VersionSymbol::addMember('%s') %s\n", sds.toChars(), vs.toChars());
        Module m = sds.isModule();
        // Do not add the member to the symbol table,
        // just make sure subsequent debug declarations work.
        VersionCondition.checkReserved(vs.loc, vs.ident.toString());
        if (!m)
        {
            .error(vs.loc, "%s `%s` declaration must be at module level", vs.kind, vs.toPrettyChars);
            vs.errors = true;
        }
        else
        {
            if (m.versionidsNot && findCondition(*m.versionidsNot, vs.ident))
            {
                .error(vs.loc, "%s `%s` defined after use", vs.kind, vs.toPrettyChars);
                vs.errors = true;
            }
            if (!m.versionids)
                m.versionids = new Identifiers();
            m.versionids.push(vs.ident);
        }

    }

    override void visit(Nspace ns)
    {
        visit(cast(Dsymbol)ns);

        if (ns.members)
        {
            if (!ns.symtab)
                ns.symtab = new DsymbolTable();
            // The namespace becomes 'imported' into the enclosing scope
            for (Scope* sce = sc; 1; sce = sce.enclosing)
            {
                ScopeDsymbol sds2 = sce.scopesym;
                if (sds2)
                {
                    sds2.importScope(ns, Visibility(Visibility.Kind.public_));
                    break;
                }
            }
            assert(sc);
            sc = sc.push(ns);
            sc.linkage = LINK.cpp; // namespaces default to C++ linkage
            sc.parent = ns;
            ns.members.foreachDsymbol(s => s.addMember(sc, ns));
            sc.pop();
        }
    }

    override void visit(EnumDeclaration ed)
    {
        version (none)
        {
            printf("EnumDeclaration::addMember() %s\n", ed.toChars());
            for (size_t i = 0; i < ed.members.length; i++)
            {
                EnumMember em = (*ed.members)[i].isEnumMember();
                printf("    member %s\n", em.toChars());
            }
        }
        if (!ed.isAnonymous())
        {
            visit(cast(Dsymbol)ed);
        }

        addEnumMembersToSymtab(ed, sc, sds);
    }
}

/*******************************************
 * Add members of EnumDeclaration to the symbol table(s).
 * Params:
 *      ed = EnumDeclaration
 *      sc = context of `ed`
 *      sds = symbol table that `ed` resides in
 */
void addEnumMembersToSymtab(EnumDeclaration ed, Scope* sc, ScopeDsymbol sds)
{
    const bool isCEnum = sc.inCfile; // it's an ImportC enum
    //printf("addEnumMembersToSymtab(ed: %s added: %d Cfile: %d)\n", ed.toChars(), ed.added, isCEnum);
    if (ed.added)
        return;
    ed.added = true;

    if (!ed.members)
        return;

    const bool isAnon = ed.isAnonymous();

    if ((isCEnum || isAnon) && !sds.symtab)
        sds.symtab = new DsymbolTable();

    if ((isCEnum || !isAnon) && !ed.symtab)
        ed.symtab = new DsymbolTable();

    ed.members.foreachDsymbol( (s)
    {
        if (EnumMember em = s.isEnumMember())
        {
            //printf("adding EnumMember %s to %s %d\n", em.toChars(), ed.toChars(), isCEnum);
            em.ed = ed;
            if (isCEnum)
            {
                /* C doesn't add the enum member to the symbol table of the enum tag, it adds
                 * it to the symbol table that the tag is in. This is in contrast to D, where enum
                 * members become members of the enum tag. To accommodate this, we add
                 * the enum members to both symbol tables.
                 */
                em.addMember(sc, ed);   // add em to ed's symbol table
                if (em.errors)
                    return;
                em.addMember(sc, sds);  // add em to symbol table that ed is in
                em.parent = ed; // restore it after previous addMember() changed it
            }
            else
            {
                em.addMember(sc, isAnon ? sds : ed);
            }
        }
    });
}

private OverloadSet mergeOverloadSet(ScopeDsymbol sds, Identifier ident, OverloadSet os, Dsymbol s)
{
    if (!os)
    {
        os = new OverloadSet(ident);
        os.parent = sds;
    }
    if (OverloadSet os2 = s.isOverloadSet())
    {
        // Merge the cross-module overload set 'os2' into 'os'
        if (os.a.length == 0)
        {
            os.a.setDim(os2.a.length);
            memcpy(os.a.tdata(), os2.a.tdata(), (os.a[0]).sizeof * os2.a.length);
        }
        else
        {
            for (size_t i = 0; i < os2.a.length; i++)
            {
                os = mergeOverloadSet(sds, ident, os, os2.a[i]);
            }
        }
        return os;
    }

    assert(s.isOverloadable());
    /* Don't add to os[] if s is alias of previous sym
     */
    for (size_t j = 0; j < os.a.length; j++)
    {
        Dsymbol s2 = os.a[j];
        if (s.toAlias() == s2.toAlias())
        {
            if (s2.isDeprecated() || (s2.visible() < s.visible() && s.visible().kind != Visibility.Kind.none))
            {
                os.a[j] = s;
            }
            return os;
        }
    }
    os.push(s);
    return os;
}

/***
 * Returns true if any of the symbols `p1` or `p2` resides in the enclosing
 * instantiation scope of `this`.
 */
bool followInstantiationContext(Dsymbol d,Dsymbol p1, Dsymbol p2 = null)
{
    static bool has2This(Dsymbol s)
    {
        if (auto f = s.isFuncDeclaration())
            return f.hasDualContext;
        if (auto ad = s.isAggregateDeclaration())
            return ad.vthis2 !is null;
        return false;
    }

    if (!has2This(d))
        return false;

    assert(p1);
    auto outer = d.toParent();
    while (outer)
    {
        auto ti = outer.isTemplateInstance();
        if (!ti)
            return false;
        foreach (oarg; *ti.tiargs)
        {
            auto sa = getDsymbol(oarg);
            if (!sa)
                continue;
            sa = sa.toAlias().toParent2();
            if (!sa)
                continue;
            if (sa == p1)
                return true;
            if (p2 && sa == p2)
                return true;
        }
        outer = ti.tempdecl.toParent();
    }
    return false;
}

/**
 * Returns the declaration scope scope of `this` unless any of the symbols
 * `p1` or `p2` resides in its enclosing instantiation scope then the
 * latter is returned.
 */
Dsymbol toParentP(Dsymbol d, Dsymbol p1, Dsymbol p2 = null)
{
    return followInstantiationContext(d, p1, p2) ? d.toParent2() : d.toParentLocal();
}

/******************************************************
 * Verifies if the given Identifier is a DRuntime hook. It uses the hooks
 * defined in `id.d`.
 *
 * Params:
 *  id = Identifier to verify
 * Returns:
 *  true if `id` is a DRuntime hook
 *  false otherwise
 */
private bool isDRuntimeHook(Identifier id)
{
    return id == Id._d_HookTraceImpl ||
        id == Id._d_newclassT || id == Id._d_newclassTTrace ||
        id == Id._d_arraycatnTX || id == Id._d_arraycatnTXTrace ||
        id == Id._d_newThrowable || id == Id._d_delThrowable ||
        id == Id._d_arrayassign_l || id == Id._d_arrayassign_r ||
        id == Id._d_arraysetassign || id == Id._d_arraysetctor ||
        id == Id._d_arrayctor ||
        id == Id._d_arraysetlengthT ||
        id == Id._d_arraysetlengthTTrace ||
        id == Id._d_arrayappendT || id == Id._d_arrayappendTTrace ||
        id == Id._d_arrayappendcTX;
}

/*****************************************
 * Append `ti` to the specific module `ti.members[]`
 */
private Dsymbols* appendToModuleMember(TemplateInstance ti)
{
    Module mi = ti.minst; // instantiated . inserted module

    //printf("%s.appendToModuleMember() enclosing = %s mi = %s\n",
    //    toPrettyChars(),
    //    enclosing ? enclosing.toPrettyChars() : null,
    //    mi ? mi.toPrettyChars() : null);
    if (global.params.allInst || !mi || mi.isRoot())
    {
        /* If the instantiated module is speculative or root, insert to the
         * member of a root module. Then:
         *  - semantic3 pass will get called on the instance members.
         *  - codegen pass will get a selection chance to do/skip it (needsCodegen()).
         */
        static Dsymbol getStrictEnclosing(TemplateInstance ti)
        {
            do
            {
                if (ti.enclosing)
                    return ti.enclosing;
                ti = ti.tempdecl.isInstantiated();
            } while (ti);
            return null;
        }

        Dsymbol enc = getStrictEnclosing(ti);
        // insert target is made stable by using the module
        // where tempdecl is declared.
        mi = (enc ? enc : ti.tempdecl).getModule();
        if (!mi.isRoot())
        {
            if (mi.importedFrom)
            {
                mi = mi.importedFrom;
                assert(mi.isRoot());
            }
            else
            {
                // This can happen when using the frontend as a library.
                // Append it to the non-root module.
            }
        }
    }
    else
    {
        /* If the instantiated module is non-root, insert to the member of the
         * non-root module. Then:
         *  - semantic3 pass won't be called on the instance.
         *  - codegen pass won't reach to the instance.
         * Unless it is re-appended to a root module later (with changed minst).
         */
    }
    //printf("\t-. mi = %s\n", mi.toPrettyChars());

    if (ti.memberOf) // already appended to some module
    {
        assert(mi.isRoot(), "can only re-append to a root module");
        if (ti.memberOf.isRoot())
            return null; // no need to move to another root module
    }

    Dsymbols* a = mi.members;
    a.push(ti);
    ti.memberOf = mi;
    if (mi.semanticRun >= PASS.semantic2done && mi.isRoot())
        addDeferredSemantic2(ti);
    if (mi.semanticRun >= PASS.semantic3done && mi.isRoot())
        addDeferredSemantic3(ti);
    return a;
}

private void expandMembers(TemplateInstance ti,Scope* sc2)
{
    ti.members.foreachDsymbol( (s) { s.setScope (sc2); } );

    ti.members.foreachDsymbol( (s) { s.importAll(sc2); } );

    if (!ti.aliasdecl)
    {
        /* static if's are crucial to evaluating aliasdecl correctly. But
         * evaluating the if/else bodies may require aliasdecl.
         * So, evaluate the condition for static if's, but not their if/else bodies.
         * Then try to set aliasdecl.
         * Later do the if/else bodies.
         * https://issues.dlang.org/show_bug.cgi?id=23598
         * It might be better to do this by attaching a lambda to the StaticIfDeclaration
         * to do the oneMembers call after the sid.include(sc2) is run as part of dsymbolSemantic().
         */
        bool done;
        void staticIfDg(Dsymbol s)
        {
            if (done || ti.aliasdecl)
                return;
            //printf("\t staticIfDg on '%s %s' in '%s'\n",  s.kind(), s.toChars(), this.toChars());
            if (!s.isStaticIfDeclaration())
            {
                //s.dsymbolSemantic(sc2);
                done = true;
                return;
            }
            auto sid = s.isStaticIfDeclaration();
            sid.include(sc2);
            if (ti.members.length)
            {
                Dsymbol sa;
                if (oneMembers(ti.members, sa, ti.tempdecl.ident) && sa)
                    ti.aliasdecl = sa;
            }
            done = true;
        }

        ti.members.foreachDsymbol(&staticIfDg);
    }

    void symbolDg(Dsymbol s)
    {
        //printf("\t semantic on '%s' %p kind %s in '%s'\n",  s.toChars(), s, s.kind(), this.toChars());
        //printf("test: enclosing = %d, sc2.parent = %s\n", enclosing, sc2.parent.toChars());
        //if (enclosing)
        //    s.parent = sc.parent;
        //printf("test3: enclosing = %d, s.parent = %s\n", enclosing, s.parent.toChars());
        s.dsymbolSemantic(sc2);
        //printf("test4: enclosing = %d, s.parent = %s\n", enclosing, s.parent.toChars());
        runDeferredSemantic();
    }

    ti.members.foreachDsymbol(&symbolDg);
}

private void tryExpandMembers(TemplateInstance ti, Scope* sc2)
{
    __gshared int nest;
    // extracted to a function to allow windows SEH to work without destructors in the same function
    //printf("%d\n", nest);
    if (++nest > global.recursionLimit)
    {
        global.gag = 0; // ensure error message gets printed
        .error(ti.loc, "%s `%s` recursive expansion exceeded allowed nesting limit", ti.kind, ti.toPrettyChars);
        fatal();
    }

    ti.expandMembers(sc2);

    nest--;
}

private void trySemantic3(TemplateInstance ti, Scope* sc2)
{
    // extracted to a function to allow windows SEH to work without destructors in the same function
    __gshared int nest;
    //printf("%d\n", nest);
    if (++nest > global.recursionLimit)
    {
        global.gag = 0; // ensure error message gets printed
        .error(ti.loc, "%s `%s` recursive expansion exceeded allowed nesting limit", ti.kind, ti.toPrettyChars);
        fatal();
    }

    semantic3(ti, sc2);

    --nest;
}

debug (FindExistingInstance)
{
    private __gshared uint nFound, nNotFound, nAdded, nRemoved;

    shared static ~this()
    {
        printf("debug (FindExistingInstance) nFound %u, nNotFound: %u, nAdded: %u, nRemoved: %u\n",
               nFound, nNotFound, nAdded, nRemoved);
    }
}

/****************************************************
 * Given a new instance `tithis` of this TemplateDeclaration,
 * see if there already exists an instance.
 *
 * Params:
 *   td = template declaration
 *   tithis = template instance to check
 *   argumentList = For function templates, needed because different
 *                  `auto ref` resolutions create different instances,
 *                  even when template parameters are identical
 *
 * Returns: that existing instance, or `null` when it doesn't exist
 */
private TemplateInstance findExistingInstance(TemplateDeclaration td, TemplateInstance tithis,
                                      ArgumentList argumentList)
{
    //printf("findExistingInstance() %s\n", tithis.toChars());
    tithis.fargs = argumentList.arguments;
    tithis.fnames = argumentList.names;
    auto tibox = TemplateInstanceBox(tithis);
    auto p = tibox in td.instances;
    debug (FindExistingInstance) ++(p ? nFound : nNotFound);
    //if (p) printf("\tfound %p\n", *p); else printf("\tnot found\n");
    return p ? *p : null;
}

/********************************************
 * Add instance ti to TemplateDeclaration's table of instances.
 * Return a handle we can use to later remove it if it fails instantiation.
 */
private TemplateInstance addInstance(TemplateDeclaration td, TemplateInstance ti)
{
    //printf("addInstance() %p %s\n", instances, ti.toChars());
    auto tibox = TemplateInstanceBox(ti);
    td.instances[tibox] = ti;
    debug (FindExistingInstance) ++nAdded;
    return ti;
}

/*******************************************
 * Remove TemplateInstance from table of instances.
 * Input:
 *      handle returned by addInstance()
 */
private void removeInstance(TemplateDeclaration td, TemplateInstance ti)
{
    //printf("removeInstance() %s\n", ti.toChars());
    auto tibox = TemplateInstanceBox(ti);
    debug (FindExistingInstance) ++nRemoved;
    td.instances.remove(tibox);
}

void templateInstanceSemantic(TemplateInstance tempinst, Scope* sc, ArgumentList argumentList)
{
    //printf("[%s] TemplateInstance.dsymbolSemantic('%s', this=%p, gag = %d, sc = %p)\n", tempinst.loc.toChars(), tempinst.toChars(), tempinst, global.gag, sc);
    version (none)
    {
        for (Dsymbol s = tempinst; s; s = s.parent)
        {
            printf("\t%s\n", s.toChars());
        }
        printf("Scope\n");
        for (Scope* scx = sc; scx; scx = scx.enclosing)
        {
            printf("\t%s parent %s\n", scx._module ? scx._module.toChars() : "null", scx.parent ? scx.parent.toChars() : "null");
        }
    }

    static if (LOG)
    {
        printf("\n+TemplateInstance.dsymbolSemantic('%s', this=%p)\n", tempinst.toChars(), tempinst);
    }
    if (tempinst.inst) // if semantic() was already run
    {
        static if (LOG)
        {
            printf("-TemplateInstance.dsymbolSemantic('%s', this=%p) already run\n",
                   tempinst.inst.toChars(), tempinst.inst);
        }
        return;
    }
    if (tempinst.semanticRun != PASS.initial)
    {
        static if (LOG)
        {
            printf("Recursive template expansion\n");
        }
        auto ungag = Ungag(global.gag);
        if (!tempinst.gagged)
            global.gag = 0;
        .error(tempinst.loc, "%s `%s` recursive template expansion", tempinst.kind, tempinst.toPrettyChars);
        if (tempinst.gagged)
            tempinst.semanticRun = PASS.initial;
        else
            tempinst.inst = tempinst;
        tempinst.errors = true;
        return;
    }

    timeTraceBeginEvent(TimeTraceEventType.sema1TemplateInstance);
    scope (exit) timeTraceEndEvent(TimeTraceEventType.sema1TemplateInstance, tempinst);

    // Get the enclosing template instance from the scope tinst
    tempinst.tinst = sc.tinst;

    // Get the instantiating module from the scope minst
    tempinst.minst = sc.minst;
    // https://issues.dlang.org/show_bug.cgi?id=10920
    // If the enclosing function is non-root symbol,
    // this instance should be speculative.
    if (!tempinst.tinst && sc.func && sc.func.inNonRoot())
    {
        tempinst.minst = null;
    }

    tempinst.gagged = (global.gag > 0);

    tempinst.semanticRun = PASS.semantic;

    static if (LOG)
    {
        printf("\tdo semantic\n");
    }
    /* Find template declaration first,
     * then run semantic on each argument (place results in tiargs[]),
     * last find most specialized template from overload list/set.
     */
    if (!tempinst.findTempDecl(sc, null) || !tempinst.semanticTiargs(sc) || !tempinst.findBestMatch(sc, argumentList))
    {
    Lerror:
        if (tempinst.gagged)
        {
            // https://issues.dlang.org/show_bug.cgi?id=13220
            // Roll back status for later semantic re-running
            tempinst.semanticRun = PASS.initial;
        }
        else
            tempinst.inst = tempinst;
        tempinst.errors = true;
        return;
    }
    TemplateDeclaration tempdecl = tempinst.tempdecl.isTemplateDeclaration();
    assert(tempdecl);

    if (global.params.v.templates)
        TemplateStats.incInstance(tempdecl, tempinst, global.params.v.templatesListInstances);

    tempdecl.checkDeprecated(tempinst.loc, sc);

    // If tempdecl is a mixin, disallow it
    if (tempdecl.ismixin)
    {
        .error(tempinst.loc, "%s `%s` mixin templates are not regular templates", tempinst.kind, tempinst.toPrettyChars);
        goto Lerror;
    }

    tempinst.hasNestedArgs(tempinst.tiargs, tempdecl.isstatic);
    if (tempinst.errors)
        goto Lerror;

    // Copy the tempdecl namespace (not the scope one)
    tempinst.cppnamespace = tempdecl.cppnamespace;
    if (tempinst.cppnamespace)
        tempinst.cppnamespace.dsymbolSemantic(sc);

    /* Greatly simplified semantic processing for AliasSeq templates
     */
    if (tempdecl.isTrivialAliasSeq)
    {
        tempinst.inst = tempinst;
        return aliasSeqInstanceSemantic(tempinst, sc, tempdecl);
    }

    /* Greatly simplified semantic processing for Alias templates
     */
    else if (tempdecl.isTrivialAlias)
    {
        tempinst.inst = tempinst;
        return aliasInstanceSemantic(tempinst, sc, tempdecl);
    }


    /* See if there is an existing TemplateInstantiation that already
     * implements the typeargs. If so, just refer to that one instead.
     */
    tempinst.inst = tempdecl.findExistingInstance(tempinst, argumentList);
    TemplateInstance errinst = null;
    if (!tempinst.inst)
    {
        // So, we need to implement 'this' instance.
    }
    else if (tempinst.inst.gagged && !tempinst.gagged && tempinst.inst.errors)
    {
        // If the first instantiation had failed, re-run semantic,
        // so that error messages are shown.
        errinst = tempinst.inst;
    }
    else
    {
        // It's a match
        tempinst.parent = tempinst.inst.parent;
        tempinst.errors = tempinst.inst.errors;

        // If both this and the previous instantiation were gagged,
        // use the number of errors that happened last time.
        global.errors += tempinst.errors;
        global.gaggedErrors += tempinst.errors;

        // If the first instantiation was gagged, but this is not:
        if (tempinst.inst.gagged)
        {
            // It had succeeded, mark it is a non-gagged instantiation,
            // and reuse it.
            tempinst.inst.gagged = tempinst.gagged;
        }

        tempinst.tnext = tempinst.inst.tnext;
        tempinst.inst.tnext = tempinst;

        /* A module can have explicit template instance and its alias
         * in module scope (e,g, `alias Base64 = Base64Impl!('+', '/');`).
         * If the first instantiation 'inst' had happened in non-root module,
         * compiler can assume that its instantiated code would be included
         * in the separately compiled obj/lib file (e.g. phobos.lib).
         *
         * However, if 'this' second instantiation happened in root module,
         * compiler might need to invoke its codegen
         * (https://issues.dlang.org/show_bug.cgi?id=2500 & https://issues.dlang.org/show_bug.cgi?id=2644).
         * But whole import graph is not determined until all semantic pass finished,
         * so 'inst' should conservatively finish the semantic3 pass for the codegen.
         */
        if (tempinst.minst && tempinst.minst.isRoot() && !(tempinst.inst.minst && tempinst.inst.minst.isRoot()))
        {
            /* Swap the position of 'inst' and 'this' in the instantiation graph.
             * Then, the primary instance `inst` will be changed to a root instance,
             * along with all members of `inst` having their scopes updated.
             *
             * Before:
             *  non-root -> A!() -> B!()[inst] -> C!() { members[non-root] }
             *                      |
             *  root     -> D!() -> B!()[this]
             *
             * After:
             *  non-root -> A!() -> B!()[this]
             *                      |
             *  root     -> D!() -> B!()[inst] -> C!() { members[root] }
             */
            Module mi = tempinst.minst;
            TemplateInstance ti = tempinst.tinst;
            tempinst.minst = tempinst.inst.minst;
            tempinst.tinst = tempinst.inst.tinst;
            tempinst.inst.minst = mi;
            tempinst.inst.tinst = ti;

            /* https://issues.dlang.org/show_bug.cgi?id=21299
               `minst` has been updated on the primary instance `inst` so it is
               now coming from a root module, however all Dsymbol `inst.members`
               of the instance still have their `_scope.minst` pointing at the
               original non-root module. We must now propagate `minst` to all
               members so that forward referenced dependencies that get
               instantiated will also be appended to the root module, otherwise
               there will be undefined references at link-time.  */
            extern (C++) final class InstMemberWalker : Visitor
            {
                alias visit = Visitor.visit;
                TemplateInstance inst;

                extern (D) this(TemplateInstance inst) scope @safe
                {
                    this.inst = inst;
                }

                override void visit(Dsymbol d)
                {
                    if (d._scope)
                        d._scope.minst = inst.minst;
                }

                override void visit(ScopeDsymbol sds)
                {
                    sds.members.foreachDsymbol( s => s.accept(this) );
                    visit(cast(Dsymbol)sds);
                }

                override void visit(StructDeclaration sd)
                {
                    // need to visit auto-generated methods as well
                    if (sd.xeq) visit(sd.xeq);
                    if (sd.xcmp) visit(sd.xcmp);
                    if (sd.xhash) visit(sd.xhash);
                    visit(cast(ScopeDsymbol)sd);
                }

                override void visit(AttribDeclaration ad)
                {
                    ad.include(null).foreachDsymbol( s => s.accept(this) );
                    visit(cast(Dsymbol)ad);
                }

                override void visit(ConditionalDeclaration cd)
                {
                    if (cd.condition.inc)
                        visit(cast(AttribDeclaration)cd);
                    else
                        visit(cast(Dsymbol)cd);
                }
            }
            scope v = new InstMemberWalker(tempinst.inst);
            tempinst.inst.accept(v);

            if (!global.params.allInst &&
                tempinst.minst) // if inst was not speculative...
            {
                assert(!tempinst.minst.isRoot()); // ... it was previously appended to a non-root module
                // Append again to the root module members[], so that the instance will
                // get codegen chances (depending on `tempinst.inst.needsCodegen()`).
                tempinst.inst.appendToModuleMember();
            }

            assert(tempinst.inst.memberOf && tempinst.inst.memberOf.isRoot(), "no codegen chances");
        }

        // modules imported by an existing instance should be added to the module
        // that instantiates the instance.
        if (tempinst.minst)
            foreach(imp; tempinst.inst.importedModules)
                if (!tempinst.minst.aimports.contains(imp))
                    tempinst.minst.aimports.push(imp);

        static if (LOG)
        {
            printf("\tit's a match with instance %p, %d\n", tempinst.inst, tempinst.inst.semanticRun);
        }
        return;
    }
    static if (LOG)
    {
        printf("\timplement template instance %s '%s'\n", tempdecl.parent.toChars(), tempinst.toChars());
        printf("\ttempdecl %s\n", tempdecl.toChars());
    }
    const errorsave = global.errors;

    tempinst.inst = tempinst;
    tempinst.parent = tempinst.enclosing ? tempinst.enclosing : tempdecl.parent;
    //printf("parent = '%s'\n", parent.kind());

    if (global.params.v.templates)
        TemplateStats.incUnique(tempdecl, tempinst);

    TemplateInstance tempdecl_instance_idx = tempdecl.addInstance(tempinst);

    //getIdent();

    // Store the place we added it to in target_symbol_list(_idx) so we can
    // remove it later if we encounter an error.
    Dsymbols* target_symbol_list = tempinst.appendToModuleMember();
    size_t target_symbol_list_idx = target_symbol_list ? target_symbol_list.length - 1 : 0;

    // Copy the syntax trees from the TemplateDeclaration
    tempinst.members = Dsymbol.arraySyntaxCopy(tempdecl.members);

    // resolve TemplateThisParameter
    for (size_t i = 0; i < tempdecl.parameters.length; i++)
    {
        if ((*tempdecl.parameters)[i].isTemplateThisParameter() is null)
            continue;
        Type t = isType((*tempinst.tiargs)[i]);
        assert(t);
        if (STC stc = ModToStc(t.mod))
        {
            //printf("t = %s, stc = x%llx\n", t.toChars(), stc);
            auto s = new Dsymbols(new StorageClassDeclaration(stc, tempinst.members));
            tempinst.members = s;
        }
        break;
    }

    // Create our own scope for the template parameters
    Scope* _scope = tempdecl._scope;
    if (tempdecl.semanticRun == PASS.initial)
    {
        .error(tempinst.loc, "%s `%s` template instantiation `%s` forward references template declaration `%s`",
           tempinst.kind, tempinst.toPrettyChars, tempinst.toChars(), tempdecl.toChars());
        return;
    }

    static if (LOG)
    {
        printf("\tcreate scope for template parameters '%s'\n", tempinst.toChars());
    }
    tempinst.argsym = new ScopeDsymbol();
    tempinst.argsym.parent = _scope.parent;
    _scope = _scope.push(tempinst.argsym);
    _scope.tinst = tempinst;
    _scope.minst = tempinst.minst;
    //scope.stc = STC.none;

    // Declare each template parameter as an alias for the argument type
    Scope* paramscope = _scope.push();
    paramscope.stc = STC.none;
    paramscope.visibility = Visibility(Visibility.Kind.public_); // https://issues.dlang.org/show_bug.cgi?id=14169
                                              // template parameters should be public
    tempinst.declareParameters(paramscope);
    paramscope.pop();

    // Add members of template instance to template instance symbol table
    //parent = scope.scopesym;
    tempinst.symtab = new DsymbolTable();

    tempinst.members.foreachDsymbol( (s)
    {
        static if (LOG)
        {
            printf("\t adding member '%s' %p kind %s to '%s'\n", s.toChars(), s, s.kind(), tempinst.toChars());
        }
        s.addMember(_scope, tempinst);
    });

    static if (LOG)
    {
        printf("adding members done\n");
    }

    /* See if there is only one member of template instance, and that
     * member has the same name as the template instance.
     * If so, this template instance becomes an alias for that member.
     */
    //printf("members.length = %d\n", tempinst.members.length);
    if (tempinst.members.length)
    {
        Dsymbol s;
        if (oneMembers(tempinst.members, s, tempdecl.ident) && s)
        {
            //printf("tempdecl.ident = %s, s = `%s %s`\n", tempdecl.ident.toChars(), s.kind(), s.toPrettyChars());
            //printf("setting aliasdecl\n");
            tempinst.aliasdecl = s;
        }
    }

    /* If function template declaration
     */
    if (argumentList.length > 0 && tempinst.aliasdecl)
    {
        if (auto fd = tempinst.aliasdecl.isFuncDeclaration())
        {
            /* Transmit fargs to type so that TypeFunction.dsymbolSemantic() can
             * resolve any "auto ref" storage classes.
             */
            if (fd.type)
                if (auto tf = fd.type.isTypeFunction())
                    tf.inferenceArguments = argumentList;
        }
    }

    // Do semantic() analysis on template instance members
    static if (LOG)
    {
        printf("\tdo semantic() on template instance members '%s'\n", tempinst.toChars());
    }
    Scope* sc2;
    sc2 = _scope.push(tempinst);
    //printf("enclosing = %d, sc.parent = %s\n", tempinst.enclosing, sc.parent.toChars());
    sc2.parent = tempinst;
    sc2.tinst = tempinst;
    sc2.minst = tempinst.minst;
    sc2.stc &= ~STC.deprecated_;
    tempinst.tryExpandMembers(sc2);

    tempinst.semanticRun = PASS.semanticdone;

    /* ConditionalDeclaration may introduce eponymous declaration,
     * so we should find it once again after semantic.
     */
    if (tempinst.members.length)
    {
        Dsymbol s;
        if (oneMembers(tempinst.members, s, tempdecl.ident) && s)
        {
            if (!tempinst.aliasdecl || tempinst.aliasdecl != s)
            {
                //printf("tempdecl.ident = %s, s = `%s %s`\n", tempdecl.ident.toChars(), s.kind(), s.toPrettyChars());
                //printf("setting aliasdecl 2\n");
                tempinst.aliasdecl = s;
            }
        }
    }

    if (global.errors != errorsave)
        goto Laftersemantic;

    /* If any of the instantiation members didn't get semantic() run
     * on them due to forward references, we cannot run semantic2()
     * or semantic3() yet.
     */
    {
        bool found_deferred_ad = false;
        for (size_t i = 0; i < Module.deferred.length; i++)
        {
            Dsymbol sd = Module.deferred[i];
            AggregateDeclaration ad = sd.isAggregateDeclaration();
            if (ad && ad.parent && ad.parent.isTemplateInstance())
            {
                //printf("deferred template aggregate: %s %s\n",
                //        sd.parent.toChars(), sd.toChars());
                found_deferred_ad = true;
                if (ad.parent == tempinst)
                {
                    ad.deferred = tempinst;
                    break;
                }
            }
        }
        if (found_deferred_ad || Module.deferred.length)
            goto Laftersemantic;
    }

    /* The problem is when to parse the initializer for a variable.
     * Perhaps VarDeclaration.dsymbolSemantic() should do it like it does
     * for initializers inside a function.
     */
    //if (sc.parent.isFuncDeclaration())
    {
        /* https://issues.dlang.org/show_bug.cgi?id=782
         * this has problems if the classes this depends on
         * are forward referenced. Find a way to defer semantic()
         * on this template.
         */
        tempinst.semantic2(sc2);
    }
    if (global.errors != errorsave)
        goto Laftersemantic;

    if ((sc.func || sc.fullinst) && !tempinst.tinst)
    {
        /* If a template is instantiated inside function, the whole instantiation
         * should be done at that position. But, immediate running semantic3 of
         * dependent templates may cause unresolved forward reference.
         * https://issues.dlang.org/show_bug.cgi?id=9050
         * To avoid the issue, don't run semantic3 until semantic and semantic2 done.
         */
        TemplateInstances deferred;
        tempinst.deferred = &deferred;

        //printf("Run semantic3 on %s\n", toChars());

        /* https://issues.dlang.org/show_bug.cgi?id=23965
         * DRuntime hooks are not deprecated, but may be used for deprecated
         * types. Deprecations are disabled while analysing hooks to avoid
         * spurious error messages.
         */
        auto saveUseDeprecated = global.params.useDeprecated;
        if (sc.isDeprecated() && isDRuntimeHook(tempinst.name))
            global.params.useDeprecated = DiagnosticReporting.off;

        tempinst.trySemantic3(sc2);

        global.params.useDeprecated = saveUseDeprecated;

        for (size_t i = 0; i < deferred.length; i++)
        {
            //printf("+ run deferred semantic3 on %s\n", deferred[i].toChars());
            deferred[i].semantic3(null);
        }

        tempinst.deferred = null;
    }
    else if (tempinst.tinst)
    {
        bool doSemantic3 = false;
        FuncDeclaration fd;
        if (tempinst.aliasdecl)
            fd = tempinst.aliasdecl.toAlias2().isFuncDeclaration();

        if (fd)
        {
            /* Template function instantiation should run semantic3 immediately
             * for attribute inference.
             */
            scope fld = fd.isFuncLiteralDeclaration();
            if (fld && fld.tok == TOK.reserved)
                doSemantic3 = true;
            else if (sc.func)
                doSemantic3 = true;
        }
        else if (sc.func)
        {
            /* A lambda function in template arguments might capture the
             * instantiated scope context. For the correct context inference,
             * all instantiated functions should run the semantic3 immediately.
             * See also compilable/test14973.d
             */
            foreach (oarg; tempinst.tdtypes)
            {
                auto s = getDsymbol(oarg);
                if (!s)
                    continue;

                if (auto td = s.isTemplateDeclaration())
                {
                    if (!td.literal)
                        continue;
                    assert(td.members && td.members.length == 1);
                    s = (*td.members)[0];
                }
                if (auto fld = s.isFuncLiteralDeclaration())
                {
                    if (fld.tok == TOK.reserved)
                    {
                        doSemantic3 = true;
                        break;
                    }
                }
            }
            //printf("[%s] %s doSemantic3 = %d\n", tempinst.tinst.loc.toChars(), tempinst.tinst.toChars(), doSemantic3);
        }
        if (doSemantic3)
            tempinst.trySemantic3(sc2);

        TemplateInstance ti = tempinst.tinst;
        int nest = 0;
        while (ti && !ti.deferred && ti.tinst)
        {
            ti = ti.tinst;
            if (++nest > global.recursionLimit)
            {
                global.gag = 0; // ensure error message gets printed
                .error(tempinst.loc, "%s `%s` recursive expansion", tempinst.kind, tempinst.toPrettyChars);
                fatal();
            }
        }
        if (ti && ti.deferred)
        {
            //printf("deferred semantic3 of %p %s, ti = %s, ti.deferred = %p\n", this, toChars(), ti.toChars());
            for (size_t i = 0;; i++)
            {
                if (i == ti.deferred.length)
                {
                    ti.deferred.push(tempinst);
                    break;
                }
                if ((*ti.deferred)[i] == tempinst)
                    break;
            }
        }
    }

    if (tempinst.aliasdecl)
    {
        /* https://issues.dlang.org/show_bug.cgi?id=13816
         * AliasDeclaration tries to resolve forward reference
         * twice (See inuse check in AliasDeclaration.toAlias()). It's
         * necessary to resolve mutual references of instantiated symbols, but
         * it will left a true recursive alias in tuple declaration - an
         * AliasDeclaration A refers TupleDeclaration B, and B contains A
         * in its elements.  To correctly make it an error, we strictly need to
         * resolve the alias of eponymous member.
         */
        tempinst.aliasdecl = tempinst.aliasdecl.toAlias2();

        // stop AliasAssign tuple building
        if (auto td = tempinst.aliasdecl.isTupleDeclaration())
            td.building = false;
    }

Laftersemantic:
    sc2.pop();
    _scope.pop();

    // Give additional context info if error occurred during instantiation
    if (global.errors != errorsave)
    {
        if (!tempinst.errors)
        {
            if (!tempdecl.literal)
                .error(tempinst.loc, "%s `%s` error instantiating", tempinst.kind, tempinst.toPrettyChars);
            if (tempinst.tinst)
                tempinst.tinst.printInstantiationTrace();
        }
        tempinst.errors = true;
        if (tempinst.gagged)
        {
            // Errors are gagged, so remove the template instance from the
            // instance/symbol lists we added it to and reset our state to
            // finish clean and so we can try to instantiate it again later
            // (see https://issues.dlang.org/show_bug.cgi?id=4302 and https://issues.dlang.org/show_bug.cgi?id=6602).
            tempdecl.removeInstance(tempdecl_instance_idx);
            if (target_symbol_list)
            {
                // Because we added 'this' in the last position above, we
                // should be able to remove it without messing other indices up.
                assert((*target_symbol_list)[target_symbol_list_idx] == tempinst);
                target_symbol_list.remove(target_symbol_list_idx);
                tempinst.memberOf = null;                    // no longer a member
            }
            tempinst.semanticRun = PASS.initial;
            tempinst.inst = null;
            tempinst.symtab = null;
        }
    }
    else if (errinst)
    {
        /* https://issues.dlang.org/show_bug.cgi?id=14541
         * If the previous gagged instance had failed by
         * circular references, currrent "error reproduction instantiation"
         * might succeed, because of the difference of instantiated context.
         * On such case, the cached error instance needs to be overridden by the
         * succeeded instance.
         */
        //printf("replaceInstance()\n");
        assert(errinst.errors);
        auto ti1 = TemplateInstanceBox(errinst);
        tempdecl.instances.remove(ti1);

        auto ti2 = TemplateInstanceBox(tempinst);
        tempdecl.instances[ti2] = tempinst;
    }

    static if (LOG)
    {
        printf("-TemplateInstance.dsymbolSemantic('%s', this=%p)\n", tempinst.toChars(), tempinst);
    }
}

/******************************************************
 * Do template instance semantic for isAliasSeq templates.
 * This is a greatly simplified version of templateInstanceSemantic().
 */
private
void aliasSeqInstanceSemantic(TemplateInstance tempinst, Scope* sc, TemplateDeclaration tempdecl)
{
    //printf("[%s] aliasSeqInstance.dsymbolSemantic('%s')\n", tempinst.loc.toChars(), tempinst.toChars());
    Scope* paramscope = sc.push();
    paramscope.stc = STC.none;
    paramscope.visibility = Visibility(Visibility.Kind.public_);

    TemplateTupleParameter ttp = (*tempdecl.parameters)[0].isTemplateTupleParameter();
    Tuple va = tempinst.tdtypes[0].isTuple();
    Declaration d = new TupleDeclaration(tempinst.loc, ttp.ident, &va.objects);
    d.storage_class |= STC.templateparameter;
    d.dsymbolSemantic(sc);

    paramscope.pop();

    tempinst.aliasdecl = d;

    tempinst.semanticRun = PASS.semanticdone;
}

/******************************************************
 * Do template instance semantic for isAlias templates.
 * This is a greatly simplified version of templateInstanceSemantic().
 */
private
void aliasInstanceSemantic(TemplateInstance tempinst, Scope* sc, TemplateDeclaration tempdecl)
{
    //printf("[%s] aliasInstance.dsymbolSemantic('%s')\n", tempinst.loc.toChars(), tempinst.toChars());
    Scope* paramscope = sc.push();
    paramscope.stc = STC.none;
    paramscope.visibility = Visibility(Visibility.Kind.public_);

    TemplateTypeParameter ttp = (*tempdecl.parameters)[0].isTemplateTypeParameter();
    Type ta = tempinst.tdtypes[0].isType();
    auto ad = tempdecl.onemember.isAliasDeclaration();

    // Note: qualifiers can be in both 'ad.type.mod' and 'ad.storage_class'
    Declaration d = new AliasDeclaration(tempinst.loc, ttp.ident, ta.addMod(ad.type.mod));
    d.storage_class |= STC.templateparameter | ad.storage_class;
    d.dsymbolSemantic(sc);

    paramscope.pop();

    tempinst.aliasdecl = d;

    tempinst.semanticRun = PASS.semanticdone;
}

// function used to perform semantic on AliasDeclaration
void aliasSemantic(AliasDeclaration ds, Scope* sc)
{
    //printf("AliasDeclaration::semantic() %s %p\n", ds.toChars(), ds.aliassym);

    // as DsymbolSemanticVisitor::visit(AliasDeclaration), in case we're called first.
    // see https://issues.dlang.org/show_bug.cgi?id=21001
    ds.storage_class |= sc.stc & STC.deprecated_;
    ds.visibility = sc.visibility;
    ds.userAttribDecl = sc.userAttribDecl;

    void normalRet()
    {
        ds.inuse = 0;
        ds.semanticRun = PASS.semanticdone;

        if (auto sx = ds.overnext)
        {
            ds.overnext = null;
            if (!ds.overloadInsert(sx))
                ScopeDsymbol.multiplyDefined(Loc.initial, sx, ds);
        }
    }

    void errorRet()
    {
        ds.aliassym = null;
        ds.type = Type.terror;
        ds.inuse = 0;
        normalRet();
    }

    // preserve the original type
    if (!ds.originalType && ds.type)
        ds.originalType = ds.type.syntaxCopy();

    if (ds.aliassym)
    {
        auto fd = ds.aliassym.isFuncLiteralDeclaration();
        auto td = ds.aliassym.isTemplateDeclaration();
        if (fd || td && td.literal)
        {
            if (fd && fd.semanticRun >= PASS.semanticdone)
                return normalRet();

            Expression e = new FuncExp(ds.loc, ds.aliassym);
            e = e.expressionSemantic(sc);
            if (auto fe = e.isFuncExp())
            {
                ds.aliassym = fe.td ? cast(Dsymbol)fe.td : fe.fd;
                return normalRet();
            }
            else
                return errorRet();
        }

        if (ds.aliassym.isTemplateInstance())
            ds.aliassym.dsymbolSemantic(sc);
        return normalRet();
    }
    ds.inuse = 1;

    // Given:
    //  alias foo.bar.abc def;
    // it is not knowable from the syntax whether `def` is an alias
    // for type `foo.bar.abc` or an alias for symbol `foo.bar.abc`. It is up to the semantic()
    // pass to distinguish.
    // If it is a type, then `.type` is set and getType() will return that
    // type. If it is a symbol, then `.aliassym` is set and type is `null` -
    // toAlias() will return `.aliassym`

    const errors = global.errors;
    Type oldtype = ds.type;

    // Ungag errors when not instantiated DeclDefs scope alias
    auto ungag = Ungag(global.gag);
    //printf("%s parent = %s, gag = %d, instantiated = %d\n", ds.toChars(), ds.parent.toChars(), global.gag, ds.isInstantiated() !is null);
    if (ds.parent && global.gag && !ds.isInstantiated() && !ds.toParent2().isFuncDeclaration() && (sc.minst || sc.tinst))
    {
        //printf("%s type = %s\n", ds.toPrettyChars(), ds.type.toChars());
        global.gag = 0;
    }

    // https://issues.dlang.org/show_bug.cgi?id=18480
    // Detect `alias sym = sym;` to prevent creating loops in overload overnext lists.
    if (auto tident = ds.type.isTypeIdentifier())
    {
        if (sc.hasEdition(Edition.v2024) && tident.idents.length)
        {
            alias mt = tident;
            Dsymbol pscopesym;
            Dsymbol s = sc.search(ds.loc, mt.ident, pscopesym);
            // detect `alias a = var1.member_var;` which confusingly resolves to
            // `typeof(var1).member_var`, which can be valid inside the aggregate type
            if (s && s.isVarDeclaration() &&
                mt.ident != Id.This && mt.ident != Id._super)
            {
                s = tident.toDsymbol(sc);
                // don't error for `var1.static_symbol`
                if (s && s.needThis())
                {
                    error(ds.loc, "cannot alias %s member `%s` of variable `%s`",
                        s.kind(), s.toChars(), mt.ident.toChars());
                    errorSupplemental(ds.loc, "Use `typeof(%s)` instead to preserve behaviour",
                        mt.ident.toChars());
                }
            }
        }
        // Selective imports are allowed to alias to the same name `import mod : sym=sym`.
        if (!ds._import)
        {
            if (tident.ident is ds.ident && !tident.idents.length)
            {
                error(ds.loc, "`alias %s = %s;` cannot alias itself, use a qualified name to create an overload set",
                    ds.ident.toChars(), tident.ident.toChars());
                ds.type = Type.terror;
            }
        }
    }
    /* This section is needed because Type.resolve() will:
     *   const x = 3;
     *   alias y = x;
     * try to convert identifier x to 3.
     */
    auto s = ds.type.toDsymbol(sc);
    if (errors != global.errors)
        return errorRet();
    if (s == ds)
    {
        .error(ds.loc, "%s `%s` cannot resolve", ds.kind, ds.toPrettyChars);
        return errorRet();
    }
    if (!s || !s.isEnumMember())
    {
        Type t;
        Expression e;
        Scope* sc2 = sc;
        if (ds.storage_class & (STC.ref_ | STC.nothrow_ | STC.nogc | STC.pure_ | STC.disable))
        {
            // For 'ref' to be attached to function types, and picked
            // up by Type.resolve(), it has to go into sc.
            sc2 = sc.push();
            sc2.stc |= ds.storage_class & (STC.ref_ | STC.nothrow_ | STC.nogc | STC.pure_ | STC.shared_ | STC.disable);
        }
        ds.type = ds.type.addSTC(ds.storage_class);
        ds.type.resolve(ds.loc, sc2, e, t, s);
        if (sc2 != sc)
            sc2.pop();

        if (e)  // Try to convert Expression to Dsymbol
        {
            // TupleExp is naturally converted to a TupleDeclaration
            if (auto te = e.isTupleExp())
                s = new TupleDeclaration(te.loc, ds.ident, cast(Objects*)te.exps);
            else
            {
                s = getDsymbol(e);
                if (!s)
                {
                    if (e.op != EXP.error)
                        .error(ds.loc, "%s `%s` cannot alias an expression `%s`", ds.kind, ds.toPrettyChars, e.toChars());
                    return errorRet();
                }
            }
        }
        ds.type = t;
    }
    if (s == ds)
    {
        assert(global.errors);
        return errorRet();
    }
    if (s) // it's a symbolic alias
    {
        //printf("alias %s resolved to %s %s\n", ds.toChars(), s.kind(), s.toChars());
        ds.type = null;
        ds.aliassym = s;
    }
    else    // it's a type alias
    {
        //printf("alias %s resolved to type %s\n", ds.toChars(), ds.type.toChars());
        ds.type = ds.type.typeSemantic(ds.loc, sc);
        ds.aliassym = null;
    }

    if (global.gag && errors != global.errors)
        return errorRet();

    normalRet();
}

/**********************************************
 * Find template declaration corresponding to template instance.
 *
 * Returns:
 *      false if finding fails.
 * Note:
 *      This function is reentrant against error occurrence. If returns false,
 *      any members of this object won't be modified, and repetition call will
 *      reproduce same error.
 */
bool findTempDecl(TemplateInstance ti, Scope* sc, WithScopeSymbol* pwithsym)
{
    if (pwithsym)
        *pwithsym = null;

    if (ti.havetempdecl)
        return true;

    //printf("TemplateInstance.findTempDecl() %s\n", toChars());
    if (!ti.tempdecl)
    {
        /* Given:
         *    foo!( ... )
         * figure out which TemplateDeclaration foo refers to.
         */
        Identifier id = ti.name;
        Dsymbol scopesym;
        Dsymbol s = sc.search(ti.loc, id, scopesym);
        if (!s)
        {
            s = sc.search_correct(id);
            if (s)
                .error(ti.loc, "%s `%s` template `%s` is not defined, did you mean %s?", ti.kind, ti.toPrettyChars(), id.toChars(), s.toChars());
            else
                .error(ti.loc, "%s `%s` template `%s` is not defined", ti.kind, ti.toPrettyChars(), id.toChars());
            return false;
        }
        static if (LOG)
        {
            printf("It's an instance of '%s' kind '%s'\n", s.toChars(), s.kind());
            if (s.parent)
                printf("s.parent = '%s'\n", s.parent.toChars());
        }
        if (pwithsym)
            *pwithsym = scopesym.isWithScopeSymbol();

        /* We might have found an alias within a template when
         * we really want the template.
         */
        TemplateInstance ti2;
        if (s.parent && (ti2 = s.parent.isTemplateInstance()) !is null)
        {
            if (ti2.tempdecl && ti2.tempdecl.ident == id)
            {
                /* This is so that one can refer to the enclosing
                 * template, even if it has the same name as a member
                 * of the template, if it has a !(arguments)
                 */
                TemplateDeclaration td = ti2.tempdecl.isTemplateDeclaration();
                assert(td);
                if (td.overroot) // if not start of overloaded list of TemplateDeclaration's
                    td = td.overroot; // then get the start
                s = td;
            }
        }

        // The template might originate from a selective import which implies that
        // s is a lowered AliasDeclaration of the actual TemplateDeclaration.
        // This is the last place where we see the deprecated alias because it is
        // stripped below, so check if the selective import was deprecated.
        // See https://issues.dlang.org/show_bug.cgi?id=20840.
        if (s.isAliasDeclaration())
            s.checkDeprecated(ti.loc, sc);

        if (!ti.updateTempDecl(sc, s))
        {
            return false;
        }
    }
    assert(ti.tempdecl);

    // Look for forward references
    auto tovers = ti.tempdecl.isOverloadSet();
    foreach (size_t oi; 0 .. tovers ? tovers.a.length : 1)
    {
        Dsymbol dstart = tovers ? tovers.a[oi] : ti.tempdecl;
        int r = overloadApply(dstart, (Dsymbol s)
        {
            auto td = s.isTemplateDeclaration();
            if (!td)
                return 0;

            if (td.semanticRun == PASS.initial)
            {
                if (td._scope)
                {
                    // Try to fix forward reference. Ungag errors while doing so.
                    auto ungag = td.ungagSpeculative();
                    td.dsymbolSemantic(td._scope);
                }
                if (td.semanticRun == PASS.initial)
                {
                    .error(ti.loc, "%s `%s` `%s` forward references template declaration `%s`",
                           ti.kind, ti.toPrettyChars(), ti.toChars(), td.toChars());
                    return 1;
                }
            }
            return 0;
        });
        if (r)
            return false;
    }
    return true;
}

private bool findMixinTempDecl(TemplateMixin tm, Scope* sc)
{
    // Follow qualifications to find the TemplateDeclaration
    if (!tm.tempdecl)
    {
        Expression e;
        Type t;
        Dsymbol s;
        tm.tqual.resolve(tm.loc, sc, e, t, s);
        if (!s)
        {
            .error(tm.loc, "%s `%s` is not defined", tm.kind, tm.toPrettyChars);
            return false;
        }
        s = s.toAlias();
        tm.tempdecl = s.isTemplateDeclaration();
        OverloadSet os = s.isOverloadSet();

        /* If an OverloadSet, look for a unique member that is a template declaration
         */
        if (os)
        {
            Dsymbol ds = null;
            foreach (i, sym; os.a)
            {
                Dsymbol s2 = sym.isTemplateDeclaration();
                if (s2)
                {
                    if (ds)
                    {
                        tm.tempdecl = os;
                        break;
                    }
                    ds = s2;
                }
            }
        }
        if (!tm.tempdecl)
        {
            .error(tm.loc, "%s `%s` - `%s` is a %s, not a template", tm.kind,
                   tm.toPrettyChars, s.toChars(), s.kind());
            return false;
        }
    }
    assert(tm.tempdecl);

    // Look for forward references
    auto tovers = tm.tempdecl.isOverloadSet();
    foreach (size_t oi; 0 .. tovers ? tovers.a.length : 1)
    {
        Dsymbol dstart = tovers ? tovers.a[oi] : tm.tempdecl;
        int r = overloadApply(dstart, (Dsymbol s)
        {
            auto td = s.isTemplateDeclaration();
            if (!td)
                return 0;

            if (td.semanticRun == PASS.initial)
            {
                if (td._scope)
                    td.dsymbolSemantic(td._scope);
                else
                {
                    tm.semanticRun = PASS.initial;
                    return 1;
                }
            }
            return 0;
        });
        if (r)
            return false;
    }
    return true;
}

/********************
 * Perform semantic on AliasAssignment.
 * Has a lot of similarities to aliasSemantic(). Perhaps they should share code.
 */
private void aliasAssignSemantic(AliasAssign ds, Scope* sc)
{
    //printf("AliasAssign::semantic() %p,  %s\n", ds, ds.ident.toChars());

    void errorRet()
    {
        ds.errors = true;
        ds.type = Type.terror;
        ds.semanticRun = PASS.semanticdone;
        return;
    }

    /* Find the AliasDeclaration corresponding to ds.
     * Returns: AliasDeclaration if found, null if error
     */
    AliasDeclaration findAliasDeclaration(AliasAssign ds, Scope* sc)
    {
        Dsymbol scopesym;
        Dsymbol as = sc.search(ds.loc, ds.ident, scopesym);
        if (!as)
        {
            .error(ds.loc, "%s `%s` undefined identifier `%s`", ds.kind, ds.toPrettyChars, ds.ident.toChars());
            return null;
        }
        if (as.errors)
            return null;

        auto ad = as.isAliasDeclaration();
        if (!ad)
        {
            .error(ds.loc, "%s `%s` identifier `%s` must be an alias declaration", ds.kind, ds.toPrettyChars, as.toChars());
            return null;
        }

        if (ad.overnext)
        {
            error(ds.loc, "%s `%s` cannot reassign overloaded alias", ds.kind, ds.toPrettyChars);
            return null;
        }

        // Check constraints on the parent
        auto adParent = ad.toParent();
        if (adParent != ds.toParent())
        {
            if (!adParent)
                adParent = ds.toParent();
            .error(ds.loc, "`%s` must have same parent `%s` as alias `%s`", ds.ident.toChars(), adParent.toChars(), ad.toChars());
            return null;
        }
        if (!adParent.isTemplateInstance())
        {
            .error(ds.loc, "%s `%s` must be a member of a template", ds.kind, ds.toPrettyChars);
            return null;
        }

        return ad;
    }

    auto aliassym = findAliasDeclaration(ds, sc);
    if (!aliassym)
        return errorRet();

    if (aliassym.wasRead)
    {
        if (!aliassym.errors)
            error(ds.loc, "%s was read, so cannot reassign", aliassym.toChars());
        aliassym.errors = true;
        return errorRet();
    }

    aliassym.ignoreRead = true; // temporarilly allow reads of aliassym

    const storage_class = sc.stc & (STC.deprecated_ | STC.ref_ | STC.nothrow_ | STC.nogc | STC.pure_ | STC.shared_ | STC.disable);

    if (ds.aliassym)
    {
        auto fd = ds.aliassym.isFuncLiteralDeclaration();
        auto td = ds.aliassym.isTemplateDeclaration();
        if (fd && fd.semanticRun >= PASS.semanticdone)
        {
        }
        else if (fd || td && td.literal)
        {

            Expression e = new FuncExp(ds.loc, ds.aliassym);
            e = e.expressionSemantic(sc);
            auto fe = e.isFuncExp();
            if (!fe)
                return errorRet();
            ds.aliassym = fe.td ? cast(Dsymbol)fe.td : fe.fd;
        }
        else if (ds.aliassym.isTemplateInstance())
            ds.aliassym.dsymbolSemantic(sc);

        aliassym.type = null;
        aliassym.aliassym = ds.aliassym;
        return;
    }

    /* Given:
     *    abc = def;
     * it is not knownable from the syntax whether `def` is a type or a symbol.
     * It appears here as `ds.type`. Do semantic analysis on `def` to disambiguate.
     */

    const errors = global.errors;
    Dsymbol s;

    // Try AliasSeq optimization
    if (auto ti = ds.type.isTypeInstance())
    {
        if (!ti.tempinst.findTempDecl(sc, null))
            return errorRet();
        if (auto tempinst = isAliasSeq(sc, ti))
        {
            s = aliasAssignInPlace(sc, tempinst, aliassym);
            if (!s)
                return errorRet();
            goto Lsymdone;
        }
    }

    /* This section is needed because Type.resolve() will:
     *   const x = 3;
     *   alias y = x;
     * try to convert identifier x to 3.
     */
    s = ds.type.toDsymbol(sc);
    if (errors != global.errors)
        return errorRet();
    if (s == aliassym)
    {
        .error(ds.loc, "%s `%s` cannot resolve", ds.kind, ds.toPrettyChars);
        return errorRet();
    }

    if (!s || !s.isEnumMember())
    {
        Type t;
        Expression e;
        Scope* sc2 = sc;
        if (storage_class & (STC.ref_ | STC.nothrow_ | STC.nogc | STC.pure_ | STC.shared_ | STC.disable))
        {
            // For 'ref' to be attached to function types, and picked
            // up by Type.resolve(), it has to go into sc.
            sc2 = sc.push();
            sc2.stc |= storage_class & (STC.ref_ | STC.nothrow_ | STC.nogc | STC.pure_ | STC.shared_ | STC.disable);
        }
        ds.type = ds.type.addSTC(storage_class);
        ds.type.resolve(ds.loc, sc2, e, t, s);
        if (sc2 != sc)
            sc2.pop();

        if (e)  // Try to convert Expression to Dsymbol
        {
            // TupleExp is naturally converted to a TupleDeclaration
            if (auto te = e.isTupleExp())
                s = new TupleDeclaration(te.loc, ds.ident, cast(Objects*)te.exps);
            else
            {
                s = getDsymbol(e);
                if (!s)
                {
                    if (e.op != EXP.error)
                        .error(ds.loc, "%s `%s` cannot alias an expression `%s`", ds.kind, ds.toPrettyChars, e.toChars());
                    return errorRet();
                }
            }
        }
        ds.type = t;
    }
    if (s == aliassym)
    {
        assert(global.errors);
        return errorRet();
    }

    if (s) // it's a symbolic alias
    {
    Lsymdone:
        //printf("alias %s resolved to %s %s\n", toChars(), s.kind(), s.toChars());
        aliassym.type = null;
        aliassym.aliassym = s;
        aliassym.storage_class |= sc.stc & STC.deprecated_;
        aliassym.visibility = sc.visibility;
        aliassym.userAttribDecl = sc.userAttribDecl;
    }
    else    // it's a type alias
    {
        //printf("alias %s resolved to type %s\n", toChars(), type.toChars());
        aliassym.type = ds.type.typeSemantic(ds.loc, sc);
        aliassym.aliassym = null;
    }

    aliassym.ignoreRead = false;

    if (aliassym.type && aliassym.type.ty == Terror ||
        global.gag && errors != global.errors)
    {
        aliassym.type = Type.terror;
        aliassym.aliassym = null;
        return errorRet();
    }

    ds.semanticRun = PASS.semanticdone;
}

/***************************************
 * Expands template instance arguments inside 'alias assign' target declaration (aliassym),
 * instead of inside 'tempinst.tiargs' every time.
 * Params:
 *      tempinst = AliasSeq instance
 *      aliassym = the AliasDeclaration corresponding to AliasAssign
 * Returns:
 *       null.
 */
private TupleDeclaration aliasAssignInPlace(Scope* sc, TemplateInstance tempinst,
                                            AliasDeclaration aliassym)
{
    // Mark instance with semantic done, not needed but just in case.
    tempinst.inst = tempinst;
    tempinst.semanticRun = PASS.semanticdone;
    TupleDeclaration td;
    if (aliassym.type)
    {
        // Convert TypeTuple to TupleDeclaration to avoid back and forth allocations
        // in the assignment process
        if (auto tt = aliassym.type.isTypeTuple())
        {
            auto objs = new Objects(tt.arguments.length);
            foreach (i, p; *tt.arguments)
                (*objs)[i] = p.type;
            td = new TupleDeclaration(tempinst.loc, aliassym.ident, objs);
            td.storage_class |= STC.templateparameter;
            td.building = true;
            aliassym.type = null;
        }
        else if (aliassym.type.isTypeError())
            return null;

    }
    else if (auto otd = aliassym.aliassym.isTupleDeclaration())
    {
        if (otd.building)
            td = otd;
        else
        {
            td = new TupleDeclaration(tempinst.loc, aliassym.ident, otd.objects.copy());
            td.storage_class |= STC.templateparameter;
            td.building = true;
        }
    }
    // If starting from single element in aliassym (td == null) we need to build the tuple
    // after semanticTiargs to keep same semantics (for example a FuncLiteraldeclaration
    // template argument is converted to FuncExp)
    if (td)
        aliassym.aliassym = td;
    aliassym.semanticRun = PASS.semanticdone;
    if (!TemplateInstance_semanticTiargs(tempinst.loc, sc, tempinst.tiargs, 0, td))
    {
        tempinst.errors = true;
        return null;
    }
    // The alias will stop tuple 'building' mode when used (in AliasDeclaration.toAlias(),
    // then TupleDeclaration.getType() will work again)
    aliassym.semanticRun = PASS.initial;
    if (!td)
    {
        td = new TupleDeclaration(tempinst.loc, aliassym.ident, tempinst.tiargs);
        td.storage_class |= STC.templateparameter;
        td.building = true;
        return td;
    }

    auto tiargs = tempinst.tiargs;
    size_t oldlen = td.objects.length;
    size_t origstart;
    size_t insertidx;
    size_t insertlen;
    foreach (i, o; *tiargs)
    {
        if (o !is td)
        {
            ++insertlen;
            continue;
        }
        // tuple contains itself (tuple = AliasSeq!(..., tuple, ...))
        if (insertlen) // insert any left element before
        {
            td.objects.insert(insertidx, (*tiargs)[i - insertlen .. i]);
            if (insertidx == 0) // reset original tuple start point
                origstart = insertlen;
            insertlen = 0;
        }
        if (insertidx) // insert tuple if found more than one time
        {
            td.objects.reserve(oldlen); // reserve first to assert a valid slice
            td.objects.pushSlice((*td.objects)[origstart .. origstart + oldlen]);
        }
        insertidx = td.objects.length;
    }
    if (insertlen)
    {
        if (insertlen != tiargs.length) // insert any left element
            td.objects.pushSlice((*tiargs)[$ - insertlen .. $]);
        else
            // just assign tiargs if tuple = AliasSeq!(nottuple, nottuple...)
            td.objects = tempinst.tiargs;
    }
    return td;
}

/*********************************
 * Iterate this dsymbol or members of this scoped dsymbol, then
 * call `fp` with the found symbol and `params`.
 * Params:
 *  symbol = the dsymbol or parent of members to call fp on
 *  fp = function pointer to process the iterated symbol.
 *       If it returns nonzero, the iteration will be aborted.
 *  ctx = context parameter passed to fp.
 * Returns:
 *  nonzero if the iteration is aborted by the return value of fp,
 *  or 0 if it's completed.
 */
int apply(Dsymbol symbol, int function(Dsymbol, void*) fp, void* ctx)
{
    if (auto nd = symbol.isNspace())
    {
        return nd.members.foreachDsymbol( (s) { return s && s.apply(fp, ctx); } );
    }
    if (auto ad = symbol.isAttribDeclaration())
    {
        return ad.include(ad._scope).foreachDsymbol( (s) { return s && s.apply(fp, ctx); } );
    }
    if (auto tm = symbol.isTemplateMixin())
    {
        if (tm._scope) // if fwd reference
            dsymbolSemantic(tm, null); // try to resolve it

        return tm.members.foreachDsymbol( (s) { return s && s.apply(fp, ctx); } );
    }

    return fp(symbol, ctx);
}

/***************************************
 * Check if a template instance is a trivial AliasSeq but without other overloads.
 * We can only be 100% sure of being AliasSeq after running semanticTiargs()
 * and findBestMatch() but this optimization must happen before that.
 */
private TemplateInstance isAliasSeq(Scope* sc, TypeInstance ti)
{
    auto tovers = ti.tempinst.tempdecl.isOverloadSet();
    foreach (size_t oi; 0 .. tovers ? tovers.a.length : 1)
    {
        Dsymbol dstart = tovers ? tovers.a[oi] : ti.tempinst.tempdecl;
        int r = overloadApply(dstart, (Dsymbol s)
        {
            auto td = s.isTemplateDeclaration();
            return (td && td.isTrivialAliasSeq) ? 0 : 1;
        });
        if (r)
            return null;
    }
    return ti.tempinst;
}

/***************************************
 * Find all instance fields in `ad`, then push them into `fields`.
 *
 * Runs semantic() for all instance field variables, but also
 * the field types can remain yet not resolved forward references,
 * except direct recursive definitions.
 * After the process sizeok is set to Sizeok.fwd.
 *
 * Params:
 *      ad = the AggregateDeclaration to examine
 * Returns:
 *      false if any errors occur.
 */
bool determineFields(AggregateDeclaration ad)
{
    if (ad._scope)
        dsymbolSemantic(ad, null);
    if (ad.sizeok != Sizeok.none)
        return true;

    //printf("determineFields() %s, fields.length = %d\n", toChars(), fields.length);
    // determineFields can be called recursively from one of the fields's v.semantic
    ad.fields.setDim(0);

    static int func(Dsymbol s, void* ctx)
    {
        auto ad = cast(AggregateDeclaration)ctx;
        auto v = s.isVarDeclaration();
        if (!v)
            return 0;
        if (v.storage_class & STC.manifest)
            return 0;

        if (v.semanticRun < PASS.semanticdone)
            v.dsymbolSemantic(null);
        // Return in case a recursive determineFields triggered by v.semantic already finished
        if (ad.sizeok != Sizeok.none)
            return 1;

        if (v.aliasTuple)
        {
            // If this variable was really a tuple, process each element.
            return v.aliasTuple.foreachVar(tv => tv.apply(&func, cast(void*) ad));
        }

        if (v.storage_class & (STC.static_ | STC.extern_ | STC.tls | STC.gshared | STC.manifest | STC.ctfe | STC.templateparameter))
            return 0;
        if (!v.isField() || v.semanticRun < PASS.semanticdone)
            return 1;   // unresolvable forward reference

        ad.fields.push(v);

        if (v.storage_class & STC.ref_)
            return 0;
        auto tv = v.type.baseElemOf();
        if (auto tvs = tv.isTypeStruct())
        {
            if (ad == tvs.sym)
            {
                const(char)* psz = (v.type.toBasetype().ty == Tsarray) ? "static array of " : "";
                .error(ad.loc, "%s `%s` cannot have field `%s` with %ssame struct type", ad.kind, ad.toPrettyChars, v.toChars(), psz);
                ad.type = Type.terror;
                ad.errors = true;
                return 1;
            }
        }
        return 0;
    }

    if (ad.members)
    {
        for (size_t i = 0; i < ad.members.length; i++)
        {
            auto s = (*ad.members)[i];
            if (s.apply(&func, cast(void *)ad))
            {
                if (ad.sizeok != Sizeok.none)
                {
                    // recursive determineFields already finished
                    return true;
                }
                return false;
            }
        }
    }

    if (ad.sizeok != Sizeok.done)
        ad.sizeok = Sizeok.fwd;

    return true;
}

/****************************
 * A Singleton that loads core.stdc.config
 * Returns:
 *  Module of core.stdc.config, null if couldn't find it
 */
Module loadCoreStdcConfig()
{
    __gshared Module core_stdc_config;
    auto pkgids = new Identifier[2];
    pkgids[0] = Id.core;
    pkgids[1] = Id.stdc;
    return loadModuleFromLibrary(core_stdc_config, pkgids, Id.config);
}

/****************************
 * A Singleton that loads core.atomic
 * Returns:
 *  Module of core.atomic, null if couldn't find it
 */
private Module loadCoreAtomic()
{
    __gshared Module core_atomic;
    auto pkgids = new Identifier[1];
    pkgids[0] = Id.core;
    return loadModuleFromLibrary(core_atomic, pkgids, Id.atomic);
}

/****************************
 * A Singleton that loads std.math
 * Returns:
 *  Module of std.math, null if couldn't find it
 */
Module loadStdMath()
{
    __gshared Module std_math;
    auto pkgids = new Identifier[1];
    pkgids[0] = Id.std;
    return loadModuleFromLibrary(std_math, pkgids, Id.math);
}

/**********************************
 * Load a Module from the library.
 * Params:
 *  mod = cached return value of this call
 *  pkgids = package identifiers
 *  modid = module id
 * Returns:
 *  Module loaded, null if cannot load it
 */
extern (D) private static Module loadModuleFromLibrary(ref Module mod, Identifier[] pkgids, Identifier modid)
{
    if (mod)
        return mod;

    auto imp = new Import(Loc.initial, pkgids[], modid, null, true);
    // Module.load will call fatal() if there's no module available.
    // Gag the error here, pushing the error handling to the caller.
    const errors = global.startGagging();
    imp.load(null);
    if (imp.mod)
    {
        imp.mod.importAll(null);
        imp.mod.dsymbolSemantic(null);
    }
    global.endGagging(errors);
    mod = imp.mod;
    return mod;
}

/// Do an atomic operation (currently tailored to [shared] static ctors|dtors) needs
private CallExp doAtomicOp (string op, Identifier var, Expression arg)
{
    assert(op == "-=" || op == "+=");

    Module mod = loadCoreAtomic();
    if (!mod)
        return null;    // core.atomic couldn't be loaded

    const loc = Loc.initial;

    Objects* tiargs = new Objects(1);
    (*tiargs)[0] = new StringExp(loc, op);

    Expressions* args = new Expressions(2);
    (*args)[0] = new IdentifierExp(loc, var);
    (*args)[1] = arg;

    auto sc = new ScopeExp(loc, mod);
    auto dti = new DotTemplateInstanceExp(
        loc, sc, Id.atomicOp, tiargs);

    return CallExp.create(loc, dti, args);
}

/***************************************************
 * Set up loc for a parse of a mixin. Append the input text to the mixin.
 * Params:
 *      input = mixin text
 *      loc = location of expansion
 *      baseLoc = location to adjust
 *      mixinOut = sink for mixin text data
 * Returns:
 *      adjusted loc suitable for Parser
 */

void adjustLocForMixin(const(char)[] input, Loc loc, ref BaseLoc baseLoc, ref Output mixinOut)
{
    if (mixinOut.doOutput)
    {
        const lines = mixinOut.bufferLines;
        writeMixin(input, loc, mixinOut.bufferLines, *mixinOut.buffer);
        baseLoc.startLine = lines + 2;
        baseLoc.filename = mixinOut.name;
        return;
    }

    SourceLoc sl = SourceLoc(loc);
    if (sl.filename.length == 0)
    {
        // Rare case of compiler-generated mixin exp, e.g. __xtoHash
        baseLoc.filename = "";
        return;
    }

    /* Create a pseudo-filename for the mixin string, as it may not even exist
     * in the source file.
     */
    auto len = sl.filename.length + 7 + (sl.linnum).sizeof * 3 + 1;
    char* filename = cast(char*) mem.xmalloc(len);
    snprintf(filename, len, "%.*s-mixin-%d", cast(int) sl.filename.length, sl.filename.ptr, cast(int) sl.linnum);
    baseLoc.startLine = sl.line;
    baseLoc.filename = filename.toDString;
}

/**************************************
 * Append source code text to output for better debugging.
 * Canonicalize line endings.
 * Params:
 *      s = source code text
 *      loc = location of source code text
 *      lines = line count to update
 *      output = sink for output
 */
private void writeMixin(const(char)[] s, Loc loc, ref int lines, ref OutBuffer buf)
{
    buf.writestring("// expansion at ");
    buf.writestring(loc.toChars());
    buf.writenl();

    ++lines;

    // write by line to create consistent line endings
    size_t lastpos = 0;
    for (size_t i = 0; i < s.length; ++i)
    {
        // detect LF and CRLF
        const c = s[i];
        if (c == '\n' || (c == '\r' && i+1 < s.length && s[i+1] == '\n'))
        {
            buf.writestring(s[lastpos .. i]);
            buf.writenl();
            ++lines;
            if (c == '\r')
                ++i;
            lastpos = i + 1;
        }
    }

    if(lastpos < s.length)
        buf.writestring(s[lastpos .. $]);

    if (s.length == 0 || s[$-1] != '\n')
    {
        buf.writenl(); // ensure empty line after expansion
        ++lines;
    }
    buf.writenl();
    ++lines;
}

/*********************************************
 * Search for ident as member of d.
 * Params:
 *  d = dsymbol where ident is searched for
 *  loc = location to print for error messages
 *  ident = identifier to search for
 *  flags = search options
 * Returns:
 *  null if not found
 */
Dsymbol search(Dsymbol d, Loc loc, Identifier ident, SearchOptFlags flags = SearchOpt.all)
{
    scope v = new SearchVisitor(loc, ident, flags);
    d.accept(v);
    return v.result;
}

Dsymbol search_correct(Dsymbol d, Identifier ident)
{
    /***************************************************
     * Search for symbol with correct spelling.
     */
    Dsymbol symbol_search_fp(const(char)[] seed, out int cost)
    {
        /* If not in the lexer's string table, it certainly isn't in the symbol table.
         * Doing this first is a lot faster.
         */
        if (!seed.length)
            return null;
        Identifier id = Identifier.lookup(seed);
        if (!id)
            return null;
        cost = 0;   // all the same cost
        Dsymbol s = d;
        Module.clearCache();
        return s.search(Loc.initial, id, SearchOpt.ignoreErrors);
    }

    if (global.gag)
        return null; // don't do it for speculative compiles; too time consuming
    // search for exact name first
    if (auto s = d.search(Loc.initial, ident, SearchOpt.ignoreErrors))
        return s;

    import dmd.root.speller : speller;
    return speller!symbol_search_fp(ident.toString());
}

private extern(C++) class SearchVisitor : Visitor
{
    alias visit = Visitor.visit;

    const Loc loc;
    Identifier ident;
    SearchOptFlags flags;
    Dsymbol result;

    this(Loc loc, Identifier ident, SearchOptFlags flags) @safe
    {
        this.loc = loc;
        this.ident = ident;
        this.flags = flags;
    }

    void setResult(Dsymbol d)
    {
        result = d;
    }

    override void visit(Dsymbol d)
    {
        //printf("Dsymbol::search(this=%p,%s, ident='%s')\n", d, d.toChars(), ident.toChars());
        return setResult(null);
    }

    override void visit(ScopeDsymbol sds)
    {
        //printf("%s.ScopeDsymbol::search(ident='%s', flags=x%x)\n", sds.toChars(), ident.toChars(), flags);
        //if (strcmp(ident.toChars(),"c") == 0) *(char*)0=0;

        // Look in symbols declared in this module
        if (sds.symtab && !(flags & SearchOpt.importsOnly))
        {
            //printf(" look in locals\n");
            auto s1 = sds.symtab.lookup(ident);
            if (s1)
            {
                //printf("\tfound in locals = '%s.%s'\n",toChars(),s1.toChars());
                return setResult(s1);
            }
        }
        //printf(" not found in locals\n");

        // Look in imported scopes
        if (!sds.importedScopes)
            return setResult(null);

        //printf(" look in imports\n");
        Dsymbol s = null;
        OverloadSet a = null;
        // Look in imported modules
        for (size_t i = 0; i < sds.importedScopes.length; i++)
        {
            // If private import, don't search it
            if ((flags & SearchOpt.ignorePrivateImports) && sds.visibilities[i] == Visibility.Kind.private_)
                continue;
            SearchOptFlags sflags = flags & (SearchOpt.ignoreErrors | SearchOpt.ignoreAmbiguous); // remember these in recursive searches
            Dsymbol ss = (*sds.importedScopes)[i];
            //printf("\tscanning import '%s', visibilities = %d, isModule = %p, isImport = %p\n", ss.toChars(), visibilities[i], ss.isModule(), ss.isImport());

            if (ss.isModule())
            {
                if (flags & SearchOpt.localsOnly)
                    continue;
            }
            else // mixin template
            {
                if (flags & SearchOpt.importsOnly)
                    continue;

                sflags |= SearchOpt.localsOnly;
            }

            /* Don't find private members if ss is a module
             */
            Dsymbol s2 = ss.search(loc, ident, sflags | (ss.isModule() ? SearchOpt.ignorePrivateImports : SearchOpt.all));
            import dmd.access : symbolIsVisible;
            if (!s2 || !(flags & SearchOpt.ignoreVisibility) && !symbolIsVisible(sds, s2))
                continue;
            if (!s)
            {
                s = s2;
                if (s && s.isOverloadSet())
                    a = sds.mergeOverloadSet(ident, a, s);
            }
            else if (s2 && s != s2)
            {
                if (s.toAlias() == s2.toAlias() || s.getType() == s2.getType() && s.getType())
                {
                    /* After following aliases, we found the same
                     * symbol, so it's not an ambiguity.  But if one
                     * alias is deprecated or less accessible, prefer
                     * the other.
                     */
                    if (s.isDeprecated() || s.visible() < s2.visible() && s2.visible().kind != Visibility.Kind.none)
                        s = s2;
                }
                else
                {
                    /* Two imports of the same module should be regarded as
                     * the same.
                     */
                    Import i1 = s.isImport();
                    Import i2 = s2.isImport();
                    if (!(i1 && i2 && (i1.mod == i2.mod || (!i1.parent.isImport() && !i2.parent.isImport() && i1.ident.equals(i2.ident)))))
                    {
                        /* https://issues.dlang.org/show_bug.cgi?id=8668
                         * Public selective import adds AliasDeclaration in module.
                         * To make an overload set, resolve aliases in here and
                         * get actual overload roots which accessible via s and s2.
                         */
                        s = s.toAlias();
                        s2 = s2.toAlias();
                        /* If both s2 and s are overloadable (though we only
                         * need to check s once)
                         */

                        auto so2 = s2.isOverloadSet();
                        if ((so2 || s2.isOverloadable()) && (a || s.isOverloadable()))
                        {
                            if (symbolIsVisible(sds, s2))
                            {
                                a = sds.mergeOverloadSet(ident, a, s2);
                            }
                            if (!symbolIsVisible(sds, s))
                                s = s2;
                            continue;
                        }

                        /* Two different overflow sets can have the same members
                         * https://issues.dlang.org/show_bug.cgi?id=16709
                         */
                        auto so = s.isOverloadSet();
                        if (so && so2)
                        {
                            if (so.a.length == so2.a.length)
                            {
                                foreach (j; 0 .. so.a.length)
                                {
                                    if (so.a[j] !is so2.a[j])
                                        goto L1;
                                }
                                continue;  // the same
                              L1:
                                {   } // different
                            }
                        }

                        if (flags & SearchOpt.ignoreAmbiguous) // if return NULL on ambiguity
                            return setResult(null);

                        /* If two imports from C import files, pick first one, as C has global name space
                         */
                        if (s.isCsymbol() && s2.isCsymbol())
                            continue;

                        if (!(flags & SearchOpt.ignoreErrors))
                            ScopeDsymbol.multiplyDefined(loc, s, s2);
                        break;
                    }
                }
            }
        }
        if (s)
        {
            /* Build special symbol if we had multiple finds
             */
            if (a)
            {
                if (!s.isOverloadSet())
                    a = sds.mergeOverloadSet(ident, a, s);
                s = a;
            }
            //printf("\tfound in imports %s.%s\n", toChars(), s.toChars());
            return setResult(s);
        }
        //printf(" not found in imports\n");
        return setResult(null);
    }

    override void visit(WithScopeSymbol ws)
    {
        //printf("WithScopeSymbol.search(%s)\n", ident.toChars());
        if (flags & SearchOpt.importsOnly)
            return setResult(null);
        // Acts as proxy to the with class declaration
        Dsymbol s = null;
        Expression eold = null;
        for (Expression e = ws.withstate.exp; e && e != eold; e = resolveAliasThis(ws._scope, e, true))
        {
            if (auto se = e.isScopeExp())
            {
                s = se.sds;
            }
            else if (e.isTypeExp())
            {
                s = e.type.toDsymbol(null);
            }
            else
            {
                Type t = e.type.toBasetype();
                s = t.toDsymbol(null);
            }
            if (s)
            {
                s = s.search(loc, ident, flags);
                if (s)
                    return setResult(s);
            }
            eold = e;
        }
        return setResult(null);
    }

    override void visit(ArrayScopeSymbol ass)
    {
        //printf("ArrayScopeSymbol::search('%s', flags = %d)\n", ident.toChars(), flags);
        if (ident != Id.dollar)
            return visit(cast(ScopeDsymbol)ass);

        VarDeclaration* pvar;
        Expression ce;

        static Dsymbol dollarFromTypeTuple(Loc loc, TypeTuple tt, Scope* sc)
        {

            /* $ gives the number of type entries in the type tuple
             */
            auto v = new VarDeclaration(loc, Type.tsize_t, Id.dollar, null);
            Expression e = new IntegerExp(Loc.initial, tt.arguments.length, Type.tsize_t);
            v._init = new ExpInitializer(Loc.initial, e);
            v.storage_class |= STC.temp | STC.static_ | STC.const_;
            v.dsymbolSemantic(sc);
            return v;
        }

        const DYNCAST kind = ass.arrayContent.dyncast();
        switch (kind) with (DYNCAST)
        {
        case dsymbol:
            TupleDeclaration td = cast(TupleDeclaration) ass.arrayContent;
            /* $ gives the number of elements in the tuple
             */
            auto v = new VarDeclaration(loc, Type.tsize_t, Id.dollar, null);
            Expression e = new IntegerExp(Loc.initial, td.objects.length, Type.tsize_t);
            v._init = new ExpInitializer(Loc.initial, e);
            v.storage_class |= STC.temp | STC.static_ | STC.const_;
            v.dsymbolSemantic(ass._scope);
            return setResult(v);
        case type:
            return setResult(dollarFromTypeTuple(loc, cast(TypeTuple) ass.arrayContent, ass._scope));
        default:
            break;
        }
        Expression exp = cast(Expression) ass.arrayContent;
        if (auto ie = exp.isIndexExp())
        {
            /* array[index] where index is some function of $
             */
            pvar = &ie.lengthVar;
            ce = ie.e1;
        }
        else if (auto se = exp.isSliceExp())
        {
            /* array[lwr .. upr] where lwr or upr is some function of $
             */
            pvar = &se.lengthVar;
            ce = se.e1;
        }
        else if (auto ae = exp.isArrayExp())
        {
            /* array[e0, e1, e2, e3] where e0, e1, e2 are some function of $
             * $ is a opDollar!(dim)() where dim is the dimension(0,1,2,...)
             */
            pvar = &ae.lengthVar;
            ce = ae.e1;
        }
        else
        {
            /* Didn't find $, look in enclosing scope(s).
             */
            return setResult(null);
        }
        ce = ce.lastComma();
        /* If we are indexing into an array that is really a type
         * tuple, rewrite this as an index into a type tuple and
         * try again.
         */
        if (auto te = ce.isTypeExp())
        {
            if (auto ttp = te.type.isTypeTuple())
                return setResult(dollarFromTypeTuple(loc, ttp, ass._scope));
        }
        /* *pvar is lazily initialized, so if we refer to $
         * multiple times, it gets set only once.
         */
        if (!*pvar) // if not already initialized
        {
            /* Create variable v and set it to the value of $
             */
            VarDeclaration v;
            Type t;
            if (auto tupexp = ce.isTupleExp())
            {
                /* It is for an expression tuple, so the
                 * length will be a const.
                 */
                Expression e = new IntegerExp(Loc.initial, tupexp.exps.length, Type.tsize_t);
                v = new VarDeclaration(loc, Type.tsize_t, Id.dollar, new ExpInitializer(Loc.initial, e));
                v.storage_class |= STC.temp | STC.static_ | STC.const_;
            }
            else if (ce.type && (t = ce.type.toBasetype()) !is null && (t.ty == Tstruct || t.ty == Tclass))
            {
                // Look for opDollar
                assert(exp.op == EXP.array || exp.op == EXP.slice);
                AggregateDeclaration ad = isAggregate(t);
                assert(ad);
                Dsymbol s = ad.search(loc, Id.opDollar);
                if (!s) // no dollar exists -- search in higher scope
                    return setResult(null);
                s = s.toAlias();
                Expression e = null;
                // Check for multi-dimensional opDollar(dim) template.
                if (TemplateDeclaration td = s.isTemplateDeclaration())
                {
                    dinteger_t dim = 0;
                    if (auto ae = exp.isArrayExp())
                    {
                        dim = ae.currentDimension;
                    }
                    else if (exp.isSliceExp())
                    {
                        dim = 0; // slices are currently always one-dimensional
                    }
                    else
                    {
                        assert(0);
                    }
                    Expression edim = new IntegerExp(Loc.initial, dim, Type.tsize_t);
                    edim = edim.expressionSemantic(ass._scope);
                    auto tiargs = new Objects(edim);
                    e = new DotTemplateInstanceExp(loc, ce, td.ident, tiargs);
                }
                else
                {
                    /* opDollar exists, but it's not a template.
                     * This is acceptable ONLY for single-dimension indexing.
                     * Note that it's impossible to have both template & function opDollar,
                     * because both take no arguments.
                     */
                    auto ae = exp.isArrayExp();
                    if (ae && ae.arguments.length != 1)
                    {
                        error(exp.loc, "`%s` only defines opDollar for one dimension", ad.toChars());
                        return setResult(null);
                    }
                    Declaration d = s.isDeclaration();
                    assert(d);
                    e = new DotVarExp(loc, ce, d);
                }
                e = e.expressionSemantic(ass._scope);
                if (!e.type)
                    error(exp.loc, "`%s` has no value", e.toChars());
                t = e.type.toBasetype();
                if (t && t.ty == Tfunction)
                    e = new CallExp(e.loc, e);
                v = new VarDeclaration(loc, null, Id.dollar, new ExpInitializer(Loc.initial, e));
                v.storage_class |= STC.temp | STC.ctfe | STC.rvalue;
            }
            else
            {
                /* For arrays, $ will either be a compile-time constant
                 * (in which case its value in set during constant-folding),
                 * or a variable (in which case an expression is created in
                 * toir.c).
                 */

                // https://issues.dlang.org/show_bug.cgi?id=16213
                // For static arrays $ is known at compile time,
                // so declare it as a manifest constant.
                auto tsa = ce.type ? ce.type.isTypeSArray() : null;
                if (tsa)
                {
                    auto e = new ExpInitializer(loc, tsa.dim);
                    v = new VarDeclaration(loc, tsa.dim.type, Id.dollar, e, STC.manifest);
                }
                else
                {
                    auto e = new VoidInitializer(Loc.initial);
                    e.type = Type.tsize_t;
                    v = new VarDeclaration(loc, Type.tsize_t, Id.dollar, e);
                    v.storage_class |= STC.temp | STC.ctfe; // it's never a true static variable
                }
            }
            *pvar = v;
        }
        (*pvar).dsymbolSemantic(ass._scope);
        return setResult((*pvar));

    }

    override void visit(Import imp)
    {
        //printf("%s.Import.search(ident = '%s', flags = x%x)\n", imp.toChars(), ident.toChars(), flags);
        if (!imp.pkg)
        {
            imp.load(null);
            imp.mod.importAll(null);
            imp.mod.dsymbolSemantic(null);
        }
        // Forward it to the package/module
        return setResult(imp.pkg.search(loc, ident, flags));

    }

    override void visit(Nspace ns)
    {
        //printf("%s.Nspace.search('%s')\n", toChars(), ident.toChars());
        if (ns._scope && !ns.symtab)
            dsymbolSemantic(ns, ns._scope);

        if (!ns.members || !ns.symtab) // opaque or semantic() is not yet called
        {
            if (!(flags & SearchOpt.ignoreErrors))
                .error(loc, "%s `%s` is forward referenced when looking for `%s`", ns.kind, ns.toPrettyChars, ident.toChars());
            return setResult(null);
        }

        visit(cast(ScopeDsymbol)ns);
    }

    override void visit(EnumDeclaration em)
    {
        //printf("%s.EnumDeclaration::search('%s')\n", em.toChars(), ident.toChars());
        if (em._scope)
        {
            // Try one last time to resolve this enum
            dsymbolSemantic(em, em._scope);
        }

        visit(cast(ScopeDsymbol)em);
    }

    override void visit(Package pkg)
    {
        //printf("%s Package.search('%s', flags = x%x)\n", pkg.toChars(), ident.toChars(), flags);
        flags &= ~cast(int)SearchOpt.localsOnly;  // searching an import is always transitive
        if (!pkg.isModule() && pkg.mod)
        {
            // Prefer full package name.
            Dsymbol s = pkg.symtab ? pkg.symtab.lookup(ident) : null;
            if (s)
                return setResult(s);
            //printf("[%s] through pkdmod: %s\n", loc.toChars(), toChars());
            return setResult(pkg.mod.search(loc, ident, flags));
        }

        visit(cast(ScopeDsymbol)pkg);
    }

    override void visit(Module m)
    {
        /* Since modules can be circularly referenced,
         * need to stop infinite recursive searches.
         * This is done with the cache.
         */
        //printf("%s Module.search('%s', flags = x%x) insearch = %d\n", m.toChars(), ident.toChars(), flags, m.insearch);
        if (m.insearch)
            return setResult(null);

        /* Qualified module searches always search their imports,
         * even if SearchLocalsOnly
         */
        if (!(flags & SearchOpt.unqualifiedModule))
            flags &= ~(SearchOpt.unqualifiedModule | SearchOpt.localsOnly);

        if (m.searchCacheIdent == ident && m.searchCacheFlags == flags)
        {
            //printf("%s Module::search('%s', flags = %d) insearch = %d searchCacheSymbol = %s\n",
            //        toChars(), ident.toChars(), flags, insearch, searchCacheSymbol ? searchCacheSymbol.toChars() : "null");
            return setResult(m.searchCacheSymbol);
        }

        const errors = global.errors;

        m.insearch = true;
        visit(cast(ScopeDsymbol)m);
        Dsymbol s = result;
        m.insearch = false;

        if (errors == global.errors)
        {
            // https://issues.dlang.org/show_bug.cgi?id=10752
            // Can cache the result only when it does not cause
            // access error so the side-effect should be reproduced in later search.
            m.searchCacheIdent = ident;
            m.searchCacheSymbol = s;
            m.searchCacheFlags = flags;
        }
        return setResult(s);
    }

    override void visit(Declaration decl)
    {
        Dsymbol s = null;
        if (decl.type)
        {
            s = decl.type.toDsymbol(decl._scope);
            if (s)
                s = s.search(loc, ident, flags);
        }
        return setResult(s);
    }

    override void visit(StructDeclaration sd)
    {
        //printf("%s.StructDeclaration::search('%s', flags = x%x)\n", sd.toChars(), ident.toChars(), flags);
        if (sd._scope && !sd.symtab)
            dsymbolSemantic(sd, sd._scope);

        if (!sd.members || !sd.symtab) // opaque or semantic() is not yet called
        {
            // .stringof is always defined (but may be hidden by some other symbol)
            if(ident != Id.stringof && !(flags & SearchOpt.ignoreErrors) && sd.semanticRun < PASS.semanticdone)
                .error(loc, "%s `%s` is forward referenced when looking for `%s`", sd.kind, sd.toPrettyChars, ident.toChars());
            return setResult(null);
        }

        visit(cast(ScopeDsymbol)sd);
    }

    override void visit(ClassDeclaration cd)
    {
        //printf("%s.ClassDeclaration.search('%s', flags=x%x)\n", cd.toChars(), ident.toChars(), flags);
        //if (_scope) printf("%s baseok = %d\n", toChars(), baseok);
        if (cd._scope && cd.baseok < Baseok.semanticdone)
        {
            if (!cd.inuse)
            {
                // must semantic on base class/interfaces
                cd.inuse = true;
                dsymbolSemantic(cd, null);
                cd.inuse = false;
            }
        }

        if (!cd.members || !cd.symtab) // opaque or addMember is not yet done
        {
            // .stringof is always defined (but may be hidden by some other symbol)
            if (ident != Id.stringof && !(flags & SearchOpt.ignoreErrors) && cd.semanticRun < PASS.semanticdone)
                cd.classError("%s `%s` is forward referenced when looking for `%s`", ident.toChars());
            //*(char*)0=0;
            return setResult(null);
        }

        visit(cast(ScopeDsymbol)cd);
        auto s = result;

        // don't search imports of base classes
        if (flags & SearchOpt.importsOnly)
            return setResult(s);

        if (s)
            return setResult(s);

        // Search bases classes in depth-first, left to right order
        foreach (b; (*cd.baseclasses)[])
        {
            if (!b.sym)
                continue;

            if (!b.sym.symtab)
            {
                cd.classError("%s `%s` base `%s` is forward referenced", b.sym.ident.toChars());
                continue;
            }

            import dmd.access : symbolIsVisible;

            s = b.sym.search(loc, ident, flags);
            if (!s)
                continue;
            if (s == cd) // happens if s is nested in this and derives from this
                s = null;
            else if (!(flags & SearchOpt.ignoreVisibility) && !(s.visible().kind == Visibility.Kind.protected_) && !symbolIsVisible(cd, s))
                s = null;
            else
                break;
        }

        return setResult(s);
    }
}
/*************************************
 * Set scope for future semantic analysis so we can
 * deal better with forward references.
 *
 * Params:
 *   d = dsymbol for which the scope is set
 *   sc = scope that is used to set the value
 */
void setScope(Dsymbol d, Scope* sc)
{
    scope setScopeVisitor = new SetScopeVisitor(sc);
    d.accept(setScopeVisitor);
}

private extern(C++) class SetScopeVisitor : Visitor
{
    alias visit = typeof(super).visit;
    Scope* sc;

    this(Scope* sc) @safe
    {
        this.sc = sc;
    }

    override void visit(Dsymbol d)
    {
        //printf("Dsymbol::setScope() %p %s, %p stc = %llx\n", d, d.toChars(), sc, sc.stc);
        if (!sc.nofree)
            sc.setNoFree(); // may need it even after semantic() finishes
        d._scope = sc;
        if (sc.depdecl)
            d.depdecl = sc.depdecl;
        if (!d.userAttribDecl)
            d.userAttribDecl = sc.userAttribDecl;
    }

    override void visit(Import i)
    {
        visit(cast(Dsymbol)i);
        if (i.aliasdecls.length)
        {
            if (!i.mod)
                i.importAll(sc);

            sc = sc.push(i.mod);
            sc.visibility = i.visibility;
            foreach (ad; i.aliasdecls)
                ad.setScope(sc);
            sc = sc.pop();
        }
    }

    override void visit(Nspace ns)
    {
        visit(cast(Dsymbol)ns);
        if (ns.members)
        {
            assert(sc);
            sc = sc.push(ns);
            sc.linkage = LINK.cpp; // namespaces default to C++ linkage
            sc.parent = ns;
            ns.members.foreachDsymbol(s => s.setScope(sc));
            sc.pop();
        }
    }

    override void visit(EnumDeclaration ed)
    {
        if (ed.semanticRun > PASS.initial)
            return;
        visit(cast(Dsymbol)ed);
    }

    override void visit(AggregateDeclaration ad)
    {
        // Might need a scope to resolve forward references. The check for
        // semanticRun prevents unnecessary setting of _scope during deferred
        // setScope phases for aggregates which already finished semantic().
        // See https://issues.dlang.org/show_bug.cgi?id=16607
        if (ad.semanticRun < PASS.semanticdone)
            visit(cast(Dsymbol)ad);
    }

    override void visit(AttribDeclaration atr)
    {
        Dsymbols* d = atr.include(sc);
        //printf("\tAttribDeclaration::setScope '%s', d = %p\n",toChars(), d);
        if (d)
        {
            Scope* sc2 = atr.newScope(sc);
            d.foreachDsymbol( s => s.setScope(sc2) );
            if (sc2 != sc)
                sc2.pop();
        }
    }

    override void visit(DeprecatedDeclaration dd)
    {
        //printf("DeprecatedDeclaration::setScope() %p\n", this);
        if (dd.decl)
            visit(cast(Dsymbol)dd); // for forward reference
        visit(cast(AttribDeclaration)dd);
    }

    override void visit(CPPMangleDeclaration cppmd)
    {
        if (cppmd.decl)
            visit(cast(Dsymbol)cppmd); // for forward reference
        visit(cast(AttribDeclaration)cppmd);
    }

    override void visit(AnonDeclaration anond)
    {
        if (anond.decl)
            visit(cast(Dsymbol)anond); // for forward reference
        visit(cast(AttribDeclaration)anond);
    }

    override void visit(ConditionalDeclaration condd)
    {
        condd.include(sc).foreachDsymbol( s => s.setScope(sc) );
    }

    override void visit(StaticIfDeclaration sid)
    {
        // do not evaluate condition before semantic pass
        // But do set the scope, in case we need it for forward referencing
        visit(cast(Dsymbol)sid); // for forward reference
    }

    override void visit(StaticForeachDeclaration sfd)
    {
        // do not evaluate condition before semantic pass
        // But do set the scope, in case we need it for forward referencing
        visit(cast(Dsymbol)sfd); // for forward reference
    }

    override void visit(MixinDeclaration md)
    {
        visit(cast(Dsymbol)md);
    }

    override void visit(UserAttributeDeclaration uad)
    {
        //printf("UserAttributeDeclaration::setScope() %p\n", this);
        if (uad.decl)
            visit(cast(Dsymbol)uad);
        visit(cast(AttribDeclaration)uad);
    }
}

void importAll(Dsymbol d, Scope* sc)
{
    scope iav = new ImportAllVisitor(sc);
    d.accept(iav);
}

extern(C++) class ImportAllVisitor : Visitor
{
    alias visit = typeof(super).visit;
    Scope* sc;

    this(Scope* sc) @safe
    {
        this.sc = sc;
    }

    override void visit(Dsymbol d) {}

    override void visit(Import imp)
    {
        if (imp.mod) return; // Already done

        /*
         * https://issues.dlang.org/show_bug.cgi?id=15525
         *
         * Loading the import has failed,
         * most likely because of parsing errors.
         * Therefore we cannot trust the resulting AST.
         */
        if (imp.load(sc))
        {
            // https://issues.dlang.org/show_bug.cgi?id=23873
            // For imports that are not at module or function level,
            // e.g. aggregate level, the import symbol is added to the
            // symbol table and later semantic is performed on it.
            // This leads to semantic analysis on an malformed AST
            // which causes all kinds of segfaults.
            // The fix is to note that the module has errors and avoid
            // semantic analysis on it.
            if(imp.mod)
                imp.mod.errors = true;
            return;
        }

        if (!imp.mod) return; // Failed

        if (sc.stc & STC.static_)
            imp.isstatic = true;
        imp.mod.importAll(null);
        imp.mod.checkImportDeprecation(imp.loc, sc);
        if (sc.explicitVisibility)
            imp.visibility = sc.visibility;
        if (!imp.isstatic && !imp.aliasId && !imp.names.length)
            sc.scopesym.importScope(imp.mod, imp.visibility);
        // Enable access to pkgs/mod as soon as posible, because compiler
        // can traverse them before the import gets semantic (Issue: 21501)
        if (!imp.aliasId && !imp.names.length)
            imp.addPackageAccess(sc.scopesym);
    }

    override void visit(Module m)
    {
        //printf("+Module::importAll(this = %p, '%s'): parent = %p\n", m, m.toChars(), m.parent);
        if (m._scope)
            return; // already done
        if (m.filetype == FileType.ddoc)
        {
            error(m.loc, "%s `%s` is a Ddoc file, cannot import it", m.kind, m.toPrettyChars);
            return;
        }

        /* Note that modules get their own scope, from scratch.
         * This is so regardless of where in the syntax a module
         * gets imported, it is unaffected by context.
         * Ignore prevsc.
         */
        Scope* sc = Scope.createGlobal(m, global.errorSink); // create root scope

        if (m.md && m.md.msg)
            m.md.msg = semanticString(sc, m.md.msg, "deprecation message");

        // Add import of "object", even for the "object" module.
        // If it isn't there, some compiler rewrites, like
        //    classinst == classinst -> .object.opEquals(classinst, classinst)
        // would fail inside object.d.
        if (m.filetype != FileType.c &&
            (m.members.length == 0 ||
             (*m.members)[0].ident != Id.object ||
             (*m.members)[0].isImport() is null))
        {
            auto im = new Import(m.loc, null, Id.object, null, 0);
            m.members.shift(im);
        }
        if (!m.symtab)
        {
            // Add all symbols into module's symbol table
            m.symtab = new DsymbolTable();
            for (size_t i = 0; i < m.members.length; i++)
            {
                Dsymbol s = (*m.members)[i];
                s.addMember(sc, sc.scopesym);
            }
        }
        // anything else should be run after addMember, so version/debug symbols are defined
        /* Set scope for the symbols so that if we forward reference
         * a symbol, it can possibly be resolved on the spot.
         * If this works out well, it can be extended to all modules
         * before any semantic() on any of them.
         */
        m.setScope(sc); // remember module scope for semantic
        for (size_t i = 0; i < m.members.length; i++)
        {
            Dsymbol s = (*m.members)[i];
            s.setScope(sc);
        }
        for (size_t i = 0; i < m.members.length; i++)
        {
            Dsymbol s = (*m.members)[i];
            s.importAll(sc);
        }
        sc = sc.pop();
        sc.pop(); // 2 pops because Scope.createGlobal() created 2
    }

    override void visit(AttribDeclaration atb)
    {
        Dsymbols* d = atb.include(sc);
        //printf("\tAttribDeclaration::importAll '%s', d = %p\n", toChars(), d);
        if (d)
        {
            Scope* sc2 = atb.newScope(sc);
            d.foreachDsymbol( s => s.importAll(sc2) );
            if (sc2 != sc)
                sc2.pop();
        }
    }

    // do not evaluate condition before semantic pass
    override void visit(StaticIfDeclaration _) {}
    // do not evaluate aggregate before semantic pass
    override void visit(StaticForeachDeclaration _) {}
}

/*******************************
    * Load module.
    * Returns:
    *  true for errors, false for success
    */
extern (D) bool load(Import imp, Scope* sc)
{
    // See if existing module
    const errors = global.errors;
    DsymbolTable dst = Package.resolve(imp.packages, null, &imp.pkg);
    version (none)
    {
        if (pkg && pkg.isModule())
        {
            .error(loc, "can only import from a module, not from a member of module `%s`. Did you mean `import %s : %s`?", pkg.toChars(), pkg.toPrettyChars(), id.toChars());
            mod = pkg.isModule(); // Error recovery - treat as import of that module
            return true;
        }
    }
    Dsymbol s = dst.lookup(imp.id);
    if (s)
    {
        if (s.isModule())
            imp.mod = cast(Module)s;
        else
        {
            if (s.isAliasDeclaration())
            {
                .error(imp.loc, "%s `%s` conflicts with `%s`", s.kind(), s.toPrettyChars(), imp.id.toChars());
            }
            else if (Package p = s.isPackage())
            {
                if (p.isPkgMod == PKG.unknown)
                {
                    const preverrors = global.errors;
                    imp.mod = Module.load(imp.loc, imp.packages, imp.id);
                    if (!imp.mod)
                        p.isPkgMod = PKG.package_;
                    else
                    {
                        // imp.mod is a package.d, or a normal module which conflicts with the package name.
                        if (imp.mod.isPackageFile)
                            imp.mod.tag = p.tag; // reuse the same package tag
                        else
                        {
                            // show error if Module.load does not
                            if (preverrors == global.errors)
                                .error(imp.loc, "%s `%s` from file %s conflicts with %s `%s`", imp.mod.kind(), imp.mod.toPrettyChars(), imp.mod.srcfile.toChars, p.kind(), p.toPrettyChars());
                            return true;
                        }
                    }
                }
                else
                {
                    imp.mod = p.isPackageMod();
                }
                if (!imp.mod)
                {
                    .error(imp.loc, "can only import from a module, not from package `%s.%s`", p.toPrettyChars(), imp.id.toChars());
                }
            }
            else if (imp.pkg)
            {
                .error(imp.loc, "can only import from a module, not from package `%s.%s`", imp.pkg.toPrettyChars(), imp.id.toChars());
            }
            else
            {
                .error(imp.loc, "can only import from a module, not from package `%s`", imp.id.toChars());
            }
        }
    }
    if (!imp.mod)
    {
        // Load module
        imp.mod = Module.load(imp.loc, imp.packages, imp.id);
        if (imp.mod)
        {
            // imp.id may be different from mod.ident, if so then insert alias
            dst.insert(imp.id, imp.mod);
        }
    }
    if (imp.mod && !imp.mod.importedFrom)
        imp.mod.importedFrom = sc ? sc._module.importedFrom : Module.rootModule;
    if (!imp.pkg)
    {
        if (imp.mod && imp.mod.isPackageFile)
        {
            // one level depth package.d file (import pkg; ./pkg/package.d)
            // it's necessary to use the wrapping Package already created
            imp.pkg = imp.mod.pkg;
        }
        else
            imp.pkg = imp.mod;
    }
    return global.errors != errors;
}

void setFieldOffset(Dsymbol d, AggregateDeclaration ad, FieldState* fieldState, bool isunion)
{
    scope v = new SetFieldOffsetVisitor(ad, fieldState, isunion);
    d.accept(v);
}

private extern(C++) class SetFieldOffsetVisitor : Visitor
{
    import dmd.typesem: size;

    alias visit = Visitor.visit;

    AggregateDeclaration ad;
    FieldState* fieldState;
    bool isunion;

    this(AggregateDeclaration ad, FieldState* fieldState, bool isunion) @safe
    {
        this.ad = ad;
        this.fieldState = fieldState;
        this.isunion = isunion;
    }

    override void visit(Dsymbol d) {}

    override void visit(Nspace ns)
    {
        //printf("Nspace::setFieldOffset() %s\n", toChars());
        if (ns._scope) // if fwd reference
            dsymbolSemantic(ns, null); // try to resolve it
        ns.members.foreachDsymbol( s => s.setFieldOffset(ad, fieldState, isunion) );
    }

    override void visit(VarDeclaration vd)
    {
        //printf("VarDeclaration::setFieldOffset(ad = %s) %s\n", ad.toChars(), vd.toChars());

        if (vd.aliasTuple)
        {
            // If this variable was really a tuple, set the offsets for the tuple fields
            vd.aliasTuple.foreachVar((s) { s.setFieldOffset(ad, fieldState, isunion); });
            return;
        }

        if (!vd.isField())
            return;
        assert(!(vd.storage_class & (STC.static_ | STC.extern_ | STC.parameter)));

        //printf("+VarDeclaration::setFieldOffset(ad = %s) %s\n", ad.toChars(), toChars());

        /* Fields that are tuples appear both as part of TupleDeclarations and
         * as members. That means ignore them if they are already a field.
         */
        if (vd.offset)
        {
            // already a field
            fieldState.offset = ad.structsize; // https://issues.dlang.org/show_bug.cgi?id=13613
            return;
        }
        for (size_t i = 0; i < ad.fields.length; i++)
        {
            if (ad.fields[i] == vd)
            {
                // already a field
                fieldState.offset = ad.structsize; // https://issues.dlang.org/show_bug.cgi?id=13613
                return;
            }
        }

        // Check for forward referenced types which will fail the size() call
        Type t = vd.type.toBasetype();
        if (vd.storage_class & STC.ref_)
        {
            // References are the size of a pointer
            t = Type.tvoidptr;
        }
        Type tv = t.baseElemOf();
        if (tv.ty == Tstruct)
        {
            auto ts = cast(TypeStruct)tv;
            assert(ts.sym != ad);   // already checked in ad.determineFields()
            if (!ts.sym.determineSize(vd.loc))
            {
                vd.type = Type.terror;
                vd.errors = true;
                return;
            }
        }

        // List in ad.fields. Even if the type is error, it's necessary to avoid
        // pointless error diagnostic "more initializers than fields" on struct literal.
        ad.fields.push(vd);

        if (t.ty == Terror)
            return;

        /* If coming after a bit field in progress,
         * advance past the field
         */
        fieldState.inFlight = false;

        const sz = t.size(vd.loc);
        assert(sz != SIZE_INVALID && sz < uint.max);
        uint memsize = cast(uint)sz;                // size of member
        uint memalignsize = target.fieldalign(t);   // size of member for alignment purposes
        vd.offset = placeField(vd.loc,
            fieldState.offset,
            memsize, memalignsize, vd.alignment,
            ad.structsize, ad.alignsize,
            isunion);

        //printf("\t%s: memalignsize = %d\n", toChars(), memalignsize);
        //printf(" addField '%s' to '%s' at offset %d, size = %d\n", toChars(), ad.toChars(), offset, memsize);
    }

    override void visit(BitFieldDeclaration bfd)
    {
        enum log = false;
        static if (log)
        {
            printf("BitFieldDeclaration::setFieldOffset(ad: %s, field: %s)\n", ad.toChars(), bfd.toChars());
            void print(const FieldState* fieldState)
            {
                fieldState.print();
                printf("          fieldWidth   = %d bits\n",    bfd.fieldWidth);
            }
            print(fieldState);
        }

        Type t = bfd.type.toBasetype();
        const bool anon = bfd.isAnonymous();

        // List in ad.fields. Even if the type is error, it's necessary to avoid
        // pointless error diagnostic "more initializers than fields" on struct literal.
        if (!anon)
            ad.fields.push(bfd);

        if (t.ty == Terror)
            return;

        const sz = t.size(bfd.loc);
        assert(sz != SIZE_INVALID && sz < uint.max);
        uint memsize = cast(uint)sz;                // size of member
        uint memalignsize = target.fieldalign(t);   // size of member for alignment purposes
        if (log) printf("          memsize: %u memalignsize: %u\n", memsize, memalignsize);

        if (bfd.fieldWidth == 0 && !anon)
            error(bfd.loc, "named bit fields cannot have 0 width");
        if (bfd.fieldWidth > memsize * 8)
            error(bfd.loc, "bit field width %d is larger than type", bfd.fieldWidth);

        const style = target.c.bitFieldStyle;
        if (style != TargetC.BitFieldStyle.MS && style != TargetC.BitFieldStyle.Gcc_Clang)
            assert(0, "unsupported bitfield style");

        const isMicrosoftStyle = style == TargetC.BitFieldStyle.MS;
        const contributesToAggregateAlignment = target.c.contributesToAggregateAlignment(bfd);

        void startNewField()
        {
            if (log) printf("startNewField()\n");
            uint alignsize;
            if (isMicrosoftStyle)
               alignsize = memsize; // not memalignsize
            else
            {
                if (bfd.fieldWidth > 32)
                    alignsize = memalignsize;
                else if (bfd.fieldWidth > 16)
                    alignsize = 4;
                else if (bfd.fieldWidth > 8)
                    alignsize = 2;
                else
                    alignsize = 1;
            }

            uint dummy;
            bfd.offset = placeField(bfd.loc,
                fieldState.offset,
                memsize, alignsize, bfd.alignment,
                ad.structsize,
                contributesToAggregateAlignment ? ad.alignsize : dummy,
                isunion);

            fieldState.inFlight = true;
            fieldState.fieldOffset = bfd.offset;
            fieldState.bitOffset = 0;
            fieldState.fieldSize = memsize;
        }

        if (ad.alignsize == 0)
            ad.alignsize = 1;
        if (!isMicrosoftStyle && contributesToAggregateAlignment && ad.alignsize < memalignsize)
            ad.alignsize = memalignsize;

        if (bfd.fieldWidth == 0)
        {
            if (!isMicrosoftStyle && !isunion)
            {
                // Use type of zero width field to align to next field
                fieldState.offset = (fieldState.offset + memalignsize - 1) & ~(memalignsize - 1);
                ad.structsize = fieldState.offset;
            }
            else if (isMicrosoftStyle && fieldState.inFlight && !isunion)
            {
                // documentation says align to next int
                //const alsz = cast(uint)Type.tint32.size();
                const alsz = memsize; // but it really does this
                fieldState.offset = (fieldState.offset + alsz - 1) & ~(alsz - 1);
                ad.structsize = fieldState.offset;
            }

            fieldState.inFlight = false;
            return;
        }

        if (!fieldState.inFlight)
        {
            //printf("not in flight\n");
            startNewField();
        }
        else if (!isMicrosoftStyle)
        {
            // If the bitfield spans more units of alignment than its type
            // and is at the alignment boundary, start a new field at the
            // next alignment boundary. This affects when offsetof reports
            // a higher number and bitoffsetof starts at zero again.
            if (fieldState.bitOffset % (memalignsize * 8) == 0 &&
                fieldState.bitOffset + bfd.fieldWidth > memsize * 8)
            {
                if (log) printf("more units of alignment than its type\n");
                startNewField();        // the bit field is full
            }
            else
            {
                // if alignment boundary is crossed
                uint start = (fieldState.fieldOffset * 8 + fieldState.bitOffset) % (memalignsize * 8);
                uint end   = start + bfd.fieldWidth;
                //printf("%s start: %d end: %d memalignsize: %d\n", ad.toChars(), start, end, memalignsize);
                if (start / (memsize * 8) != (end - 1) / (memsize * 8))
                {
                    if (log) printf("alignment is crossed\n");
                    startNewField();
                }
            }
        }
        else
        {
            if (memsize != fieldState.fieldSize ||
                fieldState.bitOffset + bfd.fieldWidth > fieldState.fieldSize * 8)
            {
                //printf("new field\n");
                startNewField();
            }
        }

        bfd.offset = fieldState.fieldOffset;
        bfd.bitOffset = fieldState.bitOffset;

        const pastField = bfd.bitOffset + bfd.fieldWidth;
        if (isMicrosoftStyle)
            fieldState.fieldSize = memsize;
        else
        {
            const size = (pastField + 7) / 8;
            fieldState.fieldSize = size;
            //printf(" offset: %d, size: %d\n", offset, size);
            if (isunion)
            {
                const newstructsize = bfd.offset + size;
                if (newstructsize > ad.structsize)
                    ad.structsize = newstructsize;
            }
            else
                ad.structsize = bfd.offset + size;
        }
        //printf("at end: ad.structsize = %d\n", cast(int)ad.structsize);
        //print(fieldState);

        if (!isunion)
        {
            fieldState.offset = bfd.offset + fieldState.fieldSize;
            fieldState.bitOffset = pastField;
        }

        //printf("\t%s: offset = %d bitOffset = %d fieldWidth = %d memsize = %d\n", toChars(), offset, bitOffset, fieldWidth, memsize);
        //printf("\t%s: memalignsize = %d\n", toChars(), memalignsize);
        //printf(" addField '%s' to '%s' at offset %d, size = %d\n", toChars(), ad.toChars(), offset, memsize);
    }

    override void visit(TemplateMixin tm)
    {
        //printf("TemplateMixin.setFieldOffset() %s\n", tm.toChars());
        if (tm._scope) // if fwd reference
            dsymbolSemantic(tm, null); // try to resolve it

        tm.members.foreachDsymbol( (s) { s.setFieldOffset(ad, fieldState, isunion); } );
    }

    override void visit(AttribDeclaration atd)
    {
        atd.include(null).foreachDsymbol( s => s.setFieldOffset(ad, fieldState, isunion) );
    }

    override void visit(AnonDeclaration anond)
    {
        //printf("\tAnonDeclaration::setFieldOffset %s %p\n", isunion ? "union" : "struct", anond);
        if (anond.decl)
        {
            /* This works by treating an AnonDeclaration as an aggregate 'member',
             * so in order to place that member we need to compute the member's
             * size and alignment.
             */
            size_t fieldstart = ad.fields.length;

            /* Hackishly hijack ad's structsize and alignsize fields
             * for use in our fake anon aggregate member.
             */
            uint savestructsize = ad.structsize;
            uint savealignsize = ad.alignsize;
            ad.structsize = 0;
            ad.alignsize = 0;

            FieldState fs;
            anond.decl.foreachDsymbol( (s)
            {
                s.setFieldOffset(ad, &fs, anond.isunion);
                if (anond.isunion)
                    fs.offset = 0;
            });

            /* https://issues.dlang.org/show_bug.cgi?id=13613
             * If the fields in this.members had been already
             * added in ad.fields, just update *poffset for the subsequent
             * field offset calculation.
             */
            if (fieldstart == ad.fields.length)
            {
                ad.structsize = savestructsize;
                ad.alignsize = savealignsize;
                fieldState.offset = ad.structsize;
                return;
            }

            anond.anonstructsize = ad.structsize;
            anond.anonalignsize = ad.alignsize;
            ad.structsize = savestructsize;
            ad.alignsize = savealignsize;

            // 0 sized structs are set to 1 byte
            if (anond.anonstructsize == 0)
            {
                anond.anonstructsize = 1;
                anond.anonalignsize = 1;
            }

            assert(anond._scope);
            auto alignment = anond._scope.alignment();

            /* Given the anon 'member's size and alignment,
             * go ahead and place it.
             */
            anond.anonoffset = placeField(anond.loc,
                fieldState.offset,
                anond.anonstructsize, anond.anonalignsize, alignment,
                ad.structsize, ad.alignsize,
                isunion);

            // Add to the anon fields the base offset of this anonymous aggregate
            //printf("anon fields, anonoffset = %d\n", anonoffset);
            foreach (const i; fieldstart .. ad.fields.length)
            {
                VarDeclaration v = ad.fields[i];
                //printf("\t[%d] %s %d\n", i, v.toChars(), v.offset);
                v.offset += anond.anonoffset;
            }
        }
    }
}

extern(D) Scope* newScope(Dsymbol d, Scope* sc)
{
    scope nsv = new NewScopeVisitor(sc);
    d.accept(nsv);
    return nsv.sc;
}

private extern(C++) class NewScopeVisitor : Visitor
{
    alias visit = typeof(super).visit;
    Scope* sc;
    this(Scope* sc)
    {
        this.sc = sc;
    }

    /****************************************
     * A hook point to supply scope for members.
     * addMember, setScope, importAll, semantic, semantic2 and semantic3 will use this.
     */
    override void visit(AttribDeclaration dc){}

    override void visit(StorageClassDeclaration swt)
    {
        STC scstc = sc.stc;
        /* These sets of storage classes are mutually exclusive,
         * so choose the innermost or most recent one.
         */
        if (swt.stc & (STC.auto_ | STC.scope_ | STC.static_ | STC.extern_ | STC.manifest))
            scstc &= ~(STC.auto_ | STC.scope_ | STC.static_ | STC.extern_ | STC.manifest);
        if (swt.stc & (STC.auto_ | STC.scope_ | STC.static_ | STC.manifest | STC.gshared))
            scstc &= ~(STC.auto_ | STC.scope_ | STC.static_ | STC.manifest | STC.gshared);
        if (swt.stc & (STC.const_ | STC.immutable_ | STC.manifest))
            scstc &= ~(STC.const_ | STC.immutable_ | STC.manifest);
        if (swt.stc & (STC.gshared | STC.shared_))
            scstc &= ~(STC.gshared | STC.shared_);
        if (swt.stc & (STC.safe | STC.trusted | STC.system))
            scstc &= ~(STC.safe | STC.trusted | STC.system);
        scstc |= swt.stc;
        //printf("scstc = x%llx\n", scstc);
        sc = swt.createNewScope(sc, scstc, sc.linkage, sc.cppmangle,
        sc.visibility, sc.explicitVisibility, sc.aligndecl, sc.inlining);
    }

    /**
     * Provides a new scope with `STC.deprecated_` and `Scope.depdecl` set
     *
     * Calls `StorageClassDeclaration.newScope` (as it must be called or copied
     * in any function overriding `newScope`), then set the `Scope`'s depdecl.
     *
     * Returns:
     *   Always a new scope, to use for this `DeprecatedDeclaration`'s members.
     */
    override void visit(DeprecatedDeclaration dpd)
    {
        auto oldsc = sc;
        visit((cast(StorageClassDeclaration)dpd));
        auto scx = sc;
        sc = oldsc;
        // The enclosing scope is deprecated as well
        if (scx == sc)
            scx = sc.push();
        scx.depdecl = dpd;
        sc = scx;
    }

    override void visit(LinkDeclaration  lid)
    {
        sc= lid.createNewScope(sc, sc.stc, lid.linkage, sc.cppmangle, sc.visibility, sc.explicitVisibility,
        sc.aligndecl, sc.inlining);
    }

    override void visit(CPPMangleDeclaration cpmd)
    {
        sc = cpmd.createNewScope(sc, sc.stc, LINK.cpp, cpmd.cppmangle, sc.visibility, sc.explicitVisibility,
        sc.aligndecl, sc.inlining);
    }

    /**
     * Returns:
     *   A copy of the parent scope, with `this` as `namespace` and C++ linkage
     *///override Scope* visit(Scope* sc)
    override void visit(CPPNamespaceDeclaration scd)
    {
        auto scx = sc.copy();
        scx.linkage = LINK.cpp;
        scx.namespace = scd;
        sc = scx;
    }

    override void visit(VisibilityDeclaration atbd)
    {
        if (atbd.pkg_identifiers)
            dsymbolSemantic(atbd, sc);

       sc = atbd.createNewScope(sc, sc.stc, sc.linkage, sc.cppmangle, atbd.visibility, 1, sc.aligndecl, sc.inlining);
    }

    override void visit(AlignDeclaration visd)
    {
        sc = visd.createNewScope(sc, sc.stc, sc.linkage, sc.cppmangle, sc.visibility,
        sc.explicitVisibility, visd, sc.inlining);
    }

    override void visit(PragmaDeclaration prd)
    {
        if (prd.ident == Id.Pinline)
        {
            // We keep track of this pragma inside scopes,
            // then it's evaluated on demand in function semantic
            sc = prd.createNewScope(sc, sc.stc, sc.linkage, sc.cppmangle, sc.visibility, sc.explicitVisibility, sc.aligndecl, prd); // @suppress(dscanner.style.long_line)
        }
    }

    /**************************************
     * Use the ForwardingScopeDsymbol as the parent symbol for members.
     */
    override void visit(ForwardingAttribDeclaration  fad)
    {
        sc = sc.push(fad.sym);
    }

    override void visit(UserAttributeDeclaration uac)
    {
        Scope* sc2 = sc;
        if (uac.atts && uac.atts.length)
        {
            // create new one for changes
            sc2 = sc.copy();
            sc2.userAttribDecl = uac;
        }
        sc = sc2;
    }
}


Dsymbols* include(Dsymbol d, Scope* sc)
{
    scope icv = new ConditionIncludeVisitor(sc);
    d.accept(icv);
    return icv.symbols;
}

extern(C++) class ConditionIncludeVisitor : Visitor
{
    alias visit = typeof(super).visit;
    Scope* sc;
    Dsymbols* symbols;
    this(Scope* sc)
    {
        this.sc = sc;
    }

    override void visit(AttribDeclaration ad)
    {
        if (ad.errors)
        {
            symbols = null;
            return;
        }
        symbols = ad.decl;
        return;
    }

// Decide if 'then' or 'else' code should be included
    override void visit(ConditionalDeclaration cdc)
    {
        //printf("ConditionalDeclaration::include(sc = %p) scope = %p\n", sc, _scope);

        if (cdc.errors)
        {
            symbols = null;
            return;
        }
        assert(cdc.condition);
        symbols = dmd.expressionsem.include(cdc.condition, cdc._scope ? cdc._scope : sc) ? cdc.decl : cdc.elsedecl;
    }

    override void visit(StaticIfDeclaration sif)
    {
    /****************************************
     * Different from other AttribDeclaration subclasses, include() call requires
     * the completion of addMember and setScope phases.
     */
        //printf("StaticIfDeclaration::include(sc = %p) scope = %p\n", sc, _scope);
        if (sif.errors || sif.onStack)
        {
            symbols = null;
            return;
        }
        sif.onStack = true;
        scope(exit) sif.onStack = false;

        if (sc && sif.condition.inc == Include.notComputed)
        {
            assert(sif.scopesym); // addMember is already done
            assert(sif._scope); // setScope is already done

            Scope* saved_scope = sc;
            sc = sif._scope;
            visit(cast(ConditionalDeclaration) sif);
            Dsymbols* d = symbols;
            sc = saved_scope;

            if (d && !sif.addisdone)
            {
                // Add members lazily.
                d.foreachDsymbol( s => s.addMember(sif._scope, sif.scopesym) );

                // Set the member scopes lazily.
                d.foreachDsymbol( s => s.setScope(sif._scope) );

                sif.addisdone = true;
            }
            symbols = d;
            return;
        }
        else
        {
            visit(cast(ConditionalDeclaration)sif);
        }
    }

    override void visit(StaticForeachDeclaration sfd)
    {
        if (sfd.errors || sfd.onStack)
        {
            symbols = null;
            return;
        }
        if (sfd.cached)
        {
            assert(!sfd.onStack);
            symbols = sfd.cache;
            return;
        }
        sfd.onStack = true;
        scope(exit) sfd.onStack = false;

        if (sfd._scope)
        {
            sfd.sfe.prepare(sfd._scope); // lower static foreach aggregate
        }
        if (!sfd.sfe.ready())
        {
            symbols = null;// TODO: ok?
            return;
        }

        // expand static foreach
        import dmd.statementsem: makeTupleForeach;
        Dsymbols* d = makeTupleForeach(sfd._scope, true, true, sfd.sfe.aggrfe, sfd.decl, sfd.sfe.needExpansion).decl;
        if (d) // process generated declarations
        {
            // Add members lazily.
            d.foreachDsymbol( s => s.addMember(sfd._scope, sfd.scopesym) );

            // Set the member scopes lazily.
            d.foreachDsymbol( s => s.setScope(sfd._scope) );
        }
        sfd.cached = true;
        sfd.cache = d;
        symbols = d;
    }
}

/**
 * Called from a symbol's semantic to check if `gnuAbiTag` UDA
 * can be applied to them
 *
 * Directly emits an error if the UDA doesn't work with this symbol
 *
 * Params:
 *   sym = symbol to check for `gnuAbiTag`
 *   linkage = Linkage of the symbol (Declaration.link or sc.link)
 */
void checkGNUABITag(Dsymbol sym, LINK linkage)
{
    if (global.params.cplusplus < CppStdRevision.cpp11)
        return;

    foreachUdaNoSemantic(sym, (exp) {
        if (!isGNUABITag(exp))
            return 0; // continue
        if (sym.isCPPNamespaceDeclaration() || sym.isNspace())
        {
            .error(exp.loc, "`@%s` cannot be applied to namespaces", Id.udaGNUAbiTag.toChars());
            sym.errors = true;
        }
        else if (linkage != LINK.cpp)
        {
            .error(exp.loc, "`@%s` can only apply to C++ symbols", Id.udaGNUAbiTag.toChars());
            sym.errors = true;
        }
        // Only one `@gnuAbiTag` is allowed by semantic2
        return 1; // break
    });
}

/**
 * Check if the provided expression references `core.attribute.gnuAbiTag`
 *
 * This should be called after semantic has been run on the expression.
 * Semantic on UDA happens in semantic2 (see `dmd.semantic2`).
 *
 * Params:
 *   e = Expression to check (usually from `UserAttributeDeclaration.atts`)
 *
 * Returns:
 *   `true` if the expression references the compiler-recognized `gnuAbiTag`
 */
bool isGNUABITag(Expression e)
{
    if (global.params.cplusplus < CppStdRevision.cpp11)
        return false;

    auto ts = e.type ? e.type.isTypeStruct() : null;
    if (!ts)
        return false;
    if (ts.sym.ident != Id.udaGNUAbiTag || !ts.sym.parent)
        return false;
    // Can only be defined in druntime
    Module m = ts.sym.parent.isModule();
    if (!m || !m.isCoreModule(Id.attribute))
        return false;
    return true;
}

/******************************************
 * If a variable has a scope destructor call, return call for it.
 * Otherwise, return NULL.
 */
private Expression callScopeDtor(VarDeclaration vd, Scope* sc)
{
    import dmd.typesem: size;

    //printf("VarDeclaration::callScopeDtor() %s\n", toChars());

    // Destruction of STC.field's is handled by buildDtor()
    if (vd.storage_class & (STC.nodtor | STC.ref_ | STC.out_ | STC.field))
    {
        return null;
    }

    if (vd.iscatchvar)
        return null;    // destructor is built by `void semantic(Catch c, Scope* sc)`, not here

    Expression e = null;
    // Destructors for structs and arrays of structs
    Type tv = vd.type.baseElemOf();
    if (tv.ty == Tstruct)
    {
        StructDeclaration sd = (cast(TypeStruct)tv).sym;
        if (!sd.dtor || sd.errors)
            return null;

        const sz = vd.type.size();
        assert(sz != SIZE_INVALID);

        if (vd.type.toBasetype().ty == Tstruct)
        {
            // v.__xdtor()
            e = new VarExp(vd.loc, vd);

            /* This is a hack so we can call destructors on const/immutable objects.
             * Need to add things like "const ~this()" and "immutable ~this()" to
             * fix properly.
             */
            e.type = e.type.mutableOf();

            // Enable calling destructors on shared objects.
            // The destructor is always a single, non-overloaded function,
            // and must serve both shared and non-shared objects.
            e.type = e.type.unSharedOf;

            e = new DotVarExp(vd.loc, e, sd.dtor, false);
            e = new CallExp(vd.loc, e);
        }
        else
        {
            // __ArrayDtor(v[0 .. n])
            e = new VarExp(vd.loc, vd);

            const sdsz = sd.type.size();
            assert(sdsz != SIZE_INVALID && sdsz != 0);
            const n = sz / sdsz;
            SliceExp se = new SliceExp(vd.loc, e, new IntegerExp(vd.loc, 0, Type.tsize_t),
                new IntegerExp(vd.loc, n, Type.tsize_t));

            // Prevent redundant bounds check
            se.upperIsInBounds = true;
            se.lowerIsLessThanUpper = true;

            // This is a hack so we can call destructors on const/immutable objects.
            se.type = sd.type.arrayOf();

            e = new CallExp(vd.loc, new IdentifierExp(vd.loc, Id.__ArrayDtor), se);
        }
        return e;
    }
    // Destructors for classes
    if (!(vd.storage_class & (STC.auto_ | STC.scope_) && !(vd.storage_class & STC.parameter)))
        return null;

    for (ClassDeclaration cd = vd.type.isClassHandle(); cd; cd = cd.baseClass)
    {
        /* We can do better if there's a way with onstack
         * classes to determine if there's no way the monitor
         * could be set.
         */
        //if (cd.isInterfaceDeclaration())
        //    error("interface `%s` cannot be scope", cd.toChars());

        if (!vd.onstack) // if any destructors
            continue;
        // delete'ing C++ classes crashes (and delete is deprecated anyway)
        if (cd.classKind == ClassKind.cpp)
        {
            // Don't call non-existant dtor
            if (!cd.dtor)
                break;

            e = new VarExp(vd.loc, vd);
            e.type = e.type.mutableOf().unSharedOf(); // Hack for mutable ctor on immutable instances
            e = new DotVarExp(vd.loc, e, cd.dtor, false);
            e = new CallExp(vd.loc, e);
            break;
        }

        // delete this;
        Expression ec;
        ec = new VarExp(vd.loc, vd);
        e = new DeleteExp(vd.loc, ec, true);
        break;
    }
    return e;
}

/***************************************
 * Collect all instance fields, then determine instance size.
 * Returns:
 *      false if failed to determine the size.
 */
bool determineSize(AggregateDeclaration ad, Loc loc)
{
    //printf("AggregateDeclaration::determineSize() %s, sizeok = %d\n", toChars(), sizeok);

    // The previous instance size finalizing had:
    if (ad.type.ty == Terror || ad.errors)
        return false;   // failed already
    if (ad.sizeok == Sizeok.done)
        return true;    // succeeded

    if (!ad.members)
    {
        .error(loc, "%s `%s` unknown size", ad.kind, ad.toPrettyChars);
        return false;
    }

    if (ad._scope)
        dsymbolSemantic(ad, null);

    // Determine the instance size of base class first.
    if (auto cd = ad.isClassDeclaration())
    {
        cd = cd.baseClass;
        if (cd && !cd.determineSize(loc))
            goto Lfail;
    }

    // Determine instance fields when sizeok == Sizeok.none
    if (!ad.determineFields())
        goto Lfail;
    if (ad.sizeok != Sizeok.done)
        ad.finalizeSize();

    // this aggregate type has:
    if (ad.type.ty == Terror)
        return false;   // marked as invalid during the finalizing.
    if (ad.sizeok == Sizeok.done)
        return true;    // succeeded to calculate instance size.

Lfail:
    // There's unresolvable forward reference.
    if (ad.type != Type.terror)
        error(loc, "%s `%s` no size because of forward reference", ad.kind, ad.toPrettyChars);
    // Don't cache errors from speculative semantic, might be resolvable later.
    // https://issues.dlang.org/show_bug.cgi?id=16574
    if (!global.gag)
    {
        ad.type = Type.terror;
        ad.errors = true;
    }
    return false;
}

void addComment(Dsymbol d, const(char)* comment)
{
    scope v = new AddCommentVisitor(comment);
    d.accept(v);
}

extern (C++) class AddCommentVisitor: Visitor
{
    alias visit = Visitor.visit;

    const(char)* comment;

    this(const(char)* comment)
    {
        this.comment = comment;
    }

    override void visit(Dsymbol d)
    {
        if (!comment || !*comment)
            return;

        //printf("addComment '%s' to Dsymbol %p '%s'\n", comment, this, toChars());
        void* h = cast(void*)d;      // just the pointer is the key
        auto p = h in d.commentHashTable;
        if (!p)
        {
            d.commentHashTable[h] = comment;
            return;
        }
        if (strcmp(*p, comment) != 0)
        {
            // Concatenate the two
            *p = Lexer.combineComments((*p).toDString(), comment.toDString(), true);
        }
    }
    override void visit(AttribDeclaration atd)
    {
        if (comment)
        {
            atd.include(null).foreachDsymbol( s => s.addComment(comment) );
        }
    }
    override void visit(ConditionalDeclaration cd)
    {
        if (comment)
        {
            cd.decl    .foreachDsymbol( s => s.addComment(comment) );
            cd.elsedecl.foreachDsymbol( s => s.addComment(comment) );
        }
    }
    override void visit(StaticForeachDeclaration sfd) {}
}

void checkCtorConstInit(Dsymbol d)
{
    scope v = new CheckCtorConstInitVisitor();
    d.accept(v);
}

private extern(C++) class CheckCtorConstInitVisitor : Visitor
{
    alias visit = Visitor.visit;

    override void visit(AttribDeclaration ad)
    {
        ad.include(null).foreachDsymbol( s => s.checkCtorConstInit() );
    }

    override void visit(VarDeclaration vd)
    {
        version (none)
        {
            /* doesn't work if more than one static ctor */
            if (vd.ctorinit == 0 && vd.isCtorinit() && !vd.isField())
                error("missing initializer in static constructor for const variable");
        }
    }

    override void visit(Dsymbol d){}
}

/**************************************
* Determine if this symbol is only one.
* Returns:
*      false, ps = null: There are 2 or more symbols
*      true,  ps = null: There are zero symbols
*      true,  ps = symbol: The one and only one symbol
*/
bool oneMember(Dsymbol d, out Dsymbol ps, Identifier ident)
{
    scope v = new OneMemberVisitor(ps, ident);
    d.accept(v);
    return v.result;
}

private extern(C++) class OneMemberVisitor : Visitor
{
    alias visit = Visitor.visit;

    Dsymbol* ps;
    Identifier ident;
    bool result;

    this(out Dsymbol ps, Identifier ident)
    {
        this.ps = &ps;
        this.ident = ident;
    }

    override void visit(AttribDeclaration atb)
    {
        Dsymbols* d = atb.include(null);
        result = oneMembers(d, *ps, ident);
    }

    override void visit(StaticForeachDeclaration sfd)
    {
        // Required to support IFTI on a template that contains a
        // `static foreach` declaration.  `super.oneMember` calls
        // include with a `null` scope.  As `static foreach` requires
        // the scope for expansion, `oneMember` can only return a
        // precise result once `static foreach` has been expanded.
        if (sfd.cached)
        {
            this.visit(cast(AttribDeclaration) sfd);
        }
        else
        {
            *ps = null; // a `static foreach` declaration may in general expand to multiple symbols
            result = false;
        }
    }

    override void visit(StorageClassDeclaration scd)
    {
        bool t = oneMembers(scd.decl, *ps, ident);
        if (t && *ps)
        {
            /* This is to deal with the following case:
             * struct Tick {
             *   template to(T) { const T to() { ... } }
             * }
             * For eponymous function templates, the 'const' needs to get attached to 'to'
             * before the semantic analysis of 'to', so that template overloading based on the
             * 'this' pointer can be successful.
             */
            if (FuncDeclaration fd = (*ps).isFuncDeclaration())
            {
                /* Use storage_class2 instead of storage_class otherwise when we do .di generation
                 * we'll wind up with 'const const' rather than 'const'.
                 */
                /* Don't think we need to worry about mutually exclusive storage classes here
                 */
                fd.storage_class2 |= scd.stc;
            }
        }
        result = t;
    }

    override void visit(ConditionalDeclaration cd)
    {
        //printf("ConditionalDeclaration::oneMember(), inc = %d\n", condition.inc);
        if (cd.condition.inc != Include.notComputed)
        {
            Dsymbols* d = dmd.expressionsem.include(cd.condition, null) ? cd.decl : cd.elsedecl;
            result = oneMembers(d, *ps, ident);
        }
        else
        {
            bool res = (oneMembers(cd.decl, *ps, ident) && *ps is null && oneMembers(cd.elsedecl, *ps, ident) && *ps is null);
            *ps = null;
            result = res;
        }
    }

    override void visit(ScopeDsymbol sd)
    {
        if (sd.isAnonymous())
            result = oneMembers(sd.members, *ps, ident);
        else {
            // visit(Dsymbol dsym)
            *ps = sd;
            result = true;
        }
    }

    override void visit(StaticAssert sa)
    {
        //printf("StaticAssert::oneMember())\n");
        *ps = null;
        result = true;
    }

    override void visit(TemplateInstance ti)
    {
        *ps = null;
        result = true;
    }

    override void visit(TemplateMixin tm)
    {
        *ps = tm;
        result = true;
    }

    override void visit(Dsymbol dsym)
    {
        *ps = dsym;
        result = true;
    }
}

/****************************************
* Return true if any of the members are static ctors or static dtors, or if
* any members have members that are.
*/
bool hasStaticCtorOrDtor(Dsymbol d)
{
    scope v = new HasStaticCtorOrDtor();
    d.accept(v);
    return v.result;
}

private extern(C++) class HasStaticCtorOrDtor : Visitor
{
    import dmd.mtype : Type;

    alias visit = Visitor.visit;
    bool result;

    // attrib.d
    override void visit(AttribDeclaration ad){
        result = ad.include(null).foreachDsymbol( (s) { return s.hasStaticCtorOrDtor(); } ) != 0;
    }

    // dsymbol.d
    override void visit(Dsymbol d){
        //printf("Dsymbol::hasStaticCtorOrDtor() %s\n", toChars());
        result = false;
    }

    override void visit(ScopeDsymbol sd) {
        if (sd.members)
        {
            for (size_t i = 0; i < sd.members.length; i++)
            {
                Dsymbol member = (*(sd.members))[i];
                if (member.hasStaticCtorOrDtor())
                    result = true;
                    return;
            }
        }
        result = false;
    }

    // dtemplate.d
    override void visit(TemplateDeclaration td) {
        result = false; // don't scan uninstantiated templates
    }

    // func.d
    override void visit(StaticCtorDeclaration scd) {
        result = true;
    }

    override void visit(StaticDtorDeclaration sdd) @nogc nothrow pure @safe {
        result = true;
    }
}

bool isFuncHidden(ClassDeclaration cd, FuncDeclaration fd)
{
    import dmd.funcsem : overloadApply;
    //printf("ClassDeclaration.isFuncHidden(class = %s, fd = %s)\n", toChars(), fd.toPrettyChars());
    Dsymbol s = cd.search(Loc.initial, fd.ident, SearchOpt.ignoreAmbiguous | SearchOpt.ignoreErrors);
    if (!s)
    {
        //printf("not found\n");
        /* Because, due to a hack, if there are multiple definitions
            * of fd.ident, NULL is returned.
            */
        return false;
    }
    s = s.toAlias();
    if (auto os = s.isOverloadSet())
    {
        foreach (sm; os.a)
        {
            auto fm = sm.isFuncDeclaration();
            if (overloadApply(fm, s => fd == s.isFuncDeclaration()))
                return false;
        }
        return true;
    }
    else
    {
        auto f = s.isFuncDeclaration();
        //printf("%s fdstart = %p\n", s.kind(), fdstart);
        if (overloadApply(f, s => fd == s.isFuncDeclaration()))
            return false;
        return !fd.parent.isTemplateMixin();
    }
}

Dsymbol vtblSymbol(ClassDeclaration cd)
{
    if (!cd.vtblsym)
    {
        auto vtype = Type.tvoidptr.immutableOf().sarrayOf(cd.vtbl.length);
        auto var = new VarDeclaration(cd.loc, vtype, Identifier.idPool("__vtbl"), null, STC.immutable_ | STC.static_);
        var.addMember(null, cd);
        var.isdataseg = 1;
        var._linkage = LINK.d;
        var.semanticRun = PASS.semanticdone; // no more semantic wanted
        cd.vtblsym = var;
    }
    return cd.vtblsym;
}

bool isAbstract(ClassDeclaration cd)
{
    enum log = false;
    if (cd.isabstract != ThreeState.none)
        return cd.isabstract == ThreeState.yes;

    if (log) printf("isAbstract(%s)\n", cd.toChars());

    bool no()  { if (log) printf("no\n");  cd.isabstract = ThreeState.no;  return false; }
    bool yes() { if (log) printf("yes\n"); cd.isabstract = ThreeState.yes; return true;  }

    if (cd.storage_class & STC.abstract_ || cd._scope && cd._scope.stc & STC.abstract_)
        return yes();

    if (cd.errors)
        return no();

    /* https://issues.dlang.org/show_bug.cgi?id=11169
        * Resolve forward references to all class member functions,
        * and determine whether this class is abstract.
        */
    static int func(Dsymbol s, void*)
    {
        auto fd = s.isFuncDeclaration();
        if (!fd)
            return 0;
        if (fd.storage_class & STC.static_)
            return 0;

        if (fd.isAbstract())
            return 1;
        return 0;
    }

    // opaque class is not abstract if it is not declared abstract
    if (!(cd.members))
        return no();

    for (size_t i = 0; i < cd.members.length; i++)
    {
        auto s = (*(cd.members))[i];
        if (s.apply(&func, null))
        {
            return yes();
        }
    }

    /* If the base class is not abstract, then this class cannot
        * be abstract.
        */
    if (!cd.isInterfaceDeclaration() && (!cd.baseClass || !cd.baseClass.isAbstract()))
        return no();

    /* If any abstract functions are inherited, but not overridden,
        * then the class is abstract. Do this by checking the vtbl[].
        * Need to do semantic() on class to fill the vtbl[].
        */
    cd.dsymbolSemantic(null);

    /* The next line should work, but does not because when ClassDeclaration.dsymbolSemantic()
        * is called recursively it can set PASS.semanticdone without finishing it.
        */
    //if (semanticRun < PASS.semanticdone)
    {
        /* Could not complete semantic(). Try running semantic() on
            * each of the virtual functions,
            * which will fill in the vtbl[] overrides.
            */
        static int virtualSemantic(Dsymbol s, void*)
        {
            auto fd = s.isFuncDeclaration();
            if (fd && !(fd.storage_class & STC.static_) && !fd.isUnitTestDeclaration())
                fd.dsymbolSemantic(null);
            return 0;
        }

        for (size_t i = 0; i < cd.members.length; i++)
        {
            auto s = (*(cd.members))[i];
            s.apply(&virtualSemantic,null);
        }
    }

    /* Finally, check the vtbl[]
        */
    foreach (i; 1 .. cd.vtbl.length)
    {
        auto fd = cd.vtbl[i].isFuncDeclaration();
        //if (fd) printf("\tvtbl[%d] = [%s] %s\n", i, fd.loc.toChars(), fd.toPrettyChars());
        if (!fd || fd.isAbstract())
        {
            return yes();
        }
    }

    return no();
}

void finalizeSize(AggregateDeclaration ad)
{
    scope v = new FinalizeSizeVisitor();
    ad.accept(v);
}

/**********************************
 * Determine if exp is all binary zeros.
 * Params:
 *      exp = expression to check
 * Returns:
 *      true if it's all binary 0
 */
bool _isZeroInit(Expression exp)
{
    import dmd.typesem: size;

    switch (exp.op)
    {
        case EXP.int64:
            return exp.toInteger() == 0;

        case EXP.null_:
            return true;

        case EXP.structLiteral:
        {
            auto sle = exp.isStructLiteralExp();
            if (sle.sd.isNested())
                return false;
            const isCstruct = sle.sd.isCsymbol();  // C structs are default initialized to all zeros
            foreach (i; 0 .. sle.sd.fields.length)
            {
                auto field = sle.sd.fields[i];
                if (field.type.size(field.loc))
                {
                    auto e = sle.elements && i < sle.elements.length ? (*sle.elements)[i] : null;
                    if (e ? !_isZeroInit(e)
                          : !isCstruct && !field.type.isZeroInit(field.loc))
                        return false;
                }
            }
            return true;
        }

        case EXP.arrayLiteral:
        {
            auto ale = cast(ArrayLiteralExp)exp;

            const dim = ale.elements ? ale.elements.length : 0;

            if (ale.type.toBasetype().ty == Tarray) // if initializing a dynamic array
                return dim == 0;

            foreach (i; 0 .. dim)
            {
                if (!_isZeroInit(ale[i]))
                    return false;
            }

            /* Note that true is returned for all T[0]
             */
            return true;
        }

        case EXP.string_:
        {
            auto se = cast(StringExp)exp;

            if (se.type.toBasetype().ty == Tarray) // if initializing a dynamic array
                return se.len == 0;

            foreach (i; 0 .. se.len)
            {
                if (se.getIndex(i) != 0)
                    return false;
            }
            return true;
        }

        case EXP.vector:
        {
            auto ve = cast(VectorExp) exp;
            return _isZeroInit(ve.e1);
        }

        case EXP.float64:
        case EXP.complex80:
        {
            import dmd.root.ctfloat : CTFloat;
            return (exp.toReal()      is CTFloat.zero) &&
                   (exp.toImaginary() is CTFloat.zero);
        }

        default:
            return false;
    }
}

/***************************************
 * Calculate `ad.field[i].overlapped` and `overlapUnsafe`, and check that all of explicit
 * field initializers have unique memory space on instance.
 * Returns:
 *      true if any errors happen.
 */
private bool checkOverlappedFields(AggregateDeclaration ad)
{
    //printf("AggregateDeclaration::checkOverlappedFields() %s\n", toChars());
    assert(ad.sizeok == Sizeok.done);
    size_t nfields = ad.fields.length;
    if (ad.isNested())
    {
        auto cd = ad.isClassDeclaration();
        if (!cd || !cd.baseClass || !cd.baseClass.isNested())
            nfields--;
        if (ad.vthis2 && !(cd && cd.baseClass && cd.baseClass.vthis2))
            nfields--;
    }
    bool errors = false;

    // Fill in missing any elements with default initializers
    foreach (i; 0 .. nfields)
    {
        auto vd = ad.fields[i];
        if (vd.errors)
        {
            errors = true;
            continue;
        }

        const vdIsVoidInit = vd._init && vd._init.isVoidInitializer();

        // Find overlapped fields with the hole [vd.offset .. vd.offset.size()].
        foreach (j; 0 .. nfields)
        {
            if (i == j)
                continue;
            auto v2 = ad.fields[j];
            if (v2.errors)
            {
                errors = true;
                continue;
            }
            if (!vd.isOverlappedWith(v2))
                continue;

            // vd and v2 are overlapping.
            vd.overlapped = true;
            v2.overlapped = true;

            if (!MODimplicitConv(vd.type.mod, v2.type.mod))
                v2.overlapUnsafe = true;
            if (!MODimplicitConv(v2.type.mod, vd.type.mod))
                vd.overlapUnsafe = true;

            if (i > j)
                continue;

            if (!v2._init)
                continue;

            if (v2._init.isVoidInitializer())
                continue;

            if (vd._init && !vdIsVoidInit && v2._init)
            {
                .error(ad.loc, "overlapping default initialization for field `%s` and `%s`", v2.toChars(), vd.toChars());
                errors = true;
            }
            else if (v2._init && i < j)
            {
                .error(v2.loc, "union field `%s` with default initialization `%s` must be before field `%s`",
                    v2.toChars(), dmd.hdrgen.toChars(v2._init), vd.toChars());
                errors = true;
            }
        }
    }
    return errors;
}

private extern(C++) class FinalizeSizeVisitor : Visitor
{
    import dmd.typesem: size;

    alias visit = Visitor.visit;

    override void visit(ClassDeclaration outerCd)
    {
        assert(outerCd.sizeok != Sizeok.done);

        // Set the offsets of the fields and determine the size of the class
        if (outerCd.baseClass)
        {
            assert(outerCd.baseClass.sizeok == Sizeok.done);

            outerCd.alignsize = outerCd.baseClass.alignsize;
            if (outerCd.classKind == ClassKind.cpp)
                outerCd.structsize = target.cpp.derivedClassOffset(outerCd.baseClass);
            else
                outerCd.structsize = outerCd.baseClass.structsize;
        }
        else if (outerCd.classKind == ClassKind.objc)
            outerCd.structsize = 0; // no hidden member for an Objective-C class
        else if (outerCd.isInterfaceDeclaration())
        {
            if (outerCd.interfaces.length == 0)
            {
                outerCd.alignsize = target.ptrsize;
                outerCd.structsize = target.ptrsize;      // allow room for __vptr
            }
        }
        else
        {
            outerCd.alignsize = target.ptrsize;
            outerCd.structsize = target.ptrsize;      // allow room for __vptr
            if (outerCd.hasMonitor())
                outerCd.structsize += target.ptrsize; // allow room for __monitor
        }

        //printf("finalizeSize() %s, sizeok = %d\n", toChars(), sizeok);
        size_t bi = 0;                  // index into vtblInterfaces[]

        /****
            * Runs through the inheritance graph to set the BaseClass.offset fields.
            * Recursive in order to account for the size of the interface classes, if they are
            * more than just interfaces.
            * Params:
            *      cd = interface to look at
            *      baseOffset = offset of where cd will be placed
            * Returns:
            *      subset of instantiated size used by cd for interfaces
            */
        uint membersPlace(ClassDeclaration cd, uint baseOffset)
        {
            //printf("    membersPlace(%s, %d)\n", cd.toChars(), baseOffset);
            uint offset = baseOffset;

            foreach (BaseClass* b; cd.interfaces)
            {
                if (b.sym.sizeok != Sizeok.done)
                    b.sym.finalizeSize();
                assert(b.sym.sizeok == Sizeok.done);

                if (!b.sym.alignsize)
                    b.sym.alignsize = target.ptrsize;
                offset = alignmember(structalign_t(cast(ushort)b.sym.alignsize), b.sym.alignsize, offset);
                assert(bi < outerCd.vtblInterfaces.length);

                BaseClass* bv = (*(outerCd.vtblInterfaces))[bi];
                if (b.sym.interfaces.length == 0)
                {
                    //printf("\tvtblInterfaces[%d] b=%p b.sym = %s, offset = %d\n", bi, bv, bv.sym.toChars(), offset);
                    bv.offset = offset;
                    ++bi;
                    // All the base interfaces down the left side share the same offset
                    for (BaseClass* b2 = bv; b2.baseInterfaces.length; )
                    {
                        b2 = &b2.baseInterfaces[0];
                        b2.offset = offset;
                        //printf("\tvtblInterfaces[%d] b=%p   sym = %s, offset = %d\n", bi, b2, b2.sym.toChars(), b2.offset);
                    }
                }
                membersPlace(b.sym, offset);
                //printf(" %s size = %d\n", b.sym.toChars(), b.sym.structsize);
                offset += b.sym.structsize;
                if (outerCd.alignsize < b.sym.alignsize)
                    outerCd.alignsize = b.sym.alignsize;
            }
            return offset - baseOffset;
        }

        outerCd.structsize += membersPlace(outerCd, outerCd.structsize);

        if (outerCd.isInterfaceDeclaration())
        {
            outerCd.sizeok = Sizeok.done;
            return;
        }

        // FIXME: Currently setFieldOffset functions need to increase fields
        // to calculate each variable offsets. It can be improved later.
        outerCd.fields.setDim(0);

        FieldState fieldState;
        fieldState.offset = outerCd.structsize;
        foreach (s; *(outerCd.members))
        {
            s.setFieldOffset(outerCd, &fieldState, false);
        }

        outerCd.sizeok = Sizeok.done;

        // Calculate fields[i].overlapped
        outerCd.checkOverlappedFields();
    }

    override void visit(StructDeclaration sd)
    {
        //printf("StructDeclaration::finalizeSize() %s, sizeok = %d\n", toChars(), sizeok);
        assert(sd.sizeok != Sizeok.done);

        if (sd.sizeok == Sizeok.inProcess)
        {
            return;
        }
        sd.sizeok = Sizeok.inProcess;

        //printf("+StructDeclaration::finalizeSize() %s, fields.length = %d, sizeok = %d\n", toChars(), fields.length, sizeok);

        sd.fields.setDim(0);   // workaround

        // Set the offsets of the fields and determine the size of the struct
        FieldState fieldState;
        bool isunion = sd.isUnionDeclaration() !is null;
        for (size_t i = 0; i < sd.members.length; i++)
        {
            Dsymbol s = (*sd.members)[i];
            s.setFieldOffset(sd, &fieldState, isunion);
            if (sd.type.ty == Terror)
            {
                errorSupplemental(s.loc, "error on member `%s`", s.toPrettyChars);
                sd.errors = true;
                return;
            }
        }

        if (sd.structsize == 0)
        {
            sd.hasNoFields = true;
            sd.alignsize = 1;

            // A fine mess of what size a zero sized struct should be
            final switch (sd.classKind)
            {
                case ClassKind.d:
                case ClassKind.cpp:
                    sd.structsize = 1;
                    break;

                case ClassKind.c:
                case ClassKind.objc:
                    if (target.c.bitFieldStyle == TargetC.BitFieldStyle.MS)
                    {
                        /* Undocumented MS behavior for:
                         *   struct S { int :0; };
                         */
                        sd.structsize = 4;
                    }
                    else
                        sd.structsize = 0;
                    break;
            }
        }

        // Round struct size up to next alignsize boundary.
        // This will ensure that arrays of structs will get their internals
        // aligned properly.
        if (sd.alignment.isDefault() || sd.alignment.isPack())
            sd.structsize = (sd.structsize + sd.alignsize - 1) & ~(sd.alignsize - 1);
        else
            sd.structsize = (sd.structsize + sd.alignment.get() - 1) & ~(sd.alignment.get() - 1);

        sd.sizeok = Sizeok.done;

        //printf("-StructDeclaration::finalizeSize() %s, fields.length = %d, structsize = %d\n", toChars(), cast(int)fields.length, cast(int)structsize);

        if (sd.errors)
            return;

        // Calculate fields[i].overlapped
        if (sd.checkOverlappedFields())
        {
            sd.errors = true;
            return;
        }

        // Determine if struct is all zeros or not
        sd.zeroInit = true;
        auto lastOffset = -1;
        foreach (vd; sd.fields)
        {
            // First skip zero sized fields
            if (vd.type.size(vd.loc) == 0)
                continue;

            // only consider first sized member of an (anonymous) union
            if (vd.overlapped && vd.offset == lastOffset)
                continue;
            lastOffset = vd.offset;

            if (vd._init)
            {
                if (vd._init.isVoidInitializer())
                    /* Treat as 0 for the purposes of putting the initializer
                     * in the BSS segment, or doing a mass set to 0
                     */
                    continue;

                // Examine init to see if it is all 0s.
                auto exp = vd.getConstInitializer();
                if (!exp || !_isZeroInit(exp))
                {
                    sd.zeroInit = false;
                    break;
                }
            }
            else if (!vd.type.isZeroInit(sd.loc))
            {
                sd.zeroInit = false;
                break;
            }
        }


        sd.argTypes = target.toArgTypes(sd.type);
    }
}

/*****************************************
* Is Dsymbol a variable that contains pointers?
*/
bool hasPointers(Dsymbol d)
{
    scope v = new HasPointersVisitor();
    d.accept(v);
    return v.result;
}

private extern(C++) class HasPointersVisitor : Visitor
{
    import dmd.mtype : Type;

    alias visit = Visitor.visit;
    bool result;

    override void visit(AttribDeclaration ad)
    {
        result = ad.include(null).foreachDsymbol( (s) { return s.hasPointers(); } ) != 0;
    }

    override void visit(VarDeclaration vd)
    {
        import dmd.typesem : hasPointers;
        result = (!vd.isDataseg() && vd.type.hasPointers());
    }

    override void visit(Dsymbol d)
    {
        //printf("Dsymbol::hasPointers() %s\n", toChars());
        result = false;
    }

    override void visit(TemplateMixin tm)
    {
        //printf("TemplateMixin.hasPointers() %s\n", toChars());
        result = tm.members.foreachDsymbol( (s) { return s.hasPointers(); } ) != 0;
    }

    override void visit(Nspace ns)
    {
        //printf("Nspace::hasPointers() %s\n", toChars());
        result = ns.members.foreachDsymbol( (s) { return s.hasPointers(); } ) != 0;
    }
}

/***************************************
 * Expands attribute declarations in members in depth first
 * order. Calls dg(size_t symidx, Dsymbol *sym) for each
 * member.
 * If dg returns !=0, stops and returns that value else returns 0.
 * Use this function to avoid the O(N + N^2/2) complexity of
 * calculating dim and calling N times getNth.
 * Returns:
 *  last value returned by dg()
 */
int _foreach(Scope* sc, Dsymbols* members, scope ForeachDg dg, size_t* pn = null)
{
    assert(dg);
    if (!members)
        return 0;
    size_t n = pn ? *pn : 0; // take over index
    int result = 0;
    foreach (size_t i; 0 .. members.length)
    {
        import dmd.attrib : AttribDeclaration;
        import dmd.dtemplate : TemplateMixin;

        Dsymbol s = (*members)[i];
        if (AttribDeclaration a = s.isAttribDeclaration())
            result = _foreach(sc, a.include(sc), dg, &n);
        else if (TemplateMixin tm = s.isTemplateMixin())
            result = _foreach(sc, tm.members, dg, &n);
        else if (s.isTemplateInstance())
        {
        }
        else if (s.isUnitTestDeclaration())
        {
        }
        else
            result = dg(n++, s);
        if (result)
            break;
    }
    if (pn)
        *pn = n; // update index
    return result;
}

/****************************************
 * Create array of the local classes in the Module, suitable
 * for inclusion in ModuleInfo
 * Params:
 *      mod = the Module
 *      aclasses = array to fill in
 * Returns: array of local classes
 */
void getLocalClasses(Module mod, ref ClassDeclarations aclasses)
{
    //printf("members.length = %d\n", mod.members.length);
    int pushAddClassDg(size_t n, Dsymbol sm)
    {
        if (!sm)
            return 0;

        if (auto cd = sm.isClassDeclaration())
        {
            // compatibility with previous algorithm
            if (cd.parent && cd.parent.isTemplateMixin())
                return 0;

            if (cd.classKind != ClassKind.objc)
                aclasses.push(cd);
        }
        return 0;
    }

    _foreach(null, mod.members, &pushAddClassDg);
}

/*****************************************
* Same as Dsymbol::oneMember(), but look at an array of Dsymbols.
*/
extern (D) bool oneMembers(Dsymbols* members, out Dsymbol ps, Identifier ident)
{
    //printf("Dsymbol::oneMembers() %d\n", members ? members.length : 0);
    Dsymbol s = null;
    if (!members)
    {
        ps = null;
        return true;
    }

    for (size_t i = 0; i < members.length; i++)
    {
        Dsymbol sx = (*members)[i];
        bool x = sx.oneMember(ps, ident);
        //printf("\t[%d] kind %s = %d, s = %p\n", i, sx.kind(), x, *ps);
        if (!x)
        {
            //printf("\tfalse 1\n");
            assert(ps is null);
            return false;
        }
        if (!ps)
            continue;

        assert(ident);
        if (!ps.ident || !ps.ident.equals(ident))
            continue;
        if (!s)
            s = ps;
        else if (s.isOverloadable() && ps.isOverloadable())
        {
            // keep head of overload set
            FuncDeclaration f1 = s.isFuncDeclaration();
            FuncDeclaration f2 = ps.isFuncDeclaration();
            if (f1 && f2)
            {
                assert(!f1.isFuncAliasDeclaration());
                assert(!f2.isFuncAliasDeclaration());
                for (; f1 != f2; f1 = f1.overnext0)
                {
                    if (f1.overnext0 is null)
                    {
                        f1.overnext0 = f2;
                        break;
                    }
                }
            }
        }
        else // more than one symbol
        {
            ps = null;
            //printf("\tfalse 2\n");
            return false;
        }
    }
    ps = s; // s is the one symbol, null if none
    //printf("\ttrue\n");
    return true;
}<|MERGE_RESOLUTION|>--- conflicted
+++ resolved
@@ -96,7 +96,6 @@
     dsym.accept(v);
 }
 
-<<<<<<< HEAD
 // function used to call semantic3 on a module's dependencies
 void semantic3OnDependencies(Module m)
 {
@@ -230,7 +229,7 @@
     }
     a.setDim(0);
 }
-=======
+
 bool isOverlappedWith(VarDeclaration _this, VarDeclaration v)
 {
     import dmd.typesem : size;
@@ -264,8 +263,6 @@
     return   bitoffset < vbitoffset + vbitsize &&
             vbitoffset <  bitoffset + tbitsize;
 }
-
->>>>>>> 1a404243
 
 private Type tupleDeclGetType(TupleDeclaration _this)
 {
