/**
 * Does the semantic 1 pass on the AST, which looks at symbol declarations but not initializers
 * or function bodies.
 *
 * Copyright:   Copyright (C) 1999-2024 by The D Language Foundation, All Rights Reserved
 * Authors:     $(LINK2 https://www.digitalmars.com, Walter Bright)
 * License:     $(LINK2 https://www.boost.org/LICENSE_1_0.txt, Boost License 1.0)
 * Source:      $(LINK2 https://github.com/dlang/dmd/blob/master/src/dmd/dsymbolsem.d, _dsymbolsem.d)
 * Documentation:  https://dlang.org/phobos/dmd_dsymbolsem.html
 * Coverage:    https://codecov.io/gh/dlang/dmd/src/master/src/dmd/dsymbolsem.d
 */

module dmd.dsymbolsem;

import core.stdc.stdio;
import core.stdc.string;

import dmd.aggregate;
import dmd.aliasthis;
import dmd.arraytypes;
import dmd.astcodegen;
import dmd.astenums;
import dmd.attrib;
import dmd.attribsem;
import dmd.clone;
import dmd.cond;
import dmd.dcast;
import dmd.dclass;
import dmd.declaration;
import dmd.denum;
import dmd.deps;
import dmd.dimport;
import dmd.dinterpret;
import dmd.dmodule;
import dmd.dscope;
import dmd.dstruct;
import dmd.dsymbol;
import dmd.dtemplate;
import dmd.dversion;
import dmd.enumsem;
import dmd.errors;
import dmd.escape;
import dmd.expression;
import dmd.expressionsem;
import dmd.func;
import dmd.funcsem;
import dmd.globals;
import dmd.id;
import dmd.identifier;
import dmd.importc;
import dmd.init;
import dmd.initsem;
import dmd.intrange;
import dmd.hdrgen;
import dmd.location;
import dmd.mtype;
import dmd.mustuse;
import dmd.nspace;
import dmd.objc;
import dmd.opover;
import dmd.optimize;
import dmd.parse;
debug import dmd.printast;
import dmd.root.array;
import dmd.root.filename;
import dmd.common.outbuffer;
import dmd.root.rmem;
import dmd.rootobject;
import dmd.semantic2;
import dmd.semantic3;
import dmd.sideeffect;
import dmd.staticassert;
import dmd.tokens;
import dmd.utils;
import dmd.statement;
import dmd.target;
import dmd.templateparamsem;
import dmd.templatesem;
import dmd.typesem;
import dmd.visitor;

version (IN_GCC) {}
else version (IN_LLVM) {}
else version = MARS;

enum LOG = false;

/*************************************
 * Does semantic analysis on the public face of declarations.
 */
void dsymbolSemantic(Dsymbol dsym, Scope* sc)
{
    scope v = new DsymbolSemanticVisitor(sc);
    dsym.accept(v);
}

/***************************************************
 * Determine the numerical value of the AlignmentDeclaration
 * Params:
 *      ad = AlignmentDeclaration
 *      sc = context
 * Returns:
 *      ad with alignment value determined
 */
AlignDeclaration getAlignment(AlignDeclaration ad, Scope* sc)
{
    if (!ad.salign.isUnknown())   // UNKNOWN is 0
        return ad;

    if (!ad.exps)
    {
        ad.salign.setDefault();
        return ad;
    }

    dinteger_t strictest = 0;   // strictest alignment
    bool errors;
    foreach (ref exp; (*ad.exps)[])
    {
        sc = sc.startCTFE();
        auto e = exp.expressionSemantic(sc);
        e = resolveProperties(sc, e);
        sc = sc.endCTFE();
        e = e.ctfeInterpret();
        exp = e;                // could be re-evaluated if exps are assigned to more than one AlignDeclaration by CParser.applySpecifier(),
                                // e.g. `_Alignas(8) int a, b;`
        if (e.op == EXP.error)
            errors = true;
        else
        {
            auto n = e.toInteger();
            if (sc.flags & SCOPE.Cfile && n == 0)       // C11 6.7.5-6 allows 0 for alignment
                continue;

            if (n < 1 || n & (n - 1) || ushort.max < n || !e.type.isintegral())
            {
                error(ad.loc, "alignment must be an integer positive power of 2, not 0x%llx", cast(ulong)n);
                errors = true;
            }
            if (n > strictest)  // C11 6.7.5-6
                strictest = n;
        }
    }

    if (errors || strictest == 0)  // C11 6.7.5-6 says alignment of 0 means no effect
        ad.salign.setDefault();
    else
        ad.salign.set(cast(uint) strictest);

    return ad;
}

const(char)* getMessage(DeprecatedDeclaration dd)
{
    if (auto sc = dd._scope)
    {
        dd._scope = null;

        sc = sc.startCTFE();
        dd.msg = dd.msg.expressionSemantic(sc);
        dd.msg = resolveProperties(sc, dd.msg);
        sc = sc.endCTFE();
        dd.msg = dd.msg.ctfeInterpret();

        if (auto se = dd.msg.toStringExp())
            dd.msgstr = se.toStringz().ptr;
        else
            error(dd.msg.loc, "compile time constant expected, not `%s`", dd.msg.toChars());
    }
    return dd.msgstr;
}

bool checkDeprecated(Dsymbol d, const ref Loc loc, Scope* sc)
{
    if (global.params.useDeprecated == DiagnosticReporting.off)
        return false;
    if (!d.isDeprecated())
        return false;
    // Don't complain if we're inside a deprecated symbol's scope
    if (sc.isDeprecated())
        return false;
    // Don't complain if we're inside a template constraint
    // https://issues.dlang.org/show_bug.cgi?id=21831
    if (sc.flags & SCOPE.constraint)
        return false;

    const(char)* message = null;
    for (Dsymbol p = d; p; p = p.parent)
    {
        message = p.depdecl ? p.depdecl.getMessage() : null;
        if (message)
            break;
    }
    if (message)
        deprecation(loc, "%s `%s` is deprecated - %s", d.kind, d.toPrettyChars, message);
    else
        deprecation(loc, "%s `%s` is deprecated", d.kind, d.toPrettyChars);

    if (auto ti = sc.parent ? sc.parent.isInstantiated() : null)
        ti.printInstantiationTrace(Classification.deprecation);
    else if (auto ti = sc.parent ? sc.parent.isTemplateInstance() : null)
        ti.printInstantiationTrace(Classification.deprecation);

    return true;
}

/*********************************
 * Check type to see if it is based on a deprecated symbol.
 */
private void checkDeprecated(Type type, const ref Loc loc, Scope* sc)
{
    if (Dsymbol s = type.toDsymbol(sc))
    {
        s.checkDeprecated(loc, sc);
    }

    if (auto tn = type.nextOf())
        tn.checkDeprecated(loc, sc);
}

// Returns true if a contract can appear without a function body.
package bool allowsContractWithoutBody(FuncDeclaration funcdecl)
{
    assert(!funcdecl.fbody);

    /* Contracts can only appear without a body when they are virtual
     * interface functions or abstract.
     */
    Dsymbol parent = funcdecl.toParent();
    InterfaceDeclaration id = parent.isInterfaceDeclaration();

    if (!funcdecl.isAbstract() &&
        (funcdecl.fensures || funcdecl.frequires) &&
        !(id && funcdecl.isVirtual()))
    {
        auto cd = parent.isClassDeclaration();
        if (!(cd && cd.isAbstract()))
            return false;
    }
    return true;
}

/*
Tests whether the `ctor` that is part of `ti` is an rvalue constructor
(i.e. a constructor that receives a single parameter of the same type as
`Unqual!typeof(this)`). If that is the case and `sd` contains a copy
constructor, than an error is issued.

Params:
    sd = struct declaration that may contin both an rvalue and copy constructor
    ctor = constructor that will be checked if it is an evalue constructor
    ti = template instance the ctor is part of

Return:
    `false` if ctor is not an rvalue constructor or if `sd` does not contain a
    copy constructor. `true` otherwise
*/
bool checkHasBothRvalueAndCpCtor(StructDeclaration sd, CtorDeclaration ctor, TemplateInstance ti)
{
    auto loc = ctor.loc;
    auto tf = cast(TypeFunction)ctor.type;
    auto dim = tf.parameterList.length;
    if (sd && sd.hasCopyCtor && (dim == 1 || (dim > 1 && tf.parameterList[1].defaultArg)))
    {
        auto param = tf.parameterList[0];
        if (!(param.storageClass & STC.ref_) && param.type.mutableOf().unSharedOf() == sd.type.mutableOf().unSharedOf())
        {
            .error(loc, "cannot define both an rvalue constructor and a copy constructor for `struct %s`", sd.toChars());
            .errorSupplemental(ti.loc, "Template instance `%s` creates an rvalue constructor for `struct %s`",
                    ti.toPrettyChars(), sd.toChars());

            return true;
        }
    }

    return false;
}

/*************************************
 * Find the `alias this` symbol of e's type.
 * Params:
 *      sc = context
 *      e = expression forming the `this`
 *      gag = do not print errors, return `null` instead
 *      findOnly = don't do further processing like resolving properties,
 *                 i.e. just return plain dotExp() result.
 * Returns:
 *      Expression that is `e.aliasthis`
 */
Expression resolveAliasThis(Scope* sc, Expression e, bool gag = false, bool findOnly = false)
{
    import dmd.typesem : dotExp;
    for (AggregateDeclaration ad = isAggregate(e.type); ad;)
    {
        if (ad.aliasthis)
        {
            Loc loc = e.loc;
            Type tthis = (e.op == EXP.type ? e.type : null);
            const flags = cast(DotExpFlag) (DotExpFlag.noAliasThis | (gag * DotExpFlag.gag));
            uint olderrors = gag ? global.startGagging() : 0;
            e = dotExp(ad.type, sc, e, ad.aliasthis.ident, flags);
            if (!e || findOnly)
                return gag && global.endGagging(olderrors) ? null : e;

            if (tthis && ad.aliasthis.sym.needThis())
            {
                if (auto ve = e.isVarExp())
                {
                    if (auto fd = ve.var.isFuncDeclaration())
                    {
                        // https://issues.dlang.org/show_bug.cgi?id=13009
                        // Support better match for the overloaded alias this.
                        bool hasOverloads;
                        if (auto f = fd.overloadModMatch(loc, tthis, hasOverloads))
                        {
                            if (!hasOverloads)
                                fd = f;     // use exact match
                            e = new VarExp(loc, fd, hasOverloads);
                            e.type = f.type;
                            e = new CallExp(loc, e);
                            goto L1;
                        }
                    }
                }
                /* non-@property function is not called inside typeof(),
                 * so resolve it ahead.
                 */
                {
                    int save = sc.intypeof;
                    sc.intypeof = 1; // bypass "need this" error check
                    e = resolveProperties(sc, e);
                    sc.intypeof = save;
                }
            L1:
                e = new TypeExp(loc, new TypeTypeof(loc, e));
                e = e.expressionSemantic(sc);
            }
            e = resolveProperties(sc, e);
            if (!gag)
                ad.aliasthis.checkDeprecatedAliasThis(loc, sc);
            else if (global.endGagging(olderrors))
                e = null;
        }

        import dmd.dclass : ClassDeclaration;
        auto cd = ad.isClassDeclaration();
        if ((!e || !ad.aliasthis) && cd && cd.baseClass && cd.baseClass != ClassDeclaration.object)
        {
            ad = cd.baseClass;
            continue;
        }
        break;
    }
    return e;
}

/**
 * Check if an `alias this` is deprecated
 *
 * Usually one would use `expression.checkDeprecated(scope, aliasthis)` to
 * check if `expression` uses a deprecated `aliasthis`, but this calls
 * `toPrettyChars` which lead to the following message:
 * "Deprecation: alias this `fullyqualified.aggregate.__anonymous` is deprecated"
 *
 * Params:
 *   at  = The `AliasThis` object to check
 *   loc = `Loc` of the expression triggering the access to `at`
 *   sc  = `Scope` of the expression
 *         (deprecations do not trigger in deprecated scopes)
 *
 * Returns:
 *   Whether the alias this was reported as deprecated.
 */
private bool checkDeprecatedAliasThis(AliasThis at, const ref Loc loc, Scope* sc)
{
    if (global.params.useDeprecated != DiagnosticReporting.off
        && at.isDeprecated() && !sc.isDeprecated())
    {
        const(char)* message = null;
        for (Dsymbol p = at; p; p = p.parent)
        {
            message = p.depdecl ? p.depdecl.getMessage() : null;
            if (message)
                break;
        }
        if (message)
            deprecation(loc, "`alias %s this` is deprecated - %s",
                        at.sym.toChars(), message);
        else
            deprecation(loc, "`alias %s this` is deprecated",
                        at.sym.toChars());

        if (auto ti = sc.parent ? sc.parent.isInstantiated() : null)
            ti.printInstantiationTrace(Classification.deprecation);

        return true;
    }
    return false;
}

// Save the scope and defer semantic analysis on the Dsymbol.
void deferDsymbolSemantic(Scope* sc, Dsymbol s, Scope *scx)
{
    s._scope = scx ? scx : sc.copy();
    s._scope.setNoFree();
    Module.addDeferredSemantic(s);
}


private extern(C++) final class DsymbolSemanticVisitor : Visitor
{
    alias visit = Visitor.visit;

    Scope* sc;
    this(Scope* sc) scope @safe
    {
        this.sc = sc;
    }

    override void visit(Dsymbol dsym)
    {
        .error(dsym.loc, "%s `%s` %p has no semantic routine", dsym.kind, dsym.toPrettyChars, dsym);
    }

    override void visit(ScopeDsymbol) { }
    override void visit(Declaration) { }

    override void visit(AliasThis dsym)
    {
        if (dsym.semanticRun != PASS.initial)
            return;

        if (dsym._scope)
        {
            sc = dsym._scope;
            dsym._scope = null;
        }

        if (!sc)
            return;

        dsym.semanticRun = PASS.semantic;
        dsym.isDeprecated_ = !!(sc.stc & STC.deprecated_);

        Dsymbol p = sc.parent.pastMixin();
        AggregateDeclaration ad = p.isAggregateDeclaration();
        if (!ad)
        {
            error(dsym.loc, "alias this can only be a member of aggregate, not %s `%s`", p.kind(), p.toChars());
            return;
        }

        assert(ad.members);
        Dsymbol s = ad.search(dsym.loc, dsym.ident);
        if (!s)
        {
            Dsymbol pscopesym;
            s = sc.search(dsym.loc, dsym.ident, pscopesym);
            if (s)
                error(dsym.loc, "`%s` is not a member of `%s`", s.toChars(), ad.toChars());
            else
                error(dsym.loc, "undefined identifier `%s`", dsym.ident.toChars());
            return;
        }
        if (ad.aliasthis && s != ad.aliasthis)
        {
            error(dsym.loc, "there can be only one alias this");
            return;
        }

        /* disable the alias this conversion so the implicit conversion check
         * doesn't use it.
         */
        ad.aliasthis = null;

        Dsymbol sx = s;
        if (sx.isAliasDeclaration())
            sx = sx.toAlias();
        Declaration d = sx.isDeclaration();
        if (d && !d.isTupleDeclaration())
        {
            /* https://issues.dlang.org/show_bug.cgi?id=18429
             *
             * If the identifier in the AliasThis declaration
             * is defined later and is a voldemort type, we must
             * perform semantic on the declaration to deduce the type.
             */
            if (!d.type)
                d.dsymbolSemantic(sc);

            Type t = d.type;
            assert(t);
            if (ad.type.implicitConvTo(t) > MATCH.nomatch)
            {
                error(dsym.loc, "alias this is not reachable as `%s` already converts to `%s`", ad.toChars(), t.toChars());
            }
        }

        dsym.sym = s;
        // Restore alias this
        ad.aliasthis = dsym;
        dsym.semanticRun = PASS.semanticdone;
    }

    override void visit(AliasDeclaration dsym)
    {
        if (dsym.semanticRun >= PASS.semanticdone)
            return;
        assert(dsym.semanticRun <= PASS.semantic);

        if (!sc)
            return;

        dsym.semanticRun = PASS.semantic;

        dsym.storage_class |= sc.stc & STC.deprecated_;
        dsym.visibility = sc.visibility;
        dsym.userAttribDecl = sc.userAttribDecl;

        if (!sc.func && dsym.inNonRoot())
            return;

        aliasSemantic(dsym, sc);
    }

    override void visit(AliasAssign dsym)
    {
        //printf("visit(AliasAssign)\n");
        if (dsym.semanticRun >= PASS.semanticdone)
            return;
        assert(dsym.semanticRun <= PASS.semantic);

        if (!sc.func && dsym.inNonRoot())
            return;

        aliasAssignSemantic(dsym, sc);
    }

    override void visit(VarDeclaration dsym)
    {
        version (none)
        {
            printf("VarDeclaration::semantic('%s', parent = '%s') sem = %d\n",
                   dsym.toChars(), sc.parent ? sc.parent.toChars() : null, dsym.semanticRun);
            printf(" type = %s\n", dsym.type ? dsym.type.toChars() : "null");
            printf(" stc = x%llx\n", dsym.storage_class);
            printf(" storage_class = x%llx\n", dsym.storage_class);
            printf("linkage = %d\n", dsym._linkage);
            //if (strcmp(toChars(), "mul") == 0) assert(0);
        }
        //if (semanticRun > PASS.initial)
        //    return;
        //semanticRun = PSSsemantic;

        if (dsym.semanticRun >= PASS.semanticdone)
            return;

        if (sc && sc.inunion && sc.inunion.isAnonDeclaration())
            dsym.overlapped = true;

        dsym.sequenceNumber = global.varSequenceNumber++;
        if (!dsym.isScope())
            dsym.maybeScope = true;

        Scope* scx = null;
        if (dsym._scope)
        {
            sc = dsym._scope;
            scx = sc;
            dsym._scope = null;
        }

        if (!sc)
            return;

        dsym.semanticRun = PASS.semantic;

        // 'static foreach' variables should not inherit scope properties
        // https://issues.dlang.org/show_bug.cgi?id=19482
        if ((dsym.storage_class & (STC.foreach_ | STC.local)) == (STC.foreach_ | STC.local))
        {
            dsym._linkage = LINK.d;
            dsym.visibility = Visibility(Visibility.Kind.public_);
            dsym.overlapped = false; // unset because it is modified early on this function
            dsym.userAttribDecl = null; // unset because it is set by Dsymbol.setScope()
        }
        else
        {
            /* Pick up storage classes from context, but except synchronized,
             * override, abstract, and final.
             */
            dsym.storage_class |= (sc.stc & ~(STC.synchronized_ | STC.override_ | STC.abstract_ | STC.final_));
            dsym.userAttribDecl = sc.userAttribDecl;
            dsym.cppnamespace = sc.namespace;
            dsym._linkage = sc.linkage;
            dsym.visibility = sc.visibility;
            dsym.alignment = sc.alignment();
        }

        if (dsym.storage_class & STC.extern_ && dsym._init)
        {
            if (sc.flags & SCOPE.Cfile)
            {
                // https://issues.dlang.org/show_bug.cgi?id=24447
                // extern int x = 3; is allowed in C
                dsym.storage_class &= ~STC.extern_;
            }
            else
                .error(dsym.loc, "%s `%s` extern symbols cannot have initializers", dsym.kind, dsym.toPrettyChars);

        }

        AggregateDeclaration ad = dsym.isThis();
        if (ad)
            dsym.storage_class |= ad.storage_class & STC.TYPECTOR;

        /* If auto type inference, do the inference
         */
        int inferred = 0;
        if (!dsym.type)
        {
            dsym.inuse++;

            // Infering the type requires running semantic,
            // so mark the scope as ctfe if required
            bool needctfe = (dsym.storage_class & (STC.manifest | STC.static_)) != 0 || !sc.func;
            if (needctfe)
            {
                sc.flags |= SCOPE.condition;
                sc = sc.startCTFE();
            }
            //printf("inferring type for %s with init %s\n", dsym.toChars(), dsym._init.toChars());
            dsym._init = dsym._init.inferType(sc);
            dsym.type = dsym._init.initializerToExpression(null, (sc.flags & SCOPE.Cfile) != 0).type;
            if (needctfe)
                sc = sc.endCTFE();

            dsym.inuse--;
            inferred = 1;

            /* This is a kludge to support the existing syntax for RAII
             * declarations.
             */
            dsym.storage_class &= ~STC.auto_;
            dsym.originalType = dsym.type.syntaxCopy();
        }
        else
        {
            if (!dsym.originalType)
                dsym.originalType = dsym.type.syntaxCopy();

            /* Prefix function attributes of variable declaration can affect
             * its type:
             *      pure nothrow void function() fp;
             *      static assert(is(typeof(fp) == void function() pure nothrow));
             */
            Scope* sc2 = sc.push();
            sc2.stc |= (dsym.storage_class & STC.FUNCATTR);
            dsym.inuse++;
            dsym.type = dsym.type.typeSemantic(dsym.loc, sc2);
            dsym.inuse--;
            sc2.pop();
        }
        //printf(" semantic type = %s\n", dsym.type ? dsym.type.toChars() : "null");
        if (dsym.type.ty == Terror)
            dsym.errors = true;

        dsym.type.checkDeprecated(dsym.loc, sc);
        dsym.parent = sc.parent;
        //printf("this = %p, parent = %p, '%s'\n", dsym, dsym.parent, dsym.parent.toChars());

        /* If scope's alignment is the default, use the type's alignment,
         * otherwise the scope overrrides.
         */
        if (dsym.alignment.isDefault())
            dsym.alignment = dsym.type.alignment(); // use type's alignment

        //printf("sc.stc = %x\n", sc.stc);
        //printf("storage_class = x%x\n", storage_class);

        dsym.type.checkComplexTransition(dsym.loc, sc);

        // Calculate type size + safety checks
        if (dsym.storage_class & STC.gshared && !dsym.isMember())
        {
            sc.setUnsafe(false, dsym.loc, "__gshared not allowed in safe functions; use shared");
        }

        Dsymbol parent = dsym.toParent();

        Type tb = dsym.type.toBasetype();
        Type tbn = tb.baseElemOf();
        if (tb.ty == Tvoid && !(dsym.storage_class & STC.lazy_))
        {
            if (inferred)
            {
                .error(dsym.loc, "%s `%s` - type `%s` is inferred from initializer `%s`, and variables cannot be of type `void`",
                    dsym.kind, dsym.toPrettyChars, dsym.type.toChars(), toChars(dsym._init));
            }
            else
                .error(dsym.loc, "%s `%s` - variables cannot be of type `void`", dsym.kind, dsym.toPrettyChars);
            dsym.type = Type.terror;
            tb = dsym.type;
        }
        if (tb.ty == Tfunction)
        {
            .error(dsym.loc, "%s `%s` cannot be declared to be a function", dsym.kind, dsym.toPrettyChars);
            dsym.type = Type.terror;
            tb = dsym.type;
        }
        if (auto ts = tb.isTypeStruct())
        {
            // Require declarations, except when it's just a reference (as done for pointers)
            // or when the variable is defined externally
            if (!ts.sym.members && !(dsym.storage_class & (STC.ref_ | STC.extern_)))
            {
                .error(dsym.loc, "%s `%s` - no definition of struct `%s`", dsym.kind, dsym.toPrettyChars, ts.toChars());

                // Explain why the definition is required when it's part of another type
                if (!dsym.type.isTypeStruct())
                {
                    // Prefer Loc of the dependant type
                    const s = dsym.type.toDsymbol(sc);
                    const loc = (s ? s : dsym).loc;
                    loc.errorSupplemental("required by type `%s`", dsym.type.toChars());
                }
                errorSupplemental(dsym.loc, "see https://dlang.org/spec/struct.html#opaque_struct_unions");
                errorSupplemental(dsym.loc, "perhaps declare a variable with pointer type `%s*` instead", dsym.type.toChars());

                // Flag variable as error to avoid invalid error messages due to unknown size
                dsym.type = Type.terror;
            }
        }
        if ((dsym.storage_class & STC.auto_) && !inferred)
            .error(dsym.loc, "%s `%s` - storage class `auto` has no effect if type is not inferred, did you mean `scope`?", dsym.kind, dsym.toPrettyChars);

        if (auto tt = tb.isTypeTuple())
        {
            /* Instead, declare variables for each of the tuple elements
             * and add those.
             */
            size_t nelems = Parameter.dim(tt.arguments);
            Expression ie = (dsym._init && !dsym._init.isVoidInitializer()) ? dsym._init.initializerToExpression(null, (sc.flags & SCOPE.Cfile) != 0) : null;
            if (ie)
                ie = ie.expressionSemantic(sc);
            if (nelems > 0 && ie)
            {
                auto iexps = new Expressions();
                iexps.push(ie);
                auto exps = new Expressions();
                for (size_t pos = 0; pos < iexps.length; pos++)
                {
                Lexpand1:
                    Expression e = (*iexps)[pos];
                    Parameter arg = Parameter.getNth(tt.arguments, pos);
                    arg.type = arg.type.typeSemantic(dsym.loc, sc);
                    //printf("[%d] iexps.length = %d, ", pos, iexps.length);
                    //printf("e = (%s %s, %s), ", Token.tochars[e.op], e.toChars(), e.type.toChars());
                    //printf("arg = (%s, %s)\n", arg.toChars(), arg.type.toChars());

                    if (e != ie)
                    {
                        if (iexps.length > nelems)
                            goto Lnomatch;
                        if (e.type.implicitConvTo(arg.type))
                            continue;
                    }

                    if (auto te = e.isTupleExp())
                    {
                        if (iexps.length - 1 + te.exps.length > nelems)
                            goto Lnomatch;

                        iexps.remove(pos);
                        iexps.insert(pos, te.exps);
                        (*iexps)[pos] = Expression.combine(te.e0, (*iexps)[pos]);
                        goto Lexpand1;
                    }
                    else if (isAliasThisTuple(e))
                    {
                        auto v = copyToTemp(0, "__tup", e);
                        v.dsymbolSemantic(sc);
                        auto ve = new VarExp(dsym.loc, v);
                        ve.type = e.type;

                        exps.setDim(1);
                        (*exps)[0] = ve;
                        expandAliasThisTuples(exps, 0);

                        for (size_t u = 0; u < exps.length; u++)
                        {
                        Lexpand2:
                            Expression ee = (*exps)[u];
                            arg = Parameter.getNth(tt.arguments, pos + u);
                            arg.type = arg.type.typeSemantic(dsym.loc, sc);
                            //printf("[%d+%d] exps.length = %d, ", pos, u, exps.length);
                            //printf("ee = (%s %s, %s), ", Token.tochars[ee.op], ee.toChars(), ee.type.toChars());
                            //printf("arg = (%s, %s)\n", arg.toChars(), arg.type.toChars());

                            size_t iexps_dim = iexps.length - 1 + exps.length;
                            if (iexps_dim > nelems)
                                goto Lnomatch;
                            if (ee.type.implicitConvTo(arg.type))
                                continue;

                            if (expandAliasThisTuples(exps, u) != -1)
                                goto Lexpand2;
                        }

                        if ((*exps)[0] != ve)
                        {
                            Expression e0 = (*exps)[0];
                            (*exps)[0] = new CommaExp(dsym.loc, new DeclarationExp(dsym.loc, v), e0);
                            (*exps)[0].type = e0.type;

                            iexps.remove(pos);
                            iexps.insert(pos, exps);
                            goto Lexpand1;
                        }
                    }
                }
                if (iexps.length < nelems)
                    goto Lnomatch;

                ie = new TupleExp(dsym._init.loc, iexps);
            }
        Lnomatch:

            if (ie && ie.op == EXP.tuple)
            {
                auto te = ie.isTupleExp();
                size_t tedim = te.exps.length;
                if (tedim != nelems)
                {
                    error(dsym.loc, "sequence of %d elements cannot be assigned to sequence of %d elements", cast(int)tedim, cast(int)nelems);
                    for (size_t u = tedim; u < nelems; u++) // fill dummy expression
                        te.exps.push(ErrorExp.get());
                }
            }

            auto exps = new Objects(nelems);
            for (size_t i = 0; i < nelems; i++)
            {
                Parameter arg = Parameter.getNth(tt.arguments, i);

                OutBuffer buf;
                buf.printf("__%s_field_%llu", dsym.ident.toChars(), cast(ulong)i);
                auto id = Identifier.idPool(buf[]);

                Initializer ti;
                if (ie)
                {
                    Expression einit = ie;
                    if (auto te = ie.isTupleExp())
                    {
                        einit = (*te.exps)[i];
                        if (i == 0)
                            einit = Expression.combine(te.e0, einit);
                    }
                    ti = new ExpInitializer(einit.loc, einit);
                }
                else
                    ti = dsym._init ? dsym._init.syntaxCopy() : null;

                StorageClass storage_class = STC.temp | dsym.storage_class;
                if ((dsym.storage_class & STC.parameter) && (arg.storageClass & STC.parameter))
                    storage_class |= arg.storageClass;
                auto v = new VarDeclaration(dsym.loc, arg.type, id, ti, storage_class);
                //printf("declaring field %s of type %s\n", v.toChars(), v.type.toChars());
                v.overlapped = dsym.overlapped;

                v.dsymbolSemantic(sc);

                Expression e = new VarExp(dsym.loc, v);
                (*exps)[i] = e;
            }
            auto v2 = new TupleDeclaration(dsym.loc, dsym.ident, exps);
            v2.parent = dsym.parent;
            v2.isexp = true;
            dsym.aliasTuple = v2;
            dsym.semanticRun = PASS.semanticdone;
            return;
        }

        /* Storage class can modify the type
         */
        dsym.type = dsym.type.addStorageClass(dsym.storage_class);

        /* Adjust storage class to reflect type
         */
        if (dsym.type.isConst())
        {
            dsym.storage_class |= STC.const_;
            if (dsym.type.isShared())
                dsym.storage_class |= STC.shared_;
        }
        else if (dsym.type.isImmutable())
            dsym.storage_class |= STC.immutable_;
        else if (dsym.type.isShared())
            dsym.storage_class |= STC.shared_;
        else if (dsym.type.isWild())
            dsym.storage_class |= STC.wild;

        if (StorageClass stc = dsym.storage_class & (STC.synchronized_ | STC.override_ | STC.abstract_ | STC.final_))
        {
            if (stc == STC.final_)
                .error(dsym.loc, "%s `%s` cannot be `final`, perhaps you meant `const`?", dsym.kind, dsym.toPrettyChars);
            else
            {
                OutBuffer buf;
                stcToBuffer(buf, stc);
                .error(dsym.loc, "%s `%s` cannot be `%s`", dsym.kind, dsym.toPrettyChars, buf.peekChars());
            }
            dsym.storage_class &= ~stc; // strip off
        }

        // At this point we can add `scope` to the STC instead of `in`,
        // because we are never going to use this variable's STC for user messages
        if (dsym.storage_class & STC.constscoperef)
            dsym.storage_class |= STC.scope_;

        if (dsym.storage_class & STC.scope_)
        {
            StorageClass stc = dsym.storage_class & (STC.static_ | STC.extern_ | STC.manifest | STC.gshared);
            if (stc)
            {
                OutBuffer buf;
                stcToBuffer(buf, stc);
                .error(dsym.loc, "%s `%s` cannot be `scope` and `%s`", dsym.kind, dsym.toPrettyChars, buf.peekChars());
            }
            else if (dsym.isMember())
            {
                error(dsym.loc, "field `%s` cannot be `scope`", dsym.toChars());
            }
            else if (!dsym.type.hasPointers())
            {
                dsym.storage_class &= ~STC.scope_;     // silently ignore; may occur in generic code
                // https://issues.dlang.org/show_bug.cgi?id=23168
                if (dsym.storage_class & STC.returnScope)
                {
                    dsym.storage_class &= ~(STC.return_ | STC.returnScope);
                }
            }
        }

        if (dsym.storage_class & (STC.static_ | STC.extern_ | STC.manifest | STC.templateparameter | STC.gshared | STC.ctfe))
        {
        }
        else
        {
            AggregateDeclaration aad = parent.isAggregateDeclaration();
            if (aad)
            {
                if (global.params.v.field && dsym.storage_class & (STC.const_ | STC.immutable_) && dsym._init && !dsym._init.isVoidInitializer())
                {
                    const(char)* s = (dsym.storage_class & STC.immutable_) ? "immutable" : "const";
                    message(dsym.loc, "`%s.%s` is `%s` field", ad.toPrettyChars(), dsym.toChars(), s);
                }
                dsym.storage_class |= STC.field;
                if (auto ts = tbn.isTypeStruct())
                    if (ts.sym.noDefaultCtor)
                    {
                        if (!dsym.isThisDeclaration() && !dsym._init)
                            aad.noDefaultCtor = true;
                    }
            }

            InterfaceDeclaration id = parent.isInterfaceDeclaration();
            if (id)
            {
                error(dsym.loc, "field `%s` not allowed in interface", dsym.toChars());
            }
            else if (aad && aad.sizeok == Sizeok.done)
            {
                error(dsym.loc, "cannot declare field `%s` because it will change the determined size of `%s`", dsym.toChars(), aad.toChars());
            }

            /* Templates cannot add fields to aggregates
             */
            TemplateInstance ti = parent.isTemplateInstance();
            if (ti)
            {
                // Take care of nested templates
                while (1)
                {
                    TemplateInstance ti2 = ti.tempdecl.parent.isTemplateInstance();
                    if (!ti2)
                        break;
                    ti = ti2;
                }
                // If it's a member template
                AggregateDeclaration ad2 = ti.tempdecl.isMember();
                if (ad2 && dsym.storage_class != STC.undefined_)
                {
                    .error(dsym.loc, "%s `%s` - cannot use template to add field to aggregate `%s`", dsym.kind, dsym.toPrettyChars, ad2.toChars());
                }
            }
        }

        /* If the alignment of a stack local is greater than the stack alignment,
         * note it in the enclosing function's alignSectionVars
         */
        version (MARS)
        {
            if (!dsym.alignment.isDefault() && sc.func &&
                dsym.alignment.get() > target.stackAlign() &&
                sc.func && !dsym.isDataseg() && !dsym.isParameter() && !dsym.isField())
            {
                auto fd = sc.func;
                if (!fd.alignSectionVars)
                    fd.alignSectionVars = new VarDeclarations();
                fd.alignSectionVars.push(dsym);
            }
        }

        if ((dsym.storage_class & (STC.ref_ | STC.field)) == (STC.ref_ | STC.field) && dsym.ident != Id.This)
        {
<<<<<<< HEAD
            .error(dsym.loc, "%s `%s` - only parameters, functions and `foreach` declarations can be `ref`; use parentheses for a function pointer or delegate type with `ref` return", dsym.kind, dsym.toPrettyChars);
=======
            .error(dsym.loc, "%s `%s` - field declarations cannot be `ref`", dsym.kind, dsym.toPrettyChars);
>>>>>>> 260adc43
        }

        if (dsym.type.hasWild())
        {
            if (dsym.storage_class & (STC.static_ | STC.extern_ | STC.gshared | STC.manifest | STC.field) || dsym.isDataseg())
            {
                .error(dsym.loc, "%s `%s` - only parameters or stack-based variables can be `inout`", dsym.kind, dsym.toPrettyChars);
            }
            FuncDeclaration func = sc.func;
            if (func)
            {
                if (func.fes)
                    func = func.fes.func;
                bool isWild = false;
                for (FuncDeclaration fd = func; fd; fd = fd.toParentDecl().isFuncDeclaration())
                {
                    if (fd.type.isTypeFunction().iswild)
                    {
                        isWild = true;
                        break;
                    }
                }
                if (!isWild)
                {
                    .error(dsym.loc, "%s `%s` - `inout` variables can only be declared inside `inout` functions", dsym.kind, dsym.toPrettyChars);
                }
            }
        }

        if (!(dsym.storage_class & (STC.ctfe | STC.extern_ | STC.ref_ | STC.result)) &&
            tbn.ty == Tstruct && tbn.isTypeStruct().sym.noDefaultCtor)
        {
            if (!dsym._init)
            {
                if (dsym.isField())
                {
                    /* For fields, we'll check the constructor later to make sure it is initialized
                     */
                    dsym.storage_class |= STC.nodefaultctor;
                }
                else if (dsym.storage_class & STC.parameter)
                {
                }
                else
                    .error(dsym.loc, "%s `%s` - default construction is disabled for type `%s`", dsym.kind, dsym.toPrettyChars, dsym.type.toChars());
            }
        }

        bool dsymIsRef = (dsym.storage_class & (STC.ref_ | STC.field | STC.parameter | STC.temp | STC.foreach_)) == STC.ref_;
        if (dsymIsRef)
        {
            if (!dsym._init && dsym.ident != Id.This)
                .error(dsym.loc, "%s `%s` - initializer is required for `ref` variable", dsym.kind, dsym.toPrettyChars);
        }

        FuncDeclaration fd = parent.isFuncDeclaration();
        if (dsym.type.isScopeClass() && !(dsym.storage_class & STC.nodtor))
        {
            if (dsym.storage_class & (STC.field | STC.out_ | STC.ref_ | STC.static_ | STC.manifest | STC.gshared) || !fd)
            {
                .error(dsym.loc, "%s `%s` globals, statics, fields, manifest constants, ref and out parameters cannot be `scope`", dsym.kind, dsym.toPrettyChars);
            }

            // @@@DEPRECATED_2.097@@@  https://dlang.org/deprecate.html#scope%20as%20a%20type%20constraint
            // Deprecated in 2.087
            // Remove this when the feature is removed from the language
            if (!(dsym.storage_class & STC.scope_))
            {
                if (!(dsym.storage_class & STC.parameter) && dsym.ident != Id.withSym)
                    .error(dsym.loc, "%s `%s` reference to `scope class` must be `scope`", dsym.kind, dsym.toPrettyChars);
            }
        }

        // Calculate type size + safety checks
        if (sc && sc.func)
        {
            if (dsym._init && dsym._init.isVoidInitializer() && !(dsym.storage_class & STC.temp))
            {
                // Don't do these checks for STC.temp vars because the generated `opAssign`
                // for a struct with postblit and destructor void initializes a temporary
                // __swap variable, which can be trusted

                if (dsym.type.hasPointers()) // also computes type size
                    sc.setUnsafe(false, dsym.loc,
                        "`void` initializers for pointers not allowed in safe functions");
                else if (dsym.type.hasInvariant())
                    sc.setUnsafe(false, dsym.loc,
                        "`void` initializers for structs with invariants are not allowed in safe functions");
                else if (dsym.type.toBasetype().ty == Tbool)
                    sc.setUnsafePreview(global.params.systemVariables, false, dsym.loc,
                        "a `bool` must be 0 or 1, so void intializing it is not allowed in safe functions");
                else if (dsym.type.hasUnsafeBitpatterns())
                    sc.setUnsafePreview(global.params.systemVariables, false, dsym.loc,
                        "`void` initializers for types with unsafe bit patterns are not allowed in safe functions");
            }
            else if (!dsym._init &&
                     !(dsym.storage_class & (STC.static_ | STC.extern_ | STC.gshared | STC.manifest | STC.field | STC.parameter)) &&
                     dsym.type.hasVoidInitPointers())
            {
                sc.setUnsafe(false, dsym.loc, "`void` initializers for pointers not allowed in safe functions");
            }
        }

        if ((!dsym._init || dsym._init.isVoidInitializer) && !fd)
        {
            // If not mutable, initializable by constructor only
            dsym.setInCtorOnly = true;
        }

        if (dsym._init)
        { } // remember we had an explicit initializer
        else if (dsym.storage_class & STC.manifest)
            .error(dsym.loc, "%s `%s` - manifest constants must have initializers", dsym.kind, dsym.toPrettyChars);

        // Don't allow non-extern, non-__gshared variables to be interfaced with C++
        if (dsym._linkage == LINK.cpp && !(dsym.storage_class & (STC.ctfe | STC.extern_ | STC.gshared)) && dsym.isDataseg())
        {
            const char* p = (dsym.storage_class & STC.shared_) ? "shared" : "static";
            .error(dsym.loc, "%s `%s` cannot have `extern(C++)` linkage because it is `%s`", dsym.kind, dsym.toPrettyChars, p);
            errorSupplemental(dsym.loc, "perhaps declare it as `__gshared` instead");
            dsym.errors = true;
        }

        bool isBlit = false;
        uinteger_t sz;
        if (sc.flags & SCOPE.Cfile && !dsym._init)
        {
            addDefaultCInitializer(dsym);
        }
        if (!dsym._init &&
            !(dsym.storage_class & (STC.static_ | STC.gshared | STC.extern_)) &&
            fd &&
            (!(dsym.storage_class & (STC.field | STC.in_ | STC.foreach_ | STC.parameter | STC.result)) ||
             (dsym.storage_class & STC.out_)) &&
            (sz = dsym.type.size()) != 0)
        {
            // Provide a default initializer

            //printf("Providing default initializer for '%s'\n", dsym.toChars());
            if (sz == SIZE_INVALID && dsym.type.ty != Terror)
                .error(dsym.loc, "%s `%s` - size of type `%s` is invalid", dsym.kind, dsym.toPrettyChars, dsym.type.toChars());

            Type tv = dsym.type;
            while (tv.ty == Tsarray)    // Don't skip Tenum
                tv = tv.nextOf();
            if (tv.needsNested())
            {
                /* Nested struct requires valid enclosing frame pointer.
                 * In StructLiteralExp::toElem(), it's calculated.
                 */
                assert(tbn.ty == Tstruct);
                checkFrameAccess(dsym.loc, sc, tbn.isTypeStruct().sym);

                Expression e = tv.defaultInitLiteral(dsym.loc);
                e = new BlitExp(dsym.loc, new VarExp(dsym.loc, dsym), e);
                e = e.expressionSemantic(sc);
                dsym._init = new ExpInitializer(dsym.loc, e);
                goto Ldtor;
            }
            if (tv.ty == Tstruct && tv.isTypeStruct().sym.zeroInit)
            {
                /* If a struct is all zeros, as a special case
                 * set its initializer to the integer 0.
                 * In AssignExp::toElem(), we check for this and issue
                 * a memset() to initialize the struct.
                 * Must do same check in interpreter.
                 */
                Expression e = IntegerExp.literal!0;
                e = new BlitExp(dsym.loc, new VarExp(dsym.loc, dsym), e);
                e.type = dsym.type;      // don't type check this, it would fail
                dsym._init = new ExpInitializer(dsym.loc, e);
                goto Ldtor;
            }
            if (dsym.type.baseElemOf().ty == Tvoid)
            {
                .error(dsym.loc, "%s `%s` of type `%s` does not have a default initializer", dsym.kind, dsym.toPrettyChars, dsym.type.toChars());
            }
            else if (auto e = dsym.type.defaultInit(dsym.loc))
            {
                dsym._init = new ExpInitializer(dsym.loc, e);
            }

            // Default initializer is always a blit
            isBlit = true;
        }
        if (dsym._init)
        {
            sc = sc.push();
            sc.stc &= ~(STC.TYPECTOR | STC.pure_ | STC.nothrow_ | STC.nogc | STC.ref_ | STC.disable);

            if (sc.flags & SCOPE.Cfile &&
                dsym.type.isTypeSArray() &&
                dsym.type.isTypeSArray().isIncomplete() &&
                dsym._init.isVoidInitializer() &&
                !(dsym.storage_class & STC.field))
            {
                .error(dsym.loc, "%s `%s` - incomplete array type must have initializer", dsym.kind, dsym.toPrettyChars);
            }

            ExpInitializer ei = dsym._init.isExpInitializer();

            if (ei) // https://issues.dlang.org/show_bug.cgi?id=13424
                    // Preset the required type to fail in FuncLiteralDeclaration::semantic3
                ei.exp = inferType(ei.exp, dsym.type);

            // If inside function, there is no semantic3() call
            if (sc.func || sc.intypeof == 1)
            {
                // If local variable, use AssignExp to handle all the various
                // possibilities.
                if (fd && !(dsym.storage_class & (STC.manifest | STC.static_ | STC.gshared | STC.extern_)) && !dsym._init.isVoidInitializer())
                {
                    //printf("fd = '%s', var = '%s'\n", fd.toChars(), dsym.toChars());
                    if (!ei)
                    {
                        ArrayInitializer ai = dsym._init.isArrayInitializer();
                        Expression e;
                        if (ai && tb.ty == Taarray)
                            e = ai.toAssocArrayLiteral();
                        else
                            e = dsym._init.initializerToExpression(null, (sc.flags & SCOPE.Cfile) != 0);
                        if (!e)
                        {
                            // Run semantic, but don't need to interpret
                            dsym._init = dsym._init.initializerSemantic(sc, dsym.type, INITnointerpret);
                            e = dsym._init.initializerToExpression(null, (sc.flags & SCOPE.Cfile) != 0);
                            if (!e)
                            {
                                .error(dsym.loc, "%s `%s` is not a static and cannot have static initializer", dsym.kind, dsym.toPrettyChars);
                                e = ErrorExp.get();
                            }
                        }
                        ei = new ExpInitializer(dsym._init.loc, e);
                        dsym._init = ei;
                    }
                    else if (sc.flags & SCOPE.Cfile && dsym.type.isTypeSArray() &&
                             dsym.type.isTypeSArray().isIncomplete())
                    {
                        // C11 6.7.9-22 determine the size of the incomplete array,
                        // or issue an error that the initializer is invalid.
                        dsym._init = dsym._init.initializerSemantic(sc, dsym.type, INITinterpret);
                    }

                    if (ei && dsym.isScope())
                    {
                        Expression ex = ei.exp.lastComma();
                        if (ex.op == EXP.blit || ex.op == EXP.construct)
                            ex = (cast(AssignExp)ex).e2;
                        if (auto ne = ex.isNewExp())
                        {
                            /* See if initializer is a NewExp that can be allocated on the stack.
                             */
                            if (dsym.type.toBasetype().ty == Tclass)
                            {
                                /* Unsafe to allocate on stack if constructor is not `scope` because the `this` can leak.
                                 * https://issues.dlang.org/show_bug.cgi?id=23145
                                 */
                                if (ne.member && !(ne.member.storage_class & STC.scope_))
                                {
                                    import dmd.escape : setUnsafeDIP1000;
                                    const inSafeFunc = sc.func && sc.func.isSafeBypassingInference();   // isSafeBypassingInference may call setUnsafe().
                                    if (setUnsafeDIP1000(*sc, false, dsym.loc, "`scope` allocation of `%s` requires that constructor be annotated with `scope`", dsym))
                                        errorSupplemental(ne.member.loc, "is the location of the constructor");
                                }
                                ne.onstack = 1;
                                dsym.onstack = true;
                            }
                        }
                        else if (auto fe = ex.isFuncExp())
                        {
                            // or a delegate that doesn't escape a reference to the function
                            FuncDeclaration f = fe.fd;
                            if (f.tookAddressOf)
                                f.tookAddressOf--;
                        }
                        else if (auto ale = ex.isArrayLiteralExp())
                        {
                            // or an array literal assigned to a `scope` variable
                            if (sc.useDIP1000 == FeatureState.enabled
                                && !dsym.type.nextOf().needsDestruction())
                                ale.onstack = true;
                        }
                    }

                    Expression exp = ei.exp;
                    Expression e1 = new VarExp(dsym.loc, dsym);
                    if (dsymIsRef) // follow logic similar to typesem.argumentMatchParameter() and statementsem.visitForeach()
                    {
                        dsym.storage_class |= STC.nodtor;
                        exp = exp.expressionSemantic(sc);
                        Type tp = dsym.type;
                        Type ta = exp.type;
                        if (!exp.isLvalue())
                        {
                            .error(dsym.loc, "rvalue `%s` cannot be assigned to `ref %s`", exp.toChars(), dsym.toChars());
                            exp = ErrorExp.get();
                        }
                        else if (!ta.constConv(tp))
                        {
                            .error(dsym.loc, "type `%s` cannot be assigned to `ref %s %s`", ta.toChars(), tp.toChars(), dsym.toChars());
                            exp = ErrorExp.get();
                        }
                        else
                        {
                            exp = new ConstructExp(dsym.loc, e1, exp);
                            dsym.canassign++;
                            exp = exp.expressionSemantic(sc);
                            dsym.canassign--;
                        }
                    }
                    else
                    {
                        if (isBlit)
                            exp = new BlitExp(dsym.loc, e1, exp);
                        else
                            exp = new ConstructExp(dsym.loc, e1, exp);
                        dsym.canassign++;
                        exp = exp.expressionSemantic(sc);
                        dsym.canassign--;
                    }

                    if (exp.op == EXP.error)
                    {
                        dsym._init = new ErrorInitializer();
                        ei = null;
                    }
                    else
                        ei.exp = exp.optimize(WANTvalue);
                }
                else
                {
                    // https://issues.dlang.org/show_bug.cgi?id=14166
                    // Don't run CTFE for the temporary variables inside typeof
                    dsym._init = dsym._init.initializerSemantic(sc, dsym.type, sc.intypeof == 1 ? INITnointerpret : INITinterpret);
                    import dmd.semantic2 : lowerStaticAAs;
                    lowerStaticAAs(dsym, sc);
                    auto init_err = dsym._init.isExpInitializer();
                    if (init_err && init_err.exp.op == EXP.showCtfeContext)
                    {
                        init_err.exp = ErrorExp.get();
                        errorSupplemental(dsym.loc, "compile time context created here");
                    }
                }
            }
            else if (parent.isAggregateDeclaration())
            {
                dsym._scope = scx ? scx : sc.copy();
                dsym._scope.setNoFree();
            }
            else if (dsym.storage_class & (STC.const_ | STC.immutable_ | STC.manifest) ||
                     dsym.type.isConst() || dsym.type.isImmutable() ||
                     sc.flags & SCOPE.Cfile)
            {
                /* Because we may need the results of a const declaration in a
                 * subsequent type, such as an array dimension, before semantic2()
                 * gets ordinarily run, try to run semantic2() now.
                 * If a C array is of unknown size, the initializer can provide the size. Do this
                 * eagerly because C does it eagerly.
                 * Ignore failure.
                 */
                if (!inferred)
                {
                    uint errors = global.errors;
                    dsym.inuse++;
                    // Bug 20549. Don't try this on modules or packages, syntaxCopy
                    // could crash (inf. recursion) on a mod/pkg referencing itself
                    if (ei && (ei.exp.op != EXP.scope_ ? true : !ei.exp.isScopeExp().sds.isPackage()))
                    {
                        if (ei.exp.type)
                        {
                            // If exp is already resolved we are done, our original init exp
                            // could have a type painting that we need to respect
                            // e.g.  ['a'] typed as string, or [['z'], ""] as string[]
                            // See https://issues.dlang.org/show_bug.cgi?id=15711
                        }
                        else
                        {
                            Expression exp = ei.exp.syntaxCopy();

                            bool needctfe = dsym.isDataseg() || (dsym.storage_class & STC.manifest);
                            if (needctfe)
                                sc = sc.startCTFE();
                            sc = sc.push();
                            sc.varDecl = dsym; // https://issues.dlang.org/show_bug.cgi?id=24051
                            exp = exp.expressionSemantic(sc);
                            exp = resolveProperties(sc, exp);
                            sc = sc.pop();
                            if (needctfe)
                                sc = sc.endCTFE();
                            ei.exp = exp;
                        }

                        Type tb2 = dsym.type.toBasetype();
                        Type ti = ei.exp.type.toBasetype();

                        /* The problem is the following code:
                         *  struct CopyTest {
                         *     double x;
                         *     this(double a) { x = a * 10.0;}
                         *     this(this) { x += 2.0; }
                         *  }
                         *  const CopyTest z = CopyTest(5.3);  // ok
                         *  const CopyTest w = z;              // not ok, postblit not run
                         *  static assert(w.x == 55.0);
                         * because the postblit doesn't get run on the initialization of w.
                         */
                        if (auto ts = ti.isTypeStruct())
                        {
                            StructDeclaration sd = ts.sym;
                            /* Look to see if initializer involves a copy constructor
                             * (which implies a postblit)
                             */
                            // there is a copy constructor
                            // and exp is the same struct
                            if (sd.postblit && tb2.toDsymbol(null) == sd)
                            {
                                // The only allowable initializer is a (non-copy) constructor
                                if (ei.exp.isLvalue())
                                    .error(dsym.loc, "%s `%s` of type struct `%s` uses `this(this)`, which is not allowed in static initialization", dsym.kind, dsym.toPrettyChars, tb2.toChars());
                            }
                        }
                    }

                    dsym._init = dsym._init.initializerSemantic(sc, dsym.type, INITinterpret);
                    dsym.inuse--;
                    if (global.errors > errors)
                    {
                        dsym._init = new ErrorInitializer();
                        dsym.type = Type.terror;
                    }
                }
                else
                {
                    dsym._scope = scx ? scx : sc.copy();
                    dsym._scope.setNoFree();
                }
            }
            sc = sc.pop();
        }

    Ldtor:
        /* Build code to execute destruction, if necessary
         */
        dsym.edtor = dsym.callScopeDtor(sc);
        if (dsym.edtor)
        {
            if (sc.func && dsym.storage_class & (STC.static_ | STC.gshared))
                dsym.edtor = dsym.edtor.expressionSemantic(sc._module._scope);
            else
                dsym.edtor = dsym.edtor.expressionSemantic(sc);

            version (none)
            {
                // currently disabled because of std.stdio.stdin, stdout and stderr
                if (dsym.isDataseg() && !(dsym.storage_class & STC.extern_))
                    .error(dsym.loc, "%s `%s` static storage variables cannot have destructors", dsym.kind, dsym.toPrettyChars);
            }
        }

        dsym.semanticRun = PASS.semanticdone;

        if (dsym.type.toBasetype().ty == Terror)
            dsym.errors = true;

        if(sc.scopesym && !sc.scopesym.isAggregateDeclaration())
        {
            for (ScopeDsymbol sym = sc.scopesym; sym && dsym.endlinnum == 0;
                 sym = sym.parent ? sym.parent.isScopeDsymbol() : null)
                dsym.endlinnum = sym.endlinnum;
        }
    }

    override void visit(TypeInfoDeclaration dsym)
    {
        assert(dsym._linkage == LINK.c);
    }

    override void visit(CAsmDeclaration dsym)
    {
        if (dsym.semanticRun >= PASS.semanticdone)
            return;
        import dmd.iasm : asmSemantic;
        asmSemantic(dsym, sc);
        dsym.semanticRun = PASS.semanticdone;
    }

    override void visit(BitFieldDeclaration dsym)
    {
        //printf("BitField::semantic('%s')\n", dsym.toChars());
        if (dsym.semanticRun >= PASS.semanticdone)
            return;

        visit(cast(VarDeclaration)dsym);
        if (dsym.errors)
            return;

        if (!(global.params.bitfields || sc.flags & SCOPE.Cfile))
        {
            version (IN_GCC)
                .error(dsym.loc, "%s `%s` use `-fpreview=bitfields` for bitfield support", dsym.kind, dsym.toPrettyChars);
            else
                .error(dsym.loc, "%s `%s` use -preview=bitfields for bitfield support", dsym.kind, dsym.toPrettyChars);
        }

        if (!dsym.parent.isStructDeclaration() && !dsym.parent.isClassDeclaration())
        {
            .error(dsym.loc, "%s `%s` - bit-field must be member of struct, union, or class", dsym.kind, dsym.toPrettyChars);
        }

        sc = sc.startCTFE();
        auto width = dsym.width.expressionSemantic(sc);
        sc = sc.endCTFE();
        width = width.ctfeInterpret();
        if (!dsym.type.isintegral())
        {
            // C11 6.7.2.1-5
            error(width.loc, "bit-field type `%s` is not an integer type", dsym.type.toChars());
            dsym.errors = true;
        }
        if (!width.isIntegerExp())
        {
            error(width.loc, "bit-field width `%s` is not an integer constant", dsym.width.toChars());
            dsym.errors = true;
        }
        const uwidth = width.toInteger(); // uwidth is unsigned
        if (uwidth == 0 && !dsym.isAnonymous())
        {
            error(width.loc, "bit-field `%s` has zero width", dsym.toChars());
            dsym.errors = true;
        }
        const sz = dsym.type.size();
        if (sz == SIZE_INVALID)
            dsym.errors = true;
        const max_width = sz * 8;
        if (uwidth > max_width)
        {
            error(width.loc, "width `%lld` of bit-field `%s` does not fit in type `%s`", cast(long)uwidth, dsym.toChars(), dsym.type.toChars());
            dsym.errors = true;
        }
        dsym.fieldWidth = cast(uint)uwidth;
    }

    override void visit(Import imp)
    {
        static if (LOG)
        {
            printf("Import::semantic('%s') %s\n", imp.toPrettyChars(), imp.id.toChars());
            scope(exit)
                printf("-Import::semantic('%s'), pkg = %p\n", imp.toChars(), imp.pkg);
        }
        if (imp.semanticRun > PASS.initial)
            return;

        if (imp._scope)
        {
            sc = imp._scope;
            imp._scope = null;
        }
        if (!sc)
            return;

        imp.parent = sc.parent;

        imp.semanticRun = PASS.semantic;

        // Load if not already done so
        if (!imp.mod)
        {
            // https://issues.dlang.org/show_bug.cgi?id=22857
            // if parser errors occur when loading a module
            // we should just stop compilation
            if (imp.load(sc))
            {
                for (size_t i = 0; i < imp.aliasdecls.length; i++)
                    imp.aliasdecls[i].type = Type.terror;
                return;
            }

            if (imp.mod)
            {
                imp.mod.importAll(null);
                imp.mod.checkImportDeprecation(imp.loc, sc);
            }
        }
        if (imp.mod)
        {
            // Modules need a list of each imported module

            // if inside a template instantiation, the instantianting
            // module gets the import.
            // https://issues.dlang.org/show_bug.cgi?id=17181
            Module importer = sc._module;
            if (sc.minst && sc.tinst)
            {
                importer = sc.minst;
                if (!sc.tinst.importedModules.contains(imp.mod))
                    sc.tinst.importedModules.push(imp.mod);
            }
            //printf("%s imports %s\n", importer.toChars(), imp.mod.toChars());
            if (!importer.aimports.contains(imp.mod))
                importer.aimports.push(imp.mod);

            if (sc.explicitVisibility)
                imp.visibility = sc.visibility;

            if (!imp.aliasId && !imp.names.length) // neither a selective nor a renamed import
            {
                ScopeDsymbol scopesym = sc.getScopesym();

                if (!imp.isstatic)
                {
                    scopesym.importScope(imp.mod, imp.visibility);
                }


                imp.addPackageAccess(scopesym);
            }

            // if a module has errors it means that parsing has failed.
            if (!imp.mod.errors)
                imp.mod.dsymbolSemantic(null);

            if (imp.mod.needmoduleinfo)
            {
                //printf("module4 %s because of %s\n", importer.toChars(), imp.mod.toChars());
                importer.needmoduleinfo = 1;
            }

            sc = sc.push(imp.mod);
            sc.visibility = imp.visibility;
            for (size_t i = 0; i < imp.aliasdecls.length; i++)
            {
                AliasDeclaration ad = imp.aliasdecls[i];
                //printf("\tImport %s alias %s = %s, scope = %p\n", toPrettyChars(), aliases[i].toChars(), names[i].toChars(), ad._scope);
                Dsymbol sym = imp.mod.search(imp.loc, imp.names[i], SearchOpt.ignorePrivateImports);
                if (sym)
                {
                    import dmd.access : symbolIsVisible;
                    if (!symbolIsVisible(sc, sym) && !sym.errors)
                    {
                        .error(imp.loc, "%s `%s` member `%s` is not visible from module `%s`", imp.mod.kind, imp.mod.toPrettyChars,
                            imp.names[i].toChars(), sc._module.toChars());
                        sym.errors = true;
                    }
                    ad.dsymbolSemantic(sc);
                    // If the import declaration is in non-root module,
                    // analysis of the aliased symbol is deferred.
                    // Therefore, don't see the ad.aliassym or ad.type here.
                }
                else
                {
                    Dsymbol s = imp.mod.search_correct(imp.names[i]);
                    // https://issues.dlang.org/show_bug.cgi?id=23908
                    // Don't suggest symbols from the importer's module
                    if (s && s.parent != importer)
                        .error(imp.loc, "%s `%s` import `%s` not found, did you mean %s `%s`?", imp.mod.kind, imp.mod.toPrettyChars, imp.names[i].toChars(), s.kind(), s.toPrettyChars());
                    else
                        .error(imp.loc, "%s `%s` import `%s` not found", imp.mod.kind, imp.mod.toPrettyChars, imp.names[i].toChars());
                    ad.type = Type.terror;
                }
            }
            sc = sc.pop();
        }

        imp.semanticRun = PASS.semanticdone;
        addImportDep(global.params.moduleDeps, imp, sc._module);
    }

    void attribSemantic(AttribDeclaration ad)
    {
        if (ad.semanticRun != PASS.initial)
            return;
        ad.semanticRun = PASS.semantic;
        Dsymbols* d = ad.include(sc);
        //printf("\tAttribDeclaration::semantic '%s', d = %p\n",toChars(), d);
        if (d)
        {
            Scope* sc2 = ad.newScope(sc);
            bool errors;
            for (size_t i = 0; i < d.length; i++)
            {
                Dsymbol s = (*d)[i];
                s.dsymbolSemantic(sc2);
                errors |= s.errors;
            }
            ad.errors |= errors;
            if (sc2 != sc)
                sc2.pop();
        }
        ad.semanticRun = PASS.semanticdone;
    }

    override void visit(AttribDeclaration atd)
    {
        attribSemantic(atd);
    }

    override void visit(AnonDeclaration scd)
    {
        //printf("\tAnonDeclaration::semantic isunion:%d ptr:%p\n", scd.isunion, scd);
        assert(sc.parent);
        auto p = sc.parent.pastMixin();
        auto ad = p.isAggregateDeclaration();
        if (!ad)
        {
            error(scd.loc, "%s can only be a part of an aggregate, not %s `%s`", scd.kind(), p.kind(), p.toChars());
            scd.errors = true;
            return;
        }

        if (!scd.decl)
            return;

        sc = sc.push();
        sc.stc &= ~(STC.auto_ | STC.scope_ | STC.static_ | STC.gshared);
        sc.inunion = scd.isunion ? scd : null;
        sc.flags = 0;
        for (size_t i = 0; i < scd.decl.length; i++)
        {
            Dsymbol s = (*scd.decl)[i];
            if (auto var = s.isVarDeclaration)
            {
                if (scd.isunion)
                    var.overlapped = true;
            }
            s.dsymbolSemantic(sc);
        }
        sc = sc.pop();
    }

    override void visit(PragmaDeclaration pd)
    {
        import dmd.pragmasem : pragmaDeclSemantic;
        pragmaDeclSemantic(pd, sc);
    }

    override void visit(StaticIfDeclaration sid)
    {
        attribSemantic(sid);
    }

    override void visit(StaticForeachDeclaration sfd)
    {
        attribSemantic(sfd);
    }

    private Dsymbols* compileIt(MixinDeclaration cd)
    {
        //printf("MixinDeclaration::compileIt(loc = %d) %s\n", cd.loc.linnum, cd.exp.toChars());
        OutBuffer buf;
        if (expressionsToString(buf, sc, cd.exps))
            return null;

        const errors = global.errors;
        const len = buf.length;
        buf.writeByte(0);
        const str = buf.extractSlice()[0 .. len];
        const bool doUnittests = global.params.parsingUnittestsRequired();
        auto loc = adjustLocForMixin(str, cd.loc, global.params.mixinOut);
        scope p = new Parser!ASTCodegen(loc, sc._module, str, false, global.errorSink, &global.compileEnv, doUnittests);
        p.transitionIn = global.params.v.vin;
        p.nextToken();

        auto d = p.parseDeclDefs(0);
        if (global.errors != errors)
            return null;

        if (p.token.value != TOK.endOfFile)
        {
            .error(cd.loc, "%s `%s` incomplete mixin declaration `%s`", cd.kind, cd.toPrettyChars, str.ptr);
            return null;
        }
        return d;
    }

    /***********************************************************
     * https://dlang.org/spec/module.html#mixin-declaration
     */
    override void visit(MixinDeclaration cd)
    {
        //printf("MixinDeclaration::semantic()\n");
        if (!cd.compiled)
        {
            cd.decl = compileIt(cd);
            attribAddMember(cd, sc, cd.scopesym);
            cd.compiled = true;

            if (cd._scope && cd.decl)
            {
                for (size_t i = 0; i < cd.decl.length; i++)
                {
                    Dsymbol s = (*cd.decl)[i];
                    s.setScope(cd._scope);
                }
            }
        }
        attribSemantic(cd);
    }

    override void visit(CPPNamespaceDeclaration ns)
    {
        Identifier identFromSE (StringExp se)
        {
            const sident = se.toStringz();
            if (!sident.length || !Identifier.isValidIdentifier(sident))
            {
                error(ns.exp.loc, "expected valid identifier for C++ namespace but got `%.*s`",
                             cast(int)sident.length, sident.ptr);
                return null;
            }
            else
                return Identifier.idPool(sident);
        }

        if (ns.ident !is null)
            return attribSemantic(ns);

        ns.cppnamespace = sc.namespace;
        sc = sc.startCTFE();
        ns.exp = ns.exp.expressionSemantic(sc);
        ns.exp = resolveProperties(sc, ns.exp);
        sc = sc.endCTFE();
        ns.exp = ns.exp.ctfeInterpret();
        // Can be either a tuple of strings or a string itself
        if (auto te = ns.exp.isTupleExp())
        {
            expandTuples(te.exps);
            CPPNamespaceDeclaration current = ns.cppnamespace;
            for (size_t d = 0; d < te.exps.length; ++d)
            {
                auto exp = (*te.exps)[d];
                auto prev = d ? current : ns.cppnamespace;
                current = (d + 1) != te.exps.length
                    ? new CPPNamespaceDeclaration(ns.loc, exp, null)
                    : ns;
                current.exp = exp;
                current.cppnamespace = prev;
                if (auto se = exp.toStringExp())
                {
                    current.ident = identFromSE(se);
                    if (current.ident is null)
                        return; // An error happened in `identFromSE`
                }
                else
                    error(ns.exp.loc, "`%s`: index %llu is not a string constant, it is a `%s`",
                                 ns.exp.toChars(), cast(ulong) d, ns.exp.type.toChars());
            }
        }
        else if (auto se = ns.exp.toStringExp())
            ns.ident = identFromSE(se);
        // Empty Tuple
        else if (ns.exp.isTypeExp() && ns.exp.isTypeExp().type.toBasetype().isTypeTuple())
        {
        }
        else if (!ns.exp.type.isTypeError())
            error(ns.exp.loc, "compile time string constant (or sequence) expected, not `%s`",
                         ns.exp.toChars());
        attribSemantic(ns);
    }

    override void visit(UserAttributeDeclaration uad)
    {
        //printf("UserAttributeDeclaration::semantic() %p\n", this);
        if (uad.decl && !uad._scope)
            uad.Dsymbol.setScope(sc); // for function local symbols
        arrayExpressionSemantic(uad.atts.peekSlice(), sc, true);
        return attribSemantic(uad);
    }

    override void visit(StaticAssert sa)
    {
        if (sa.semanticRun < PASS.semanticdone)
            sa.semanticRun = PASS.semanticdone;
        else
            return;

        // https://issues.dlang.org/show_bug.cgi?id=24645
        // This is a short-circuit. Usually, static assert conditions are evaluated
        // in semantic2, but it's not uncommon to use this pattern:
        // ---
        // version(X)
        // {}
        // else
        //   static assert(false, "unsupported platform");
        // ---
        // However, without this short-circuit, the static assert error may get drowned
        // out by subsequent semantic1 (import) errors. Only short-circuit at module scope though,
        // inside mixin templates you want an instantiation trace (which you don't get here).
        if (sc.parent && sc.parent.isModule())
            if (auto i = sa.exp.isIntegerExp())
                if (i.toInteger() == 0)
                    staticAssertFail(sa, sc);
    }

    override void visit(DebugSymbol ds)
    {
        //printf("DebugSymbol::semantic() %s\n", toChars());
        if (ds.semanticRun < PASS.semanticdone)
            ds.semanticRun = PASS.semanticdone;
    }

    override void visit(VersionSymbol vs)
    {
        if (vs.semanticRun < PASS.semanticdone)
            vs.semanticRun = PASS.semanticdone;
    }

    override void visit(Package pkg)
    {
        if (pkg.semanticRun < PASS.semanticdone)
            pkg.semanticRun = PASS.semanticdone;
    }

    override void visit(Module m)
    {
        if (m.semanticRun != PASS.initial)
            return;
        //printf("+Module::semantic(this = %p, '%s'): parent = %p\n", this, toChars(), parent);
        m.semanticRun = PASS.semantic;
        // Note that modules get their own scope, from scratch.
        // This is so regardless of where in the syntax a module
        // gets imported, it is unaffected by context.
        Scope* sc = m._scope; // see if already got one from importAll()
        if (!sc)
        {
            sc = Scope.createGlobal(m, global.errorSink); // create root scope
        }

        //printf("Module = %p, linkage = %d\n", sc.scopesym, sc.linkage);
        // Pass 1 semantic routines: do public side of the definition
        m.members.foreachDsymbol( (s)
        {
            //printf("\tModule('%s'): '%s'.dsymbolSemantic()\n", toChars(), s.toChars());
            s.dsymbolSemantic(sc);
            m.runDeferredSemantic();
        });

        if (m.userAttribDecl)
        {
            m.userAttribDecl.dsymbolSemantic(sc);
        }
        if (!m._scope)
        {
            sc = sc.pop();
            sc.pop(); // 2 pops because Scope.createGlobal() created 2
        }
        m.semanticRun = PASS.semanticdone;
        //printf("-Module::semantic(this = %p, '%s'): parent = %p\n", this, toChars(), parent);
    }

    override void visit(EnumDeclaration ed)
    {
        enumSemantic(sc, ed);
    }

    override void visit(EnumMember em)
    {
        enumMemberSemantic(sc, em);
    }

    override void visit(TemplateDeclaration tempdecl)
    {
        templateDeclarationSemantic(sc, tempdecl);
    }

    override void visit(TemplateInstance ti)
    {
        templateInstanceSemantic(ti, sc, ArgumentList());
    }

    override void visit(TemplateMixin tm)
    {
        static if (LOG)
        {
            printf("+TemplateMixin.dsymbolSemantic('%s', this=%p)\n", tm.toChars(), tm);
            fflush(stdout);
        }
        if (tm.semanticRun != PASS.initial)
        {
            // When a class/struct contains mixin members, and is done over
            // because of forward references, never reach here so semanticRun
            // has been reset to PASS.initial.
            static if (LOG)
            {
                printf("\tsemantic done\n");
            }
            return;
        }
        tm.semanticRun = PASS.semantic;
        static if (LOG)
        {
            printf("\tdo semantic\n");
        }

        Scope* scx = null;
        if (tm._scope)
        {
            sc = tm._scope;
            scx = tm._scope; // save so we don't make redundant copies
            tm._scope = null;
        }

        /* Run semantic on each argument, place results in tiargs[],
         * then find best match template with tiargs
         */
        if (!tm.findTempDecl(sc) || !tm.semanticTiargs(sc) || !tm.findBestMatch(sc, ArgumentList()))
        {
            if (tm.semanticRun == PASS.initial) // forward reference had occurred
            {
                //printf("forward reference - deferring\n");
                return deferDsymbolSemantic(sc, tm, scx);
            }

            tm.inst = tm;
            tm.errors = true;
            return; // error recovery
        }

        auto tempdecl = tm.tempdecl.isTemplateDeclaration();
        assert(tempdecl);

        if (!tm.ident)
        {
            /* Assign scope local unique identifier, as same as lambdas.
             */
            const(char)[] s = "__mixin";

            if (FuncDeclaration func = sc.parent.isFuncDeclaration())
            {
                tm.symtab = func.localsymtab;
                if (tm.symtab)
                {
                    // Inside template constraint, symtab is not set yet.
                    goto L1;
                }
            }
            else
            {
                tm.symtab = sc.parent.isScopeDsymbol().symtab;
            L1:
                assert(tm.symtab);
                tm.ident = Identifier.generateId(s, tm.symtab.length + 1);
                tm.symtab.insert(tm);
            }
        }

        tm.inst = tm;
        tm.parent = sc.parent;

        /* Detect recursive mixin instantiations.
         */
        for (Dsymbol s = tm.parent; s; s = s.parent)
        {
            //printf("\ts = '%s'\n", s.toChars());
            TemplateMixin tmix = s.isTemplateMixin();
            if (!tmix || tempdecl != tmix.tempdecl)
                continue;

            /* Different argument list lengths happen with variadic args
             */
            if (tm.tiargs.length != tmix.tiargs.length)
                continue;

            for (size_t i = 0; i < tm.tiargs.length; i++)
            {
                RootObject o = (*tm.tiargs)[i];
                Type ta = isType(o);
                Expression ea = isExpression(o);
                Dsymbol sa = isDsymbol(o);
                RootObject tmo = (*tmix.tiargs)[i];
                if (ta)
                {
                    Type tmta = isType(tmo);
                    if (!tmta)
                        goto Lcontinue;
                    if (!ta.equals(tmta))
                        goto Lcontinue;
                }
                else if (ea)
                {
                    Expression tme = isExpression(tmo);
                    if (!tme || !ea.equals(tme))
                        goto Lcontinue;
                }
                else if (sa)
                {
                    Dsymbol tmsa = isDsymbol(tmo);
                    if (sa != tmsa)
                        goto Lcontinue;
                }
                else
                    assert(0);
            }
            .error(tm.loc, "%s `%s` recursive mixin instantiation", tm.kind, tm.toPrettyChars);
            return;

        Lcontinue:
            continue;
        }

        // Copy the syntax trees from the TemplateDeclaration
        tm.members = Dsymbol.arraySyntaxCopy(tempdecl.members);
        if (!tm.members)
            return;

        tm.symtab = new DsymbolTable();

        sc.getScopesym().importScope(tm, Visibility(Visibility.Kind.public_));

        static if (LOG)
        {
            printf("\tcreate scope for template parameters '%s'\n", tm.toChars());
        }
        Scope* scy = sc.push(tm);
        scy.parent = tm;

        /* https://issues.dlang.org/show_bug.cgi?id=930
         *
         * If the template that is to be mixed in is in the scope of a template
         * instance, we have to also declare the type aliases in the new mixin scope.
         */
        auto parentInstance = tempdecl.parent ? tempdecl.parent.isTemplateInstance() : null;
        if (parentInstance)
            parentInstance.declareParameters(scy);

        tm.argsym = new ScopeDsymbol();
        tm.argsym.parent = scy.parent;
        Scope* argscope = scy.push(tm.argsym);

        uint errorsave = global.errors;

        // Declare each template parameter as an alias for the argument type
        tm.declareParameters(argscope);

        // Add members to enclosing scope, as well as this scope
        tm.members.foreachDsymbol(s => s.addMember(argscope, tm));

        // Do semantic() analysis on template instance members
        static if (LOG)
        {
            printf("\tdo semantic() on template instance members '%s'\n", tm.toChars());
        }
        Scope* sc2 = argscope.push(tm);
        //size_t deferred_dim = Module.deferred.length;

        __gshared int nest;
        //printf("%d\n", nest);
        if (++nest > global.recursionLimit)
        {
            global.gag = 0; // ensure error message gets printed
            .error(tm.loc, "%s `%s` recursive expansion", tm.kind, tm.toPrettyChars);
            fatal();
        }

        tm.members.foreachDsymbol( s => s.setScope(sc2) );

        tm.members.foreachDsymbol( s => s.importAll(sc2) );

        tm.members.foreachDsymbol( s => s.dsymbolSemantic(sc2) );

        nest--;

        /* In DeclDefs scope, TemplateMixin does not have to handle deferred symbols.
         * Because the members would already call Module.addDeferredSemantic() for themselves.
         * See Struct, Class, Interface, and EnumDeclaration.dsymbolSemantic().
         */
        //if (!sc.func && Module.deferred.length > deferred_dim) {}

        AggregateDeclaration ad = tm.isMember();
        if (sc.func && !ad)
        {
            tm.semantic2(sc2);
            tm.semantic3(sc2);
        }

        // Give additional context info if error occurred during instantiation
        if (global.errors != errorsave)
        {
            .error(tm.loc, "%s `%s` error instantiating", tm.kind, tm.toPrettyChars);
            tm.errors = true;
        }

        sc2.pop();
        argscope.pop();
        scy.pop();

        static if (LOG)
        {
            printf("-TemplateMixin.dsymbolSemantic('%s', this=%p)\n", tm.toChars(), tm);
        }
    }

    override void visit(Nspace ns)
    {
        if (ns.semanticRun != PASS.initial)
            return;
        static if (LOG)
        {
            printf("+Nspace::semantic('%s')\n", ns.toChars());
            scope(exit) printf("-Nspace::semantic('%s')\n", ns.toChars());
        }
        if (ns._scope)
        {
            sc = ns._scope;
            ns._scope = null;
        }
        if (!sc)
            return;

        bool repopulateMembers = false;
        if (ns.identExp)
        {
            // resolve the namespace identifier
            sc = sc.startCTFE();
            Expression resolved = ns.identExp.expressionSemantic(sc);
            resolved = resolveProperties(sc, resolved);
            sc = sc.endCTFE();
            resolved = resolved.ctfeInterpret();
            StringExp name = resolved.toStringExp();
            TupleExp tup = name ? null : resolved.isTupleExp();
            if (!tup && !name)
            {
                error(ns.loc, "expected string expression for namespace name, got `%s`", ns.identExp.toChars());
                return;
            }
            ns.identExp = resolved; // we don't need to keep the old AST around
            if (name)
            {
                const(char)[] ident = name.toStringz();
                if (ident.length == 0 || !Identifier.isValidIdentifier(ident))
                {
                    error(ns.loc, "expected valid identifier for C++ namespace but got `%.*s`", cast(int)ident.length, ident.ptr);
                    return;
                }
                ns.ident = Identifier.idPool(ident);
            }
            else
            {
                // create namespace stack from the tuple
                Nspace parentns = ns;
                foreach (i, exp; *tup.exps)
                {
                    name = exp.toStringExp();
                    if (!name)
                    {
                        error(ns.loc, "expected string expression for namespace name, got `%s`", exp.toChars());
                        return;
                    }
                    const(char)[] ident = name.toStringz();
                    if (ident.length == 0 || !Identifier.isValidIdentifier(ident))
                    {
                        error(ns.loc, "expected valid identifier for C++ namespace but got `%.*s`", cast(int)ident.length, ident.ptr);
                        return;
                    }
                    if (i == 0)
                    {
                        ns.ident = Identifier.idPool(ident);
                    }
                    else
                    {
                        // insert the new namespace
                        Nspace childns = new Nspace(ns.loc, Identifier.idPool(ident), null, parentns.members);
                        parentns.members = new Dsymbols;
                        parentns.members.push(childns);
                        parentns = childns;
                        repopulateMembers = true;
                    }
                }
            }
        }

        ns.semanticRun = PASS.semantic;
        ns.parent = sc.parent;
        // Link does not matter here, if the UDA is present it will error
        UserAttributeDeclaration.checkGNUABITag(ns, LINK.cpp);

        if (!ns.members)
        {
            ns.semanticRun = PASS.semanticdone;
            return;
        }
        assert(sc);
        sc = sc.push(ns);
        sc.linkage = LINK.cpp; // note that namespaces imply C++ linkage
        sc.parent = ns;
        foreach (s; *ns.members)
        {
            if (repopulateMembers)
            {
                s.addMember(sc, sc.scopesym);
                s.setScope(sc);
            }
            s.importAll(sc);
        }
        foreach (s; *ns.members)
        {
            static if (LOG)
            {
                printf("\tmember '%s', kind = '%s'\n", s.toChars(), s.kind());
            }
            s.dsymbolSemantic(sc);
        }
        sc.pop();
        ns.semanticRun = PASS.semanticdone;
    }

     /// Do the semantic analysis on the external interface to the function.
    override void visit(FuncDeclaration funcdecl)
    {
        funcDeclarationSemantic(sc, funcdecl);
    }

    override void visit(CtorDeclaration ctd)
    {
        //printf("CtorDeclaration::semantic() %s\n", toChars());
        if (ctd.semanticRun >= PASS.semanticdone)
            return;
        if (ctd._scope)
        {
            sc = ctd._scope;
            ctd._scope = null;
        }

        ctd.parent = sc.parent;
        Dsymbol p = ctd.toParentDecl();
        AggregateDeclaration ad = p.isAggregateDeclaration();
        if (!ad)
        {
            error(ctd.loc, "constructor can only be a member of aggregate, not %s `%s`", p.kind(), p.toChars());
            ctd.type = Type.terror;
            ctd.errors = true;
            return;
        }

        sc = sc.push();

        if (sc.stc & STC.static_)
        {
            if (sc.stc & STC.shared_)
                error(ctd.loc, "`shared static` has no effect on a constructor inside a `shared static` block. Use `shared static this()`");
            else
                error(ctd.loc, "`static` has no effect on a constructor inside a `static` block. Use `static this()`");
        }

        sc.stc &= ~STC.static_; // not a static constructor

        funcDeclarationSemantic(sc, ctd);

        sc.pop();

        if (ctd.errors)
            return;

        TypeFunction tf = ctd.type.toTypeFunction();
        immutable dim = tf.parameterList.length;
        auto sd = ad.isStructDeclaration();

        /* See if it's the default constructor
         * But, template constructor should not become a default constructor.
         */
        if (ad && (!ctd.parent.isTemplateInstance() || ctd.parent.isTemplateMixin()))
        {
            if (!sd)
            {
                if (dim == 0 && tf.parameterList.varargs == VarArg.none)
                    ad.defaultCtor = ctd;
                return;
            }

            if (dim == 0 && tf.parameterList.varargs == VarArg.none) // empty default ctor w/o any varargs
            {
                if (ctd.fbody || !(ctd.storage_class & STC.disable))
                {
                    .error(ctd.loc, "%s `%s` default constructor for structs only allowed " ~
                        "with `@disable`, no body, and no parameters", ctd.kind, ctd.toPrettyChars);
                    ctd.storage_class |= STC.disable;
                    ctd.fbody = null;
                }
                sd.noDefaultCtor = true;
            }
            else if (dim == 0 && tf.parameterList.varargs != VarArg.none) // allow varargs only ctor
            {
            }
            else if (dim && !tf.parameterList.hasArgsWithoutDefault)
            {
                if (ctd.storage_class & STC.disable)
                {
                    .error(ctd.loc, "%s `%s` is marked `@disable`, so it cannot have default "~
                              "arguments for all parameters.", ctd.kind, ctd.toPrettyChars);
                    errorSupplemental(ctd.loc, "Use `@disable this();` if you want to disable default initialization.");
                }
                else
                    .error(ctd.loc, "%s `%s` all parameters have default arguments, "~
                              "but structs cannot have default constructors.", ctd.kind, ctd.toPrettyChars);
            }
            else if ((dim == 1 || (dim > 1 && tf.parameterList[1].defaultArg)))
            {
                //printf("tf: %s\n", tf.toChars());
                auto param = tf.parameterList[0];
                if (param.storageClass & STC.ref_ && param.type.mutableOf().unSharedOf() == sd.type.mutableOf().unSharedOf())
                {
                    //printf("copy constructor\n");
                    ctd.isCpCtor = true;
                }
            }
        }
        // https://issues.dlang.org/show_bug.cgi?id=22593
        else if (auto ti = ctd.parent.isTemplateInstance())
        {
            checkHasBothRvalueAndCpCtor(sd, ctd, ti);
        }
    }

    override void visit(PostBlitDeclaration pbd)
    {
        //printf("PostBlitDeclaration::semantic() %s\n", toChars());
        //printf("ident: %s, %s, %p, %p\n", ident.toChars(), Id.dtor.toChars(), ident, Id.dtor);
        //printf("stc = x%llx\n", sc.stc);
        if (pbd.semanticRun >= PASS.semanticdone)
            return;
        if (pbd._scope)
        {
            sc = pbd._scope;
            pbd._scope = null;
        }

        pbd.parent = sc.parent;
        Dsymbol p = pbd.toParent2();
        StructDeclaration ad = p.isStructDeclaration();
        if (!ad)
        {
            error(pbd.loc, "postblit can only be a member of struct, not %s `%s`", p.kind(), p.toChars());
            pbd.type = Type.terror;
            pbd.errors = true;
            return;
        }
        if (pbd.ident == Id.postblit && pbd.semanticRun < PASS.semantic)
            ad.postblits.push(pbd);
        if (!pbd.type)
            pbd.type = new TypeFunction(ParameterList(), Type.tvoid, LINK.d, pbd.storage_class);

        sc = sc.push();
        sc.stc &= ~STC.static_; // not static
        sc.linkage = LINK.d;

        funcDeclarationSemantic(sc, pbd);

        sc.pop();
    }

    override void visit(DtorDeclaration dd)
    {
        //printf("DtorDeclaration::semantic() %s\n", dd.toChars());
        //printf("ident: %s, %s, %p, %p\n", dd.ident.toChars(), Id.dtor.toChars(), dd.ident, Id.dtor);
        if (dd.semanticRun >= PASS.semanticdone)
            return;
        if (dd._scope)
        {
            sc = dd._scope;
            dd._scope = null;
        }

        dd.parent = sc.parent;
        Dsymbol p = dd.toParent2();
        AggregateDeclaration ad = p.isAggregateDeclaration();
        if (!ad)
        {
            error(dd.loc, "destructor can only be a member of aggregate, not %s `%s`", p.kind(), p.toChars());
            dd.type = Type.terror;
            dd.errors = true;
            return;
        }

        if (ad.isClassDeclaration() && ad.classKind == ClassKind.d)
        {
            // Class destructors are implicitly `scope`
            dd.storage_class |= STC.scope_;
        }

        if (dd.ident == Id.dtor && dd.semanticRun < PASS.semantic)
            ad.userDtors.push(dd);
        if (!dd.type)
        {
            dd.type = new TypeFunction(ParameterList(), Type.tvoid, LINK.d, dd.storage_class);
            if (ad.classKind == ClassKind.cpp && dd.ident == Id.dtor)
            {
                if (auto cldec = ad.isClassDeclaration())
                {
                    assert (cldec.cppDtorVtblIndex == -1); // double-call check already by dd.type
                    if (cldec.baseClass && cldec.baseClass.cppDtorVtblIndex != -1)
                    {
                        // override the base virtual
                        cldec.cppDtorVtblIndex = cldec.baseClass.cppDtorVtblIndex;
                    }
                    else if (!dd.isFinal())
                    {
                        // reserve the dtor slot for the destructor (which we'll create later)
                        cldec.cppDtorVtblIndex = cast(int)cldec.vtbl.length;
                        cldec.vtbl.push(dd);
                        if (target.cpp.twoDtorInVtable)
                            cldec.vtbl.push(dd); // deleting destructor uses a second slot
                    }
                }
            }
        }

        sc = sc.push();
        sc.stc &= ~STC.static_; // not a static destructor
        if (sc.linkage != LINK.cpp)
            sc.linkage = LINK.d;

        funcDeclarationSemantic(sc, dd);

        sc.pop();
    }

    override void visit(StaticCtorDeclaration scd)
    {
        //printf("StaticCtorDeclaration::semantic()\n");
        if (scd.semanticRun >= PASS.semanticdone)
            return;
        if (scd._scope)
        {
            sc = scd._scope;
            scd._scope = null;
        }

        scd.parent = sc.parent;
        Dsymbol p = scd.parent.pastMixin();
        if (!p.isScopeDsymbol())
        {
            const(char)* s = (scd.isSharedStaticCtorDeclaration() ? "shared " : "");
            error(scd.loc, "`%sstatic` constructor can only be member of module/aggregate/template, not %s `%s`", s, p.kind(), p.toChars());
            scd.type = Type.terror;
            scd.errors = true;
            return;
        }
        if (!scd.type)
            scd.type = new TypeFunction(ParameterList(), Type.tvoid, LINK.d, scd.storage_class);

        /* If the static ctor appears within a template instantiation,
         * it could get called multiple times by the module constructors
         * for different modules. Thus, protect it with a gate.
         */
        if (scd.isInstantiated() && scd.semanticRun < PASS.semantic)
        {
            /* Add this prefix to the constructor:
             * ```
             * static int gate;
             * if (++gate != 1) return;
             * ```
             * or, for shared constructor:
             * ```
             * shared int gate;
             * if (core.atomic.atomicOp!"+="(gate, 1) != 1) return;
             * ```
             */
            const bool isShared = !!scd.isSharedStaticCtorDeclaration();
            auto v = new VarDeclaration(Loc.initial, Type.tint32, Id.gate, null);
            v.storage_class = STC.temp | STC.static_ | (isShared ? STC.shared_ : 0);

            auto sa = new Statements();
            Statement s = new ExpStatement(Loc.initial, v);
            sa.push(s);

            Expression e;
            if (isShared)
            {
                e = doAtomicOp("+=", v.ident, IntegerExp.literal!(1));
                if (e is null)
                {
                    .error(scd.loc, "%s `%s` shared static constructor within a template require `core.atomic : atomicOp` to be present", scd.kind, scd.toPrettyChars);
                    return;
                }
            }
            else
            {
                e = new AddAssignExp(
                    Loc.initial, new IdentifierExp(Loc.initial, v.ident), IntegerExp.literal!1);
            }

            e = new EqualExp(EXP.notEqual, Loc.initial, e, IntegerExp.literal!1);
            s = new IfStatement(Loc.initial, null, e, new ReturnStatement(Loc.initial, null), null, Loc.initial);

            sa.push(s);
            if (scd.fbody)
                sa.push(scd.fbody);

            scd.fbody = new CompoundStatement(Loc.initial, sa);
        }

        const LINK save = sc.linkage;
        if (save != LINK.d)
        {
            const(char)* s = (scd.isSharedStaticCtorDeclaration() ? "shared " : "");
            deprecation(scd.loc, "`%sstatic` constructor can only be of D linkage", s);
            // Just correct it
            sc.linkage = LINK.d;
        }
        funcDeclarationSemantic(sc, scd);
        sc.linkage = save;

        // We're going to need ModuleInfo
        Module m = scd.getModule();
        if (!m)
            m = sc._module;
        if (m)
        {
            m.needmoduleinfo = 1;
            //printf("module1 %s needs moduleinfo\n", m.toChars());
        }

        foreachUda(scd, sc, (Expression e) {
            import dmd.attrib : isEnumAttribute;
            if (!isEnumAttribute(e, Id.udaStandalone))
                return 0;

            if (auto sharedCtor = scd.isSharedStaticCtorDeclaration())
            {
                auto trust = sharedCtor.type.isTypeFunction().trust;
                if (trust != TRUST.system && trust != TRUST.trusted)
                    error(e.loc, "a module constructor using `@%s` must be `@system` or `@trusted`", Id.udaStandalone.toChars());
                sharedCtor.standalone = true;
            }
            else
                .error(e.loc, "`@%s` can only be used on shared static constructors", Id.udaStandalone.toChars());

            return 1;
        });
    }

    override void visit(StaticDtorDeclaration sdd)
    {
        if (sdd.semanticRun >= PASS.semanticdone)
            return;
        if (sdd._scope)
        {
            sc = sdd._scope;
            sdd._scope = null;
        }

        sdd.parent = sc.parent;
        Dsymbol p = sdd.parent.pastMixin();
        if (!p.isScopeDsymbol())
        {
            const(char)* s = (sdd.isSharedStaticDtorDeclaration() ? "shared " : "");
            error(sdd.loc, "`%sstatic` destructor can only be member of module/aggregate/template, not %s `%s`", s, p.kind(), p.toChars());
            sdd.type = Type.terror;
            sdd.errors = true;
            return;
        }
        if (!sdd.type)
            sdd.type = new TypeFunction(ParameterList(), Type.tvoid, LINK.d, sdd.storage_class);

        /* If the static ctor appears within a template instantiation,
         * it could get called multiple times by the module constructors
         * for different modules. Thus, protect it with a gate.
         */
        if (sdd.isInstantiated() && sdd.semanticRun < PASS.semantic)
        {
            /* Add this prefix to the constructor:
             * ```
             * static int gate;
             * if (--gate != 0) return;
             * ```
             * or, for shared constructor:
             * ```
             * shared int gate;
             * if (core.atomic.atomicOp!"-="(gate, 1) != 0) return;
             * ```
             */
            const bool isShared = !!sdd.isSharedStaticDtorDeclaration();
            auto v = new VarDeclaration(Loc.initial, Type.tint32, Id.gate, null);
            v.storage_class = STC.temp | STC.static_ | (isShared ? STC.shared_ : 0);

            auto sa = new Statements();
            Statement s = new ExpStatement(Loc.initial, v);
            sa.push(s);

            Expression e;
            if (isShared)
            {
                e = doAtomicOp("-=", v.ident, IntegerExp.literal!(1));
                if (e is null)
                {
                    .error(sdd.loc, "%s `%s` shared static destructo within a template require `core.atomic : atomicOp` to be present", sdd.kind, sdd.toPrettyChars);
                    return;
                }
            }
            else
            {
                e = new AddAssignExp(
                    Loc.initial, new IdentifierExp(Loc.initial, v.ident), IntegerExp.literal!(-1));
            }

            e = new EqualExp(EXP.notEqual, Loc.initial, e, IntegerExp.literal!0);
            s = new IfStatement(Loc.initial, null, e, new ReturnStatement(Loc.initial, null), null, Loc.initial);

            sa.push(s);
            if (sdd.fbody)
                sa.push(sdd.fbody);

            sdd.fbody = new CompoundStatement(Loc.initial, sa);

            sdd.vgate = v;
        }

        const LINK save = sc.linkage;
        if (save != LINK.d)
        {
            const(char)* s = (sdd.isSharedStaticDtorDeclaration() ? "shared " : "");
            deprecation(sdd.loc, "`%sstatic` destructor can only be of D linkage", s);
            // Just correct it
            sc.linkage = LINK.d;
        }
        funcDeclarationSemantic(sc, sdd);
        sc.linkage = save;

        // We're going to need ModuleInfo
        Module m = sdd.getModule();
        if (!m)
            m = sc._module;
        if (m)
        {
            m.needmoduleinfo = 1;
            //printf("module2 %s needs moduleinfo\n", m.toChars());
        }
    }

    override void visit(InvariantDeclaration invd)
    {
        if (invd.semanticRun >= PASS.semanticdone)
            return;
        if (invd._scope)
        {
            sc = invd._scope;
            invd._scope = null;
        }

        invd.parent = sc.parent;
        Dsymbol p = invd.parent.pastMixin();
        AggregateDeclaration ad = p.isAggregateDeclaration();
        if (!ad)
        {
            error(invd.loc, "`invariant` can only be a member of aggregate, not %s `%s`", p.kind(), p.toChars());
            invd.type = Type.terror;
            invd.errors = true;
            return;
        }
        if (invd.ident != Id.classInvariant &&
             invd.semanticRun < PASS.semantic &&
             !ad.isUnionDeclaration()           // users are on their own with union fields
           )
        {
            invd.fixupInvariantIdent(ad.invs.length);
            ad.invs.push(invd);
        }
        if (!invd.type)
            invd.type = new TypeFunction(ParameterList(), Type.tvoid, LINK.d, invd.storage_class);

        sc = sc.push();
        sc.stc &= ~STC.static_; // not a static invariant
        sc.stc |= STC.const_; // invariant() is always const
        sc.flags = (sc.flags & ~SCOPE.contract) | SCOPE.invariant_;
        sc.linkage = LINK.d;

        funcDeclarationSemantic(sc, invd);

        sc.pop();
    }

    override void visit(UnitTestDeclaration utd)
    {
        if (utd.semanticRun >= PASS.semanticdone)
            return;
        if (utd._scope)
        {
            sc = utd._scope;
            utd._scope = null;
        }

        utd.visibility = sc.visibility;

        utd.parent = sc.parent;
        Dsymbol p = utd.parent.pastMixin();
        if (!p.isScopeDsymbol())
        {
            error(utd.loc, "`unittest` can only be a member of module/aggregate/template, not %s `%s`", p.kind(), p.toChars());
            utd.type = Type.terror;
            utd.errors = true;
            return;
        }

        if (global.params.useUnitTests)
        {
            if (!utd.type)
                utd.type = new TypeFunction(ParameterList(), Type.tvoid, LINK.d, utd.storage_class);
            Scope* sc2 = sc.push();
            sc2.linkage = LINK.d;
            funcDeclarationSemantic(sc, utd);
            sc2.pop();
        }

        version (none)
        {
            // We're going to need ModuleInfo even if the unit tests are not
            // compiled in, because other modules may import this module and refer
            // to this ModuleInfo.
            // (This doesn't make sense to me?)
            Module m = utd.getModule();
            if (!m)
                m = sc._module;
            if (m)
            {
                //printf("module3 %s needs moduleinfo\n", m.toChars());
                m.needmoduleinfo = 1;
            }
        }
    }

    override void visit(NewDeclaration nd)
    {
        //printf("NewDeclaration::semantic()\n");
        if (nd.semanticRun >= PASS.semanticdone)
            return;
        if (!nd.type)
            nd.type = new TypeFunction(ParameterList(), Type.tvoid.pointerTo(), LINK.d, nd.storage_class);

        funcDeclarationSemantic(sc, nd);
    }

    override void visit(StructDeclaration sd)
    {
        enum log = false;
        if (log) printf("+StructDeclaration::semantic(this=%p, '%s', sizeok = %d)\n", sd, sd.toPrettyChars(), sd.sizeok);

        //static int count; if (++count == 20) assert(0);

        if (sd.semanticRun >= PASS.semanticdone)
            return;
        int errors = global.errors;

        //printf("+StructDeclaration::semantic(this=%p, '%s', sizeok = %d)\n", sd, sd.toPrettyChars(), sd.sizeok);
        Scope* scx = null;
        if (sd._scope)
        {
            sc = sd._scope;
            scx = sd._scope; // save so we don't make redundant copies
            sd._scope = null;
        }

        if (!sd.parent)
        {
            assert(sc.parent && sc.func);
            sd.parent = sc.parent;
        }
        assert(sd.parent && !sd.isAnonymous());

        if (sd.errors)
            sd.type = Type.terror;
        if (sd.semanticRun == PASS.initial)
            sd.type = sd.type.addSTC(sc.stc | sd.storage_class);
        sd.type = sd.type.typeSemantic(sd.loc, sc);
        auto ts = sd.type.isTypeStruct();
        if (ts)
        {
            if (ts.sym != sd)
            {
                TemplateInstance ti = ts.sym.isInstantiated();
                if (ti && isError(ti))
                    ts.sym = sd;
                /* For C modules, if module A contains `struct S;` and
                 * module B contains `struct S { members...}` then replace
                 * the former with the latter
                 */
                else if (!ts.sym.members && sd.members)
                    ts.sym = sd;
            }
        }

        // Ungag errors when not speculative
        Ungag ungag = sd.ungagSpeculative();

        if (sd.semanticRun == PASS.initial)
        {
            sd.visibility = sc.visibility;

            if (sd.alignment.isUnknown())       // can be set already by `struct __declspec(align(N)) Tag { ... }`
                sd.alignment = sc.alignment();

            sd.storage_class |= sc.stc;
            if (sd.storage_class & STC.abstract_)
                .error(sd.loc, "%s `%s` structs, unions cannot be `abstract`", sd.kind, sd.toPrettyChars);

            sd.userAttribDecl = sc.userAttribDecl;

            if (sc.linkage == LINK.cpp)
                sd.classKind = ClassKind.cpp;
            else if (sc.linkage == LINK.c)
                sd.classKind = ClassKind.c;
            sd.cppnamespace = sc.namespace;
            sd.cppmangle = sc.cppmangle;
        }
        else if (sd.symtab && !scx)
            return;

        sd.semanticRun = PASS.semantic;
        UserAttributeDeclaration.checkGNUABITag(sd, sc.linkage);

        if (!sd.members) // if opaque declaration
        {
            if (log) printf("\topaque declaration %s\n", sd.toChars());
            sd.semanticRun = PASS.semanticdone;
            return;
        }
        if (!sd.symtab)
        {
            sd.symtab = new DsymbolTable();

            sd.members.foreachDsymbol( s => s.addMember(sc, sd) );
        }

        auto sc2 = sd.newScope(sc);

        /* Set scope so if there are forward references, we still might be able to
         * resolve individual members like enums.
         */
        sd.members.foreachDsymbol( s => s.setScope(sc2) );
        sd.members.foreachDsymbol( s => s.importAll(sc2) );
        sd.members.foreachDsymbol( (s) { s.dsymbolSemantic(sc2); sd.errors |= s.errors; } );

        if (sd.errors)
            sd.type = Type.terror;

        if (!sd.determineFields())
        {
            if (sd.type.ty != Terror)
            {
                .error(sd.loc, "%s `%s` circular or forward reference", sd.kind, sd.toPrettyChars);
                sd.errors = true;
                sd.type = Type.terror;
            }

            sc2.pop();
            sd.semanticRun = PASS.semanticdone;
            return;
        }
        /* Following special member functions creation needs semantic analysis
         * completion of sub-structs in each field types. For example, buildDtor
         * needs to check existence of elaborate dtor in type of each fields.
         * See the case in compilable/test14838.d
         */
        foreach (v; sd.fields)
        {
            Type tb = v.type.baseElemOf();
            if (tb.ty != Tstruct)
                continue;
            auto sdec = (cast(TypeStruct)tb).sym;
            if (sdec.semanticRun >= PASS.semanticdone)
                continue;

            sc2.pop();

            if (log) printf("\tdeferring %s\n", sd.toChars());
            return deferDsymbolSemantic(sc, sd, scx);
        }

        /* Look for special member functions.
         */
        sd.disableNew = sd.search(Loc.initial, Id.classNew) !is null;

        // Look for the constructor
        sd.ctor = sd.searchCtor();

        buildDtors(sd, sc2);

        sd.hasCopyCtor = buildCopyCtor(sd, sc2);
        sd.postblit = buildPostBlit(sd, sc2);

        buildOpAssign(sd, sc2);
        buildOpEquals(sd, sc2);

        if (!(sc2.flags & SCOPE.Cfile) &&
            global.params.useTypeInfo && Type.dtypeinfo)  // these functions are used for TypeInfo
        {
            sd.xeq = buildXopEquals(sd, sc2);
            sd.xcmp = buildXopCmp(sd, sc2);
            sd.xhash = buildXtoHash(sd, sc2);
        }

        sd.inv = buildInv(sd, sc2);

        sd.semanticRun = PASS.semanticdone;
        if (log) printf("-StructDeclaration::semantic(this=%p, '%s', sizeok = %d)\n", sd, sd.toPrettyChars(), sd.sizeok);

        sc2.pop();

        if (sd.ctor)
        {
            Dsymbol scall = sd.search(Loc.initial, Id.call);
            if (scall)
            {
                uint xerrors = global.startGagging();
                sc = sc.push();
                sc.tinst = null;
                sc.minst = null;
                auto fcall = resolveFuncCall(sd.loc, sc, scall, null, null, ArgumentList(), FuncResolveFlag.quiet);
                sc = sc.pop();
                global.endGagging(xerrors);

                if (fcall && fcall.isStatic())
                {
                    .error(fcall.loc, "%s `%s` `static opCall` is hidden by constructors and can never be called", sd.kind, sd.toPrettyChars);
                    errorSupplemental(fcall.loc, "Please use a factory method instead, or replace all constructors with `static opCall`.");
                }
            }
        }

        if (ts && ts.sym != sd)
        {
            StructDeclaration sym = ts.sym;
            if (sd.isCsymbol() && sym.isCsymbol())
            {
                /* This is two structs imported from different C files.
                 * Just ignore sd, the second one. The first one will always
                 * be found when going through the type.
                 */
            }
            else
            {
                version (none)
                {
                    printf("this = %p %s\n", sd, sd.toChars());
                    printf("type = %d sym = %p, %s\n", sd.type.ty, sym, sym.toPrettyChars());
                }
                // https://issues.dlang.org/show_bug.cgi?id=19024
                .error(sd.loc, "%s `%s` already exists at %s. Perhaps in another function with the same name?", sd.kind, sd.toPrettyChars, sym.loc.toChars());
            }
        }

        if (global.errors != errors)
        {
            // The type is no good.
            sd.type = Type.terror;
            sd.errors = true;
            if (sd.deferred)
                sd.deferred.errors = true;
        }

        if (sd.deferred && !global.gag)
        {
            sd.deferred.semantic2(sc);
            sd.deferred.semantic3(sc);
        }

        version (none)
        {
            // @@@DEPRECATED_2.110@@@ https://dlang.org/deprecate.html#scope%20as%20a%20type%20constraint
            // Deprecated in 2.100
            // Make an error in 2.110
            if (sd.storage_class & STC.scope_)
                deprecation(sd.loc, "`scope` as a type constraint is deprecated.  Use `scope` at the usage site.");
        }
        //printf("-StructDeclaration::semantic(this=%p, '%s', sizeok = %d)\n", sd, sd.toPrettyChars(), sd.sizeok);
    }

    void interfaceSemantic(ClassDeclaration cd)
    {
        cd.vtblInterfaces = new BaseClasses();
        cd.vtblInterfaces.reserve(cd.interfaces.length);
        foreach (b; cd.interfaces)
        {
            cd.vtblInterfaces.push(b);
            b.copyBaseInterfaces(cd.vtblInterfaces);
        }
    }

    override void visit(ClassDeclaration cldec)
    {
        //printf("ClassDeclaration.dsymbolSemantic(%s), type = %p, sizeok = %d, this = %p\n", cldec.toChars(), cldec.type, cldec.sizeok, this);
        //printf("\tparent = %p, '%s'\n", sc.parent, sc.parent ? sc.parent.toChars() : "");
        //printf("sc.stc = %x\n", sc.stc);

        //{ static int n;  if (++n == 20) *(char*)0=0; }

        if (cldec.semanticRun >= PASS.semanticdone)
            return;
        int errors = global.errors;

        //printf("+ClassDeclaration.dsymbolSemantic(%s), type = %p, sizeok = %d, this = %p\n", toChars(), type, sizeok, this);

        Scope* scx = null;
        if (cldec._scope)
        {
            sc = cldec._scope;
            scx = cldec._scope; // save so we don't make redundant copies
            cldec._scope = null;
        }

        if (!cldec.parent)
        {
            assert(sc.parent);
            cldec.parent = sc.parent;
        }

        if (cldec.errors)
            cldec.type = Type.terror;
        if (cldec.semanticRun == PASS.initial)
            cldec.type = cldec.type.addSTC(sc.stc | cldec.storage_class);
        cldec.type = cldec.type.typeSemantic(cldec.loc, sc);
        if (auto tc = cldec.type.isTypeClass())
            if (tc.sym != cldec)
            {
                auto ti = tc.sym.isInstantiated();
                if (ti && isError(ti))
                    tc.sym = cldec;
            }

        // Ungag errors when not speculative
        Ungag ungag = cldec.ungagSpeculative();

        if (cldec.semanticRun == PASS.initial)
        {
            cldec.visibility = sc.visibility;

            cldec.storage_class |= sc.stc;
            if (cldec.storage_class & STC.auto_)
                .error(cldec.loc, "%s `%s` storage class `auto` is invalid when declaring a class, did you mean to use `scope`?", cldec.kind, cldec.toPrettyChars);
            if (cldec.storage_class & STC.scope_)
                cldec.stack = true;
            if (cldec.storage_class & STC.abstract_)
                cldec.isabstract = ThreeState.yes;

            cldec.userAttribDecl = sc.userAttribDecl;

            if (sc.linkage == LINK.cpp)
                cldec.classKind = ClassKind.cpp;
            cldec.cppnamespace = sc.namespace;
            cldec.cppmangle = sc.cppmangle;
            if (sc.linkage == LINK.objc)
                objc.setObjc(cldec);
        }
        else if (cldec.symtab && !scx)
        {
            return;
        }
        cldec.semanticRun = PASS.semantic;
        UserAttributeDeclaration.checkGNUABITag(cldec, sc.linkage);
        checkMustUseReserved(cldec);

        if (cldec.baseok < Baseok.done)
        {
            /* https://issues.dlang.org/show_bug.cgi?id=12078
             * https://issues.dlang.org/show_bug.cgi?id=12143
             * https://issues.dlang.org/show_bug.cgi?id=15733
             * While resolving base classes and interfaces, a base may refer
             * the member of this derived class. In that time, if all bases of
             * this class can  be determined, we can go forward the semantc process
             * beyond the Lancestorsdone. To do the recursive semantic analysis,
             * temporarily set and unset `_scope` around exp().
             */
            T resolveBase(T)(lazy T exp)
            {
                if (!scx)
                {
                    scx = sc.copy();
                    scx.setNoFree();
                }
                static if (!is(T == void))
                {
                    cldec._scope = scx;
                    auto r = exp();
                    cldec._scope = null;
                    return r;
                }
                else
                {
                    cldec._scope = scx;
                    exp();
                    cldec._scope = null;
                }
            }

            cldec.baseok = Baseok.start;

            // Expand any tuples in baseclasses[]
            for (size_t i = 0; i < cldec.baseclasses.length;)
            {
                auto b = (*cldec.baseclasses)[i];
                b.type = resolveBase(b.type.typeSemantic(cldec.loc, sc));

                Type tb = b.type.toBasetype();
                if (auto tup = tb.isTypeTuple())
                {
                    cldec.baseclasses.remove(i);
                    size_t dim = Parameter.dim(tup.arguments);
                    for (size_t j = 0; j < dim; j++)
                    {
                        Parameter arg = Parameter.getNth(tup.arguments, j);
                        b = new BaseClass(arg.type);
                        cldec.baseclasses.insert(i + j, b);
                    }
                }
                else
                    i++;
            }

            if (cldec.baseok >= Baseok.done)
            {
                //printf("%s already semantic analyzed, semanticRun = %d\n", toChars(), semanticRun);
                if (cldec.semanticRun >= PASS.semanticdone)
                    return;
                goto Lancestorsdone;
            }

            // See if there's a base class as first in baseclasses[]
            if (cldec.baseclasses.length)
            {
                BaseClass* b = (*cldec.baseclasses)[0];
                Type tb = b.type.toBasetype();
                TypeClass tc = tb.isTypeClass();
                if (!tc)
                {
                    if (b.type != Type.terror)
                        .error(cldec.loc, "%s `%s` base type must be `class` or `interface`, not `%s`", cldec.kind, cldec.toPrettyChars, b.type.toChars());
                    cldec.baseclasses.remove(0);
                    goto L7;
                }
                if (tc.sym.isDeprecated())
                {
                    if (!cldec.isDeprecated())
                    {
                        // Deriving from deprecated class makes this one deprecated too
                        cldec.setDeprecated();
                        tc.checkDeprecated(cldec.loc, sc);
                    }
                }
                if (tc.sym.isInterfaceDeclaration())
                    goto L7;

                for (ClassDeclaration cdb = tc.sym; cdb; cdb = cdb.baseClass)
                {
                    if (cdb == cldec)
                    {
                        .error(cldec.loc, "%s `%s` circular inheritance", cldec.kind, cldec.toPrettyChars);
                        cldec.baseclasses.remove(0);
                        goto L7;
                    }
                }

                /* https://issues.dlang.org/show_bug.cgi?id=11034
                 * Class inheritance hierarchy
                 * and instance size of each classes are orthogonal information.
                 * Therefore, even if tc.sym.sizeof == Sizeok.none,
                 * we need to set baseClass field for class covariance check.
                 */
                cldec.baseClass = tc.sym;
                b.sym = cldec.baseClass;

                if (tc.sym.baseok < Baseok.done)
                    resolveBase(tc.sym.dsymbolSemantic(null)); // Try to resolve forward reference
                if (tc.sym.baseok < Baseok.done)
                {
                    //printf("\ttry later, forward reference of base class %s\n", tc.sym.toChars());
                    if (tc.sym._scope)
                        Module.addDeferredSemantic(tc.sym);
                    cldec.baseok = Baseok.none;
                }
            L7:
            }

            // Treat the remaining entries in baseclasses as interfaces
            // Check for errors, handle forward references
            int multiClassError = cldec.baseClass is null ? 0 : 1;

            BCLoop:
            for (size_t i = (cldec.baseClass ? 1 : 0); i < cldec.baseclasses.length;)
            {
                BaseClass* b = (*cldec.baseclasses)[i];
                Type tb = b.type.toBasetype();
                TypeClass tc = tb.isTypeClass();
                if (!tc || !tc.sym.isInterfaceDeclaration())
                {
                    // It's a class
                    if (tc)
                    {
                        if (multiClassError == 0)
                        {
                            .error(cldec.loc,"`%s`: base class must be specified first, " ~
                                  "before any interfaces.", cldec.toPrettyChars());
                            multiClassError += 1;
                        }
                        else if (multiClassError >= 1)
                        {
                                if(multiClassError == 1)
                                    .error(cldec.loc, "`%s`: multiple class inheritance is not supported." ~
                                          " Use multiple interface inheritance and/or composition.", cldec.toPrettyChars());
                                multiClassError += 1;

                                if (tc.sym.fields.length)
                                    errorSupplemental(cldec.loc,"`%s` has fields, consider making it a member of `%s`",
                                                      b.type.toChars(), cldec.type.toChars());
                                else
                                    errorSupplemental(cldec.loc,"`%s` has no fields, consider making it an `interface`",
                                                      b.type.toChars());
                        }
                    }
                    // It's something else: e.g. `int` in `class Foo : Bar, int { ... }`
                    else if (b.type != Type.terror)
                    {
                        error(cldec.loc,"`%s`: base type must be `interface`, not `%s`",
                              cldec.toPrettyChars(), b.type.toChars());
                    }
                    cldec.baseclasses.remove(i);
                    continue;
                }

                // Check for duplicate interfaces
                for (size_t j = (cldec.baseClass ? 1 : 0); j < i; j++)
                {
                    BaseClass* b2 = (*cldec.baseclasses)[j];
                    if (b2.sym == tc.sym)
                    {
                        .error(cldec.loc, "%s `%s` inherits from duplicate interface `%s`", cldec.kind, cldec.toPrettyChars, b2.sym.toChars());
                        cldec.baseclasses.remove(i);
                        continue BCLoop;
                    }
                }
                if (tc.sym.isDeprecated())
                {
                    if (!cldec.isDeprecated())
                    {
                        // Deriving from deprecated class makes this one deprecated too
                        cldec.setDeprecated();
                        tc.checkDeprecated(cldec.loc, sc);
                    }
                }

                b.sym = tc.sym;

                if (tc.sym.baseok < Baseok.done)
                    resolveBase(tc.sym.dsymbolSemantic(null)); // Try to resolve forward reference
                if (tc.sym.baseok < Baseok.done)
                {
                    //printf("\ttry later, forward reference of base %s\n", tc.sym.toChars());
                    if (tc.sym._scope)
                        Module.addDeferredSemantic(tc.sym);
                    cldec.baseok = Baseok.none;
                }
                i++;
            }
            if (cldec.baseok == Baseok.none)
            {
                // Forward referencee of one or more bases, try again later
                //printf("\tL%d semantic('%s') failed due to forward references\n", __LINE__, toChars());
                return deferDsymbolSemantic(sc, cldec, scx);
            }
            cldec.baseok = Baseok.done;

            if (cldec.classKind == ClassKind.objc || (cldec.baseClass && cldec.baseClass.classKind == ClassKind.objc))
                cldec.classKind = ClassKind.objc; // Objective-C classes do not inherit from Object

            // If no base class, and this is not an Object, use Object as base class
            if (!cldec.baseClass && cldec.ident != Id.Object && cldec.object && cldec.classKind == ClassKind.d)
            {
                void badObjectDotD()
                {
                    ObjectNotFound(cldec.loc, cldec.ident);
                }

                if (!cldec.object || cldec.object.errors)
                    badObjectDotD();

                Type t = cldec.object.type;
                t = t.typeSemantic(cldec.loc, sc).toBasetype();
                if (t.ty == Terror)
                    badObjectDotD();
                TypeClass tc = t.isTypeClass();
                assert(tc);

                auto b = new BaseClass(tc);
                cldec.baseclasses.shift(b);

                cldec.baseClass = tc.sym;
                assert(!cldec.baseClass.isInterfaceDeclaration());
                b.sym = cldec.baseClass;
            }
            if (cldec.baseClass)
            {
                if (cldec.baseClass.storage_class & STC.final_)
                    .error(cldec.loc, "%s `%s` cannot inherit from class `%s` because it is `final`", cldec.kind, cldec.toPrettyChars, cldec.baseClass.toChars());

                // Inherit properties from base class
                if (cldec.baseClass.isCOMclass())
                    cldec.com = true;
                if (cldec.baseClass.isCPPclass())
                    cldec.classKind = ClassKind.cpp;
                if (cldec.classKind != cldec.baseClass.classKind)
                    .error(cldec.loc, "%s `%s` with %s linkage cannot inherit from class `%s` with %s linkage", cldec.kind, cldec.toPrettyChars,
                        ClassKindToChars(cldec.classKind), cldec.baseClass.toChars(), ClassKindToChars(cldec.baseClass.classKind));

                if (cldec.baseClass.stack)
                    cldec.stack = true;
                cldec.enclosing = cldec.baseClass.enclosing;
                cldec.storage_class |= cldec.baseClass.storage_class & STC.TYPECTOR;
            }

            cldec.interfaces = cldec.baseclasses.tdata()[(cldec.baseClass ? 1 : 0) .. cldec.baseclasses.length];
            foreach (b; cldec.interfaces)
            {
                // If this is an interface, and it derives from a COM interface,
                // then this is a COM interface too.
                if (b.sym.isCOMinterface())
                    cldec.com = true;
                if (cldec.classKind == ClassKind.cpp && !b.sym.isCPPinterface())
                {
                    .error(cldec.loc, "C++ class `%s` cannot implement D interface `%s`",
                        cldec.toPrettyChars(), b.sym.toPrettyChars());
                }
            }
            interfaceSemantic(cldec);
        }
    Lancestorsdone:
        //printf("\tClassDeclaration.dsymbolSemantic(%s) baseok = %d\n", toChars(), baseok);

        if (!cldec.members) // if opaque declaration
        {
            cldec.semanticRun = PASS.semanticdone;
            return;
        }
        if (!cldec.symtab)
        {
            cldec.symtab = new DsymbolTable();

            /* https://issues.dlang.org/show_bug.cgi?id=12152
             * The semantic analysis of base classes should be finished
             * before the members semantic analysis of this class, in order to determine
             * vtbl in this class. However if a base class refers the member of this class,
             * it can be resolved as a normal forward reference.
             * Call addMember() and setScope() to make this class members visible from the base classes.
             */
            cldec.members.foreachDsymbol( s => s.addMember(sc, cldec) );

            auto sc2 = cldec.newScope(sc);

            /* Set scope so if there are forward references, we still might be able to
             * resolve individual members like enums.
             */
            cldec.members.foreachDsymbol( s => s.setScope(sc2) );

            sc2.pop();
        }

        for (size_t i = 0; i < cldec.baseclasses.length; i++)
        {
            BaseClass* b = (*cldec.baseclasses)[i];
            Type tb = b.type.toBasetype();
            TypeClass tc = tb.isTypeClass();
            if (tc.sym.semanticRun < PASS.semanticdone)
            {
                // Forward referencee of one or more bases, try again later
                if (tc.sym._scope)
                    Module.addDeferredSemantic(tc.sym);
                //printf("\tL%d semantic('%s') failed due to forward references\n", __LINE__, toChars());
                return deferDsymbolSemantic(sc, cldec, scx);
            }
        }

        if (cldec.baseok == Baseok.done)
        {
            cldec.baseok = Baseok.semanticdone;
            objc.setMetaclass(cldec, sc);

            // initialize vtbl
            if (cldec.baseClass)
            {
                if (cldec.classKind == ClassKind.cpp && cldec.baseClass.vtbl.length == 0)
                {
                    .error(cldec.loc, "%s `%s` C++ base class `%s` needs at least one virtual function", cldec.kind, cldec.toPrettyChars, cldec.baseClass.toChars());
                }

                // Copy vtbl[] from base class
                assert(cldec.vtbl.length == 0);
                cldec.vtbl.setDim(cldec.baseClass.vtbl.length);
                memcpy(cldec.vtbl.tdata(), cldec.baseClass.vtbl.tdata(), (void*).sizeof * cldec.vtbl.length);

                cldec.vthis = cldec.baseClass.vthis;
                cldec.vthis2 = cldec.baseClass.vthis2;
            }
            else
            {
                // No base class, so this is the root of the class hierarchy
                cldec.vtbl.setDim(0);
                if (cldec.vtblOffset())
                    cldec.vtbl.push(cldec); // leave room for classinfo as first member
            }

            /* If this is a nested class, add the hidden 'this'
             * member which is a pointer to the enclosing scope.
             */
            if (cldec.vthis) // if inheriting from nested class
            {
                // Use the base class's 'this' member
                if (cldec.storage_class & STC.static_)
                    .error(cldec.loc, "%s `%s` static class cannot inherit from nested class `%s`", cldec.kind, cldec.toPrettyChars, cldec.baseClass.toChars());
                if (cldec.toParentLocal() != cldec.baseClass.toParentLocal() &&
                    (!cldec.toParentLocal() ||
                     !cldec.baseClass.toParentLocal().getType() ||
                     !cldec.baseClass.toParentLocal().getType().isBaseOf(cldec.toParentLocal().getType(), null)))
                {
                    if (cldec.toParentLocal())
                    {
                        .error(cldec.loc, "%s `%s` is nested within `%s`, but super class `%s` is nested within `%s`", cldec.kind, cldec.toPrettyChars,
                            cldec.toParentLocal().toChars(),
                            cldec.baseClass.toChars(),
                            cldec.baseClass.toParentLocal().toChars());
                    }
                    else
                    {
                        .error(cldec.loc, "%s `%s` is not nested, but super class `%s` is nested within `%s`", cldec.kind, cldec.toPrettyChars,
                            cldec.baseClass.toChars(),
                            cldec.baseClass.toParentLocal().toChars());
                    }
                }
                if (cldec.vthis2)
                {
                    if (cldec.toParent2() != cldec.baseClass.toParent2() &&
                        (!cldec.toParent2() ||
                         !cldec.baseClass.toParent2().getType() ||
                         !cldec.baseClass.toParent2().getType().isBaseOf(cldec.toParent2().getType(), null)))
                    {
                        if (cldec.toParent2() && cldec.toParent2() != cldec.toParentLocal())
                        {
                            .error(cldec.loc, "%s `%s` needs the frame pointer of `%s`, but super class `%s` needs the frame pointer of `%s`", cldec.kind, cldec.toPrettyChars,
                                cldec.toParent2().toChars(),
                                cldec.baseClass.toChars(),
                                cldec.baseClass.toParent2().toChars());
                        }
                        else
                        {
                            .error(cldec.loc, "%s `%s` doesn't need a frame pointer, but super class `%s` needs the frame pointer of `%s`", cldec.kind, cldec.toPrettyChars,
                                cldec.baseClass.toChars(),
                                cldec.baseClass.toParent2().toChars());
                        }
                    }
                }
                else
                    cldec.makeNested2();
            }
            else
                cldec.makeNested();
        }

        auto sc2 = cldec.newScope(sc);

        cldec.members.foreachDsymbol( s => s.importAll(sc2) );

        // Note that members.length can grow due to tuple expansion during semantic()
        cldec.members.foreachDsymbol( s => s.dsymbolSemantic(sc2) );

        if (!cldec.determineFields())
        {
            assert(cldec.type == Type.terror);
            sc2.pop();
            return;
        }
        /* Following special member functions creation needs semantic analysis
         * completion of sub-structs in each field types.
         */
        foreach (v; cldec.fields)
        {
            Type tb = v.type.baseElemOf();
            if (tb.ty != Tstruct)
                continue;
            auto sd = (cast(TypeStruct)tb).sym;
            if (sd.semanticRun >= PASS.semanticdone)
                continue;

            sc2.pop();

            //printf("\tdeferring %s\n", toChars());
            return deferDsymbolSemantic(sc, cldec, scx);
        }

        /* Look for special member functions.
         * They must be in this class, not in a base class.
         */
        // Can be in base class
        cldec.disableNew = cldec.search(Loc.initial, Id.classNew) !is null;

        // Look for the constructor
        cldec.ctor = cldec.searchCtor();

        if (!cldec.ctor && cldec.noDefaultCtor)
        {
            // A class object is always created by constructor, so this check is legitimate.
            foreach (v; cldec.fields)
            {
                if (v.storage_class & STC.nodefaultctor)
                    error(v.loc, "field `%s` must be initialized in constructor", v.toChars());
            }
        }

        // If this class has no constructor, but base class has a default
        // ctor, create a constructor:
        //    this() { }
        if (!cldec.ctor && cldec.baseClass && cldec.baseClass.ctor)
        {
            auto fd = resolveFuncCall(cldec.loc, sc2, cldec.baseClass.ctor, null, cldec.type, ArgumentList(), FuncResolveFlag.quiet);
            if (!fd) // try shared base ctor instead
                fd = resolveFuncCall(cldec.loc, sc2, cldec.baseClass.ctor, null, cldec.type.sharedOf, ArgumentList(), FuncResolveFlag.quiet);
            if (fd && !fd.errors)
            {
                //printf("Creating default this(){} for class %s\n", toChars());
                auto btf = fd.type.toTypeFunction();
                auto tf = new TypeFunction(ParameterList(), null, LINK.d, fd.storage_class);
                tf.mod = btf.mod;
                // Don't copy @safe, ... from the base class constructor and let it be inferred instead
                // This is required if other lowerings add code to the generated constructor which
                // is less strict (e.g. `preview=dtorfields` might introduce a call to a less qualified dtor)

                auto ctor = new CtorDeclaration(cldec.loc, Loc.initial, 0, tf);
                ctor.storage_class |= STC.inference | (fd.storage_class & STC.scope_);
                ctor.isGenerated = true;
                ctor.fbody = new CompoundStatement(Loc.initial, new Statements());

                cldec.members.push(ctor);
                ctor.addMember(sc, cldec);
                ctor.dsymbolSemantic(sc2);

                cldec.ctor = ctor;
                cldec.defaultCtor = ctor;
            }
            else
            {
                .error(cldec.loc, "%s `%s` cannot implicitly generate a default constructor when base class `%s` is missing a default constructor", cldec.kind, cldec.toPrettyChars,
                    cldec.baseClass.toPrettyChars());
            }
        }

        buildDtors(cldec, sc2);

        if (cldec.classKind == ClassKind.cpp && cldec.cppDtorVtblIndex != -1)
        {
            // now we've built the aggregate destructor, we'll make it virtual and assign it to the reserved vtable slot
            cldec.dtor.vtblIndex = cldec.cppDtorVtblIndex;
            cldec.vtbl[cldec.cppDtorVtblIndex] = cldec.dtor;

            if (target.cpp.twoDtorInVtable)
            {
                // TODO: create a C++ compatible deleting destructor (call out to `operator delete`)
                //       for the moment, we'll call the non-deleting destructor and leak
                cldec.vtbl[cldec.cppDtorVtblIndex + 1] = cldec.dtor;
            }
        }

        if (auto f = hasIdentityOpAssign(cldec, sc2))
        {
            if (!(f.storage_class & STC.disable))
                .error(f.loc, "%s `%s` identity assignment operator overload is illegal", cldec.kind, cldec.toPrettyChars);
        }

        cldec.inv = buildInv(cldec, sc2);

        cldec.semanticRun = PASS.semanticdone;
        //printf("-ClassDeclaration.dsymbolSemantic(%s), type = %p\n", toChars(), type);

        sc2.pop();

        /* isAbstract() is undecidable in some cases because of circular dependencies.
         * Now that semantic is finished, get a definitive result, and error if it is not the same.
         */
        if (cldec.isabstract != ThreeState.none)    // if evaluated it before completion
        {
            const isabstractsave = cldec.isabstract;
            cldec.isabstract = ThreeState.none;
            cldec.isAbstract();               // recalculate
            if (cldec.isabstract != isabstractsave)
            {
                .error(cldec.loc, "%s `%s` cannot infer `abstract` attribute due to circular dependencies", cldec.kind, cldec.toPrettyChars);
            }
        }

        if (cldec.type.ty == Tclass && (cast(TypeClass)cldec.type).sym != cldec)
        {
            // https://issues.dlang.org/show_bug.cgi?id=17492
            ClassDeclaration cd = (cast(TypeClass)cldec.type).sym;
            version (none)
            {
                printf("this = %p %s\n", cldec, cldec.toPrettyChars());
                printf("type = %d sym = %p, %s\n", cldec.type.ty, cd, cd.toPrettyChars());
            }
            .error(cldec.loc, "%s `%s` already exists at %s. Perhaps in another function with the same name?", cldec.kind, cldec.toPrettyChars, cd.loc.toChars());
        }

        if (global.errors != errors || (cldec.baseClass && cldec.baseClass.errors))
        {
            // The type is no good, but we should keep the
            // the type so that we have more accurate error messages
            // See: https://issues.dlang.org/show_bug.cgi?id=23552
            cldec.errors = true;
            if (cldec.deferred)
                cldec.deferred.errors = true;
        }

        // Verify fields of a synchronized class are not public
        if (cldec.storage_class & STC.synchronized_)
        {
            foreach (vd; cldec.fields)
            {
                if (!vd.isThisDeclaration() &&
                    vd.visible() >= Visibility(Visibility.Kind.public_))
                {
                    .error(vd.loc, "%s `%s` Field members of a `synchronized` class cannot be `%s`", vd.kind, vd.toPrettyChars,
                        visibilityToChars(vd.visible().kind));
                }
            }
        }

        if (cldec.deferred && !global.gag)
        {
            cldec.deferred.semantic2(sc);
            cldec.deferred.semantic3(sc);
        }
        //printf("-ClassDeclaration.dsymbolSemantic(%s), type = %p, sizeok = %d, this = %p\n", toChars(), type, sizeok, this);

        version (none)
        {
            // @@@DEPRECATED_2.110@@@ https://dlang.org/deprecate.html#scope%20as%20a%20type%20constraint
            // Deprecated in 2.100
            // Make an error in 2.110
            // Don't forget to remove code at https://github.com/dlang/dmd/blob/b2f8274ba76358607fc3297a1e9f361480f9bcf9/src/dmd/dsymbolsem.d#L1032-L1036
            if (cldec.storage_class & STC.scope_)
                deprecation(cldec.loc, "`scope` as a type constraint is deprecated.  Use `scope` at the usage site.");
        }
    }

    override void visit(InterfaceDeclaration idec)
    {
        /// Returns: `true` is this is an anonymous Objective-C metaclass
        static bool isAnonymousMetaclass(InterfaceDeclaration idec)
        {
            return idec.classKind == ClassKind.objc &&
                idec.objc.isMeta &&
                idec.isAnonymous;
        }

        //printf("InterfaceDeclaration.dsymbolSemantic(%s), type = %p\n", toChars(), type);
        if (idec.semanticRun >= PASS.semanticdone)
            return;
        int errors = global.errors;

        //printf("+InterfaceDeclaration.dsymbolSemantic(%s), type = %p\n", toChars(), type);

        Scope* scx = null;
        if (idec._scope)
        {
            sc = idec._scope;
            scx = idec._scope; // save so we don't make redundant copies
            idec._scope = null;
        }

        if (!idec.parent)
        {
            assert(sc.parent && sc.func);
            idec.parent = sc.parent;
        }
        // Objective-C metaclasses are anonymous
        assert(idec.parent && !idec.isAnonymous || isAnonymousMetaclass(idec));

        if (idec.errors)
            idec.type = Type.terror;
        idec.type = idec.type.typeSemantic(idec.loc, sc);
        if (idec.type.ty == Tclass && (cast(TypeClass)idec.type).sym != idec)
        {
            auto ti = (cast(TypeClass)idec.type).sym.isInstantiated();
            if (ti && isError(ti))
                (cast(TypeClass)idec.type).sym = idec;
        }

        // Ungag errors when not speculative
        Ungag ungag = idec.ungagSpeculative();

        if (idec.semanticRun == PASS.initial)
        {
            idec.visibility = sc.visibility;

            idec.storage_class |= sc.stc;
            idec.userAttribDecl = sc.userAttribDecl;
        }
        else if (idec.symtab)
        {
            if (idec.sizeok == Sizeok.done || !scx)
            {
                idec.semanticRun = PASS.semanticdone;
                return;
            }
        }
        idec.semanticRun = PASS.semantic;

        if (idec.baseok < Baseok.done)
        {
            T resolveBase(T)(lazy T exp)
            {
                if (!scx)
                {
                    scx = sc.copy();
                    scx.setNoFree();
                }
                static if (!is(T == void))
                {
                    idec._scope = scx;
                    auto r = exp();
                    idec._scope = null;
                    return r;
                }
                else
                {
                    idec._scope = scx;
                    exp();
                    idec._scope = null;
                }
            }

            idec.baseok = Baseok.start;

            // Expand any tuples in baseclasses[]
            for (size_t i = 0; i < idec.baseclasses.length;)
            {
                auto b = (*idec.baseclasses)[i];
                b.type = resolveBase(b.type.typeSemantic(idec.loc, sc));

                Type tb = b.type.toBasetype();
                if (auto tup = tb.isTypeTuple())
                {
                    idec.baseclasses.remove(i);
                    size_t dim = Parameter.dim(tup.arguments);
                    for (size_t j = 0; j < dim; j++)
                    {
                        Parameter arg = Parameter.getNth(tup.arguments, j);
                        b = new BaseClass(arg.type);
                        idec.baseclasses.insert(i + j, b);
                    }
                }
                else
                    i++;
            }

            if (idec.baseok >= Baseok.done)
            {
                //printf("%s already semantic analyzed, semanticRun = %d\n", toChars(), semanticRun);
                if (idec.semanticRun >= PASS.semanticdone)
                    return;
                goto Lancestorsdone;
            }

            if (!idec.baseclasses.length && sc.linkage == LINK.cpp)
                idec.classKind = ClassKind.cpp;
            idec.cppnamespace = sc.namespace;
            UserAttributeDeclaration.checkGNUABITag(idec, sc.linkage);
            checkMustUseReserved(idec);

            if (sc.linkage == LINK.objc)
                objc.setObjc(idec);

            // Check for errors, handle forward references
            BCLoop:
            for (size_t i = 0; i < idec.baseclasses.length;)
            {
                BaseClass* b = (*idec.baseclasses)[i];
                Type tb = b.type.toBasetype();
                TypeClass tc = (tb.ty == Tclass) ? cast(TypeClass)tb : null;
                if (!tc || !tc.sym.isInterfaceDeclaration())
                {
                    if (b.type != Type.terror)
                        .error(idec.loc, "%s `%s` base type must be `interface`, not `%s`", idec.kind, idec.toPrettyChars, b.type.toChars());
                    idec.baseclasses.remove(i);
                    continue;
                }

                // Check for duplicate interfaces
                for (size_t j = 0; j < i; j++)
                {
                    BaseClass* b2 = (*idec.baseclasses)[j];
                    if (b2.sym == tc.sym)
                    {
                        .error(idec.loc, "%s `%s` inherits from duplicate interface `%s`", idec.kind, idec.toPrettyChars, b2.sym.toChars());
                        idec.baseclasses.remove(i);
                        continue BCLoop;
                    }
                }
                if (tc.sym == idec || idec.isBaseOf2(tc.sym))
                {
                    .error(idec.loc, "%s `%s` circular inheritance of interface", idec.kind, idec.toPrettyChars);
                    idec.baseclasses.remove(i);
                    continue;
                }
                if (tc.sym.isDeprecated())
                {
                    if (!idec.isDeprecated())
                    {
                        // Deriving from deprecated interface makes this one deprecated too
                        idec.setDeprecated();
                        tc.checkDeprecated(idec.loc, sc);
                    }
                }

                b.sym = tc.sym;

                if (tc.sym.baseok < Baseok.done)
                    resolveBase(tc.sym.dsymbolSemantic(null)); // Try to resolve forward reference
                if (tc.sym.baseok < Baseok.done)
                {
                    //printf("\ttry later, forward reference of base %s\n", tc.sym.toChars());
                    if (tc.sym._scope)
                        Module.addDeferredSemantic(tc.sym);
                    idec.baseok = Baseok.none;
                }
                i++;
            }
            if (idec.baseok == Baseok.none)
            {
                // Forward referencee of one or more bases, try again later
                return deferDsymbolSemantic(sc, idec, scx);
            }
            idec.baseok = Baseok.done;

            idec.interfaces = idec.baseclasses.tdata()[0 .. idec.baseclasses.length];
            foreach (b; idec.interfaces)
            {
                // If this is an interface, and it derives from a COM interface,
                // then this is a COM interface too.
                if (b.sym.isCOMinterface())
                    idec.com = true;
                if (b.sym.isCPPinterface())
                    idec.classKind = ClassKind.cpp;
            }

            interfaceSemantic(idec);
        }
    Lancestorsdone:

        if (!idec.members) // if opaque declaration
        {
            idec.semanticRun = PASS.semanticdone;
            return;
        }
        if (!idec.symtab)
            idec.symtab = new DsymbolTable();

        for (size_t i = 0; i < idec.baseclasses.length; i++)
        {
            BaseClass* b = (*idec.baseclasses)[i];
            Type tb = b.type.toBasetype();
            TypeClass tc = tb.isTypeClass();
            if (tc.sym.semanticRun < PASS.semanticdone)
            {
                // Forward referencee of one or more bases, try again later
                if (tc.sym._scope)
                    Module.addDeferredSemantic(tc.sym);
                return deferDsymbolSemantic(sc, idec, scx);
            }
        }

        if (idec.baseok == Baseok.done)
        {
            idec.baseok = Baseok.semanticdone;
            objc.setMetaclass(idec, sc);

            // initialize vtbl
            if (idec.vtblOffset())
                idec.vtbl.push(idec); // leave room at vtbl[0] for classinfo

            // Cat together the vtbl[]'s from base interfaces
            foreach (i, b; idec.interfaces)
            {
                // Skip if b has already appeared
                for (size_t k = 0; k < i; k++)
                {
                    if (b == idec.interfaces[k])
                        goto Lcontinue;
                }

                // Copy vtbl[] from base class
                if (b.sym.vtblOffset())
                {
                    size_t d = b.sym.vtbl.length;
                    if (d > 1)
                    {
                        idec.vtbl.pushSlice(b.sym.vtbl[1 .. d]);
                    }
                }
                else
                {
                    idec.vtbl.append(&b.sym.vtbl);
                }

            Lcontinue:
            }
        }

        idec.members.foreachDsymbol( s => s.addMember(sc, idec) );

        auto sc2 = idec.newScope(sc);

        /* Set scope so if there are forward references, we still might be able to
         * resolve individual members like enums.
         */
        idec.members.foreachDsymbol( s => s.setScope(sc2) );

        idec.members.foreachDsymbol( s => s.importAll(sc2) );

        idec.members.foreachDsymbol( s => s.dsymbolSemantic(sc2) );

        idec.semanticRun = PASS.semanticdone;
        //printf("-InterfaceDeclaration.dsymbolSemantic(%s), type = %p\n", toChars(), type);

        sc2.pop();

        if (global.errors != errors)
        {
            // The type is no good.
            idec.type = Type.terror;
        }

        version (none)
        {
            if (type.ty == Tclass && (cast(TypeClass)idec.type).sym != idec)
            {
                printf("this = %p %s\n", idec, idec.toChars());
                printf("type = %d sym = %p\n", idec.type.ty, (cast(TypeClass)idec.type).sym);
            }
        }
        assert(idec.type.ty != Tclass || (cast(TypeClass)idec.type).sym == idec);

        version (none)
        {
            // @@@DEPRECATED_2.120@@@ https://dlang.org/deprecate.html#scope%20as%20a%20type%20constraint
            // Deprecated in 2.087
            // Made an error in 2.100, but removal depends on `scope class` being removed too
            // Don't forget to remove code at https://github.com/dlang/dmd/blob/b2f8274ba76358607fc3297a1e9f361480f9bcf9/src/dmd/dsymbolsem.d#L1032-L1036
            if (idec.storage_class & STC.scope_)
                error(idec.loc, "`scope` as a type constraint is obsolete.  Use `scope` at the usage site.");
        }
    }
}

/*
Adds dsym as a member of scope sds.

Params:
    dsym = dsymbol to inserted
    sc = scope where the dsymbol is declared
    sds = ScopeDsymbol where dsym is inserted
*/
void addMember(Dsymbol dsym, Scope* sc, ScopeDsymbol sds)
{
    auto addMemberVisitor = new AddMemberVisitor(sc, sds);
    dsym.accept(addMemberVisitor);
}

private void attribAddMember(AttribDeclaration atb, Scope* sc, ScopeDsymbol sds)
{
    Dsymbols* d = atb.include(sc);
    if (d)
    {
        Scope* sc2 = atb.newScope(sc);
        d.foreachDsymbol( s => s.addMember(sc2, sds) );
        if (sc2 != sc)
            sc2.pop();
    }
}

private extern(C++) class AddMemberVisitor : Visitor
{
    alias visit = Visitor.visit;

    Scope* sc;
    ScopeDsymbol sds;

    this(Scope* sc, ScopeDsymbol sds)
    {
        this.sc = sc;
        this.sds = sds;
    }

    override void visit(Dsymbol dsym)
    {
        //printf("Dsymbol::addMember('%s')\n", toChars());
        //printf("Dsymbol::addMember(this = %p, '%s' scopesym = '%s')\n", this, toChars(), sds.toChars());
        //printf("Dsymbol::addMember(this = %p, '%s' sds = %p, sds.symtab = %p)\n", this, toChars(), sds, sds.symtab);
        dsym.parent = sds;
        if (dsym.isAnonymous()) // no name, so can't add it to symbol table
            return;

        if (!sds.symtabInsert(dsym)) // if name is already defined
        {
            if (dsym.isAliasDeclaration() && !dsym._scope)
                dsym.setScope(sc);
            Dsymbol s2 = sds.symtabLookup(dsym, dsym.ident);
            /* https://issues.dlang.org/show_bug.cgi?id=17434
             *
             * If we are trying to add an import to the symbol table
             * that has already been introduced, then keep the one with
             * larger visibility. This is fine for imports because if
             * we have multiple imports of the same file, if a single one
             * is public then the symbol is reachable.
             */
            if (auto i1 = dsym.isImport())
            {
                if (auto i2 = s2.isImport())
                {
                    if (sc.explicitVisibility && sc.visibility > i2.visibility)
                        sds.symtab.update(dsym);
                }
            }

            // If using C tag/prototype/forward declaration rules
            if (sc.flags & SCOPE.Cfile && !dsym.isImport())
            {
                if (handleTagSymbols(*sc, dsym, s2, sds))
                    return;
                if (handleSymbolRedeclarations(*sc, dsym, s2, sds))
                    return;

                sds.multiplyDefined(Loc.initial, dsym, s2);  // ImportC doesn't allow overloading
                dsym.errors = true;
                return;
            }

            if (!s2.overloadInsert(dsym))
            {
                sds.multiplyDefined(Loc.initial, dsym, s2);
                dsym.errors = true;
            }
        }
        if (sds.isAggregateDeclaration() || sds.isEnumDeclaration())
        {
            if (dsym.ident == Id.__sizeof ||
                !(sc && sc.flags & SCOPE.Cfile) && (dsym.ident == Id.__xalignof || dsym.ident == Id._mangleof))
            {
                .error(dsym.loc, "%s `%s` `.%s` property cannot be redefined", dsym.kind, dsym.toPrettyChars, dsym.ident.toChars());
                dsym.errors = true;
            }
        }
    }


    override void visit(StaticAssert _)
    {
        // we didn't add anything
    }

    /*****************************
     * Add import to sd's symbol table.
     */
    override void visit(Import imp)
    {
        //printf("Import.addMember(this=%s, sds=%s, sc=%p)\n", imp.toChars(), sds.toChars(), sc);
        if (imp.names.length == 0)
            return visit(cast(Dsymbol)imp);
        if (imp.aliasId)
            visit(cast(Dsymbol)imp);

        /* Instead of adding the import to sds's symbol table,
         * add each of the alias=name pairs
         */
        for (size_t i = 0; i < imp.names.length; i++)
        {
            Identifier name = imp.names[i];
            Identifier _alias = imp.aliases[i];
            if (!_alias)
                _alias = name;
            auto tname = new TypeIdentifier(imp.loc, name);
            auto ad = new AliasDeclaration(imp.loc, _alias, tname);
            ad._import = imp;
            addMember(ad, sc, sds);
            imp.aliasdecls.push(ad);
        }
    }

    override void visit(AttribDeclaration atb)
    {
       attribAddMember(atb, sc, sds);
    }

    override void visit(StorageClassDeclaration stcd)
    {
        Dsymbols* d = stcd.include(sc);
        if (d)
        {
            Scope* sc2 = stcd.newScope(sc);

            d.foreachDsymbol( (s)
            {
                //printf("\taddMember %s to %s\n", s.toChars(), sds.toChars());
                // STC.local needs to be attached before the member is added to the scope (because it influences the parent symbol)
                if (auto decl = s.isDeclaration())
                {
                    decl.storage_class |= stcd.stc & STC.local;
                    if (auto sdecl = s.isStorageClassDeclaration()) // TODO: why is this not enough to deal with the nested case?
                    {
                        sdecl.stc |= stcd.stc & STC.local;
                    }
                }
                s.addMember(sc2, sds);
            });

            if (sc2 != sc)
                sc2.pop();
        }
    }

    override void visit(VisibilityDeclaration visd)
    {
        if (visd.pkg_identifiers)
        {
            Dsymbol tmp;
            Package.resolve(visd.pkg_identifiers, &tmp, null);
            visd.visibility.pkg = tmp ? tmp.isPackage() : null;
            visd.pkg_identifiers = null;
        }
        if (visd.visibility.kind == Visibility.Kind.package_ && visd.visibility.pkg && sc._module)
        {
            Module m = sc._module;

            // https://issues.dlang.org/show_bug.cgi?id=17441
            // While isAncestorPackageOf does an equality check, the fix for the issue adds a check to see if
            // each package's .isModule() properites are equal.
            //
            // Properties generated from `package(foo)` i.e. visibility.pkg have .isModule() == null.
            // This breaks package declarations of the package in question if they are declared in
            // the same package.d file, which _do_ have a module associated with them, and hence a non-null
            // isModule()
            if (!m.isPackage() || !visd.visibility.pkg.ident.equals(m.isPackage().ident))
            {
                Package pkg = m.parent ? m.parent.isPackage() : null;
                if (!pkg || !visd.visibility.pkg.isAncestorPackageOf(pkg))
                    .error(visd.loc, "%s `%s` does not bind to one of ancestor packages of module `%s`", visd.kind(), visd.toPrettyChars(false), m.toPrettyChars(true));
            }
        }
        attribAddMember(visd, sc, sds);
    }

    override void visit(StaticIfDeclaration sid)
    {
        //printf("StaticIfDeclaration::addMember() '%s'\n", sid.toChars());
        /* This is deferred until the condition evaluated later (by the include() call),
         * so that expressions in the condition can refer to declarations
         * in the same scope, such as:
         *
         * template Foo(int i)
         * {
         *     const int j = i + 1;
         *     static if (j == 3)
         *         const int k;
         * }
         */
        sid.scopesym = sds;
    }


    override void visit(StaticForeachDeclaration sfd)
    {
        // used only for caching the enclosing symbol
        sfd.scopesym = sds;
    }

    /***************************************
     * Lazily initializes the scope to forward to.
     */
    override void visit(ForwardingAttribDeclaration fad)
    {
        fad.sym.parent = sds;
        sds = fad.sym;
        attribAddMember(fad, sc, fad.sym);
    }

    override void visit(MixinDeclaration md)
    {
        //printf("MixinDeclaration::addMember(sc = %p, sds = %p, memnum = %d)\n", sc, sds, md.memnum);
        md.scopesym = sds;
    }

    override void visit(DebugSymbol ds)
    {
        //printf("DebugSymbol::addMember('%s') %s\n", sds.toChars(), ds.toChars());
        Module m = sds.isModule();
        // Do not add the member to the symbol table,
        // just make sure subsequent debug declarations work.
        if (ds.ident)
        {
            if (!m)
            {
                .error(ds.loc, "%s `%s` declaration must be at module level", ds.kind, ds.toPrettyChars);
                ds.errors = true;
            }
            else
            {
                if (m.debugidsNot && findCondition(*m.debugidsNot, ds.ident))
                {
                    .error(ds.loc, "%s `%s` defined after use", ds.kind, ds.toPrettyChars);
                    ds.errors = true;
                }
                if (!m.debugids)
                    m.debugids = new Identifiers();
                m.debugids.push(ds.ident);
            }
        }
        else
        {
            if (!m)
            {
                .error(ds.loc, "%s `%s` level declaration must be at module level", ds.kind, ds.toPrettyChars);
                ds.errors = true;
            }
            else
                m.debuglevel = ds.level;
        }
    }

    override void visit(VersionSymbol vs)
    {
        //printf("VersionSymbol::addMember('%s') %s\n", sds.toChars(), vs.toChars());
        Module m = sds.isModule();
        // Do not add the member to the symbol table,
        // just make sure subsequent debug declarations work.
        if (vs.ident)
        {
            VersionCondition.checkReserved(vs.loc, vs.ident.toString());
            if (!m)
            {
                .error(vs.loc, "%s `%s` declaration must be at module level", vs.kind, vs.toPrettyChars);
                vs.errors = true;
            }
            else
            {
                if (m.versionidsNot && findCondition(*m.versionidsNot, vs.ident))
                {
                    .error(vs.loc, "%s `%s` defined after use", vs.kind, vs.toPrettyChars);
                    vs.errors = true;
                }
                if (!m.versionids)
                    m.versionids = new Identifiers();
                m.versionids.push(vs.ident);
            }
        }
        else
        {
            if (!m)
            {
                .error(vs.loc, "%s `%s` level declaration must be at module level", vs.kind, vs.toPrettyChars);
                vs.errors = true;
            }
            else
                m.versionlevel = vs.level;
        }
    }

    override void visit(Nspace ns)
    {
        visit(cast(Dsymbol)ns);

        if (ns.members)
        {
            if (!ns.symtab)
                ns.symtab = new DsymbolTable();
            // The namespace becomes 'imported' into the enclosing scope
            for (Scope* sce = sc; 1; sce = sce.enclosing)
            {
                ScopeDsymbol sds2 = sce.scopesym;
                if (sds2)
                {
                    sds2.importScope(ns, Visibility(Visibility.Kind.public_));
                    break;
                }
            }
            assert(sc);
            sc = sc.push(ns);
            sc.linkage = LINK.cpp; // namespaces default to C++ linkage
            sc.parent = ns;
            ns.members.foreachDsymbol(s => s.addMember(sc, ns));
            sc.pop();
        }
    }

    override void visit(EnumDeclaration ed)
    {
        version (none)
        {
            printf("EnumDeclaration::addMember() %s\n", ed.toChars());
            for (size_t i = 0; i < ed.members.length; i++)
            {
                EnumMember em = (*ed.members)[i].isEnumMember();
                printf("    member %s\n", em.toChars());
            }
        }
        if (!ed.isAnonymous())
        {
            visit(cast(Dsymbol)ed);
        }

        addEnumMembersToSymtab(ed, sc, sds);
    }
}

/*******************************************
 * Add members of EnumDeclaration to the symbol table(s).
 * Params:
 *      ed = EnumDeclaration
 *      sc = context of `ed`
 *      sds = symbol table that `ed` resides in
 */
void addEnumMembersToSymtab(EnumDeclaration ed, Scope* sc, ScopeDsymbol sds)
{
    const bool isCEnum = (sc.flags & SCOPE.Cfile) != 0; // it's an ImportC enum
    //printf("addEnumMembersToSymtab(ed: %s added: %d Cfile: %d)\n", ed.toChars(), ed.added, isCEnum);
    if (ed.added)
        return;
    ed.added = true;

    if (!ed.members)
        return;

    const bool isAnon = ed.isAnonymous();

    if ((isCEnum || isAnon) && !sds.symtab)
        sds.symtab = new DsymbolTable();

    if ((isCEnum || !isAnon) && !ed.symtab)
        ed.symtab = new DsymbolTable();

    ed.members.foreachDsymbol( (s)
    {
        if (EnumMember em = s.isEnumMember())
        {
            //printf("adding EnumMember %s to %s %d\n", em.toChars(), ed.toChars(), isCEnum);
            em.ed = ed;
            if (isCEnum)
            {
                /* C doesn't add the enum member to the symbol table of the enum tag, it adds
                 * it to the symbol table that the tag is in. This is in contrast to D, where enum
                 * members become members of the enum tag. To accommodate this, we add
                 * the enum members to both symbol tables.
                 */
                em.addMember(sc, ed);   // add em to ed's symbol table
                em.addMember(sc, sds);  // add em to symbol table that ed is in
                em.parent = ed; // restore it after previous addMember() changed it
            }
            else
            {
                em.addMember(sc, isAnon ? sds : ed);
            }
        }
    });
}

/******************************************************
 * Verifies if the given Identifier is a DRuntime hook. It uses the hooks
 * defined in `id.d`.
 *
 * Params:
 *  id = Identifier to verify
 * Returns:
 *  true if `id` is a DRuntime hook
 *  false otherwise
 */
private bool isDRuntimeHook(Identifier id)
{
    return id == Id._d_HookTraceImpl ||
        id == Id._d_newclassT || id == Id._d_newclassTTrace ||
        id == Id._d_arraycatnTX || id == Id._d_arraycatnTXTrace ||
        id == Id._d_newThrowable || id == Id._d_delThrowable ||
        id == Id._d_arrayassign_l || id == Id._d_arrayassign_r ||
        id == Id._d_arraysetassign || id == Id._d_arraysetctor ||
        id == Id._d_arrayctor ||
        id == Id._d_arraysetlengthTImpl || id == Id._d_arraysetlengthT ||
        id == Id._d_arraysetlengthTTrace ||
        id == Id._d_arrayappendT || id == Id._d_arrayappendTTrace ||
        id == Id._d_arrayappendcTX;
}

void templateInstanceSemantic(TemplateInstance tempinst, Scope* sc, ArgumentList argumentList)
{
    //printf("[%s] TemplateInstance.dsymbolSemantic('%s', this=%p, gag = %d, sc = %p)\n", tempinst.loc.toChars(), tempinst.toChars(), tempinst, global.gag, sc);
    version (none)
    {
        for (Dsymbol s = tempinst; s; s = s.parent)
        {
            printf("\t%s\n", s.toChars());
        }
        printf("Scope\n");
        for (Scope* scx = sc; scx; scx = scx.enclosing)
        {
            printf("\t%s parent %s\n", scx._module ? scx._module.toChars() : "null", scx.parent ? scx.parent.toChars() : "null");
        }
    }

    static if (LOG)
    {
        printf("\n+TemplateInstance.dsymbolSemantic('%s', this=%p)\n", tempinst.toChars(), tempinst);
    }
    if (tempinst.inst) // if semantic() was already run
    {
        static if (LOG)
        {
            printf("-TemplateInstance.dsymbolSemantic('%s', this=%p) already run\n",
                   tempinst.inst.toChars(), tempinst.inst);
        }
        return;
    }
    if (tempinst.semanticRun != PASS.initial)
    {
        static if (LOG)
        {
            printf("Recursive template expansion\n");
        }
        auto ungag = Ungag(global.gag);
        if (!tempinst.gagged)
            global.gag = 0;
        .error(tempinst.loc, "%s `%s` recursive template expansion", tempinst.kind, tempinst.toPrettyChars);
        if (tempinst.gagged)
            tempinst.semanticRun = PASS.initial;
        else
            tempinst.inst = tempinst;
        tempinst.errors = true;
        return;
    }

    // Get the enclosing template instance from the scope tinst
    tempinst.tinst = sc.tinst;

    // Get the instantiating module from the scope minst
    tempinst.minst = sc.minst;
    // https://issues.dlang.org/show_bug.cgi?id=10920
    // If the enclosing function is non-root symbol,
    // this instance should be speculative.
    if (!tempinst.tinst && sc.func && sc.func.inNonRoot())
    {
        tempinst.minst = null;
    }

    tempinst.gagged = (global.gag > 0);

    tempinst.semanticRun = PASS.semantic;

    static if (LOG)
    {
        printf("\tdo semantic\n");
    }
    /* Find template declaration first,
     * then run semantic on each argument (place results in tiargs[]),
     * last find most specialized template from overload list/set.
     */
    if (!tempinst.findTempDecl(sc, null) || !tempinst.semanticTiargs(sc) || !tempinst.findBestMatch(sc, argumentList))
    {
    Lerror:
        if (tempinst.gagged)
        {
            // https://issues.dlang.org/show_bug.cgi?id=13220
            // Roll back status for later semantic re-running
            tempinst.semanticRun = PASS.initial;
        }
        else
            tempinst.inst = tempinst;
        tempinst.errors = true;
        return;
    }
    TemplateDeclaration tempdecl = tempinst.tempdecl.isTemplateDeclaration();
    assert(tempdecl);

    if (global.params.v.templates)
        TemplateStats.incInstance(tempdecl, tempinst, global.params.v.templatesListInstances);

    tempdecl.checkDeprecated(tempinst.loc, sc);

    // If tempdecl is a mixin, disallow it
    if (tempdecl.ismixin)
    {
        .error(tempinst.loc, "%s `%s` mixin templates are not regular templates", tempinst.kind, tempinst.toPrettyChars);
        goto Lerror;
    }

    tempinst.hasNestedArgs(tempinst.tiargs, tempdecl.isstatic);
    if (tempinst.errors)
        goto Lerror;

    // Copy the tempdecl namespace (not the scope one)
    tempinst.cppnamespace = tempdecl.cppnamespace;
    if (tempinst.cppnamespace)
        tempinst.cppnamespace.dsymbolSemantic(sc);

    /* Greatly simplified semantic processing for AliasSeq templates
     */
    if (tempdecl.isTrivialAliasSeq)
    {
        tempinst.inst = tempinst;
        return aliasSeqInstanceSemantic(tempinst, sc, tempdecl);
    }

    /* Greatly simplified semantic processing for Alias templates
     */
    else if (tempdecl.isTrivialAlias)
    {
        tempinst.inst = tempinst;
        return aliasInstanceSemantic(tempinst, sc, tempdecl);
    }


    /* See if there is an existing TemplateInstantiation that already
     * implements the typeargs. If so, just refer to that one instead.
     */
    tempinst.inst = tempdecl.findExistingInstance(tempinst, argumentList);
    TemplateInstance errinst = null;
    if (!tempinst.inst)
    {
        // So, we need to implement 'this' instance.
    }
    else if (tempinst.inst.gagged && !tempinst.gagged && tempinst.inst.errors)
    {
        // If the first instantiation had failed, re-run semantic,
        // so that error messages are shown.
        errinst = tempinst.inst;
    }
    else
    {
        // It's a match
        tempinst.parent = tempinst.inst.parent;
        tempinst.errors = tempinst.inst.errors;

        // If both this and the previous instantiation were gagged,
        // use the number of errors that happened last time.
        global.errors += tempinst.errors;
        global.gaggedErrors += tempinst.errors;

        // If the first instantiation was gagged, but this is not:
        if (tempinst.inst.gagged)
        {
            // It had succeeded, mark it is a non-gagged instantiation,
            // and reuse it.
            tempinst.inst.gagged = tempinst.gagged;
        }

        tempinst.tnext = tempinst.inst.tnext;
        tempinst.inst.tnext = tempinst;

        /* A module can have explicit template instance and its alias
         * in module scope (e,g, `alias Base64 = Base64Impl!('+', '/');`).
         * If the first instantiation 'inst' had happened in non-root module,
         * compiler can assume that its instantiated code would be included
         * in the separately compiled obj/lib file (e.g. phobos.lib).
         *
         * However, if 'this' second instantiation happened in root module,
         * compiler might need to invoke its codegen
         * (https://issues.dlang.org/show_bug.cgi?id=2500 & https://issues.dlang.org/show_bug.cgi?id=2644).
         * But whole import graph is not determined until all semantic pass finished,
         * so 'inst' should conservatively finish the semantic3 pass for the codegen.
         */
        if (tempinst.minst && tempinst.minst.isRoot() && !(tempinst.inst.minst && tempinst.inst.minst.isRoot()))
        {
            /* Swap the position of 'inst' and 'this' in the instantiation graph.
             * Then, the primary instance `inst` will be changed to a root instance,
             * along with all members of `inst` having their scopes updated.
             *
             * Before:
             *  non-root -> A!() -> B!()[inst] -> C!() { members[non-root] }
             *                      |
             *  root     -> D!() -> B!()[this]
             *
             * After:
             *  non-root -> A!() -> B!()[this]
             *                      |
             *  root     -> D!() -> B!()[inst] -> C!() { members[root] }
             */
            Module mi = tempinst.minst;
            TemplateInstance ti = tempinst.tinst;
            tempinst.minst = tempinst.inst.minst;
            tempinst.tinst = tempinst.inst.tinst;
            tempinst.inst.minst = mi;
            tempinst.inst.tinst = ti;

            /* https://issues.dlang.org/show_bug.cgi?id=21299
               `minst` has been updated on the primary instance `inst` so it is
               now coming from a root module, however all Dsymbol `inst.members`
               of the instance still have their `_scope.minst` pointing at the
               original non-root module. We must now propagate `minst` to all
               members so that forward referenced dependencies that get
               instantiated will also be appended to the root module, otherwise
               there will be undefined references at link-time.  */
            extern (C++) final class InstMemberWalker : Visitor
            {
                alias visit = Visitor.visit;
                TemplateInstance inst;

                extern (D) this(TemplateInstance inst) scope @safe
                {
                    this.inst = inst;
                }

                override void visit(Dsymbol d)
                {
                    if (d._scope)
                        d._scope.minst = inst.minst;
                }

                override void visit(ScopeDsymbol sds)
                {
                    sds.members.foreachDsymbol( s => s.accept(this) );
                    visit(cast(Dsymbol)sds);
                }

                override void visit(AttribDeclaration ad)
                {
                    ad.include(null).foreachDsymbol( s => s.accept(this) );
                    visit(cast(Dsymbol)ad);
                }

                override void visit(ConditionalDeclaration cd)
                {
                    if (cd.condition.inc)
                        visit(cast(AttribDeclaration)cd);
                    else
                        visit(cast(Dsymbol)cd);
                }
            }
            scope v = new InstMemberWalker(tempinst.inst);
            tempinst.inst.accept(v);

            if (!global.params.allInst &&
                tempinst.minst) // if inst was not speculative...
            {
                assert(!tempinst.minst.isRoot()); // ... it was previously appended to a non-root module
                // Append again to the root module members[], so that the instance will
                // get codegen chances (depending on `tempinst.inst.needsCodegen()`).
                tempinst.inst.appendToModuleMember();
            }

            assert(tempinst.inst.memberOf && tempinst.inst.memberOf.isRoot(), "no codegen chances");
        }

        // modules imported by an existing instance should be added to the module
        // that instantiates the instance.
        if (tempinst.minst)
            foreach(imp; tempinst.inst.importedModules)
                if (!tempinst.minst.aimports.contains(imp))
                    tempinst.minst.aimports.push(imp);

        static if (LOG)
        {
            printf("\tit's a match with instance %p, %d\n", tempinst.inst, tempinst.inst.semanticRun);
        }
        return;
    }
    static if (LOG)
    {
        printf("\timplement template instance %s '%s'\n", tempdecl.parent.toChars(), tempinst.toChars());
        printf("\ttempdecl %s\n", tempdecl.toChars());
    }
    uint errorsave = global.errors;

    tempinst.inst = tempinst;
    tempinst.parent = tempinst.enclosing ? tempinst.enclosing : tempdecl.parent;
    //printf("parent = '%s'\n", parent.kind());

    if (global.params.v.templates)
        TemplateStats.incUnique(tempdecl, tempinst);

    TemplateInstance tempdecl_instance_idx = tempdecl.addInstance(tempinst);

    //getIdent();

    // Store the place we added it to in target_symbol_list(_idx) so we can
    // remove it later if we encounter an error.
    Dsymbols* target_symbol_list = tempinst.appendToModuleMember();
    size_t target_symbol_list_idx = target_symbol_list ? target_symbol_list.length - 1 : 0;

    // Copy the syntax trees from the TemplateDeclaration
    tempinst.members = Dsymbol.arraySyntaxCopy(tempdecl.members);

    // resolve TemplateThisParameter
    for (size_t i = 0; i < tempdecl.parameters.length; i++)
    {
        if ((*tempdecl.parameters)[i].isTemplateThisParameter() is null)
            continue;
        Type t = isType((*tempinst.tiargs)[i]);
        assert(t);
        if (StorageClass stc = ModToStc(t.mod))
        {
            //printf("t = %s, stc = x%llx\n", t.toChars(), stc);
            auto s = new Dsymbols();
            s.push(new StorageClassDeclaration(stc, tempinst.members));
            tempinst.members = s;
        }
        break;
    }

    // Create our own scope for the template parameters
    Scope* _scope = tempdecl._scope;
    if (tempdecl.semanticRun == PASS.initial)
    {
        .error(tempinst.loc, "%s `%s` template instantiation `%s` forward references template declaration `%s`",
           tempinst.kind, tempinst.toPrettyChars, tempinst.toChars(), tempdecl.toChars());
        return;
    }

    static if (LOG)
    {
        printf("\tcreate scope for template parameters '%s'\n", tempinst.toChars());
    }
    tempinst.argsym = new ScopeDsymbol();
    tempinst.argsym.parent = _scope.parent;
    _scope = _scope.push(tempinst.argsym);
    _scope.tinst = tempinst;
    _scope.minst = tempinst.minst;
    //scope.stc = 0;

    // Declare each template parameter as an alias for the argument type
    Scope* paramscope = _scope.push();
    paramscope.stc = 0;
    paramscope.visibility = Visibility(Visibility.Kind.public_); // https://issues.dlang.org/show_bug.cgi?id=14169
                                              // template parameters should be public
    tempinst.declareParameters(paramscope);
    paramscope.pop();

    // Add members of template instance to template instance symbol table
    //parent = scope.scopesym;
    tempinst.symtab = new DsymbolTable();

    tempinst.members.foreachDsymbol( (s)
    {
        static if (LOG)
        {
            printf("\t adding member '%s' %p kind %s to '%s'\n", s.toChars(), s, s.kind(), tempinst.toChars());
        }
        s.addMember(_scope, tempinst);
    });

    static if (LOG)
    {
        printf("adding members done\n");
    }

    /* See if there is only one member of template instance, and that
     * member has the same name as the template instance.
     * If so, this template instance becomes an alias for that member.
     */
    //printf("members.length = %d\n", tempinst.members.length);
    if (tempinst.members.length)
    {
        Dsymbol s;
        if (Dsymbol.oneMembers(tempinst.members, s, tempdecl.ident) && s)
        {
            //printf("tempdecl.ident = %s, s = `%s %s`\n", tempdecl.ident.toChars(), s.kind(), s.toPrettyChars());
            //printf("setting aliasdecl\n");
            tempinst.aliasdecl = s;
        }
    }

    /* If function template declaration
     */
    if (argumentList.length > 0 && tempinst.aliasdecl)
    {
        if (auto fd = tempinst.aliasdecl.isFuncDeclaration())
        {
            /* Transmit fargs to type so that TypeFunction.dsymbolSemantic() can
             * resolve any "auto ref" storage classes.
             */
            if (fd.type)
                if (auto tf = fd.type.isTypeFunction())
                    tf.inferenceArguments = argumentList;
        }
    }

    // Do semantic() analysis on template instance members
    static if (LOG)
    {
        printf("\tdo semantic() on template instance members '%s'\n", tempinst.toChars());
    }
    Scope* sc2;
    sc2 = _scope.push(tempinst);
    //printf("enclosing = %d, sc.parent = %s\n", tempinst.enclosing, sc.parent.toChars());
    sc2.parent = tempinst;
    sc2.tinst = tempinst;
    sc2.minst = tempinst.minst;
    sc2.stc &= ~STC.deprecated_;
    tempinst.tryExpandMembers(sc2);

    tempinst.semanticRun = PASS.semanticdone;

    /* ConditionalDeclaration may introduce eponymous declaration,
     * so we should find it once again after semantic.
     */
    if (tempinst.members.length)
    {
        Dsymbol s;
        if (Dsymbol.oneMembers(tempinst.members, s, tempdecl.ident) && s)
        {
            if (!tempinst.aliasdecl || tempinst.aliasdecl != s)
            {
                //printf("tempdecl.ident = %s, s = `%s %s`\n", tempdecl.ident.toChars(), s.kind(), s.toPrettyChars());
                //printf("setting aliasdecl 2\n");
                tempinst.aliasdecl = s;
            }
        }
    }

    if (global.errors != errorsave)
        goto Laftersemantic;

    /* If any of the instantiation members didn't get semantic() run
     * on them due to forward references, we cannot run semantic2()
     * or semantic3() yet.
     */
    {
        bool found_deferred_ad = false;
        for (size_t i = 0; i < Module.deferred.length; i++)
        {
            Dsymbol sd = Module.deferred[i];
            AggregateDeclaration ad = sd.isAggregateDeclaration();
            if (ad && ad.parent && ad.parent.isTemplateInstance())
            {
                //printf("deferred template aggregate: %s %s\n",
                //        sd.parent.toChars(), sd.toChars());
                found_deferred_ad = true;
                if (ad.parent == tempinst)
                {
                    ad.deferred = tempinst;
                    break;
                }
            }
        }
        if (found_deferred_ad || Module.deferred.length)
            goto Laftersemantic;
    }

    /* The problem is when to parse the initializer for a variable.
     * Perhaps VarDeclaration.dsymbolSemantic() should do it like it does
     * for initializers inside a function.
     */
    //if (sc.parent.isFuncDeclaration())
    {
        /* https://issues.dlang.org/show_bug.cgi?id=782
         * this has problems if the classes this depends on
         * are forward referenced. Find a way to defer semantic()
         * on this template.
         */
        tempinst.semantic2(sc2);
    }
    if (global.errors != errorsave)
        goto Laftersemantic;

    if ((sc.func || (sc.flags & SCOPE.fullinst)) && !tempinst.tinst)
    {
        /* If a template is instantiated inside function, the whole instantiation
         * should be done at that position. But, immediate running semantic3 of
         * dependent templates may cause unresolved forward reference.
         * https://issues.dlang.org/show_bug.cgi?id=9050
         * To avoid the issue, don't run semantic3 until semantic and semantic2 done.
         */
        TemplateInstances deferred;
        tempinst.deferred = &deferred;

        //printf("Run semantic3 on %s\n", toChars());

        /* https://issues.dlang.org/show_bug.cgi?id=23965
         * DRuntime hooks are not deprecated, but may be used for deprecated
         * types. Deprecations are disabled while analysing hooks to avoid
         * spurious error messages.
         */
        auto saveUseDeprecated = global.params.useDeprecated;
        if (sc.isDeprecated() && isDRuntimeHook(tempinst.name))
            global.params.useDeprecated = DiagnosticReporting.off;

        tempinst.trySemantic3(sc2);

        global.params.useDeprecated = saveUseDeprecated;

        for (size_t i = 0; i < deferred.length; i++)
        {
            //printf("+ run deferred semantic3 on %s\n", deferred[i].toChars());
            deferred[i].semantic3(null);
        }

        tempinst.deferred = null;
    }
    else if (tempinst.tinst)
    {
        bool doSemantic3 = false;
        FuncDeclaration fd;
        if (tempinst.aliasdecl)
            fd = tempinst.aliasdecl.toAlias2().isFuncDeclaration();

        if (fd)
        {
            /* Template function instantiation should run semantic3 immediately
             * for attribute inference.
             */
            scope fld = fd.isFuncLiteralDeclaration();
            if (fld && fld.tok == TOK.reserved)
                doSemantic3 = true;
            else if (sc.func)
                doSemantic3 = true;
        }
        else if (sc.func)
        {
            /* A lambda function in template arguments might capture the
             * instantiated scope context. For the correct context inference,
             * all instantiated functions should run the semantic3 immediately.
             * See also compilable/test14973.d
             */
            foreach (oarg; tempinst.tdtypes)
            {
                auto s = getDsymbol(oarg);
                if (!s)
                    continue;

                if (auto td = s.isTemplateDeclaration())
                {
                    if (!td.literal)
                        continue;
                    assert(td.members && td.members.length == 1);
                    s = (*td.members)[0];
                }
                if (auto fld = s.isFuncLiteralDeclaration())
                {
                    if (fld.tok == TOK.reserved)
                    {
                        doSemantic3 = true;
                        break;
                    }
                }
            }
            //printf("[%s] %s doSemantic3 = %d\n", tempinst.tinst.loc.toChars(), tempinst.tinst.toChars(), doSemantic3);
        }
        if (doSemantic3)
            tempinst.trySemantic3(sc2);

        TemplateInstance ti = tempinst.tinst;
        int nest = 0;
        while (ti && !ti.deferred && ti.tinst)
        {
            ti = ti.tinst;
            if (++nest > global.recursionLimit)
            {
                global.gag = 0; // ensure error message gets printed
                .error(tempinst.loc, "%s `%s` recursive expansion", tempinst.kind, tempinst.toPrettyChars);
                fatal();
            }
        }
        if (ti && ti.deferred)
        {
            //printf("deferred semantic3 of %p %s, ti = %s, ti.deferred = %p\n", this, toChars(), ti.toChars());
            for (size_t i = 0;; i++)
            {
                if (i == ti.deferred.length)
                {
                    ti.deferred.push(tempinst);
                    break;
                }
                if ((*ti.deferred)[i] == tempinst)
                    break;
            }
        }
    }

    if (tempinst.aliasdecl)
    {
        /* https://issues.dlang.org/show_bug.cgi?id=13816
         * AliasDeclaration tries to resolve forward reference
         * twice (See inuse check in AliasDeclaration.toAlias()). It's
         * necessary to resolve mutual references of instantiated symbols, but
         * it will left a true recursive alias in tuple declaration - an
         * AliasDeclaration A refers TupleDeclaration B, and B contains A
         * in its elements.  To correctly make it an error, we strictly need to
         * resolve the alias of eponymous member.
         */
        tempinst.aliasdecl = tempinst.aliasdecl.toAlias2();

        // stop AliasAssign tuple building
        if (auto td = tempinst.aliasdecl.isTupleDeclaration())
            td.building = false;
    }

Laftersemantic:
    sc2.pop();
    _scope.pop();

    // Give additional context info if error occurred during instantiation
    if (global.errors != errorsave)
    {
        if (!tempinst.errors)
        {
            if (!tempdecl.literal)
                .error(tempinst.loc, "%s `%s` error instantiating", tempinst.kind, tempinst.toPrettyChars);
            if (tempinst.tinst)
                tempinst.tinst.printInstantiationTrace();
        }
        tempinst.errors = true;
        if (tempinst.gagged)
        {
            // Errors are gagged, so remove the template instance from the
            // instance/symbol lists we added it to and reset our state to
            // finish clean and so we can try to instantiate it again later
            // (see https://issues.dlang.org/show_bug.cgi?id=4302 and https://issues.dlang.org/show_bug.cgi?id=6602).
            tempdecl.removeInstance(tempdecl_instance_idx);
            if (target_symbol_list)
            {
                // Because we added 'this' in the last position above, we
                // should be able to remove it without messing other indices up.
                assert((*target_symbol_list)[target_symbol_list_idx] == tempinst);
                target_symbol_list.remove(target_symbol_list_idx);
                tempinst.memberOf = null;                    // no longer a member
            }
            tempinst.semanticRun = PASS.initial;
            tempinst.inst = null;
            tempinst.symtab = null;
        }
    }
    else if (errinst)
    {
        /* https://issues.dlang.org/show_bug.cgi?id=14541
         * If the previous gagged instance had failed by
         * circular references, currrent "error reproduction instantiation"
         * might succeed, because of the difference of instantiated context.
         * On such case, the cached error instance needs to be overridden by the
         * succeeded instance.
         */
        //printf("replaceInstance()\n");
        assert(errinst.errors);
        auto ti1 = TemplateInstanceBox(errinst);
        tempdecl.instances.remove(ti1);

        auto ti2 = TemplateInstanceBox(tempinst);
        tempdecl.instances[ti2] = tempinst;
    }

    static if (LOG)
    {
        printf("-TemplateInstance.dsymbolSemantic('%s', this=%p)\n", tempinst.toChars(), tempinst);
    }
}

/******************************************************
 * Do template instance semantic for isAliasSeq templates.
 * This is a greatly simplified version of templateInstanceSemantic().
 */
private
void aliasSeqInstanceSemantic(TemplateInstance tempinst, Scope* sc, TemplateDeclaration tempdecl)
{
    //printf("[%s] aliasSeqInstance.dsymbolSemantic('%s')\n", tempinst.loc.toChars(), tempinst.toChars());
    Scope* paramscope = sc.push();
    paramscope.stc = 0;
    paramscope.visibility = Visibility(Visibility.Kind.public_);

    TemplateTupleParameter ttp = (*tempdecl.parameters)[0].isTemplateTupleParameter();
    Tuple va = tempinst.tdtypes[0].isTuple();
    Declaration d = new TupleDeclaration(tempinst.loc, ttp.ident, &va.objects);
    d.storage_class |= STC.templateparameter;
    d.dsymbolSemantic(sc);

    paramscope.pop();

    tempinst.aliasdecl = d;

    tempinst.semanticRun = PASS.semanticdone;
}

/******************************************************
 * Do template instance semantic for isAlias templates.
 * This is a greatly simplified version of templateInstanceSemantic().
 */
private
void aliasInstanceSemantic(TemplateInstance tempinst, Scope* sc, TemplateDeclaration tempdecl)
{
    //printf("[%s] aliasInstance.dsymbolSemantic('%s')\n", tempinst.loc.toChars(), tempinst.toChars());
    Scope* paramscope = sc.push();
    paramscope.stc = 0;
    paramscope.visibility = Visibility(Visibility.Kind.public_);

    TemplateTypeParameter ttp = (*tempdecl.parameters)[0].isTemplateTypeParameter();
    Type ta = tempinst.tdtypes[0].isType();
    auto ad = tempdecl.onemember.isAliasDeclaration();

    // Note: qualifiers can be in both 'ad.type.mod' and 'ad.storage_class'
    Declaration d = new AliasDeclaration(tempinst.loc, ttp.ident, ta.addMod(ad.type.mod));
    d.storage_class |= STC.templateparameter | ad.storage_class;
    d.dsymbolSemantic(sc);

    paramscope.pop();

    tempinst.aliasdecl = d;

    tempinst.semanticRun = PASS.semanticdone;
}

// function used to perform semantic on AliasDeclaration
void aliasSemantic(AliasDeclaration ds, Scope* sc)
{
    //printf("AliasDeclaration::semantic() %s\n", ds.toChars());

    // as DsymbolSemanticVisitor::visit(AliasDeclaration), in case we're called first.
    // see https://issues.dlang.org/show_bug.cgi?id=21001
    ds.storage_class |= sc.stc & STC.deprecated_;
    ds.visibility = sc.visibility;
    ds.userAttribDecl = sc.userAttribDecl;

    void normalRet()
    {
        ds.inuse = 0;
        ds.semanticRun = PASS.semanticdone;

        if (auto sx = ds.overnext)
        {
            ds.overnext = null;
            if (!ds.overloadInsert(sx))
                ScopeDsymbol.multiplyDefined(Loc.initial, sx, ds);
        }
    }

    void errorRet()
    {
        ds.aliassym = null;
        ds.type = Type.terror;
        ds.inuse = 0;
        normalRet();
    }

    // preserve the original type
    if (!ds.originalType && ds.type)
        ds.originalType = ds.type.syntaxCopy();

    if (ds.aliassym)
    {
        auto fd = ds.aliassym.isFuncLiteralDeclaration();
        auto td = ds.aliassym.isTemplateDeclaration();
        if (fd || td && td.literal)
        {
            if (fd && fd.semanticRun >= PASS.semanticdone)
                return normalRet();

            Expression e = new FuncExp(ds.loc, ds.aliassym);
            e = e.expressionSemantic(sc);
            if (auto fe = e.isFuncExp())
            {
                ds.aliassym = fe.td ? cast(Dsymbol)fe.td : fe.fd;
                return normalRet();
            }
            else
                return errorRet();
        }

        if (ds.aliassym.isTemplateInstance())
            ds.aliassym.dsymbolSemantic(sc);
        return normalRet();
    }
    ds.inuse = 1;

    // Given:
    //  alias foo.bar.abc def;
    // it is not knowable from the syntax whether `def` is an alias
    // for type `foo.bar.abc` or an alias for symbol `foo.bar.abc`. It is up to the semantic()
    // pass to distinguish.
    // If it is a type, then `.type` is set and getType() will return that
    // type. If it is a symbol, then `.aliassym` is set and type is `null` -
    // toAlias() will return `.aliassym`

    const errors = global.errors;
    Type oldtype = ds.type;

    // Ungag errors when not instantiated DeclDefs scope alias
    auto ungag = Ungag(global.gag);
    //printf("%s parent = %s, gag = %d, instantiated = %d\n", ds.toChars(), ds.parent.toChars(), global.gag, ds.isInstantiated() !is null);
    if (ds.parent && global.gag && !ds.isInstantiated() && !ds.toParent2().isFuncDeclaration() && (sc.minst || sc.tinst))
    {
        //printf("%s type = %s\n", ds.toPrettyChars(), ds.type.toChars());
        global.gag = 0;
    }

    // https://issues.dlang.org/show_bug.cgi?id=18480
    // Detect `alias sym = sym;` to prevent creating loops in overload overnext lists.
    if (auto tident = ds.type.isTypeIdentifier())
    {
        if (sc.hasEdition(Edition.v2024) && tident.idents.length)
        {
            alias mt = tident;
            Dsymbol pscopesym;
            Dsymbol s = sc.search(ds.loc, mt.ident, pscopesym);
            // detect `alias a = var1.member_var;` which confusingly resolves to
            // `typeof(var1).member_var`, which can be valid inside the aggregate type
            if (s && s.isVarDeclaration() &&
                mt.ident != Id.This && mt.ident != Id._super)
            {
                s = tident.toDsymbol(sc);
                if (s && s.isVarDeclaration()) {
                    error(mt.loc, "cannot alias member of variable `%s`", mt.ident.toChars());
                    errorSupplemental(mt.loc, "Use `typeof(%s)` instead to preserve behaviour",
                        mt.ident.toChars());
                }
            }
        }
        // Selective imports are allowed to alias to the same name `import mod : sym=sym`.
        if (!ds._import)
        {
            if (tident.ident is ds.ident && !tident.idents.length)
            {
                error(ds.loc, "`alias %s = %s;` cannot alias itself, use a qualified name to create an overload set",
                    ds.ident.toChars(), tident.ident.toChars());
                ds.type = Type.terror;
            }
        }
    }
    /* This section is needed because Type.resolve() will:
     *   const x = 3;
     *   alias y = x;
     * try to convert identifier x to 3.
     */
    auto s = ds.type.toDsymbol(sc);
    if (errors != global.errors)
        return errorRet();
    if (s == ds)
    {
        .error(ds.loc, "%s `%s` cannot resolve", ds.kind, ds.toPrettyChars);
        return errorRet();
    }
    if (!s || !s.isEnumMember())
    {
        Type t;
        Expression e;
        Scope* sc2 = sc;
        if (ds.storage_class & (STC.ref_ | STC.nothrow_ | STC.nogc | STC.pure_ | STC.disable))
        {
            // For 'ref' to be attached to function types, and picked
            // up by Type.resolve(), it has to go into sc.
            sc2 = sc.push();
            sc2.stc |= ds.storage_class & (STC.ref_ | STC.nothrow_ | STC.nogc | STC.pure_ | STC.shared_ | STC.disable);
        }
        ds.type = ds.type.addSTC(ds.storage_class);
        ds.type.resolve(ds.loc, sc2, e, t, s);
        if (sc2 != sc)
            sc2.pop();

        if (e)  // Try to convert Expression to Dsymbol
        {
            // TupleExp is naturally converted to a TupleDeclaration
            if (auto te = e.isTupleExp())
                s = new TupleDeclaration(te.loc, ds.ident, cast(Objects*)te.exps);
            else
            {
                s = getDsymbol(e);
                if (!s)
                {
                    if (e.op != EXP.error)
                        .error(ds.loc, "%s `%s` cannot alias an expression `%s`", ds.kind, ds.toPrettyChars, e.toChars());
                    return errorRet();
                }
            }
        }
        ds.type = t;
    }
    if (s == ds)
    {
        assert(global.errors);
        return errorRet();
    }
    if (s) // it's a symbolic alias
    {
        //printf("alias %s resolved to %s %s\n", ds.toChars(), s.kind(), s.toChars());
        ds.type = null;
        ds.aliassym = s;
    }
    else    // it's a type alias
    {
        //printf("alias %s resolved to type %s\n", ds.toChars(), ds.type.toChars());
        ds.type = ds.type.typeSemantic(ds.loc, sc);
        ds.aliassym = null;
    }

    if (global.gag && errors != global.errors)
        return errorRet();

    normalRet();
}

/********************
 * Perform semantic on AliasAssignment.
 * Has a lot of similarities to aliasSemantic(). Perhaps they should share code.
 */
private void aliasAssignSemantic(AliasAssign ds, Scope* sc)
{
    //printf("AliasAssign::semantic() %p,  %s\n", ds, ds.ident.toChars());

    void errorRet()
    {
        ds.errors = true;
        ds.type = Type.terror;
        ds.semanticRun = PASS.semanticdone;
        return;
    }

    /* Find the AliasDeclaration corresponding to ds.
     * Returns: AliasDeclaration if found, null if error
     */
    AliasDeclaration findAliasDeclaration(AliasAssign ds, Scope* sc)
    {
        Dsymbol scopesym;
        Dsymbol as = sc.search(ds.loc, ds.ident, scopesym);
        if (!as)
        {
            .error(ds.loc, "%s `%s` undefined identifier `%s`", ds.kind, ds.toPrettyChars, ds.ident.toChars());
            return null;
        }
        if (as.errors)
            return null;

        auto ad = as.isAliasDeclaration();
        if (!ad)
        {
            .error(ds.loc, "%s `%s` identifier `%s` must be an alias declaration", ds.kind, ds.toPrettyChars, as.toChars());
            return null;
        }

        if (ad.overnext)
        {
            error(ds.loc, "%s `%s` cannot reassign overloaded alias", ds.kind, ds.toPrettyChars);
            return null;
        }

        // Check constraints on the parent
        auto adParent = ad.toParent();
        if (adParent != ds.toParent())
        {
            if (!adParent)
                adParent = ds.toParent();
            .error(ds.loc, "`%s` must have same parent `%s` as alias `%s`", ds.ident.toChars(), adParent.toChars(), ad.toChars());
            return null;
        }
        if (!adParent.isTemplateInstance())
        {
            .error(ds.loc, "%s `%s` must be a member of a template", ds.kind, ds.toPrettyChars);
            return null;
        }

        return ad;
    }

    auto aliassym = findAliasDeclaration(ds, sc);
    if (!aliassym)
        return errorRet();

    if (aliassym.adFlags & Declaration.wasRead)
    {
        if (!aliassym.errors)
            error(ds.loc, "%s was read, so cannot reassign", aliassym.toChars());
        aliassym.errors = true;
        return errorRet();
    }

    aliassym.adFlags |= Declaration.ignoreRead; // temporarilly allow reads of aliassym

    const storage_class = sc.stc & (STC.deprecated_ | STC.ref_ | STC.nothrow_ | STC.nogc | STC.pure_ | STC.shared_ | STC.disable);

    if (ds.aliassym)
    {
        auto fd = ds.aliassym.isFuncLiteralDeclaration();
        auto td = ds.aliassym.isTemplateDeclaration();
        if (fd && fd.semanticRun >= PASS.semanticdone)
        {
        }
        else if (fd || td && td.literal)
        {

            Expression e = new FuncExp(ds.loc, ds.aliassym);
            e = e.expressionSemantic(sc);
            auto fe = e.isFuncExp();
            if (!fe)
                return errorRet();
            ds.aliassym = fe.td ? cast(Dsymbol)fe.td : fe.fd;
        }
        else if (ds.aliassym.isTemplateInstance())
            ds.aliassym.dsymbolSemantic(sc);

        aliassym.type = null;
        aliassym.aliassym = ds.aliassym;
        return;
    }

    /* Given:
     *    abc = def;
     * it is not knownable from the syntax whether `def` is a type or a symbol.
     * It appears here as `ds.type`. Do semantic analysis on `def` to disambiguate.
     */

    const errors = global.errors;
    Dsymbol s;

    // Try AliasSeq optimization
    if (auto ti = ds.type.isTypeInstance())
    {
        if (!ti.tempinst.findTempDecl(sc, null))
            return errorRet();
        if (auto tempinst = isAliasSeq(sc, ti))
        {
            s = aliasAssignInPlace(sc, tempinst, aliassym);
            if (!s)
                return errorRet();
            goto Lsymdone;
        }
    }

    /* This section is needed because Type.resolve() will:
     *   const x = 3;
     *   alias y = x;
     * try to convert identifier x to 3.
     */
    s = ds.type.toDsymbol(sc);
    if (errors != global.errors)
        return errorRet();
    if (s == aliassym)
    {
        .error(ds.loc, "%s `%s` cannot resolve", ds.kind, ds.toPrettyChars);
        return errorRet();
    }

    if (!s || !s.isEnumMember())
    {
        Type t;
        Expression e;
        Scope* sc2 = sc;
        if (storage_class & (STC.ref_ | STC.nothrow_ | STC.nogc | STC.pure_ | STC.shared_ | STC.disable))
        {
            // For 'ref' to be attached to function types, and picked
            // up by Type.resolve(), it has to go into sc.
            sc2 = sc.push();
            sc2.stc |= storage_class & (STC.ref_ | STC.nothrow_ | STC.nogc | STC.pure_ | STC.shared_ | STC.disable);
        }
        ds.type = ds.type.addSTC(storage_class);
        ds.type.resolve(ds.loc, sc2, e, t, s);
        if (sc2 != sc)
            sc2.pop();

        if (e)  // Try to convert Expression to Dsymbol
        {
            // TupleExp is naturally converted to a TupleDeclaration
            if (auto te = e.isTupleExp())
                s = new TupleDeclaration(te.loc, ds.ident, cast(Objects*)te.exps);
            else
            {
                s = getDsymbol(e);
                if (!s)
                {
                    if (e.op != EXP.error)
                        .error(ds.loc, "%s `%s` cannot alias an expression `%s`", ds.kind, ds.toPrettyChars, e.toChars());
                    return errorRet();
                }
            }
        }
        ds.type = t;
    }
    if (s == aliassym)
    {
        assert(global.errors);
        return errorRet();
    }

    if (s) // it's a symbolic alias
    {
    Lsymdone:
        //printf("alias %s resolved to %s %s\n", toChars(), s.kind(), s.toChars());
        aliassym.type = null;
        aliassym.aliassym = s;
        aliassym.storage_class |= sc.stc & STC.deprecated_;
        aliassym.visibility = sc.visibility;
        aliassym.userAttribDecl = sc.userAttribDecl;
    }
    else    // it's a type alias
    {
        //printf("alias %s resolved to type %s\n", toChars(), type.toChars());
        aliassym.type = ds.type.typeSemantic(ds.loc, sc);
        aliassym.aliassym = null;
    }


    aliassym.adFlags &= ~Declaration.ignoreRead;

    if (aliassym.type && aliassym.type.ty == Terror ||
        global.gag && errors != global.errors)
    {
        aliassym.type = Type.terror;
        aliassym.aliassym = null;
        return errorRet();
    }

    ds.semanticRun = PASS.semanticdone;
}

/***************************************
 * Expands template instance arguments inside 'alias assign' target declaration (aliassym),
 * instead of inside 'tempinst.tiargs' every time.
 * Params:
 *      tempinst = AliasSeq instance
 *      aliassym = the AliasDeclaration corresponding to AliasAssign
 * Returns:
 *       null.
 */
private TupleDeclaration aliasAssignInPlace(Scope* sc, TemplateInstance tempinst,
                                            AliasDeclaration aliassym)
{
    // Mark instance with semantic done, not needed but just in case.
    tempinst.inst = tempinst;
    tempinst.semanticRun = PASS.semanticdone;
    TupleDeclaration td;
    if (aliassym.type)
    {
        // Convert TypeTuple to TupleDeclaration to avoid back and forth allocations
        // in the assignment process
        if (auto tt = aliassym.type.isTypeTuple())
        {
            auto objs = new Objects(tt.arguments.length);
            foreach (i, p; *tt.arguments)
                (*objs)[i] = p.type;
            td = new TupleDeclaration(tempinst.loc, aliassym.ident, objs);
            td.storage_class |= STC.templateparameter;
            td.building = true;
            aliassym.type = null;
        }
        else if (aliassym.type.isTypeError())
            return null;

    }
    else if (auto otd = aliassym.aliassym.isTupleDeclaration())
    {
        if (otd.building)
            td = otd;
        else
        {
            td = new TupleDeclaration(tempinst.loc, aliassym.ident, otd.objects.copy());
            td.storage_class |= STC.templateparameter;
            td.building = true;
        }
    }
    // If starting from single element in aliassym (td == null) we need to build the tuple
    // after semanticTiargs to keep same semantics (for example a FuncLiteraldeclaration
    // template argument is converted to FuncExp)
    if (td)
        aliassym.aliassym = td;
    aliassym.semanticRun = PASS.semanticdone;
    if (!TemplateInstance.semanticTiargs(tempinst.loc, sc, tempinst.tiargs, 0, td))
    {
        tempinst.errors = true;
        return null;
    }
    // The alias will stop tuple 'building' mode when used (in AliasDeclaration.toAlias(),
    // then TupleDeclaration.getType() will work again)
    aliassym.semanticRun = PASS.initial;
    if (!td)
    {
        td = new TupleDeclaration(tempinst.loc, aliassym.ident, tempinst.tiargs);
        td.storage_class |= STC.templateparameter;
        td.building = true;
        return td;
    }

    auto tiargs = tempinst.tiargs;
    size_t oldlen = td.objects.length;
    size_t origstart;
    size_t insertidx;
    size_t insertlen;
    foreach (i, o; *tiargs)
    {
        if (o !is td)
        {
            ++insertlen;
            continue;
        }
        // tuple contains itself (tuple = AliasSeq!(..., tuple, ...))
        if (insertlen) // insert any left element before
        {
            td.objects.insert(insertidx, (*tiargs)[i - insertlen .. i]);
            if (insertidx == 0) // reset original tuple start point
                origstart = insertlen;
            insertlen = 0;
        }
        if (insertidx) // insert tuple if found more than one time
        {
            td.objects.reserve(oldlen); // reserve first to assert a valid slice
            td.objects.pushSlice((*td.objects)[origstart .. origstart + oldlen]);
        }
        insertidx = td.objects.length;
    }
    if (insertlen)
    {
        if (insertlen != tiargs.length) // insert any left element
            td.objects.pushSlice((*tiargs)[$ - insertlen .. $]);
        else
            // just assign tiargs if tuple = AliasSeq!(nottuple, nottuple...)
            td.objects = tempinst.tiargs;
    }
    return td;
}

/***************************************
 * Check if a template instance is a trivial AliasSeq but without other overloads.
 * We can only be 100% sure of being AliasSeq after running semanticTiargs()
 * and findBestMatch() but this optimization must happen before that.
 */
private TemplateInstance isAliasSeq(Scope* sc, TypeInstance ti)
{
    auto tovers = ti.tempinst.tempdecl.isOverloadSet();
    foreach (size_t oi; 0 .. tovers ? tovers.a.length : 1)
    {
        Dsymbol dstart = tovers ? tovers.a[oi] : ti.tempinst.tempdecl;
        int r = overloadApply(dstart, (Dsymbol s)
        {
            auto td = s.isTemplateDeclaration();
            if (!td || !td.isTrivialAliasSeq)
                return 1;
            return 0;
        });
        if (r)
            return null;
    }
    return ti.tempinst;
}

/***************************************
 * Find all instance fields in `ad`, then push them into `fields`.
 *
 * Runs semantic() for all instance field variables, but also
 * the field types can remain yet not resolved forward references,
 * except direct recursive definitions.
 * After the process sizeok is set to Sizeok.fwd.
 *
 * Params:
 *      ad = the AggregateDeclaration to examine
 * Returns:
 *      false if any errors occur.
 */
bool determineFields(AggregateDeclaration ad)
{
    if (ad._scope)
        dsymbolSemantic(ad, null);
    if (ad.sizeok != Sizeok.none)
        return true;

    //printf("determineFields() %s, fields.length = %d\n", toChars(), fields.length);
    // determineFields can be called recursively from one of the fields's v.semantic
    ad.fields.setDim(0);

    static int func(Dsymbol s, void* ctx)
    {
        auto ad = cast(AggregateDeclaration)ctx;
        auto v = s.isVarDeclaration();
        if (!v)
            return 0;
        if (v.storage_class & STC.manifest)
            return 0;

        if (v.semanticRun < PASS.semanticdone)
            v.dsymbolSemantic(null);
        // Return in case a recursive determineFields triggered by v.semantic already finished
        if (ad.sizeok != Sizeok.none)
            return 1;

        if (v.aliasTuple)
        {
            // If this variable was really a tuple, process each element.
            return v.aliasTuple.foreachVar(tv => tv.apply(&func, cast(void*) ad));
        }

        if (v.storage_class & (STC.static_ | STC.extern_ | STC.tls | STC.gshared | STC.manifest | STC.ctfe | STC.templateparameter))
            return 0;
        if (!v.isField() || v.semanticRun < PASS.semanticdone)
            return 1;   // unresolvable forward reference

        ad.fields.push(v);

        if (v.storage_class & STC.ref_)
            return 0;
        auto tv = v.type.baseElemOf();
        if (auto tvs = tv.isTypeStruct())
        {
            if (ad == tvs.sym)
            {
                const(char)* psz = (v.type.toBasetype().ty == Tsarray) ? "static array of " : "";
                .error(ad.loc, "%s `%s` cannot have field `%s` with %ssame struct type", ad.kind, ad.toPrettyChars, v.toChars(), psz);
                ad.type = Type.terror;
                ad.errors = true;
                return 1;
            }
        }
        return 0;
    }

    if (ad.members)
    {
        for (size_t i = 0; i < ad.members.length; i++)
        {
            auto s = (*ad.members)[i];
            if (s.apply(&func, cast(void *)ad))
            {
                if (ad.sizeok != Sizeok.none)
                {
                    // recursive determineFields already finished
                    return true;
                }
                return false;
            }
        }
    }

    if (ad.sizeok != Sizeok.done)
        ad.sizeok = Sizeok.fwd;

    return true;
}

/// Do an atomic operation (currently tailored to [shared] static ctors|dtors) needs
private CallExp doAtomicOp (string op, Identifier var, Expression arg)
{
    assert(op == "-=" || op == "+=");

    Module mod = Module.loadCoreAtomic();
    if (!mod)
        return null;    // core.atomic couldn't be loaded

    const loc = Loc.initial;

    Objects* tiargs = new Objects(1);
    (*tiargs)[0] = new StringExp(loc, op);

    Expressions* args = new Expressions(2);
    (*args)[0] = new IdentifierExp(loc, var);
    (*args)[1] = arg;

    auto sc = new ScopeExp(loc, mod);
    auto dti = new DotTemplateInstanceExp(
        loc, sc, Id.atomicOp, tiargs);

    return CallExp.create(loc, dti, args);
}

/***************************************************
 * Set up loc for a parse of a mixin. Append the input text to the mixin.
 * Params:
 *      input = mixin text
 *      loc = location to adjust
 *      mixinOut = sink for mixin text data
 * Returns:
 *      adjusted loc suitable for Parser
 */

Loc adjustLocForMixin(const(char)[] input, ref const Loc loc, ref Output mixinOut)
{
    Loc result;
    if (mixinOut.doOutput)
    {
        const lines = mixinOut.bufferLines;
        writeMixin(input, loc, mixinOut.bufferLines, *mixinOut.buffer);
        result = Loc(mixinOut.name.ptr, lines + 2, loc.charnum);
    }
    else if (loc.filename)
    {
        /* Create a pseudo-filename for the mixin string, as it may not even exist
         * in the source file.
         */
        auto len = strlen(loc.filename) + 7 + (loc.linnum).sizeof * 3 + 1;
        char* filename = cast(char*)mem.xmalloc(len);
        snprintf(filename, len, "%s-mixin-%d", loc.filename, cast(int)loc.linnum);
        result = Loc(filename, loc.linnum, loc.charnum);
    }
    else
        result = loc;
    return result;
}

/**************************************
 * Append source code text to output for better debugging.
 * Canonicalize line endings.
 * Params:
 *      s = source code text
 *      loc = location of source code text
 *      lines = line count to update
 *      output = sink for output
 */
private void writeMixin(const(char)[] s, ref const Loc loc, ref int lines, ref OutBuffer buf)
{
    buf.writestring("// expansion at ");
    buf.writestring(loc.toChars());
    buf.writenl();

    ++lines;

    // write by line to create consistent line endings
    size_t lastpos = 0;
    for (size_t i = 0; i < s.length; ++i)
    {
        // detect LF and CRLF
        const c = s[i];
        if (c == '\n' || (c == '\r' && i+1 < s.length && s[i+1] == '\n'))
        {
            buf.writestring(s[lastpos .. i]);
            buf.writenl();
            ++lines;
            if (c == '\r')
                ++i;
            lastpos = i + 1;
        }
    }

    if(lastpos < s.length)
        buf.writestring(s[lastpos .. $]);

    if (s.length == 0 || s[$-1] != '\n')
    {
        buf.writenl(); // ensure empty line after expansion
        ++lines;
    }
    buf.writenl();
    ++lines;
}

/**
 * Check signature of `pragma(printf)` function, print error if invalid.
 *
 * printf/scanf-like functions must be of the form:
 *    extern (C/C++) T printf([parameters...], const(char)* format, ...);
 * or:
 *    extern (C/C++) T vprintf([parameters...], const(char)* format, va_list);
 *
 * Params:
 *      funcdecl = function to check
 *      f = function type
 *      sc = scope
 */
void checkPrintfScanfSignature(FuncDeclaration funcdecl, TypeFunction f, Scope* sc)
{
    static bool isPointerToChar(Parameter p)
    {
        if (auto tptr = p.type.isTypePointer())
        {
            return tptr.next.ty == Tchar;
        }
        return false;
    }

    bool isVa_list(Parameter p)
    {
        return p.type.equals(target.va_listType(funcdecl.loc, sc));
    }

    const nparams = f.parameterList.length;
    const p = (funcdecl.printf ? Id.printf : Id.scanf).toChars();
    if (!(f.linkage == LINK.c || f.linkage == LINK.cpp))
    {
        .error(funcdecl.loc, "`pragma(%s)` function `%s` must have `extern(C)` or `extern(C++)` linkage,"
            ~" not `extern(%s)`",
            p, funcdecl.toChars(), f.linkage.linkageToChars());
    }
    if (f.parameterList.varargs == VarArg.variadic)
    {
        if (!(nparams >= 1 && isPointerToChar(f.parameterList[nparams - 1])))
        {
            .error(funcdecl.loc, "`pragma(%s)` function `%s` must have"
                ~ " signature `%s %s([parameters...], const(char)*, ...)` not `%s`",
                p, funcdecl.toChars(), f.next.toChars(), funcdecl.toChars(), funcdecl.type.toChars());
        }
    }
    else if (f.parameterList.varargs == VarArg.none)
    {
        if(!(nparams >= 2 && isPointerToChar(f.parameterList[nparams - 2]) &&
            isVa_list(f.parameterList[nparams - 1])))
            .error(funcdecl.loc, "`pragma(%s)` function `%s` must have"~
                " signature `%s %s([parameters...], const(char)*, va_list)`",
                p, funcdecl.toChars(), f.next.toChars(), funcdecl.toChars());
    }
    else
    {
        .error(funcdecl.loc, "`pragma(%s)` function `%s` must have C-style variadic `...` or `va_list` parameter",
            p, funcdecl.toChars());
    }
}

/*********************************************
 * Search for ident as member of d.
 * Params:
 *  d = dsymbol where ident is searched for
 *  loc = location to print for error messages
 *  ident = identifier to search for
 *  flags = search options
 * Returns:
 *  null if not found
 */
Dsymbol search(Dsymbol d, const ref Loc loc, Identifier ident, SearchOptFlags flags = SearchOpt.all)
{
    scope v = new SearchVisitor(loc, ident, flags);
    d.accept(v);
    return v.result;
}

Dsymbol search_correct(Dsymbol d, Identifier ident)
{
    /***************************************************
     * Search for symbol with correct spelling.
     */
    Dsymbol symbol_search_fp(const(char)[] seed, out int cost)
    {
        /* If not in the lexer's string table, it certainly isn't in the symbol table.
         * Doing this first is a lot faster.
         */
        if (!seed.length)
            return null;
        Identifier id = Identifier.lookup(seed);
        if (!id)
            return null;
        cost = 0;   // all the same cost
        Dsymbol s = d;
        Module.clearCache();
        return s.search(Loc.initial, id, SearchOpt.ignoreErrors);
    }

    if (global.gag)
        return null; // don't do it for speculative compiles; too time consuming
    // search for exact name first
    if (auto s = d.search(Loc.initial, ident, SearchOpt.ignoreErrors))
        return s;

    import dmd.root.speller : speller;
    return speller!symbol_search_fp(ident.toString());
}

private extern(C++) class SearchVisitor : Visitor
{
    alias visit = Visitor.visit;

    const Loc loc;
    Identifier ident;
    SearchOptFlags flags;
    Dsymbol result;

    this(const ref Loc loc, Identifier ident, SearchOptFlags flags)
    {
        this.loc = loc;
        this.ident = ident;
        this.flags = flags;
    }

    void setResult(Dsymbol d)
    {
        result = d;
    }

    override void visit(Dsymbol d)
    {
        //printf("Dsymbol::search(this=%p,%s, ident='%s')\n", d, d.toChars(), ident.toChars());
        return setResult(null);
    }

    override void visit(ScopeDsymbol sds)
    {
        //printf("%s.ScopeDsymbol::search(ident='%s', flags=x%x)\n", sds.toChars(), ident.toChars(), flags);
        //if (strcmp(ident.toChars(),"c") == 0) *(char*)0=0;

        // Look in symbols declared in this module
        if (sds.symtab && !(flags & SearchOpt.importsOnly))
        {
            //printf(" look in locals\n");
            auto s1 = sds.symtab.lookup(ident);
            if (s1)
            {
                //printf("\tfound in locals = '%s.%s'\n",toChars(),s1.toChars());
                return setResult(s1);
            }
        }
        //printf(" not found in locals\n");

        // Look in imported scopes
        if (!sds.importedScopes)
            return setResult(null);

        //printf(" look in imports\n");
        Dsymbol s = null;
        OverloadSet a = null;
        // Look in imported modules
        for (size_t i = 0; i < sds.importedScopes.length; i++)
        {
            // If private import, don't search it
            if ((flags & SearchOpt.ignorePrivateImports) && sds.visibilities[i] == Visibility.Kind.private_)
                continue;
            SearchOptFlags sflags = flags & (SearchOpt.ignoreErrors | SearchOpt.ignoreAmbiguous); // remember these in recursive searches
            Dsymbol ss = (*sds.importedScopes)[i];
            //printf("\tscanning import '%s', visibilities = %d, isModule = %p, isImport = %p\n", ss.toChars(), visibilities[i], ss.isModule(), ss.isImport());

            if (ss.isModule())
            {
                if (flags & SearchOpt.localsOnly)
                    continue;
            }
            else // mixin template
            {
                if (flags & SearchOpt.importsOnly)
                    continue;

                sflags |= SearchOpt.localsOnly;
            }

            /* Don't find private members if ss is a module
             */
            Dsymbol s2 = ss.search(loc, ident, sflags | (ss.isModule() ? SearchOpt.ignorePrivateImports : SearchOpt.all));
            import dmd.access : symbolIsVisible;
            if (!s2 || !(flags & SearchOpt.ignoreVisibility) && !symbolIsVisible(sds, s2))
                continue;
            if (!s)
            {
                s = s2;
                if (s && s.isOverloadSet())
                    a = sds.mergeOverloadSet(ident, a, s);
            }
            else if (s2 && s != s2)
            {
                if (s.toAlias() == s2.toAlias() || s.getType() == s2.getType() && s.getType())
                {
                    /* After following aliases, we found the same
                     * symbol, so it's not an ambiguity.  But if one
                     * alias is deprecated or less accessible, prefer
                     * the other.
                     */
                    if (s.isDeprecated() || s.visible() < s2.visible() && s2.visible().kind != Visibility.Kind.none)
                        s = s2;
                }
                else
                {
                    /* Two imports of the same module should be regarded as
                     * the same.
                     */
                    Import i1 = s.isImport();
                    Import i2 = s2.isImport();
                    if (!(i1 && i2 && (i1.mod == i2.mod || (!i1.parent.isImport() && !i2.parent.isImport() && i1.ident.equals(i2.ident)))))
                    {
                        /* https://issues.dlang.org/show_bug.cgi?id=8668
                         * Public selective import adds AliasDeclaration in module.
                         * To make an overload set, resolve aliases in here and
                         * get actual overload roots which accessible via s and s2.
                         */
                        s = s.toAlias();
                        s2 = s2.toAlias();
                        /* If both s2 and s are overloadable (though we only
                         * need to check s once)
                         */

                        auto so2 = s2.isOverloadSet();
                        if ((so2 || s2.isOverloadable()) && (a || s.isOverloadable()))
                        {
                            if (symbolIsVisible(sds, s2))
                            {
                                a = sds.mergeOverloadSet(ident, a, s2);
                            }
                            if (!symbolIsVisible(sds, s))
                                s = s2;
                            continue;
                        }

                        /* Two different overflow sets can have the same members
                         * https://issues.dlang.org/show_bug.cgi?id=16709
                         */
                        auto so = s.isOverloadSet();
                        if (so && so2)
                        {
                            if (so.a.length == so2.a.length)
                            {
                                foreach (j; 0 .. so.a.length)
                                {
                                    if (so.a[j] !is so2.a[j])
                                        goto L1;
                                }
                                continue;  // the same
                              L1:
                                {   } // different
                            }
                        }

                        if (flags & SearchOpt.ignoreAmbiguous) // if return NULL on ambiguity
                            return setResult(null);

                        /* If two imports from C import files, pick first one, as C has global name space
                         */
                        if (s.isCsymbol() && s2.isCsymbol())
                            continue;

                        if (!(flags & SearchOpt.ignoreErrors))
                            ScopeDsymbol.multiplyDefined(loc, s, s2);
                        break;
                    }
                }
            }
        }
        if (s)
        {
            /* Build special symbol if we had multiple finds
             */
            if (a)
            {
                if (!s.isOverloadSet())
                    a = sds.mergeOverloadSet(ident, a, s);
                s = a;
            }
            //printf("\tfound in imports %s.%s\n", toChars(), s.toChars());
            return setResult(s);
        }
        //printf(" not found in imports\n");
        return setResult(null);
    }

    override void visit(WithScopeSymbol ws)
    {
        //printf("WithScopeSymbol.search(%s)\n", ident.toChars());
        if (flags & SearchOpt.importsOnly)
            return setResult(null);
        // Acts as proxy to the with class declaration
        Dsymbol s = null;
        Expression eold = null;
        for (Expression e = ws.withstate.exp; e && e != eold; e = resolveAliasThis(ws._scope, e, true))
        {
            if (auto se = e.isScopeExp())
            {
                s = se.sds;
            }
            else if (e.isTypeExp())
            {
                s = e.type.toDsymbol(null);
            }
            else
            {
                Type t = e.type.toBasetype();
                s = t.toDsymbol(null);
            }
            if (s)
            {
                s = s.search(loc, ident, flags);
                if (s)
                    return setResult(s);
            }
            eold = e;
        }
        return setResult(null);
    }

    override void visit(ArrayScopeSymbol ass)
    {
        //printf("ArrayScopeSymbol::search('%s', flags = %d)\n", ident.toChars(), flags);
        if (ident != Id.dollar)
            return setResult(null);

        VarDeclaration* pvar;
        Expression ce;

        static Dsymbol dollarFromTypeTuple(const ref Loc loc, TypeTuple tt, Scope* sc)
        {

            /* $ gives the number of type entries in the type tuple
             */
            auto v = new VarDeclaration(loc, Type.tsize_t, Id.dollar, null);
            Expression e = new IntegerExp(Loc.initial, tt.arguments.length, Type.tsize_t);
            v._init = new ExpInitializer(Loc.initial, e);
            v.storage_class |= STC.temp | STC.static_ | STC.const_;
            v.dsymbolSemantic(sc);
            return v;
        }

        const DYNCAST kind = ass.arrayContent.dyncast();
        switch (kind) with (DYNCAST)
        {
        case dsymbol:
            TupleDeclaration td = cast(TupleDeclaration) ass.arrayContent;
            /* $ gives the number of elements in the tuple
             */
            auto v = new VarDeclaration(loc, Type.tsize_t, Id.dollar, null);
            Expression e = new IntegerExp(Loc.initial, td.objects.length, Type.tsize_t);
            v._init = new ExpInitializer(Loc.initial, e);
            v.storage_class |= STC.temp | STC.static_ | STC.const_;
            v.dsymbolSemantic(ass._scope);
            return setResult(v);
        case type:
            return setResult(dollarFromTypeTuple(loc, cast(TypeTuple) ass.arrayContent, ass._scope));
        default:
            break;
        }
        Expression exp = cast(Expression) ass.arrayContent;
        if (auto ie = exp.isIndexExp())
        {
            /* array[index] where index is some function of $
             */
            pvar = &ie.lengthVar;
            ce = ie.e1;
        }
        else if (auto se = exp.isSliceExp())
        {
            /* array[lwr .. upr] where lwr or upr is some function of $
             */
            pvar = &se.lengthVar;
            ce = se.e1;
        }
        else if (auto ae = exp.isArrayExp())
        {
            /* array[e0, e1, e2, e3] where e0, e1, e2 are some function of $
             * $ is a opDollar!(dim)() where dim is the dimension(0,1,2,...)
             */
            pvar = &ae.lengthVar;
            ce = ae.e1;
        }
        else
        {
            /* Didn't find $, look in enclosing scope(s).
             */
            return setResult(null);
        }
        ce = ce.lastComma();
        /* If we are indexing into an array that is really a type
         * tuple, rewrite this as an index into a type tuple and
         * try again.
         */
        if (auto te = ce.isTypeExp())
        {
            if (auto ttp = te.type.isTypeTuple())
                return setResult(dollarFromTypeTuple(loc, ttp, ass._scope));
        }
        /* *pvar is lazily initialized, so if we refer to $
         * multiple times, it gets set only once.
         */
        if (!*pvar) // if not already initialized
        {
            /* Create variable v and set it to the value of $
             */
            VarDeclaration v;
            Type t;
            if (auto tupexp = ce.isTupleExp())
            {
                /* It is for an expression tuple, so the
                 * length will be a const.
                 */
                Expression e = new IntegerExp(Loc.initial, tupexp.exps.length, Type.tsize_t);
                v = new VarDeclaration(loc, Type.tsize_t, Id.dollar, new ExpInitializer(Loc.initial, e));
                v.storage_class |= STC.temp | STC.static_ | STC.const_;
            }
            else if (ce.type && (t = ce.type.toBasetype()) !is null && (t.ty == Tstruct || t.ty == Tclass))
            {
                // Look for opDollar
                assert(exp.op == EXP.array || exp.op == EXP.slice);
                AggregateDeclaration ad = isAggregate(t);
                assert(ad);
                Dsymbol s = ad.search(loc, Id.opDollar);
                if (!s) // no dollar exists -- search in higher scope
                    return setResult(null);
                s = s.toAlias();
                Expression e = null;
                // Check for multi-dimensional opDollar(dim) template.
                if (TemplateDeclaration td = s.isTemplateDeclaration())
                {
                    dinteger_t dim = 0;
                    if (auto ae = exp.isArrayExp())
                    {
                        dim = ae.currentDimension;
                    }
                    else if (exp.isSliceExp())
                    {
                        dim = 0; // slices are currently always one-dimensional
                    }
                    else
                    {
                        assert(0);
                    }
                    auto tiargs = new Objects();
                    Expression edim = new IntegerExp(Loc.initial, dim, Type.tsize_t);
                    edim = edim.expressionSemantic(ass._scope);
                    tiargs.push(edim);
                    e = new DotTemplateInstanceExp(loc, ce, td.ident, tiargs);
                }
                else
                {
                    /* opDollar exists, but it's not a template.
                     * This is acceptable ONLY for single-dimension indexing.
                     * Note that it's impossible to have both template & function opDollar,
                     * because both take no arguments.
                     */
                    auto ae = exp.isArrayExp();
                    if (ae && ae.arguments.length != 1)
                    {
                        error(exp.loc, "`%s` only defines opDollar for one dimension", ad.toChars());
                        return setResult(null);
                    }
                    Declaration d = s.isDeclaration();
                    assert(d);
                    e = new DotVarExp(loc, ce, d);
                }
                e = e.expressionSemantic(ass._scope);
                if (!e.type)
                    error(exp.loc, "`%s` has no value", e.toChars());
                t = e.type.toBasetype();
                if (t && t.ty == Tfunction)
                    e = new CallExp(e.loc, e);
                v = new VarDeclaration(loc, null, Id.dollar, new ExpInitializer(Loc.initial, e));
                v.storage_class |= STC.temp | STC.ctfe | STC.rvalue;
            }
            else
            {
                /* For arrays, $ will either be a compile-time constant
                 * (in which case its value in set during constant-folding),
                 * or a variable (in which case an expression is created in
                 * toir.c).
                 */

                // https://issues.dlang.org/show_bug.cgi?id=16213
                // For static arrays $ is known at compile time,
                // so declare it as a manifest constant.
                auto tsa = ce.type ? ce.type.isTypeSArray() : null;
                if (tsa)
                {
                    auto e = new ExpInitializer(loc, tsa.dim);
                    v = new VarDeclaration(loc, tsa.dim.type, Id.dollar, e, STC.manifest);
                }
                else
                {
                    auto e = new VoidInitializer(Loc.initial);
                    e.type = Type.tsize_t;
                    v = new VarDeclaration(loc, Type.tsize_t, Id.dollar, e);
                    v.storage_class |= STC.temp | STC.ctfe; // it's never a true static variable
                }
            }
            *pvar = v;
        }
        (*pvar).dsymbolSemantic(ass._scope);
        return setResult((*pvar));

    }

    override void visit(Import imp)
    {
        //printf("%s.Import.search(ident = '%s', flags = x%x)\n", imp.toChars(), ident.toChars(), flags);
        if (!imp.pkg)
        {
            imp.load(null);
            imp.mod.importAll(null);
            imp.mod.dsymbolSemantic(null);
        }
        // Forward it to the package/module
        return setResult(imp.pkg.search(loc, ident, flags));

    }

    override void visit(Nspace ns)
    {
        //printf("%s.Nspace.search('%s')\n", toChars(), ident.toChars());
        if (ns._scope && !ns.symtab)
            dsymbolSemantic(ns, ns._scope);

        if (!ns.members || !ns.symtab) // opaque or semantic() is not yet called
        {
            if (!(flags & SearchOpt.ignoreErrors))
                .error(loc, "%s `%s` is forward referenced when looking for `%s`", ns.kind, ns.toPrettyChars, ident.toChars());
            return setResult(null);
        }

        visit(cast(ScopeDsymbol)ns);
    }

    override void visit(EnumDeclaration em)
    {
        //printf("%s.EnumDeclaration::search('%s')\n", em.toChars(), ident.toChars());
        if (em._scope)
        {
            // Try one last time to resolve this enum
            dsymbolSemantic(em, em._scope);
        }

        visit(cast(ScopeDsymbol)em);
    }

    override void visit(Package pkg)
    {
        //printf("%s Package.search('%s', flags = x%x)\n", pkg.toChars(), ident.toChars(), flags);
        flags &= ~cast(int)SearchOpt.localsOnly;  // searching an import is always transitive
        if (!pkg.isModule() && pkg.mod)
        {
            // Prefer full package name.
            Dsymbol s = pkg.symtab ? pkg.symtab.lookup(ident) : null;
            if (s)
                return setResult(s);
            //printf("[%s] through pkdmod: %s\n", loc.toChars(), toChars());
            return setResult(pkg.mod.search(loc, ident, flags));
        }

        visit(cast(ScopeDsymbol)pkg);
    }

    override void visit(Module m)
    {
        /* Since modules can be circularly referenced,
         * need to stop infinite recursive searches.
         * This is done with the cache.
         */
        //printf("%s Module.search('%s', flags = x%x) insearch = %d\n", m.toChars(), ident.toChars(), flags, m.insearch);
        if (m.insearch)
            return setResult(null);

        /* Qualified module searches always search their imports,
         * even if SearchLocalsOnly
         */
        if (!(flags & SearchOpt.unqualifiedModule))
            flags &= ~(SearchOpt.unqualifiedModule | SearchOpt.localsOnly);

        if (m.searchCacheIdent == ident && m.searchCacheFlags == flags)
        {
            //printf("%s Module::search('%s', flags = %d) insearch = %d searchCacheSymbol = %s\n",
            //        toChars(), ident.toChars(), flags, insearch, searchCacheSymbol ? searchCacheSymbol.toChars() : "null");
            return setResult(m.searchCacheSymbol);
        }

        uint errors = global.errors;

        m.insearch = true;
        visit(cast(ScopeDsymbol)m);
        Dsymbol s = result;
        m.insearch = false;

        if (errors == global.errors)
        {
            // https://issues.dlang.org/show_bug.cgi?id=10752
            // Can cache the result only when it does not cause
            // access error so the side-effect should be reproduced in later search.
            m.searchCacheIdent = ident;
            m.searchCacheSymbol = s;
            m.searchCacheFlags = flags;
        }
        return setResult(s);
    }

    override void visit(Declaration decl)
    {
        Dsymbol s = null;
        if (decl.type)
        {
            s = decl.type.toDsymbol(decl._scope);
            if (s)
                s = s.search(loc, ident, flags);
        }
        return setResult(s);
    }

    override void visit(StructDeclaration sd)
    {
        //printf("%s.StructDeclaration::search('%s', flags = x%x)\n", sd.toChars(), ident.toChars(), flags);
        if (sd._scope && !sd.symtab)
            dsymbolSemantic(sd, sd._scope);

        if (!sd.members || !sd.symtab) // opaque or semantic() is not yet called
        {
            // .stringof is always defined (but may be hidden by some other symbol)
            if(ident != Id.stringof && !(flags & SearchOpt.ignoreErrors) && sd.semanticRun < PASS.semanticdone)
                .error(loc, "%s `%s` is forward referenced when looking for `%s`", sd.kind, sd.toPrettyChars, ident.toChars());
            return setResult(null);
        }

        visit(cast(ScopeDsymbol)sd);
    }

    override void visit(ClassDeclaration cd)
    {
        //printf("%s.ClassDeclaration.search('%s', flags=x%x)\n", cd.toChars(), ident.toChars(), flags);
        //if (_scope) printf("%s baseok = %d\n", toChars(), baseok);
        if (cd._scope && cd.baseok < Baseok.semanticdone)
        {
            if (!cd.inuse)
            {
                // must semantic on base class/interfaces
                cd.inuse = true;
                dsymbolSemantic(cd, null);
                cd.inuse = false;
            }
        }

        if (!cd.members || !cd.symtab) // opaque or addMember is not yet done
        {
            // .stringof is always defined (but may be hidden by some other symbol)
            if (ident != Id.stringof && !(flags & SearchOpt.ignoreErrors) && cd.semanticRun < PASS.semanticdone)
                cd.classError("%s `%s` is forward referenced when looking for `%s`", ident.toChars());
            //*(char*)0=0;
            return setResult(null);
        }

        visit(cast(ScopeDsymbol)cd);
        auto s = result;

        // don't search imports of base classes
        if (flags & SearchOpt.importsOnly)
            return setResult(s);

        if (s)
            return setResult(s);

        // Search bases classes in depth-first, left to right order
        foreach (b; (*cd.baseclasses)[])
        {
            if (!b.sym)
                continue;

            if (!b.sym.symtab)
            {
                cd.classError("%s `%s` base `%s` is forward referenced", b.sym.ident.toChars());
                continue;
            }

            import dmd.access : symbolIsVisible;

            s = b.sym.search(loc, ident, flags);
            if (!s)
                continue;
            else if (s == cd) // happens if s is nested in this and derives from this
                s = null;
            else if (!(flags & SearchOpt.ignoreVisibility) && !(s.visible().kind == Visibility.Kind.protected_) && !symbolIsVisible(cd, s))
                s = null;
            else
                break;
        }

        return setResult(s);
    }
}
/*************************************
 * Set scope for future semantic analysis so we can
 * deal better with forward references.
 *
 * Params:
 *   d = dsymbol for which the scope is set
 *   sc = scope that is used to set the value
 */
void setScope(Dsymbol d, Scope* sc)
{
    scope setScopeVisitor = new SetScopeVisitor(sc);
    d.accept(setScopeVisitor);
}

private extern(C++) class SetScopeVisitor : Visitor
{
    alias visit = typeof(super).visit;
    Scope* sc;

    this(Scope* sc)
    {
        this.sc = sc;
    }

    override void visit(Dsymbol d)
    {
        //printf("Dsymbol::setScope() %p %s, %p stc = %llx\n", d, d.toChars(), sc, sc.stc);
        if (!sc.nofree)
            sc.setNoFree(); // may need it even after semantic() finishes
        d._scope = sc;
        if (sc.depdecl)
            d.depdecl = sc.depdecl;
        if (!d.userAttribDecl)
            d.userAttribDecl = sc.userAttribDecl;
    }

    override void visit(Import i)
    {
        visit(cast(Dsymbol)i);
        if (i.aliasdecls.length)
        {
            if (!i.mod)
                i.importAll(sc);

            sc = sc.push(i.mod);
            sc.visibility = i.visibility;
            foreach (ad; i.aliasdecls)
                ad.setScope(sc);
            sc = sc.pop();
        }
    }

    override void visit(Nspace ns)
    {
        visit(cast(Dsymbol)ns);
        if (ns.members)
        {
            assert(sc);
            sc = sc.push(ns);
            sc.linkage = LINK.cpp; // namespaces default to C++ linkage
            sc.parent = ns;
            ns.members.foreachDsymbol(s => s.setScope(sc));
            sc.pop();
        }
    }

    override void visit(EnumDeclaration ed)
    {
        if (ed.semanticRun > PASS.initial)
            return;
        visit(cast(Dsymbol)ed);
    }

    override void visit(AggregateDeclaration ad)
    {
        // Might need a scope to resolve forward references. The check for
        // semanticRun prevents unnecessary setting of _scope during deferred
        // setScope phases for aggregates which already finished semantic().
        // See https://issues.dlang.org/show_bug.cgi?id=16607
        if (ad.semanticRun < PASS.semanticdone)
            visit(cast(Dsymbol)ad);
    }

    override void visit(AttribDeclaration atr)
    {
        Dsymbols* d = atr.include(sc);
        //printf("\tAttribDeclaration::setScope '%s', d = %p\n",toChars(), d);
        if (d)
        {
            Scope* sc2 = atr.newScope(sc);
            d.foreachDsymbol( s => s.setScope(sc2) );
            if (sc2 != sc)
                sc2.pop();
        }
    }

    override void visit(DeprecatedDeclaration dd)
    {
        //printf("DeprecatedDeclaration::setScope() %p\n", this);
        if (dd.decl)
            visit(cast(Dsymbol)dd); // for forward reference
        visit(cast(AttribDeclaration)dd);
    }

    override void visit(CPPMangleDeclaration cppmd)
    {
        if (cppmd.decl)
            visit(cast(Dsymbol)cppmd); // for forward reference
        visit(cast(AttribDeclaration)cppmd);
    }

    override void visit(AnonDeclaration anond)
    {
        if (anond.decl)
            visit(cast(Dsymbol)anond); // for forward reference
        visit(cast(AttribDeclaration)anond);
    }

    override void visit(ConditionalDeclaration condd)
    {
        condd.include(sc).foreachDsymbol( s => s.setScope(sc) );
    }

    override void visit(StaticIfDeclaration sid)
    {
        // do not evaluate condition before semantic pass
        // But do set the scope, in case we need it for forward referencing
        visit(cast(Dsymbol)sid); // for forward reference
    }

    override void visit(StaticForeachDeclaration sfd)
    {
        // do not evaluate condition before semantic pass
        // But do set the scope, in case we need it for forward referencing
        visit(cast(Dsymbol)sfd); // for forward reference
    }

    override void visit(MixinDeclaration md)
    {
        visit(cast(Dsymbol)md);
    }

    override void visit(UserAttributeDeclaration uad)
    {
        //printf("UserAttributeDeclaration::setScope() %p\n", this);
        if (uad.decl)
            visit(cast(Dsymbol)uad);
        visit(cast(AttribDeclaration)uad);
    }
}

void importAll(Dsymbol d, Scope* sc)
{
    scope iav = new ImportAllVisitor(sc);
    d.accept(iav);
}

extern(C++) class ImportAllVisitor : Visitor
{
    alias visit = typeof(super).visit;
    Scope* sc;

    this(Scope* sc)
    {
        this.sc = sc;
    }

    override void visit(Dsymbol d) {}

    override void visit(Import imp)
    {
        if (imp.mod) return; // Already done

        /*
         * https://issues.dlang.org/show_bug.cgi?id=15525
         *
         * Loading the import has failed,
         * most likely because of parsing errors.
         * Therefore we cannot trust the resulting AST.
         */
        if (imp.load(sc))
        {
            // https://issues.dlang.org/show_bug.cgi?id=23873
            // For imports that are not at module or function level,
            // e.g. aggregate level, the import symbol is added to the
            // symbol table and later semantic is performed on it.
            // This leads to semantic analysis on an malformed AST
            // which causes all kinds of segfaults.
            // The fix is to note that the module has errors and avoid
            // semantic analysis on it.
            if(imp.mod)
                imp.mod.errors = true;
            return;
        }

        if (!imp.mod) return; // Failed

        if (sc.stc & STC.static_)
            imp.isstatic = true;
        imp.mod.importAll(null);
        imp.mod.checkImportDeprecation(imp.loc, sc);
        if (sc.explicitVisibility)
            imp.visibility = sc.visibility;
        if (!imp.isstatic && !imp.aliasId && !imp.names.length)
            sc.scopesym.importScope(imp.mod, imp.visibility);
        // Enable access to pkgs/mod as soon as posible, because compiler
        // can traverse them before the import gets semantic (Issue: 21501)
        if (!imp.aliasId && !imp.names.length)
            imp.addPackageAccess(sc.scopesym);
    }

    override void visit(Module m)
    {
        //printf("+Module::importAll(this = %p, '%s'): parent = %p\n", m, m.toChars(), m.parent);
        if (m._scope)
            return; // already done
        if (m.filetype == FileType.ddoc)
        {
            error(m.loc, "%s `%s` is a Ddoc file, cannot import it", m.kind, m.toPrettyChars);
            return;
        }

        /* Note that modules get their own scope, from scratch.
         * This is so regardless of where in the syntax a module
         * gets imported, it is unaffected by context.
         * Ignore prevsc.
         */
        Scope* sc = Scope.createGlobal(m, global.errorSink); // create root scope

        if (m.md && m.md.msg)
            m.md.msg = semanticString(sc, m.md.msg, "deprecation message");

        // Add import of "object", even for the "object" module.
        // If it isn't there, some compiler rewrites, like
        //    classinst == classinst -> .object.opEquals(classinst, classinst)
        // would fail inside object.d.
        if (m.filetype != FileType.c &&
            (m.members.length == 0 ||
             (*m.members)[0].ident != Id.object ||
             (*m.members)[0].isImport() is null))
        {
            auto im = new Import(Loc.initial, null, Id.object, null, 0);
            m.members.shift(im);
        }
        if (!m.symtab)
        {
            // Add all symbols into module's symbol table
            m.symtab = new DsymbolTable();
            for (size_t i = 0; i < m.members.length; i++)
            {
                Dsymbol s = (*m.members)[i];
                s.addMember(sc, sc.scopesym);
            }
        }
        // anything else should be run after addMember, so version/debug symbols are defined
        /* Set scope for the symbols so that if we forward reference
         * a symbol, it can possibly be resolved on the spot.
         * If this works out well, it can be extended to all modules
         * before any semantic() on any of them.
         */
        m.setScope(sc); // remember module scope for semantic
        for (size_t i = 0; i < m.members.length; i++)
        {
            Dsymbol s = (*m.members)[i];
            s.setScope(sc);
        }
        for (size_t i = 0; i < m.members.length; i++)
        {
            Dsymbol s = (*m.members)[i];
            s.importAll(sc);
        }
        sc = sc.pop();
        sc.pop(); // 2 pops because Scope.createGlobal() created 2
    }

    override void visit(AttribDeclaration atb)
    {
        Dsymbols* d = atb.include(sc);
        //printf("\tAttribDeclaration::importAll '%s', d = %p\n", toChars(), d);
        if (d)
        {
            Scope* sc2 = atb.newScope(sc);
            d.foreachDsymbol( s => s.importAll(sc2) );
            if (sc2 != sc)
                sc2.pop();
        }
    }

    // do not evaluate condition before semantic pass
    override void visit(StaticIfDeclaration _) {}
    // do not evaluate aggregate before semantic pass
    override void visit(StaticForeachDeclaration _) {}
}

/*******************************
    * Load module.
    * Returns:
    *  true for errors, false for success
    */
extern (D) bool load(Import imp, Scope* sc)
{
    // See if existing module
    const errors = global.errors;
    DsymbolTable dst = Package.resolve(imp.packages, null, &imp.pkg);
    version (none)
    {
        if (pkg && pkg.isModule())
        {
            .error(loc, "can only import from a module, not from a member of module `%s`. Did you mean `import %s : %s`?", pkg.toChars(), pkg.toPrettyChars(), id.toChars());
            mod = pkg.isModule(); // Error recovery - treat as import of that module
            return true;
        }
    }
    Dsymbol s = dst.lookup(imp.id);
    if (s)
    {
        if (s.isModule())
            imp.mod = cast(Module)s;
        else
        {
            if (s.isAliasDeclaration())
            {
                .error(imp.loc, "%s `%s` conflicts with `%s`", s.kind(), s.toPrettyChars(), imp.id.toChars());
            }
            else if (Package p = s.isPackage())
            {
                if (p.isPkgMod == PKG.unknown)
                {
                    uint preverrors = global.errors;
                    imp.mod = Module.load(imp.loc, imp.packages, imp.id);
                    if (!imp.mod)
                        p.isPkgMod = PKG.package_;
                    else
                    {
                        // imp.mod is a package.d, or a normal module which conflicts with the package name.
                        if (imp.mod.isPackageFile)
                            imp.mod.tag = p.tag; // reuse the same package tag
                        else
                        {
                            // show error if Module.load does not
                            if (preverrors == global.errors)
                                .error(imp.loc, "%s `%s` from file %s conflicts with %s `%s`", imp.mod.kind(), imp.mod.toPrettyChars(), imp.mod.srcfile.toChars, p.kind(), p.toPrettyChars());
                            return true;
                        }
                    }
                }
                else
                {
                    imp.mod = p.isPackageMod();
                }
                if (!imp.mod)
                {
                    .error(imp.loc, "can only import from a module, not from package `%s.%s`", p.toPrettyChars(), imp.id.toChars());
                }
            }
            else if (imp.pkg)
            {
                .error(imp.loc, "can only import from a module, not from package `%s.%s`", imp.pkg.toPrettyChars(), imp.id.toChars());
            }
            else
            {
                .error(imp.loc, "can only import from a module, not from package `%s`", imp.id.toChars());
            }
        }
    }
    if (!imp.mod)
    {
        // Load module
        imp.mod = Module.load(imp.loc, imp.packages, imp.id);
        if (imp.mod)
        {
            // imp.id may be different from mod.ident, if so then insert alias
            dst.insert(imp.id, imp.mod);
        }
    }
    if (imp.mod && !imp.mod.importedFrom)
        imp.mod.importedFrom = sc ? sc._module.importedFrom : Module.rootModule;
    if (!imp.pkg)
    {
        if (imp.mod && imp.mod.isPackageFile)
        {
            // one level depth package.d file (import pkg; ./pkg/package.d)
            // it's necessary to use the wrapping Package already created
            imp.pkg = imp.mod.pkg;
        }
        else
            imp.pkg = imp.mod;
    }
    return global.errors != errors;
}

void setFieldOffset(Dsymbol d, AggregateDeclaration ad, FieldState* fieldState, bool isunion)
{
    scope v = new SetFieldOffsetVisitor(ad, fieldState, isunion);
    d.accept(v);
}

private extern(C++) class SetFieldOffsetVisitor : Visitor
{
    alias visit = Visitor.visit;

    AggregateDeclaration ad;
    FieldState* fieldState;
    bool isunion;

    this(AggregateDeclaration ad, FieldState* fieldState, bool isunion)
    {
        this.ad = ad;
        this.fieldState = fieldState;
        this.isunion = isunion;
    }

    override void visit(Dsymbol d) {}

    override void visit(Nspace ns)
    {
        //printf("Nspace::setFieldOffset() %s\n", toChars());
        if (ns._scope) // if fwd reference
            dsymbolSemantic(ns, null); // try to resolve it
        ns.members.foreachDsymbol( s => s.setFieldOffset(ad, fieldState, isunion) );
    }

    override void visit(VarDeclaration vd)
    {
        //printf("VarDeclaration::setFieldOffset(ad = %s) %s\n", ad.toChars(), vd.toChars());

        if (vd.aliasTuple)
        {
            // If this variable was really a tuple, set the offsets for the tuple fields
            vd.aliasTuple.foreachVar((s) { s.setFieldOffset(ad, fieldState, isunion); });
            return;
        }

        if (!vd.isField())
            return;
        assert(!(vd.storage_class & (STC.static_ | STC.extern_ | STC.parameter)));

        //printf("+VarDeclaration::setFieldOffset(ad = %s) %s\n", ad.toChars(), toChars());

        /* Fields that are tuples appear both as part of TupleDeclarations and
         * as members. That means ignore them if they are already a field.
         */
        if (vd.offset)
        {
            // already a field
            fieldState.offset = ad.structsize; // https://issues.dlang.org/show_bug.cgi?id=13613
            return;
        }
        for (size_t i = 0; i < ad.fields.length; i++)
        {
            if (ad.fields[i] == vd)
            {
                // already a field
                fieldState.offset = ad.structsize; // https://issues.dlang.org/show_bug.cgi?id=13613
                return;
            }
        }

        // Check for forward referenced types which will fail the size() call
        Type t = vd.type.toBasetype();
        if (vd.storage_class & STC.ref_)
        {
            // References are the size of a pointer
            t = Type.tvoidptr;
        }
        Type tv = t.baseElemOf();
        if (tv.ty == Tstruct)
        {
            auto ts = cast(TypeStruct)tv;
            assert(ts.sym != ad);   // already checked in ad.determineFields()
            if (!ts.sym.determineSize(vd.loc))
            {
                vd.type = Type.terror;
                vd.errors = true;
                return;
            }
        }

        // List in ad.fields. Even if the type is error, it's necessary to avoid
        // pointless error diagnostic "more initializers than fields" on struct literal.
        ad.fields.push(vd);

        if (t.ty == Terror)
            return;

        /* If coming after a bit field in progress,
         * advance past the field
         */
        fieldState.inFlight = false;

        const sz = t.size(vd.loc);
        assert(sz != SIZE_INVALID && sz < uint.max);
        uint memsize = cast(uint)sz;                // size of member
        uint memalignsize = target.fieldalign(t);   // size of member for alignment purposes
        vd.offset = placeField(
            fieldState.offset,
            memsize, memalignsize, vd.alignment,
            ad.structsize, ad.alignsize,
            isunion);

        //printf("\t%s: memalignsize = %d\n", toChars(), memalignsize);
        //printf(" addField '%s' to '%s' at offset %d, size = %d\n", toChars(), ad.toChars(), offset, memsize);
    }

    override void visit(BitFieldDeclaration bfd)
    {
        enum log = false;
        static if (log)
        {
            printf("BitFieldDeclaration::setFieldOffset(ad: %s, field: %s)\n", ad.toChars(), bfd.toChars());
            void print(const FieldState* fieldState)
            {
                fieldState.print();
                printf("          fieldWidth   = %d bits\n",    bfd.fieldWidth);
            }
            print(fieldState);
        }

        Type t = bfd.type.toBasetype();
        const bool anon = bfd.isAnonymous();

        // List in ad.fields. Even if the type is error, it's necessary to avoid
        // pointless error diagnostic "more initializers than fields" on struct literal.
        if (!anon)
            ad.fields.push(bfd);

        if (t.ty == Terror)
            return;

        const sz = t.size(bfd.loc);
        assert(sz != SIZE_INVALID && sz < uint.max);
        uint memsize = cast(uint)sz;                // size of member
        uint memalignsize = target.fieldalign(t);   // size of member for alignment purposes
        if (log) printf("          memsize: %u memalignsize: %u\n", memsize, memalignsize);

        if (bfd.fieldWidth == 0 && !anon)
            error(bfd.loc, "named bit fields cannot have 0 width");
        if (bfd.fieldWidth > memsize * 8)
            error(bfd.loc, "bit field width %d is larger than type", bfd.fieldWidth);

        const style = target.c.bitFieldStyle;

        void startNewField()
        {
            if (log) printf("startNewField()\n");
            uint alignsize;
            if (style == TargetC.BitFieldStyle.Gcc_Clang)
            {
                if (bfd.fieldWidth > 32)
                    alignsize = memalignsize;
                else if (bfd.fieldWidth > 16)
                    alignsize = 4;
                else if (bfd.fieldWidth > 8)
                    alignsize = 2;
                else
                    alignsize = 1;
            }
            else
                alignsize = memsize; // not memalignsize

            uint dummy;
            bfd.offset = placeField(
                fieldState.offset,
                memsize, alignsize, bfd.alignment,
                ad.structsize,
                (anon && style == TargetC.BitFieldStyle.Gcc_Clang) ? dummy : ad.alignsize,
                isunion);

            fieldState.inFlight = true;
            fieldState.fieldOffset = bfd.offset;
            fieldState.bitOffset = 0;
            fieldState.fieldSize = memsize;
        }

        if (style == TargetC.BitFieldStyle.Gcc_Clang)
        {
            if (bfd.fieldWidth == 0)
            {
                if (!isunion)
                {
                    // Use type of zero width field to align to next field
                    fieldState.offset = (fieldState.offset + memalignsize - 1) & ~(memalignsize - 1);
                    ad.structsize = fieldState.offset;
                }

                fieldState.inFlight = false;
                return;
            }

            if (ad.alignsize == 0)
                ad.alignsize = 1;
            if (!anon &&
                  ad.alignsize < memalignsize)
                ad.alignsize = memalignsize;
        }
        else if (style == TargetC.BitFieldStyle.MS)
        {
            if (ad.alignsize == 0)
                ad.alignsize = 1;
            if (bfd.fieldWidth == 0)
            {
                if (fieldState.inFlight && !isunion)
                {
                    // documentation says align to next int
                    //const alsz = cast(uint)Type.tint32.size();
                    const alsz = memsize; // but it really does this
                    fieldState.offset = (fieldState.offset + alsz - 1) & ~(alsz - 1);
                    ad.structsize = fieldState.offset;
                }

                fieldState.inFlight = false;
                return;
            }
        }

        if (!fieldState.inFlight)
        {
            //printf("not in flight\n");
            startNewField();
        }
        else if (style == TargetC.BitFieldStyle.Gcc_Clang)
        {
            // If the bit-field spans more units of alignment than its type
            // and is at the alignment boundary, start a new field at the
            // next alignment boundary. This affects when offsetof reports
            // a higher number and bitoffsetof starts at zero again.
            if (fieldState.bitOffset % (memalignsize * 8) == 0 &&
                fieldState.bitOffset + bfd.fieldWidth > memsize * 8)
            {
                if (log) printf("more units of alignment than its type\n");
                startNewField();        // the bit field is full
            }
            else
            {
                // if alignment boundary is crossed
                uint start = (fieldState.fieldOffset * 8 + fieldState.bitOffset) % (memalignsize * 8);
                uint end   = start + bfd.fieldWidth;
                //printf("%s start: %d end: %d memalignsize: %d\n", ad.toChars(), start, end, memalignsize);
                if (start / (memsize * 8) != (end - 1) / (memsize * 8))
                {
                    if (log) printf("alignment is crossed\n");
                    startNewField();
                }
            }
        }
        else if (style == TargetC.BitFieldStyle.MS)
        {
            if (memsize != fieldState.fieldSize ||
                fieldState.bitOffset + bfd.fieldWidth > fieldState.fieldSize * 8)
            {
                //printf("new field\n");
                startNewField();
            }
        }
        else
            assert(0);

        bfd.offset = fieldState.fieldOffset;
        bfd.bitOffset = fieldState.bitOffset;

        const pastField = bfd.bitOffset + bfd.fieldWidth;
        if (style == TargetC.BitFieldStyle.Gcc_Clang)
        {
            auto size = (pastField + 7) / 8;
            fieldState.fieldSize = size;
            //printf(" offset: %d, size: %d\n", offset, size);
            if (isunion)
            {
                const newstructsize = bfd.offset + size;
                if (newstructsize > ad.structsize)
                    ad.structsize = newstructsize;
            }
            else
                ad.structsize = bfd.offset + size;
        }
        else
            fieldState.fieldSize = memsize;
        //printf("at end: ad.structsize = %d\n", cast(int)ad.structsize);
        //print(fieldState);

        if (!isunion)
        {
            fieldState.offset = bfd.offset + fieldState.fieldSize;
            fieldState.bitOffset = pastField;
        }

        //printf("\t%s: offset = %d bitOffset = %d fieldWidth = %d memsize = %d\n", toChars(), offset, bitOffset, fieldWidth, memsize);
        //printf("\t%s: memalignsize = %d\n", toChars(), memalignsize);
        //printf(" addField '%s' to '%s' at offset %d, size = %d\n", toChars(), ad.toChars(), offset, memsize);
    }

    override void visit(TemplateMixin tm)
    {
        //printf("TemplateMixin.setFieldOffset() %s\n", tm.toChars());
        if (tm._scope) // if fwd reference
            dsymbolSemantic(tm, null); // try to resolve it

        tm.members.foreachDsymbol( (s) { s.setFieldOffset(ad, fieldState, isunion); } );
    }

    override void visit(AttribDeclaration atd)
    {
        atd.include(null).foreachDsymbol( s => s.setFieldOffset(ad, fieldState, isunion) );
    }

    override void visit(AnonDeclaration anond)
    {
        //printf("\tAnonDeclaration::setFieldOffset %s %p\n", isunion ? "union" : "struct", anond);
        if (anond.decl)
        {
            /* This works by treating an AnonDeclaration as an aggregate 'member',
             * so in order to place that member we need to compute the member's
             * size and alignment.
             */
            size_t fieldstart = ad.fields.length;

            /* Hackishly hijack ad's structsize and alignsize fields
             * for use in our fake anon aggregate member.
             */
            uint savestructsize = ad.structsize;
            uint savealignsize = ad.alignsize;
            ad.structsize = 0;
            ad.alignsize = 0;

            FieldState fs;
            anond.decl.foreachDsymbol( (s)
            {
                s.setFieldOffset(ad, &fs, anond.isunion);
                if (anond.isunion)
                    fs.offset = 0;
            });

            /* https://issues.dlang.org/show_bug.cgi?id=13613
             * If the fields in this.members had been already
             * added in ad.fields, just update *poffset for the subsequent
             * field offset calculation.
             */
            if (fieldstart == ad.fields.length)
            {
                ad.structsize = savestructsize;
                ad.alignsize = savealignsize;
                fieldState.offset = ad.structsize;
                return;
            }

            anond.anonstructsize = ad.structsize;
            anond.anonalignsize = ad.alignsize;
            ad.structsize = savestructsize;
            ad.alignsize = savealignsize;

            // 0 sized structs are set to 1 byte
            if (anond.anonstructsize == 0)
            {
                anond.anonstructsize = 1;
                anond.anonalignsize = 1;
            }

            assert(anond._scope);
            auto alignment = anond._scope.alignment();

            /* Given the anon 'member's size and alignment,
             * go ahead and place it.
             */
            anond.anonoffset = placeField(
                fieldState.offset,
                anond.anonstructsize, anond.anonalignsize, alignment,
                ad.structsize, ad.alignsize,
                isunion);

            // Add to the anon fields the base offset of this anonymous aggregate
            //printf("anon fields, anonoffset = %d\n", anonoffset);
            foreach (const i; fieldstart .. ad.fields.length)
            {
                VarDeclaration v = ad.fields[i];
                //printf("\t[%d] %s %d\n", i, v.toChars(), v.offset);
                v.offset += anond.anonoffset;
            }
        }
    }
}<|MERGE_RESOLUTION|>--- conflicted
+++ resolved
@@ -1015,11 +1015,7 @@
 
         if ((dsym.storage_class & (STC.ref_ | STC.field)) == (STC.ref_ | STC.field) && dsym.ident != Id.This)
         {
-<<<<<<< HEAD
-            .error(dsym.loc, "%s `%s` - only parameters, functions and `foreach` declarations can be `ref`; use parentheses for a function pointer or delegate type with `ref` return", dsym.kind, dsym.toPrettyChars);
-=======
-            .error(dsym.loc, "%s `%s` - field declarations cannot be `ref`", dsym.kind, dsym.toPrettyChars);
->>>>>>> 260adc43
+            .error(dsym.loc, "%s `%s` - field declarations cannot be `ref`; use parentheses for a function pointer or delegate type with `ref` return", dsym.kind, dsym.toPrettyChars);
         }
 
         if (dsym.type.hasWild())
