--- conflicted
+++ resolved
@@ -77,11 +77,7 @@
 import dmd.templatesem : matchWithInstance, formatParamsWithTiargs, leastAsSpecialized,
                          deduceType, getExpression, TemplateInstance_semanticTiargs;
 import dmd.tokens;
-<<<<<<< HEAD
-import dmd.typesem : typeSemantic, resolve, toDsymbol, isBaseOf, unqualify, resolveNamedArgs;
-=======
-import dmd.typesem : typeSemantic, merge2, resolve, toDsymbol, isBaseOf, resolveNamedArgs;
->>>>>>> 9ff22801
+import dmd.typesem : typeSemantic, toDsymbol, isBaseOf, resolveNamedArgs;
 import dmd.visitor;
 
 import dmd.templateparamsem;
