/**
 * Defines AST nodes for the code generation stage.
 *
 * Documentation:  https://dlang.org/phobos/dmd_astcodegen.html
 * Coverage:    https://codecov.io/gh/dlang/dmd/src/master/src/dmd/astcodegen.d
 */
module dmd.astcodegen;


struct ASTCodegen
{
    public import dmd.aggregate;
    public import dmd.aliasthis;
    public import dmd.arraytypes;
    public import dmd.attrib;
    public import dmd.cond;
    public import dmd.dclass;
    public import dmd.declaration;
    public import dmd.denum;
    public import dmd.dimport;
    public import dmd.dmodule;
    public import dmd.dstruct;
    public import dmd.dsymbol;
    public import dmd.dtemplate;
    public import dmd.dversion;
    public import dmd.expression;
    public import dmd.func;
    public import dmd.hdrgen;
    public import dmd.init;
    public import dmd.initsem;
    public import dmd.mtype;
    public import dmd.nspace;
    public import dmd.statement;
    public import dmd.staticassert;
<<<<<<< HEAD
    public import dmd.ctfeexpr;
=======
    public import dmd.typesem;
>>>>>>> ad5e39a0
    public import dmd.init : Designator;


    alias initializerToExpression   = dmd.initsem.initializerToExpression;
    alias typeToExpression          = dmd.mtype.typeToExpression;
    alias UserAttributeDeclaration  = dmd.attrib.UserAttributeDeclaration;
    alias Ensure                    = dmd.func.Ensure; // workaround for bug in older DMD frontends
    alias ErrorExp                  = dmd.expression.ErrorExp;
    alias ArgumentLabel             = dmd.expression.ArgumentLabel;

    alias MODFlags                  = dmd.mtype.MODFlags;
    alias Type                      = dmd.mtype.Type;
    alias Parameter                 = dmd.mtype.Parameter;
    alias Tarray                    = dmd.mtype.Tarray;
    alias Taarray                   = dmd.mtype.Taarray;
    alias Tbool                     = dmd.mtype.Tbool;
    alias Tchar                     = dmd.mtype.Tchar;
    alias Tdchar                    = dmd.mtype.Tdchar;
    alias Tdelegate                 = dmd.mtype.Tdelegate;
    alias Tenum                     = dmd.mtype.Tenum;
    alias Terror                    = dmd.mtype.Terror;
    alias Tfloat32                  = dmd.mtype.Tfloat32;
    alias Tfloat64                  = dmd.mtype.Tfloat64;
    alias Tfloat80                  = dmd.mtype.Tfloat80;
    alias Tfunction                 = dmd.mtype.Tfunction;
    alias Tpointer                  = dmd.mtype.Tpointer;
    alias Treference                = dmd.mtype.Treference;
    alias Tident                    = dmd.mtype.Tident;
    alias Tint8                     = dmd.mtype.Tint8;
    alias Tint16                    = dmd.mtype.Tint16;
    alias Tint32                    = dmd.mtype.Tint32;
    alias Tint64                    = dmd.mtype.Tint64;
    alias Tsarray                   = dmd.mtype.Tsarray;
    alias Tstruct                   = dmd.mtype.Tstruct;
    alias Tuns8                     = dmd.mtype.Tuns8;
    alias Tuns16                    = dmd.mtype.Tuns16;
    alias Tuns32                    = dmd.mtype.Tuns32;
    alias Tuns64                    = dmd.mtype.Tuns64;
    alias Tvoid                     = dmd.mtype.Tvoid;
    alias Twchar                    = dmd.mtype.Twchar;
    alias Tnoreturn                 = dmd.mtype.Tnoreturn;

    alias Timaginary32              = dmd.mtype.Timaginary32;
    alias Timaginary64              = dmd.mtype.Timaginary64;
    alias Timaginary80              = dmd.mtype.Timaginary80;
    alias Tcomplex32                = dmd.mtype.Tcomplex32;
    alias Tcomplex64                = dmd.mtype.Tcomplex64;
    alias Tcomplex80                = dmd.mtype.Tcomplex80;

    alias ModToStc                  = dmd.mtype.ModToStc;
    alias ParameterList             = dmd.mtype.ParameterList;
    alias VarArg                    = dmd.mtype.VarArg;
    alias STC                       = dmd.declaration.STC;
    alias Dsymbol                   = dmd.dsymbol.Dsymbol;
    alias Dsymbols                  = dmd.dsymbol.Dsymbols;
    alias Visibility                = dmd.dsymbol.Visibility;

    alias stcToBuffer               = dmd.hdrgen.stcToBuffer;
    alias linkageToChars            = dmd.hdrgen.linkageToChars;
    alias visibilityToChars         = dmd.hdrgen.visibilityToChars;

    alias isType                    = dmd.dtemplate.isType;
    alias isExpression              = dmd.dtemplate.isExpression;
    alias isTuple                   = dmd.dtemplate.isTuple;

    alias SearchOpt                 = dmd.dsymbol.SearchOpt;
    alias PASS                      = dmd.dsymbol.PASS;
}<|MERGE_RESOLUTION|>--- conflicted
+++ resolved
@@ -32,11 +32,6 @@
     public import dmd.nspace;
     public import dmd.statement;
     public import dmd.staticassert;
-<<<<<<< HEAD
-    public import dmd.ctfeexpr;
-=======
-    public import dmd.typesem;
->>>>>>> ad5e39a0
     public import dmd.init : Designator;
 
 
