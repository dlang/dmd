
/* Compiler implementation of the D programming language
 * Copyright (C) 1999-2025 by The D Language Foundation, All Rights Reserved
 * written by Walter Bright
 * https://www.digitalmars.com
 * Distributed under the Boost Software License, Version 1.0.
 * https://www.boost.org/LICENSE_1_0.txt
 * https://github.com/dlang/dmd/blob/master/src/dmd/mtype.h
 */

#pragma once

#include "root/dcompat.h" // for d_size_t

#include "arraytypes.h"
#include "ast_node.h"
#include "expression.h"
#include "globals.h"
#include "visitor.h"

struct Scope;
class AggregateDeclaration;
class Identifier;
class Expression;
class StructDeclaration;
class ClassDeclaration;
class EnumDeclaration;
class TypeInfoDeclaration;
class Dsymbol;
class TemplateInstance;
class TemplateDeclaration;

class TypeBasic;
class Parameter;

// Back end
#ifdef IN_GCC
typedef union tree_node type;
#else
typedef struct TYPE type;
#endif

namespace dmd
{
    Type *typeSemantic(Type *t, Loc loc, Scope *sc);
    Type *merge(Type *type);
    Expression *defaultInitLiteral(Type *t, Loc loc);
}

enum class TY : uint8_t
{
    Tarray,             // slice array, aka T[]
    Tsarray,            // static array, aka T[dimension]
    Taarray,            // associative array, aka T[type]
    Tpointer,
    Treference,
    Tfunction,
    Tident,
    Tclass,
    Tstruct,
    Tenum,

    Tdelegate,
    Tnone,
    Tvoid,
    Tint8,
    Tuns8,
    Tint16,
    Tuns16,
    Tint32,
    Tuns32,
    Tint64,

    Tuns64,
    Tfloat32,
    Tfloat64,
    Tfloat80,
    Timaginary32,
    Timaginary64,
    Timaginary80,
    Tcomplex32,
    Tcomplex64,
    Tcomplex80,

    Tbool,
    Tchar,
    Twchar,
    Tdchar,
    Terror,
    Tinstance,
    Ttypeof,
    Ttuple,
    Tslice,
    Treturn,

    Tnull,
    Tvector,
    Tint128,
    Tuns128,
    Ttraits,
    Tmixin,
    Tnoreturn,
    TMAX
};

#define SIZE_INVALID (~(uinteger_t)0)   // error return from size() functions


/**
 * type modifiers
 * pick this order of numbers so switch statements work better
 */
enum MODFlags
{
    MODnone      = 0, // default (mutable)
    MODconst     = 1, // type is const
    MODimmutable = 4, // type is immutable
    MODshared    = 2, // type is shared
    MODwild      = 8, // type is wild
    MODwildconst = (MODwild | MODconst), // type is wild const
    MODmutable   = 0x10       // type is mutable (only used in wildcard matching)
};
typedef unsigned char MOD;

enum VarArgValues
{
    VARARGnone     = 0,  /// fixed number of arguments
    VARARGvariadic = 1,  /// T t, ...)  can be C-style (core.stdc.stdarg) or D-style (core.vararg)
    VARARGtypesafe = 2,  /// T t ...) typesafe https://dlang.org/spec/function.html#typesafe_variadic_functions
                         ///   or https://dlang.org/spec/function.html#typesafe_variadic_functions
    VARARGKRvariadic = 3 /// K+R C style variadics (no function prototype)
};
typedef unsigned char VarArg;

enum class Covariant
{
    distinct = 0, /// types are distinct
    yes = 1,      /// types are covariant
    no = 2,       /// arguments match as far as overloading goes, but types are not covariant
    fwdref = 3,   /// cannot determine covariance because of forward references
};

class Type : public ASTNode
{
public:
    TY ty;
    MOD mod;  // modifiers MODxxxx
    char *deco;
    void* mcache;
    TypeInfoDeclaration *vtinfo;        // TypeInfo object for this Type

    type *ctype;        // for back end

    static Type *tvoid;
    static Type *tint8;
    static Type *tuns8;
    static Type *tint16;
    static Type *tuns16;
    static Type *tint32;
    static Type *tuns32;
    static Type *tint64;
    static Type *tuns64;
    static Type *tint128;
    static Type *tuns128;
    static Type *tfloat32;
    static Type *tfloat64;
    static Type *tfloat80;

    static Type *timaginary32;
    static Type *timaginary64;
    static Type *timaginary80;

    static Type *tcomplex32;
    static Type *tcomplex64;
    static Type *tcomplex80;

    static Type *tbool;
    static Type *tchar;
    static Type *twchar;
    static Type *tdchar;

    // Some special types
    static Type *tshiftcnt;
    static Type *tvoidptr;              // void*
    static Type *tstring;               // immutable(char)[]
    static Type *twstring;              // immutable(wchar)[]
    static Type *tdstring;              // immutable(dchar)[]
    static Type *terror;                // for error recovery
    static Type *tnull;                 // for null type
    static Type *tnoreturn;             // for bottom type typeof(*null)

    static Type *tsize_t;               // matches size_t alias
    static Type *tptrdiff_t;            // matches ptrdiff_t alias
    static Type *thash_t;               // matches hash_t alias

    static ClassDeclaration *dtypeinfo;
    static ClassDeclaration *typeinfoclass;
    static ClassDeclaration *typeinfointerface;
    static ClassDeclaration *typeinfostruct;
    static ClassDeclaration *typeinfopointer;
    static ClassDeclaration *typeinfoarray;
    static ClassDeclaration *typeinfostaticarray;
    static ClassDeclaration *typeinfoassociativearray;
    static ClassDeclaration *typeinfovector;
    static ClassDeclaration *typeinfoenum;
    static ClassDeclaration *typeinfofunction;
    static ClassDeclaration *typeinfodelegate;
    static ClassDeclaration *typeinfotypelist;
    static ClassDeclaration *typeinfoconst;
    static ClassDeclaration *typeinfoinvariant;
    static ClassDeclaration *typeinfoshared;
    static ClassDeclaration *typeinfowild;

    static TemplateDeclaration *rtinfo;

    static Type *basic[(int)TY::TMAX];

    virtual const char *kind();
    Type *copy() const;
    virtual Type *syntaxCopy();
    bool equals(const Type * const t) const;
    // kludge for template.isType()
    DYNCAST dyncast() const override final { return DYNCAST_TYPE; }
    size_t getUniqueID() const;
    const char *toChars() const override;
    char *toPrettyChars(bool QualifyTypes = false);
    static void _init();

    virtual unsigned alignsize();
    void modToBuffer(OutBuffer& buf) const;
    char *modToChars() const;

    virtual bool isIntegral();
    virtual bool isFloating();   // real, imaginary, or complex
    virtual bool isReal();
    virtual bool isImaginary();
    virtual bool isComplex();
    virtual bool isScalar();
    virtual bool isUnsigned();
    virtual bool isScopeClass();
    virtual bool isString();
    virtual bool isBoolean();
    bool isConst() const       { return (mod & MODconst) != 0; }
    bool isImmutable() const   { return (mod & MODimmutable) != 0; }
    bool isMutable() const     { return (mod & (MODconst | MODimmutable | MODwild)) == 0; }
    bool isShared() const      { return (mod & MODshared) != 0; }
    bool isSharedConst() const { return (mod & (MODshared | MODconst)) == (MODshared | MODconst); }
    bool isWild() const        { return (mod & MODwild) != 0; }
    bool isWildConst() const   { return (mod & MODwildconst) == MODwildconst; }
    bool isSharedWild() const  { return (mod & (MODshared | MODwild)) == (MODshared | MODwild); }
    bool isNaked() const       { return mod == 0; }
    Type *nullAttributes() const;
    bool hasDeprecatedAliasThis();
    virtual Type *makeConst();
    virtual Type *makeImmutable();
    virtual Type *makeShared();
    virtual Type *makeSharedConst();
    virtual Type *makeWild();
    virtual Type *makeWildConst();
    virtual Type *makeSharedWild();
    virtual Type *makeSharedWildConst();
    virtual Type *makeMutable();
    Type *toBasetype();
    virtual unsigned char deduceWild(Type *t, bool isRef);

    virtual ClassDeclaration *isClassHandle();
    virtual int hasWild() const;
    virtual Type *nextOf();
    Type *baseElemOf();
    virtual bool needsDestruction();
    virtual bool needsCopyOrPostblit();
    virtual bool needsNested();

    TypeFunction *toTypeFunction();

    // For eliminating dynamic_cast
    virtual TypeBasic *isTypeBasic();
    TypeFunction *isPtrToFunction();
    TypeFunction *isFunction_Delegate_PtrToFunction();
    TypeError *isTypeError();
    TypeVector *isTypeVector();
    TypeSArray *isTypeSArray();
    TypeDArray *isTypeDArray();
    TypeAArray *isTypeAArray();
    TypePointer *isTypePointer();
    TypeReference *isTypeReference();
    TypeFunction *isTypeFunction();
    TypeDelegate *isTypeDelegate();
    TypeIdentifier *isTypeIdentifier();
    TypeInstance *isTypeInstance();
    TypeTypeof *isTypeTypeof();
    TypeReturn *isTypeReturn();
    TypeStruct *isTypeStruct();
    TypeEnum *isTypeEnum();
    TypeClass *isTypeClass();
    TypeTuple *isTypeTuple();
    TypeSlice *isTypeSlice();
    TypeNull *isTypeNull();
    TypeMixin *isTypeMixin();
    TypeTraits *isTypeTraits();
    TypeNoreturn *isTypeNoreturn();
    TypeTag *isTypeTag();

    void accept(Visitor *v) override { v->visit(this); }
};

class TypeError final : public Type
{
public:
    const char *kind() override;
    TypeError *syntaxCopy() override;

    void accept(Visitor *v) override { v->visit(this); }
};

class TypeNext : public Type
{
public:
    Type *next;

    int hasWild() const override final;
    Type *nextOf() override final;
    Type *makeConst() override final;
    Type *makeImmutable() override final;
    Type *makeShared() override final;
    Type *makeSharedConst() override final;
    Type *makeWild() override final;
    Type *makeWildConst() override final;
    Type *makeSharedWild() override final;
    Type *makeSharedWildConst() override final;
    Type *makeMutable() override final;
    unsigned char deduceWild(Type *t, bool isRef) override final;
    void transitive();
    void accept(Visitor *v) override { v->visit(this); }
};

class TypeBasic final : public Type
{
public:
    const char *dstring;
    unsigned flags;

    const char *kind() override;
    TypeBasic *syntaxCopy() override;
    unsigned alignsize() override;
    bool isIntegral() override;
    bool isFloating() override;
    bool isReal() override;
    bool isImaginary() override;
    bool isComplex() override;
    bool isScalar() override;
    bool isUnsigned() override;

    // For eliminating dynamic_cast
    TypeBasic *isTypeBasic() override;
    void accept(Visitor *v) override { v->visit(this); }
};

class TypeVector final : public Type
{
public:
    Type *basetype;

    static TypeVector *create(Type *basetype);
    const char *kind() override;
    TypeVector *syntaxCopy() override;
    unsigned alignsize() override;
    bool isIntegral() override;
    bool isFloating() override;
    bool isScalar() override;
    bool isUnsigned() override;
    bool isBoolean() override;
    TypeBasic *elementType();

    void accept(Visitor *v) override { v->visit(this); }
};

class TypeArray : public TypeNext
{
public:
    void accept(Visitor *v) override { v->visit(this); }
};

// Static array, one with a fixed dimension
class TypeSArray final : public TypeArray
{
public:
    Expression *dim;

    const char *kind() override;
    TypeSArray *syntaxCopy() override;
    bool isIncomplete();
    unsigned alignsize() override;
    bool isString() override;
<<<<<<< HEAD
    structalign_t alignment() override;
=======
    bool hasVoidInitPointers() override;
>>>>>>> d447ebb4
    bool needsDestruction() override;
    bool needsCopyOrPostblit() override;
    bool needsNested() override;

    void accept(Visitor *v) override { v->visit(this); }
};

// Dynamic array, no dimension
class TypeDArray final : public TypeArray
{
public:
    const char *kind() override;
    TypeDArray *syntaxCopy() override;
    unsigned alignsize() override;
    bool isString() override;
    bool isBoolean() override;

    void accept(Visitor *v) override { v->visit(this); }
};

class TypeAArray final : public TypeArray
{
public:
    Type *index;                // key type
    Loc loc;

    static TypeAArray *create(Type *t, Type *index);
    const char *kind() override;
    TypeAArray *syntaxCopy() override;
    bool isBoolean() override;

    void accept(Visitor *v) override { v->visit(this); }
};

class TypePointer final : public TypeNext
{
public:
    static TypePointer *create(Type *t);
    const char *kind() override;
    TypePointer *syntaxCopy() override;
    bool isScalar() override;

    void accept(Visitor *v) override { v->visit(this); }
};

class TypeReference final : public TypeNext
{
public:
    const char *kind() override;
    TypeReference *syntaxCopy() override;
    void accept(Visitor *v) override { v->visit(this); }
};

enum RET
{
    RETregs     = 1,    // returned in registers
    RETstack    = 2     // returned on stack
};

enum class TRUST : unsigned char
{
    default_ = 0,
    system = 1,    // @system (same as TRUST.default_ unless feature "safer" is enabled)
    trusted = 2,   // @trusted
    safe = 3       // @safe
};

enum TRUSTformat
{
    TRUSTformatDefault,  // do not emit @system when trust == TRUSTdefault
    TRUSTformatSystem    // emit @system when trust == TRUSTdefault
};

enum class PURE : unsigned char
{
    impure = 0,     // not pure at all
    fwdref = 1,     // it's pure, but not known which level yet
    weak = 2,       // no mutable globals are read or written
    const_ = 3,     // parameters are values or const
};

class Parameter final : public ASTNode
{
public:
    Loc loc;
    StorageClass storageClass;
    Type *type;
    Identifier *ident;
    Expression *defaultArg;
    UserAttributeDeclaration *userAttribDecl;   // user defined attributes

    static Parameter *create(Loc loc, StorageClass storageClass, Type *type, Identifier *ident,
                             Expression *defaultArg, UserAttributeDeclaration *userAttribDecl);
    Parameter *syntaxCopy();
    Type *isLazyArray();
    bool isLazy() const;
    bool isReference() const;
    // kludge for template.isType()
    DYNCAST dyncast() const override { return DYNCAST_PARAMETER; }
    void accept(Visitor *v) override { v->visit(this); }

    static size_t dim(Parameters *parameters);
    static Parameter *getNth(Parameters *parameters, d_size_t nth);
    const char *toChars() const override;
    bool isCovariant(bool returnByRef, const Parameter *p, bool previewIn) const;
};

struct ParameterList
{
    Parameters* parameters;
    StorageClass stc;
    VarArg varargs;
    d_bool hasIdentifierList; // true if C identifier-list style

    size_t length();
    Parameter *operator[](size_t i) { return Parameter::getNth(parameters, i); }
};

class TypeFunction final : public TypeNext
{
public:
    // .next is the return type

    ParameterList parameterList; // function parameters
    uint16_t bitFields;
    LINK linkage;                // calling convention
    TRUST trust;                 // level of trust
    PURE purity;                 // PURExxxx
    char inuse;
    ArgumentList inferenceArguments; // function arguments

    static TypeFunction *create(Parameters *parameters, Type *treturn, VarArg varargs, LINK linkage, StorageClass stc = 0);
    const char *kind() override;
    TypeFunction *syntaxCopy() override;
    bool hasLazyParameters();
    bool isDstyleVariadic() const;


    bool isNothrow() const;
    void isNothrow(bool v);
    bool isNogc() const;
    void isNogc(bool v);
    bool isProperty() const;
    void isProperty(bool v);
    bool isRef() const;
    void isRef(bool v);
    bool isReturn() const;
    void isReturn(bool v);
    bool isReturnScope() const;
    void isReturnScope(bool v);
    bool isRvalue() const;
    void isRvalue(bool v);
    bool isScopeQual() const;
    void isScopeQual(bool v);
    bool isReturnInferred() const;
    void isReturnInferred(bool v);
    bool isScopeInferred() const;
    void isScopeInferred(bool v);
    bool isLive() const;
    void isLive(bool v);
    bool incomplete() const;
    void incomplete(bool v);
    bool isInOutParam() const;
    void isInOutParam(bool v);
    bool isInOutQual() const;
    void isInOutQual(bool v);
    bool iswild() const;

    void accept(Visitor *v) override { v->visit(this); }
};

class TypeDelegate final : public TypeNext
{
public:
    // .next is a TypeFunction

    static TypeDelegate *create(TypeFunction *t);
    const char *kind() override;
    TypeDelegate *syntaxCopy() override;
    unsigned alignsize() override;
    bool isBoolean() override;

    void accept(Visitor *v) override { v->visit(this); }
};

class TypeTraits final : public Type
{
    Loc loc;
    /// The expression to resolve as type or symbol.
    TraitsExp *exp;
    /// Cached type/symbol after semantic analysis.
    RootObject *obj;

    const char *kind() override;
    TypeTraits *syntaxCopy() override;
    void accept(Visitor *v) override { v->visit(this); }
};

class TypeMixin final : public Type
{
    Loc loc;
    Expressions *exps;
    RootObject *obj;

    const char *kind() override;
    TypeMixin *syntaxCopy() override;
    void accept(Visitor *v) override { v->visit(this); }
};

class TypeQualified : public Type
{
public:
    Loc loc;
    // array of Identifier and TypeInstance,
    // representing ident.ident!tiargs.ident. ... etc.
    Objects idents;


    void accept(Visitor *v) override { v->visit(this); }
};

class TypeIdentifier final : public TypeQualified
{
public:
    Identifier *ident;

    static TypeIdentifier *create(Loc loc, Identifier *ident);
    const char *kind() override;
    TypeIdentifier *syntaxCopy() override;
    void accept(Visitor *v) override { v->visit(this); }
};

/* Similar to TypeIdentifier, but with a TemplateInstance as the root
 */
class TypeInstance final : public TypeQualified
{
public:
    TemplateInstance *tempinst;

    const char *kind() override;
    TypeInstance *syntaxCopy() override;
    void accept(Visitor *v) override { v->visit(this); }
};

class TypeTypeof final : public TypeQualified
{
public:
    Expression *exp;
    int inuse;

    const char *kind() override;
    TypeTypeof *syntaxCopy() override;
    void accept(Visitor *v) override { v->visit(this); }
};

class TypeReturn final : public TypeQualified
{
public:
    const char *kind() override;
    TypeReturn *syntaxCopy() override;
    void accept(Visitor *v) override { v->visit(this); }
};

// Whether alias this dependency is recursive or not.
enum AliasThisRec
{
    RECno = 0,      // no alias this recursion
    RECyes = 1,     // alias this has recursive dependency
    RECfwdref = 2,  // not yet known
    RECtypeMask = 3,// mask to read no/yes/fwdref

    RECtracing = 0x4, // mark in progress of implicitConvTo/deduceWild
    RECtracingDT = 0x8  // mark in progress of deduceType
};

class TypeStruct final : public Type
{
public:
    StructDeclaration *sym;
    AliasThisRec att;
    d_bool inuse;

    static TypeStruct *create(StructDeclaration *sym);
    const char *kind() override;
    unsigned alignsize() override;
    TypeStruct *syntaxCopy() override;
    bool isBoolean() override;
    bool needsDestruction() override;
    bool needsCopyOrPostblit() override;
    bool needsNested() override;
    unsigned char deduceWild(Type *t, bool isRef) override;

    void accept(Visitor *v) override { v->visit(this); }
};

class TypeEnum final : public Type
{
public:
    EnumDeclaration *sym;

    const char *kind() override;
    TypeEnum *syntaxCopy() override;
    unsigned alignsize() override;
    Type *memType(Loc loc);
    bool isIntegral() override;
    bool isFloating() override;
    bool isReal() override;
    bool isImaginary() override;
    bool isComplex() override;
    bool isScalar() override;
    bool isUnsigned() override;
    bool isBoolean() override;
    bool isString() override;
    bool needsDestruction() override;
    bool needsCopyOrPostblit() override;
    bool needsNested() override;
    Type *nextOf() override;

    void accept(Visitor *v) override { v->visit(this); }
};

class TypeClass final : public Type
{
public:
    ClassDeclaration *sym;
    AliasThisRec att;
    CPPMANGLE cppmangle;

    const char *kind() override;
    TypeClass *syntaxCopy() override;
    ClassDeclaration *isClassHandle() override;
    unsigned char deduceWild(Type *t, bool isRef) override;
    bool isScopeClass() override;
    bool isBoolean() override;

    void accept(Visitor *v) override { v->visit(this); }
};

class TypeTuple final : public Type
{
public:
    // 'logically immutable' cached global - don't modify (neither pointer nor pointee)!
    static TypeTuple *empty;

    Parameters *arguments;      // types making up the tuple

    static TypeTuple *create(Parameters *arguments);
    static TypeTuple *create();
    static TypeTuple *create(Type *t1);
    static TypeTuple *create(Type *t1, Type *t2);
    const char *kind() override;
    TypeTuple *syntaxCopy() override;
    void accept(Visitor *v) override { v->visit(this); }
};

class TypeSlice final : public TypeNext
{
public:
    Expression *lwr;
    Expression *upr;

    const char *kind() override;
    TypeSlice *syntaxCopy() override;
    void accept(Visitor *v) override { v->visit(this); }
};

class TypeNull final : public Type
{
public:
    const char *kind() override;

    TypeNull *syntaxCopy() override;
    bool isBoolean() override;

    void accept(Visitor *v) override { v->visit(this); }
};

class TypeNoreturn final : public Type
{
public:
    const char *kind() override;
    TypeNoreturn *syntaxCopy() override;
    bool isBoolean() override;
    unsigned alignsize() override;

    void accept(Visitor *v) override { v->visit(this); }
};

class TypeTag final : public Type
{
public:
    TypeTag *syntaxCopy() override;

    void accept(Visitor *v) override { v->visit(this); }
};

/**************************************************************/

namespace dmd
{
    // If the type is a class or struct, returns the symbol for it, else null.
    AggregateDeclaration *isAggregate(Type *t);
    bool hasPointers(Type *t);
    // return the symbol to which type t resolves
    Dsymbol *toDsymbol(Type *t, Scope *sc);
    bool equivalent(Type *src, Type *t);
    Covariant covariant(Type *, Type *, StorageClass * = nullptr, bool = false);
    bool isBaseOf(Type *tthis, Type *t, int *poffset);
    bool isZeroInit(Type *t, Loc loc = Loc());
    Type *trySemantic(Type *type, Loc loc, Scope *sc);
    Type *pointerTo(Type *type);
    Type *referenceTo(Type *type);
    Type *merge2(Type *type);
    Type *sarrayOf(Type *type, dinteger_t dim);
    Type *arrayOf(Type *type);
    Type *constOf(Type *type);
    Type *immutableOf(Type *type);
    Type *mutableOf(Type *type);
    Type *sharedOf(Type *type);
    Type *sharedConstOf(Type *type);
    Type *unSharedOf(Type *type);
    Type *wildOf(Type *type);
    Type *wildConstOf(Type *type);
    Type *sharedWildOf(Type *type);
    Type *sharedWildConstOf(Type *type);
    Type *unqualify(Type *type, unsigned m);
    Type *toHeadMutable(Type *type);
    Type *aliasthisOf(Type *type);
    Type *castMod(Type *type, MOD mod);
    Type *addMod(Type *type, MOD mod);
    Type *addStorageClass(Type *type, StorageClass stc);
    Type *substWildTo(Type *type, unsigned mod);
    uinteger_t size(Type *type);
    uinteger_t size(Type *type, Loc loc);
    MATCH implicitConvTo(Type* from, Type* to);
    MATCH constConv(Type* from, Type* to);
    bool hasUnsafeBitpatterns(Type* type);
    bool hasInvariant(Type* type);
<<<<<<< HEAD
    bool hasVoidInitPointers(Type* type);
=======
    structalign_t alignment(Type* type);
>>>>>>> d447ebb4
}<|MERGE_RESOLUTION|>--- conflicted
+++ resolved
@@ -392,11 +392,6 @@
     bool isIncomplete();
     unsigned alignsize() override;
     bool isString() override;
-<<<<<<< HEAD
-    structalign_t alignment() override;
-=======
-    bool hasVoidInitPointers() override;
->>>>>>> d447ebb4
     bool needsDestruction() override;
     bool needsCopyOrPostblit() override;
     bool needsNested() override;
@@ -835,9 +830,6 @@
     MATCH constConv(Type* from, Type* to);
     bool hasUnsafeBitpatterns(Type* type);
     bool hasInvariant(Type* type);
-<<<<<<< HEAD
     bool hasVoidInitPointers(Type* type);
-=======
     structalign_t alignment(Type* type);
->>>>>>> d447ebb4
 }