
/* Compiler implementation of the D programming language
 * Copyright (C) 1999-2025 by The D Language Foundation, All Rights Reserved
 * written by Walter Bright
 * https://www.digitalmars.com
 * Distributed under the Boost Software License, Version 1.0.
 * https://www.boost.org/LICENSE_1_0.txt
 * https://github.com/dlang/dmd/blob/master/src/dmd/mtype.h
 */

#pragma once

#include "root/dcompat.h" // for d_size_t

#include "arraytypes.h"
#include "ast_node.h"
#include "expression.h"
#include "globals.h"
#include "visitor.h"

struct Scope;
class AggregateDeclaration;
class Identifier;
class Expression;
class StructDeclaration;
class ClassDeclaration;
class EnumDeclaration;
class TypeInfoDeclaration;
class Dsymbol;
class TemplateInstance;
class TemplateDeclaration;

class TypeBasic;
class Parameter;

// Back end
#ifdef IN_GCC
typedef union tree_node type;
#else
typedef struct TYPE type;
#endif

namespace dmd
{
    Type *typeSemantic(Type *t, Loc loc, Scope *sc);
    Type *merge(Type *type);
    Expression *defaultInitLiteral(Type *t, Loc loc);
}

enum class TY : uint8_t
{
    Tarray,             // slice array, aka T[]
    Tsarray,            // static array, aka T[dimension]
    Taarray,            // associative array, aka T[type]
    Tpointer,
    Treference,
    Tfunction,
    Tident,
    Tclass,
    Tstruct,
    Tenum,

    Tdelegate,
    Tnone,
    Tvoid,
    Tint8,
    Tuns8,
    Tint16,
    Tuns16,
    Tint32,
    Tuns32,
    Tint64,

    Tuns64,
    Tfloat32,
    Tfloat64,
    Tfloat80,
    Timaginary32,
    Timaginary64,
    Timaginary80,
    Tcomplex32,
    Tcomplex64,
    Tcomplex80,

    Tbool,
    Tchar,
    Twchar,
    Tdchar,
    Terror,
    Tinstance,
    Ttypeof,
    Ttuple,
    Tslice,
    Treturn,

    Tnull,
    Tvector,
    Tint128,
    Tuns128,
    Ttraits,
    Tmixin,
    Tnoreturn,
    TMAX
};

#define SIZE_INVALID (~(uinteger_t)0)   // error return from size() functions


/**
 * type modifiers
 * pick this order of numbers so switch statements work better
 */
enum MODFlags
{
    MODnone      = 0, // default (mutable)
    MODconst     = 1, // type is const
    MODimmutable = 4, // type is immutable
    MODshared    = 2, // type is shared
    MODwild      = 8, // type is wild
    MODwildconst = (MODwild | MODconst), // type is wild const
    MODmutable   = 0x10       // type is mutable (only used in wildcard matching)
};
typedef unsigned char MOD;

enum VarArgValues
{
    VARARGnone     = 0,  /// fixed number of arguments
    VARARGvariadic = 1,  /// T t, ...)  can be C-style (core.stdc.stdarg) or D-style (core.vararg)
    VARARGtypesafe = 2,  /// T t ...) typesafe https://dlang.org/spec/function.html#typesafe_variadic_functions
                         ///   or https://dlang.org/spec/function.html#typesafe_variadic_functions
    VARARGKRvariadic = 3 /// K+R C style variadics (no function prototype)
};
typedef unsigned char VarArg;

enum class Covariant
{
    distinct = 0, /// types are distinct
    yes = 1,      /// types are covariant
    no = 2,       /// arguments match as far as overloading goes, but types are not covariant
    fwdref = 3,   /// cannot determine covariance because of forward references
};

class Type : public ASTNode
{
public:
    TY ty;
    MOD mod;  // modifiers MODxxxx
    char *deco;
    void* mcache;
    TypeInfoDeclaration *vtinfo;        // TypeInfo object for this Type

    type *ctype;        // for back end

    static Type *tvoid;
    static Type *tint8;
    static Type *tuns8;
    static Type *tint16;
    static Type *tuns16;
    static Type *tint32;
    static Type *tuns32;
    static Type *tint64;
    static Type *tuns64;
    static Type *tint128;
    static Type *tuns128;
    static Type *tfloat32;
    static Type *tfloat64;
    static Type *tfloat80;

    static Type *timaginary32;
    static Type *timaginary64;
    static Type *timaginary80;

    static Type *tcomplex32;
    static Type *tcomplex64;
    static Type *tcomplex80;

    static Type *tbool;
    static Type *tchar;
    static Type *twchar;
    static Type *tdchar;

    // Some special types
    static Type *tshiftcnt;
    static Type *tvoidptr;              // void*
    static Type *tstring;               // immutable(char)[]
    static Type *twstring;              // immutable(wchar)[]
    static Type *tdstring;              // immutable(dchar)[]
    static Type *terror;                // for error recovery
    static Type *tnull;                 // for null type
    static Type *tnoreturn;             // for bottom type typeof(*null)

    static Type *tsize_t;               // matches size_t alias
    static Type *tptrdiff_t;            // matches ptrdiff_t alias
    static Type *thash_t;               // matches hash_t alias

    static ClassDeclaration *dtypeinfo;
    static ClassDeclaration *typeinfoclass;
    static ClassDeclaration *typeinfointerface;
    static ClassDeclaration *typeinfostruct;
    static ClassDeclaration *typeinfopointer;
    static ClassDeclaration *typeinfoarray;
    static ClassDeclaration *typeinfostaticarray;
    static ClassDeclaration *typeinfoassociativearray;
    static ClassDeclaration *typeinfovector;
    static ClassDeclaration *typeinfoenum;
    static ClassDeclaration *typeinfofunction;
    static ClassDeclaration *typeinfodelegate;
    static ClassDeclaration *typeinfotypelist;
    static ClassDeclaration *typeinfoconst;
    static ClassDeclaration *typeinfoinvariant;
    static ClassDeclaration *typeinfoshared;
    static ClassDeclaration *typeinfowild;

    static TemplateDeclaration *rtinfo;

    static Type *basic[(int)TY::TMAX];

    virtual const char *kind();
    Type *copy() const;
    virtual Type *syntaxCopy();
    bool equals(const Type * const t) const;
    // kludge for template.isType()
    DYNCAST dyncast() const override final { return DYNCAST_TYPE; }
    size_t getUniqueID() const;
    const char *toChars() const override;
    char *toPrettyChars(bool QualifyTypes = false);

    virtual unsigned alignsize();
    void modToBuffer(OutBuffer& buf) const;
    char *modToChars() const;

    virtual bool isIntegral();
    virtual bool isFloating();   // real, imaginary, or complex
    virtual bool isReal();
    virtual bool isImaginary();
    virtual bool isComplex();
    virtual bool isScalar();
    virtual bool isUnsigned();
    virtual bool isScopeClass();
    virtual bool isString();
    virtual bool isBoolean();
    bool isConst() const       { return (mod & MODconst) != 0; }
    bool isImmutable() const   { return (mod & MODimmutable) != 0; }
    bool isMutable() const     { return (mod & (MODconst | MODimmutable | MODwild)) == 0; }
    bool isShared() const      { return (mod & MODshared) != 0; }
    bool isSharedConst() const { return (mod & (MODshared | MODconst)) == (MODshared | MODconst); }
    bool isWild() const        { return (mod & MODwild) != 0; }
    bool isWildConst() const   { return (mod & MODwildconst) == MODwildconst; }
    bool isSharedWild() const  { return (mod & (MODshared | MODwild)) == (MODshared | MODwild); }
    bool isNaked() const       { return mod == 0; }
    Type *nullAttributes() const;
    bool hasDeprecatedAliasThis();
    virtual Type *makeConst();
    virtual Type *makeImmutable();
    virtual Type *makeShared();
    virtual Type *makeSharedConst();
    virtual Type *makeWild();
    virtual Type *makeWildConst();
    virtual Type *makeSharedWild();
    virtual Type *makeSharedWildConst();
    virtual Type *makeMutable();
    Type *toBasetype();
    virtual unsigned char deduceWild(Type *t, bool isRef);

    virtual ClassDeclaration *isClassHandle();
    virtual int hasWild() const;
    virtual Type *nextOf();
    Type *baseElemOf();
    virtual bool needsDestruction();
    virtual bool needsCopyOrPostblit();
    virtual bool needsNested();

    TypeFunction *toTypeFunction();

    // For eliminating dynamic_cast
    virtual TypeBasic *isTypeBasic();
    TypeFunction *isPtrToFunction();
    TypeFunction *isFunction_Delegate_PtrToFunction();
    TypeError *isTypeError();
    TypeVector *isTypeVector();
    TypeSArray *isTypeSArray();
    TypeDArray *isTypeDArray();
    TypeAArray *isTypeAArray();
    TypePointer *isTypePointer();
    TypeReference *isTypeReference();
    TypeFunction *isTypeFunction();
    TypeDelegate *isTypeDelegate();
    TypeIdentifier *isTypeIdentifier();
    TypeInstance *isTypeInstance();
    TypeTypeof *isTypeTypeof();
    TypeReturn *isTypeReturn();
    TypeStruct *isTypeStruct();
    TypeEnum *isTypeEnum();
    TypeClass *isTypeClass();
    TypeTuple *isTypeTuple();
    TypeSlice *isTypeSlice();
    TypeNull *isTypeNull();
    TypeMixin *isTypeMixin();
    TypeTraits *isTypeTraits();
    TypeNoreturn *isTypeNoreturn();
    TypeTag *isTypeTag();

    void accept(Visitor *v) override { v->visit(this); }
};

class TypeError final : public Type
{
public:
    const char *kind() override;
    TypeError *syntaxCopy() override;

    void accept(Visitor *v) override { v->visit(this); }
};

class TypeNext : public Type
{
public:
    Type *next;

    int hasWild() const override final;
    Type *nextOf() override final;
    Type *makeConst() override final;
    Type *makeImmutable() override final;
    Type *makeShared() override final;
    Type *makeSharedConst() override final;
    Type *makeWild() override final;
    Type *makeWildConst() override final;
    Type *makeSharedWild() override final;
    Type *makeSharedWildConst() override final;
    Type *makeMutable() override final;
    unsigned char deduceWild(Type *t, bool isRef) override final;
    void transitive();
    void accept(Visitor *v) override { v->visit(this); }
};

class TypeBasic final : public Type
{
public:
    const char *dstring;
    unsigned flags;

    const char *kind() override;
    TypeBasic *syntaxCopy() override;
    unsigned alignsize() override;
    bool isIntegral() override;
    bool isFloating() override;
    bool isReal() override;
    bool isImaginary() override;
    bool isComplex() override;
    bool isScalar() override;
    bool isUnsigned() override;

    // For eliminating dynamic_cast
    TypeBasic *isTypeBasic() override;
    void accept(Visitor *v) override { v->visit(this); }
};

class TypeVector final : public Type
{
public:
    Type *basetype;

    static TypeVector *create(Type *basetype);
    const char *kind() override;
    TypeVector *syntaxCopy() override;
    unsigned alignsize() override;
    bool isIntegral() override;
    bool isFloating() override;
    bool isScalar() override;
    bool isUnsigned() override;
    bool isBoolean() override;
    TypeBasic *elementType();

    void accept(Visitor *v) override { v->visit(this); }
};

class TypeArray : public TypeNext
{
public:
    void accept(Visitor *v) override { v->visit(this); }
};

// Static array, one with a fixed dimension
class TypeSArray final : public TypeArray
{
public:
    Expression *dim;

    const char *kind() override;
    TypeSArray *syntaxCopy() override;
    bool isIncomplete();
    unsigned alignsize() override;
    bool isString() override;
    bool needsDestruction() override;
    bool needsCopyOrPostblit() override;
    bool needsNested() override;

    void accept(Visitor *v) override { v->visit(this); }
};

// Dynamic array, no dimension
class TypeDArray final : public TypeArray
{
public:
    const char *kind() override;
    TypeDArray *syntaxCopy() override;
    unsigned alignsize() override;
    bool isString() override;
    bool isBoolean() override;

    void accept(Visitor *v) override { v->visit(this); }
};

class TypeAArray final : public TypeArray
{
public:
    Type *index;                // key type
    Loc loc;

    static TypeAArray *create(Type *t, Type *index);
    const char *kind() override;
    TypeAArray *syntaxCopy() override;
    bool isBoolean() override;

    void accept(Visitor *v) override { v->visit(this); }
};

class TypePointer final : public TypeNext
{
public:
    static TypePointer *create(Type *t);
    const char *kind() override;
    TypePointer *syntaxCopy() override;
    bool isScalar() override;

    void accept(Visitor *v) override { v->visit(this); }
};

class TypeReference final : public TypeNext
{
public:
    const char *kind() override;
    TypeReference *syntaxCopy() override;
    void accept(Visitor *v) override { v->visit(this); }
};

enum RET
{
    RETregs     = 1,    // returned in registers
    RETstack    = 2     // returned on stack
};

enum class TRUST : unsigned char
{
    default_ = 0,
    system = 1,    // @system (same as TRUST.default_ unless feature "safer" is enabled)
    trusted = 2,   // @trusted
    safe = 3       // @safe
};

enum TRUSTformat
{
    TRUSTformatDefault,  // do not emit @system when trust == TRUSTdefault
    TRUSTformatSystem    // emit @system when trust == TRUSTdefault
};

enum class PURE : unsigned char
{
    impure = 0,     // not pure at all
    fwdref = 1,     // it's pure, but not known which level yet
    weak = 2,       // no mutable globals are read or written
    const_ = 3,     // parameters are values or const
};

class Parameter final : public ASTNode
{
public:
    Loc loc;
    StorageClass storageClass;
    Type *type;
    Identifier *ident;
    Expression *defaultArg;
    UserAttributeDeclaration *userAttribDecl;   // user defined attributes

    static Parameter *create(Loc loc, StorageClass storageClass, Type *type, Identifier *ident,
                             Expression *defaultArg, UserAttributeDeclaration *userAttribDecl);
    Parameter *syntaxCopy();
    Type *isLazyArray();
    bool isLazy() const;
    bool isReference() const;
    // kludge for template.isType()
    DYNCAST dyncast() const override { return DYNCAST_PARAMETER; }
    void accept(Visitor *v) override { v->visit(this); }

    static size_t dim(Parameters *parameters);
    static Parameter *getNth(Parameters *parameters, d_size_t nth);
    const char *toChars() const override;
    bool isCovariant(bool returnByRef, const Parameter *p, bool previewIn) const;
};

struct ParameterList
{
    Parameters* parameters;
    StorageClass stc;
    VarArg varargs;
    d_bool hasIdentifierList; // true if C identifier-list style

    size_t length();
    Parameter *operator[](size_t i) { return Parameter::getNth(parameters, i); }
};

class TypeFunction final : public TypeNext
{
public:
    // .next is the return type

    ParameterList parameterList; // function parameters
    uint16_t bitFields;
    LINK linkage;                // calling convention
    TRUST trust;                 // level of trust
    PURE purity;                 // PURExxxx
    char inuse;
    ArgumentList inferenceArguments; // function arguments

    static TypeFunction *create(Parameters *parameters, Type *treturn, VarArg varargs, LINK linkage, StorageClass stc = 0);
    const char *kind() override;
    TypeFunction *syntaxCopy() override;
    bool hasLazyParameters();
    bool isDstyleVariadic() const;


    bool isNothrow() const;
    void isNothrow(bool v);
    bool isNogc() const;
    void isNogc(bool v);
    bool isProperty() const;
    void isProperty(bool v);
    bool isRef() const;
    void isRef(bool v);
    bool isReturn() const;
    void isReturn(bool v);
    bool isReturnScope() const;
    void isReturnScope(bool v);
    bool isRvalue() const;
    void isRvalue(bool v);
    bool isScopeQual() const;
    void isScopeQual(bool v);
    bool isReturnInferred() const;
    void isReturnInferred(bool v);
    bool isScopeInferred() const;
    void isScopeInferred(bool v);
    bool isLive() const;
    void isLive(bool v);
    bool incomplete() const;
    void incomplete(bool v);
    bool isInOutParam() const;
    void isInOutParam(bool v);
    bool isInOutQual() const;
    void isInOutQual(bool v);
    bool iswild() const;

    void accept(Visitor *v) override { v->visit(this); }
};

class TypeDelegate final : public TypeNext
{
public:
    // .next is a TypeFunction

    static TypeDelegate *create(TypeFunction *t);
    const char *kind() override;
    TypeDelegate *syntaxCopy() override;
    unsigned alignsize() override;
    bool isBoolean() override;

    void accept(Visitor *v) override { v->visit(this); }
};

class TypeTraits final : public Type
{
    Loc loc;
    /// The expression to resolve as type or symbol.
    TraitsExp *exp;
    /// Cached type/symbol after semantic analysis.
    RootObject *obj;

    const char *kind() override;
    TypeTraits *syntaxCopy() override;
    void accept(Visitor *v) override { v->visit(this); }
};

class TypeMixin final : public Type
{
    Loc loc;
    Expressions *exps;
    RootObject *obj;

    const char *kind() override;
    TypeMixin *syntaxCopy() override;
    void accept(Visitor *v) override { v->visit(this); }
};

class TypeQualified : public Type
{
public:
    Loc loc;
    // array of Identifier and TypeInstance,
    // representing ident.ident!tiargs.ident. ... etc.
    Objects idents;


    void accept(Visitor *v) override { v->visit(this); }
};

class TypeIdentifier final : public TypeQualified
{
public:
    Identifier *ident;

    static TypeIdentifier *create(Loc loc, Identifier *ident);
    const char *kind() override;
    TypeIdentifier *syntaxCopy() override;
    void accept(Visitor *v) override { v->visit(this); }
};

/* Similar to TypeIdentifier, but with a TemplateInstance as the root
 */
class TypeInstance final : public TypeQualified
{
public:
    TemplateInstance *tempinst;

    const char *kind() override;
    TypeInstance *syntaxCopy() override;
    void accept(Visitor *v) override { v->visit(this); }
};

class TypeTypeof final : public TypeQualified
{
public:
    Expression *exp;
    int inuse;

    const char *kind() override;
    TypeTypeof *syntaxCopy() override;
    void accept(Visitor *v) override { v->visit(this); }
};

class TypeReturn final : public TypeQualified
{
public:
    const char *kind() override;
    TypeReturn *syntaxCopy() override;
    void accept(Visitor *v) override { v->visit(this); }
};

// Whether alias this dependency is recursive or not.
enum AliasThisRec
{
    RECno = 0,      // no alias this recursion
    RECyes = 1,     // alias this has recursive dependency
    RECfwdref = 2,  // not yet known
    RECtypeMask = 3,// mask to read no/yes/fwdref

    RECtracing = 0x4, // mark in progress of implicitConvTo/deduceWild
    RECtracingDT = 0x8  // mark in progress of deduceType
};

class TypeStruct final : public Type
{
public:
    StructDeclaration *sym;
    AliasThisRec att;
    d_bool inuse;

    static TypeStruct *create(StructDeclaration *sym);
    const char *kind() override;
    unsigned alignsize() override;
    TypeStruct *syntaxCopy() override;
    bool isBoolean() override;
    bool needsDestruction() override;
    bool needsCopyOrPostblit() override;
    bool needsNested() override;
    unsigned char deduceWild(Type *t, bool isRef) override;

    void accept(Visitor *v) override { v->visit(this); }
};

class TypeEnum final : public Type
{
public:
    EnumDeclaration *sym;

    const char *kind() override;
    TypeEnum *syntaxCopy() override;
    unsigned alignsize() override;
    Type *memType(Loc loc);
    bool isIntegral() override;
    bool isFloating() override;
    bool isReal() override;
    bool isImaginary() override;
    bool isComplex() override;
    bool isScalar() override;
    bool isUnsigned() override;
    bool isBoolean() override;
    bool isString() override;
    bool needsDestruction() override;
    bool needsCopyOrPostblit() override;
    bool needsNested() override;
    Type *nextOf() override;

    void accept(Visitor *v) override { v->visit(this); }
};

class TypeClass final : public Type
{
public:
    ClassDeclaration *sym;
    AliasThisRec att;
    CPPMANGLE cppmangle;

    const char *kind() override;
    TypeClass *syntaxCopy() override;
    ClassDeclaration *isClassHandle() override;
    unsigned char deduceWild(Type *t, bool isRef) override;
    bool isScopeClass() override;
    bool isBoolean() override;

    void accept(Visitor *v) override { v->visit(this); }
};

class TypeTuple final : public Type
{
public:
    // 'logically immutable' cached global - don't modify (neither pointer nor pointee)!
    static TypeTuple *empty;

    Parameters *arguments;      // types making up the tuple

    static TypeTuple *create(Parameters *arguments);
    static TypeTuple *create();
    static TypeTuple *create(Type *t1);
    static TypeTuple *create(Type *t1, Type *t2);
    const char *kind() override;
    TypeTuple *syntaxCopy() override;
    void accept(Visitor *v) override { v->visit(this); }
};

class TypeSlice final : public TypeNext
{
public:
    Expression *lwr;
    Expression *upr;

    const char *kind() override;
    TypeSlice *syntaxCopy() override;
    void accept(Visitor *v) override { v->visit(this); }
};

class TypeNull final : public Type
{
public:
    const char *kind() override;

    TypeNull *syntaxCopy() override;
    bool isBoolean() override;

    void accept(Visitor *v) override { v->visit(this); }
};

class TypeNoreturn final : public Type
{
public:
    const char *kind() override;
    TypeNoreturn *syntaxCopy() override;
    bool isBoolean() override;
    unsigned alignsize() override;

    void accept(Visitor *v) override { v->visit(this); }
};

class TypeTag final : public Type
{
public:
    TypeTag *syntaxCopy() override;

    void accept(Visitor *v) override { v->visit(this); }
};

/**************************************************************/

namespace dmd
{
    // If the type is a class or struct, returns the symbol for it, else null.
    AggregateDeclaration *isAggregate(Type *t);
    bool hasPointers(Type *t);
    // return the symbol to which type t resolves
    Dsymbol *toDsymbol(Type *t, Scope *sc);
    bool equivalent(Type *src, Type *t);
    Covariant covariant(Type *, Type *, StorageClass * = nullptr, bool = false);
    bool isBaseOf(Type *tthis, Type *t, int *poffset);
    bool isZeroInit(Type *t, Loc loc = Loc());
    Type *trySemantic(Type *type, Loc loc, Scope *sc);
    Type *pointerTo(Type *type);
    Type *referenceTo(Type *type);
    Type *merge2(Type *type);
    Type *sarrayOf(Type *type, dinteger_t dim);
    Type *arrayOf(Type *type);
    Type *constOf(Type *type);
    Type *immutableOf(Type *type);
    Type *mutableOf(Type *type);
    Type *sharedOf(Type *type);
    Type *sharedConstOf(Type *type);
    Type *unSharedOf(Type *type);
    Type *wildOf(Type *type);
    Type *wildConstOf(Type *type);
    Type *sharedWildOf(Type *type);
    Type *sharedWildConstOf(Type *type);
    Type *unqualify(Type *type, unsigned m);
    Type *toHeadMutable(Type *type);
    Type *aliasthisOf(Type *type);
    Type *castMod(Type *type, MOD mod);
    Type *addMod(Type *type, MOD mod);
    Type *addStorageClass(Type *type, StorageClass stc);
    Type *substWildTo(Type *type, unsigned mod);
    uinteger_t size(Type *type);
    uinteger_t size(Type *type, Loc loc);
    MATCH implicitConvTo(Type* from, Type* to);
    MATCH constConv(Type* from, Type* to);
    bool hasUnsafeBitpatterns(Type* type);
    bool hasInvariant(Type* type);
<<<<<<< HEAD
    bool hasVoidInitPointers(Type* type);
=======
    void Type_init();
>>>>>>> 348c2a82
    structalign_t alignment(Type* type);
}<|MERGE_RESOLUTION|>--- conflicted
+++ resolved
@@ -829,10 +829,7 @@
     MATCH constConv(Type* from, Type* to);
     bool hasUnsafeBitpatterns(Type* type);
     bool hasInvariant(Type* type);
-<<<<<<< HEAD
     bool hasVoidInitPointers(Type* type);
-=======
     void Type_init();
->>>>>>> 348c2a82
     structalign_t alignment(Type* type);
 }