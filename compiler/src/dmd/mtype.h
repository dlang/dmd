--- conflicted
+++ resolved
@@ -304,11 +304,6 @@
 
     int hasWild() const override final;
     Type *nextOf() override final;
-<<<<<<< HEAD
-    unsigned char deduceWild(Type *t, bool isRef) override final;
-=======
-    void transitive();
->>>>>>> 25702d8b
     void accept(Visitor *v) override { v->visit(this); }
 };
 
