
/* Compiler implementation of the D programming language
 * Copyright (C) 1999-2025 by The D Language Foundation, All Rights Reserved
 * written by Walter Bright
 * https://www.digitalmars.com
 * Distributed under the Boost Software License, Version 1.0.
 * https://www.boost.org/LICENSE_1_0.txt
 * https://github.com/dlang/dmd/blob/master/src/dmd/mtype.h
 */

#pragma once

#include "root/dcompat.h" // for d_size_t

#include "arraytypes.h"
#include "ast_node.h"
#include "expression.h"
#include "globals.h"
#include "visitor.h"

struct Scope;
class AggregateDeclaration;
class Identifier;
class Expression;
class StructDeclaration;
class ClassDeclaration;
class EnumDeclaration;
class TypeInfoDeclaration;
class Dsymbol;
class TemplateInstance;
class TemplateDeclaration;

class TypeBasic;
class Parameter;

// Back end
#ifdef IN_GCC
typedef union tree_node type;
#else
typedef struct TYPE type;
#endif

namespace dmd
{
    Type *typeSemantic(Type *t, Loc loc, Scope *sc);
    Type *merge(Type *type);
    Expression *defaultInitLiteral(Type *t, Loc loc);
}

enum class TY : uint8_t
{
    Tarray,             // slice array, aka T[]
    Tsarray,            // static array, aka T[dimension]
    Taarray,            // associative array, aka T[type]
    Tpointer,
    Treference,
    Tfunction,
    Tident,
    Tclass,
    Tstruct,
    Tenum,

    Tdelegate,
    Tnone,
    Tvoid,
    Tint8,
    Tuns8,
    Tint16,
    Tuns16,
    Tint32,
    Tuns32,
    Tint64,

    Tuns64,
    Tfloat32,
    Tfloat64,
    Tfloat80,
    Timaginary32,
    Timaginary64,
    Timaginary80,
    Tcomplex32,
    Tcomplex64,
    Tcomplex80,

    Tbool,
    Tchar,
    Twchar,
    Tdchar,
    Terror,
    Tinstance,
    Ttypeof,
    Ttuple,
    Tslice,
    Treturn,

    Tnull,
    Tvector,
    Tint128,
    Tuns128,
    Ttraits,
    Tmixin,
    Tnoreturn,
    TMAX
};

#define SIZE_INVALID (~(uinteger_t)0)   // error return from size() functions


/**
 * type modifiers
 * pick this order of numbers so switch statements work better
 */
enum MODFlags
{
    MODnone      = 0, // default (mutable)
    MODconst     = 1, // type is const
    MODimmutable = 4, // type is immutable
    MODshared    = 2, // type is shared
    MODwild      = 8, // type is wild
    MODwildconst = (MODwild | MODconst), // type is wild const
    MODmutable   = 0x10       // type is mutable (only used in wildcard matching)
};
typedef unsigned char MOD;

enum VarArgValues
{
    VARARGnone     = 0,  /// fixed number of arguments
    VARARGvariadic = 1,  /// T t, ...)  can be C-style (core.stdc.stdarg) or D-style (core.vararg)
    VARARGtypesafe = 2,  /// T t ...) typesafe https://dlang.org/spec/function.html#typesafe_variadic_functions
                         ///   or https://dlang.org/spec/function.html#typesafe_variadic_functions
    VARARGKRvariadic = 3 /// K+R C style variadics (no function prototype)
};
typedef unsigned char VarArg;

enum class Covariant
{
    distinct = 0, /// types are distinct
    yes = 1,      /// types are covariant
    no = 2,       /// arguments match as far as overloading goes, but types are not covariant
    fwdref = 3,   /// cannot determine covariance because of forward references
};

class Type : public ASTNode
{
public:
    TY ty;
    MOD mod;  // modifiers MODxxxx
    char *deco;
    void* mcache;
    TypeInfoDeclaration *vtinfo;        // TypeInfo object for this Type

    type *ctype;        // for back end

    static Type *tvoid;
    static Type *tint8;
    static Type *tuns8;
    static Type *tint16;
    static Type *tuns16;
    static Type *tint32;
    static Type *tuns32;
    static Type *tint64;
    static Type *tuns64;
    static Type *tint128;
    static Type *tuns128;
    static Type *tfloat32;
    static Type *tfloat64;
    static Type *tfloat80;

    static Type *timaginary32;
    static Type *timaginary64;
    static Type *timaginary80;

    static Type *tcomplex32;
    static Type *tcomplex64;
    static Type *tcomplex80;

    static Type *tbool;
    static Type *tchar;
    static Type *twchar;
    static Type *tdchar;

    // Some special types
    static Type *tshiftcnt;
    static Type *tvoidptr;              // void*
    static Type *tstring;               // immutable(char)[]
    static Type *twstring;              // immutable(wchar)[]
    static Type *tdstring;              // immutable(dchar)[]
    static Type *terror;                // for error recovery
    static Type *tnull;                 // for null type
    static Type *tnoreturn;             // for bottom type typeof(*null)

    static Type *tsize_t;               // matches size_t alias
    static Type *tptrdiff_t;            // matches ptrdiff_t alias
    static Type *thash_t;               // matches hash_t alias

    static ClassDeclaration *dtypeinfo;
    static ClassDeclaration *typeinfoclass;
    static ClassDeclaration *typeinfointerface;
    static ClassDeclaration *typeinfostruct;
    static ClassDeclaration *typeinfopointer;
    static ClassDeclaration *typeinfoarray;
    static ClassDeclaration *typeinfostaticarray;
    static ClassDeclaration *typeinfoassociativearray;
    static ClassDeclaration *typeinfovector;
    static ClassDeclaration *typeinfoenum;
    static ClassDeclaration *typeinfofunction;
    static ClassDeclaration *typeinfodelegate;
    static ClassDeclaration *typeinfotypelist;
    static ClassDeclaration *typeinfoconst;
    static ClassDeclaration *typeinfoinvariant;
    static ClassDeclaration *typeinfoshared;
    static ClassDeclaration *typeinfowild;

    static TemplateDeclaration *rtinfo;

    static Type *basic[(int)TY::TMAX];

    virtual const char *kind();
    Type *copy() const;
    virtual Type *syntaxCopy();
    bool equals(const Type * const t) const;
    // kludge for template.isType()
    DYNCAST dyncast() const override final { return DYNCAST_TYPE; }
    size_t getUniqueID() const;
    const char *toChars() const override;
    char *toPrettyChars(bool QualifyTypes = false);

    void modToBuffer(OutBuffer& buf) const;
    char *modToChars() const;

    virtual bool isImaginary();
    virtual bool isComplex();
    virtual bool isScalar();
    virtual bool isUnsigned();
    virtual bool isScopeClass();

    bool isConst() const       { return (mod & MODconst) != 0; }
    bool isImmutable() const   { return (mod & MODimmutable) != 0; }
    bool isMutable() const     { return (mod & (MODconst | MODimmutable | MODwild)) == 0; }
    bool isShared() const      { return (mod & MODshared) != 0; }
    bool isSharedConst() const { return (mod & (MODshared | MODconst)) == (MODshared | MODconst); }
    bool isWild() const        { return (mod & MODwild) != 0; }
    bool isWildConst() const   { return (mod & MODwildconst) == MODwildconst; }
    bool isSharedWild() const  { return (mod & (MODshared | MODwild)) == (MODshared | MODwild); }
    bool isNaked() const       { return mod == 0; }
    Type *nullAttributes() const;
    bool hasDeprecatedAliasThis();
    Type *toBasetype();

    virtual ClassDeclaration *isClassHandle();
    virtual int hasWild() const;
    virtual Type *nextOf();
    Type *baseElemOf();
    virtual bool needsDestruction();
    virtual bool needsCopyOrPostblit();
    virtual bool needsNested();

    TypeFunction *toTypeFunction();

    // For eliminating dynamic_cast
    virtual TypeBasic *isTypeBasic();
    TypeFunction *isPtrToFunction();
    TypeFunction *isFunction_Delegate_PtrToFunction();
    TypeError *isTypeError();
    TypeVector *isTypeVector();
    TypeSArray *isTypeSArray();
    TypeDArray *isTypeDArray();
    TypeAArray *isTypeAArray();
    TypePointer *isTypePointer();
    TypeReference *isTypeReference();
    TypeFunction *isTypeFunction();
    TypeDelegate *isTypeDelegate();
    TypeIdentifier *isTypeIdentifier();
    TypeInstance *isTypeInstance();
    TypeTypeof *isTypeTypeof();
    TypeReturn *isTypeReturn();
    TypeStruct *isTypeStruct();
    TypeEnum *isTypeEnum();
    TypeClass *isTypeClass();
    TypeTuple *isTypeTuple();
    TypeSlice *isTypeSlice();
    TypeNull *isTypeNull();
    TypeMixin *isTypeMixin();
    TypeTraits *isTypeTraits();
    TypeNoreturn *isTypeNoreturn();
    TypeTag *isTypeTag();

    void accept(Visitor *v) override { v->visit(this); }
};

class TypeError final : public Type
{
public:
    const char *kind() override;
    TypeError *syntaxCopy() override;

    void accept(Visitor *v) override { v->visit(this); }
};

class TypeNext : public Type
{
public:
    Type *next;

    int hasWild() const override final;
    Type *nextOf() override final;
    void transitive();
    void accept(Visitor *v) override { v->visit(this); }
};

class TypeBasic final : public Type
{
public:
    const char *dstring;
    unsigned flags;

    const char *kind() override;
    TypeBasic *syntaxCopy() override;
    bool isImaginary() override;
    bool isComplex() override;
    bool isScalar() override;
    bool isUnsigned() override;

    // For eliminating dynamic_cast
    TypeBasic *isTypeBasic() override;
    void accept(Visitor *v) override { v->visit(this); }
};

class TypeVector final : public Type
{
public:
    Type *basetype;

    static TypeVector *create(Type *basetype);
    const char *kind() override;
    TypeVector *syntaxCopy() override;
    bool isScalar() override;
    bool isUnsigned() override;
    TypeBasic *elementType();

    void accept(Visitor *v) override { v->visit(this); }
};

class TypeArray : public TypeNext
{
public:
    void accept(Visitor *v) override { v->visit(this); }
};

// Static array, one with a fixed dimension
class TypeSArray final : public TypeArray
{
public:
    Expression *dim;

    const char *kind() override;
    TypeSArray *syntaxCopy() override;
    bool isIncomplete();
    bool needsDestruction() override;
    bool needsCopyOrPostblit() override;
    bool needsNested() override;

    void accept(Visitor *v) override { v->visit(this); }
};

// Dynamic array, no dimension
class TypeDArray final : public TypeArray
{
public:
    const char *kind() override;
    TypeDArray *syntaxCopy() override;

    void accept(Visitor *v) override { v->visit(this); }
};

class TypeAArray final : public TypeArray
{
public:
    Type *index;                // key type
    Loc loc;

    static TypeAArray *create(Type *t, Type *index);
    const char *kind() override;
    TypeAArray *syntaxCopy() override;

    void accept(Visitor *v) override { v->visit(this); }
};

class TypePointer final : public TypeNext
{
public:
    static TypePointer *create(Type *t);
    const char *kind() override;
    TypePointer *syntaxCopy() override;
    bool isScalar() override;

    void accept(Visitor *v) override { v->visit(this); }
};

class TypeReference final : public TypeNext
{
public:
    const char *kind() override;
    TypeReference *syntaxCopy() override;
    void accept(Visitor *v) override { v->visit(this); }
};

enum RET
{
    RETregs     = 1,    // returned in registers
    RETstack    = 2     // returned on stack
};

enum class TRUST : unsigned char
{
    default_ = 0,
    system = 1,    // @system (same as TRUST.default_ unless feature "safer" is enabled)
    trusted = 2,   // @trusted
    safe = 3       // @safe
};

enum TRUSTformat
{
    TRUSTformatDefault,  // do not emit @system when trust == TRUSTdefault
    TRUSTformatSystem    // emit @system when trust == TRUSTdefault
};

enum class PURE : unsigned char
{
    impure = 0,     // not pure at all
    fwdref = 1,     // it's pure, but not known which level yet
    weak = 2,       // no mutable globals are read or written
    const_ = 3,     // parameters are values or const
};

class Parameter final : public ASTNode
{
public:
    Loc loc;
    StorageClass storageClass;
    Type *type;
    Identifier *ident;
    Expression *defaultArg;
    UserAttributeDeclaration *userAttribDecl;   // user defined attributes

    static Parameter *create(Loc loc, StorageClass storageClass, Type *type, Identifier *ident,
                             Expression *defaultArg, UserAttributeDeclaration *userAttribDecl);
    Parameter *syntaxCopy();
    Type *isLazyArray();
    bool isLazy() const;
    bool isReference() const;
    // kludge for template.isType()
    DYNCAST dyncast() const override { return DYNCAST_PARAMETER; }
    void accept(Visitor *v) override { v->visit(this); }

    static size_t dim(Parameters *parameters);
    static Parameter *getNth(Parameters *parameters, d_size_t nth);
    const char *toChars() const override;
    bool isCovariant(bool returnByRef, const Parameter *p, bool previewIn) const;
};

struct ParameterList
{
    Parameters* parameters;
    StorageClass stc;
    VarArg varargs;
    d_bool hasIdentifierList; // true if C identifier-list style

    size_t length();
    Parameter *operator[](size_t i) { return Parameter::getNth(parameters, i); }
};

class TypeFunction final : public TypeNext
{
public:
    // .next is the return type

    ParameterList parameterList; // function parameters
    uint16_t bitFields;
    LINK linkage;                // calling convention
    TRUST trust;                 // level of trust
    PURE purity;                 // PURExxxx
    char inuse;
    ArgumentList inferenceArguments; // function arguments

    static TypeFunction *create(Parameters *parameters, Type *treturn, VarArg varargs, LINK linkage, StorageClass stc = 0);
    const char *kind() override;
    TypeFunction *syntaxCopy() override;
    bool hasLazyParameters();
    bool isDstyleVariadic() const;


    bool isNothrow() const;
    void isNothrow(bool v);
    bool isNogc() const;
    void isNogc(bool v);
    bool isProperty() const;
    void isProperty(bool v);
    bool isRef() const;
    void isRef(bool v);
    bool isReturn() const;
    void isReturn(bool v);
    bool isReturnScope() const;
    void isReturnScope(bool v);
    bool isRvalue() const;
    void isRvalue(bool v);
    bool isScopeQual() const;
    void isScopeQual(bool v);
    bool isReturnInferred() const;
    void isReturnInferred(bool v);
    bool isScopeInferred() const;
    void isScopeInferred(bool v);
    bool isLive() const;
    void isLive(bool v);
    bool incomplete() const;
    void incomplete(bool v);
    bool isInOutParam() const;
    void isInOutParam(bool v);
    bool isInOutQual() const;
    void isInOutQual(bool v);
    bool iswild() const;

    void accept(Visitor *v) override { v->visit(this); }
};

class TypeDelegate final : public TypeNext
{
public:
    // .next is a TypeFunction

    static TypeDelegate *create(TypeFunction *t);
    const char *kind() override;
    TypeDelegate *syntaxCopy() override;

    void accept(Visitor *v) override { v->visit(this); }
};

class TypeTraits final : public Type
{
    Loc loc;
    /// The expression to resolve as type or symbol.
    TraitsExp *exp;
    /// Cached type/symbol after semantic analysis.
    RootObject *obj;

    const char *kind() override;
    TypeTraits *syntaxCopy() override;
    void accept(Visitor *v) override { v->visit(this); }
};

class TypeMixin final : public Type
{
    Loc loc;
    Expressions *exps;
    RootObject *obj;

    const char *kind() override;
    TypeMixin *syntaxCopy() override;
    void accept(Visitor *v) override { v->visit(this); }
};

class TypeQualified : public Type
{
public:
    Loc loc;
    // array of Identifier and TypeInstance,
    // representing ident.ident!tiargs.ident. ... etc.
    Objects idents;


    void accept(Visitor *v) override { v->visit(this); }
};

class TypeIdentifier final : public TypeQualified
{
public:
    Identifier *ident;

    static TypeIdentifier *create(Loc loc, Identifier *ident);
    const char *kind() override;
    TypeIdentifier *syntaxCopy() override;
    void accept(Visitor *v) override { v->visit(this); }
};

/* Similar to TypeIdentifier, but with a TemplateInstance as the root
 */
class TypeInstance final : public TypeQualified
{
public:
    TemplateInstance *tempinst;

    const char *kind() override;
    TypeInstance *syntaxCopy() override;
    void accept(Visitor *v) override { v->visit(this); }
};

class TypeTypeof final : public TypeQualified
{
public:
    Expression *exp;
    int inuse;

    const char *kind() override;
    TypeTypeof *syntaxCopy() override;
    void accept(Visitor *v) override { v->visit(this); }
};

class TypeReturn final : public TypeQualified
{
public:
    const char *kind() override;
    TypeReturn *syntaxCopy() override;
    void accept(Visitor *v) override { v->visit(this); }
};

// Whether alias this dependency is recursive or not.
enum AliasThisRec
{
    RECno = 0,      // no alias this recursion
    RECyes = 1,     // alias this has recursive dependency
    RECfwdref = 2,  // not yet known
    RECtypeMask = 3,// mask to read no/yes/fwdref

    RECtracing = 0x4, // mark in progress of implicitConvTo/deduceWild
    RECtracingDT = 0x8  // mark in progress of deduceType
};

class TypeStruct final : public Type
{
public:
    StructDeclaration *sym;
    AliasThisRec att;
    d_bool inuse;

    static TypeStruct *create(StructDeclaration *sym);
    const char *kind() override;
    TypeStruct *syntaxCopy() override;
    bool needsDestruction() override;
    bool needsCopyOrPostblit() override;
    bool needsNested() override;

    void accept(Visitor *v) override { v->visit(this); }
};

class TypeEnum final : public Type
{
public:
    EnumDeclaration *sym;

    const char *kind() override;
    TypeEnum *syntaxCopy() override;
    bool isImaginary() override;
    bool isComplex() override;
    bool isScalar() override;
    bool isUnsigned() override;
    bool needsDestruction() override;
    bool needsCopyOrPostblit() override;
    bool needsNested() override;
    Type *nextOf() override;

    void accept(Visitor *v) override { v->visit(this); }
};

class TypeClass final : public Type
{
public:
    ClassDeclaration *sym;
    AliasThisRec att;
    CPPMANGLE cppmangle;

    const char *kind() override;
    TypeClass *syntaxCopy() override;
    ClassDeclaration *isClassHandle() override;
    bool isScopeClass() override;

    void accept(Visitor *v) override { v->visit(this); }
};

class TypeTuple final : public Type
{
public:
    // 'logically immutable' cached global - don't modify (neither pointer nor pointee)!
    static TypeTuple *empty;

    Parameters *arguments;      // types making up the tuple

    static TypeTuple *create(Parameters *arguments);
    static TypeTuple *create();
    static TypeTuple *create(Type *t1);
    static TypeTuple *create(Type *t1, Type *t2);
    const char *kind() override;
    TypeTuple *syntaxCopy() override;
    void accept(Visitor *v) override { v->visit(this); }
};

class TypeSlice final : public TypeNext
{
public:
    Expression *lwr;
    Expression *upr;

    const char *kind() override;
    TypeSlice *syntaxCopy() override;
    void accept(Visitor *v) override { v->visit(this); }
};

class TypeNull final : public Type
{
public:
    const char *kind() override;

    TypeNull *syntaxCopy() override;

    void accept(Visitor *v) override { v->visit(this); }
};

class TypeNoreturn final : public Type
{
public:
    const char *kind() override;
    TypeNoreturn *syntaxCopy() override;

    void accept(Visitor *v) override { v->visit(this); }
};

class TypeTag final : public Type
{
public:
    TypeTag *syntaxCopy() override;

    void accept(Visitor *v) override { v->visit(this); }
};

/**************************************************************/

namespace dmd
{
    // If the type is a class or struct, returns the symbol for it, else null.
    AggregateDeclaration *isAggregate(Type *t);
    bool hasPointers(Type *t);
    // return the symbol to which type t resolves
    Dsymbol *toDsymbol(Type *t, Scope *sc);
    bool equivalent(Type *src, Type *t);
    Covariant covariant(Type *, Type *, StorageClass * = nullptr, bool = false);
    bool isBaseOf(Type *tthis, Type *t, int *poffset);
    bool isZeroInit(Type *t, Loc loc = Loc());
    Type *trySemantic(Type *type, Loc loc, Scope *sc);
    Type *pointerTo(Type *type);
    Type *referenceTo(Type *type);
    Type *merge2(Type *type);
    Type *sarrayOf(Type *type, dinteger_t dim);
    Type *arrayOf(Type *type);
    Type *constOf(Type *type);
    Type *immutableOf(Type *type);
    Type *mutableOf(Type *type);
    Type *sharedOf(Type *type);
    Type *sharedConstOf(Type *type);
    Type *unSharedOf(Type *type);
    Type *wildOf(Type *type);
    Type *wildConstOf(Type *type);
    Type *sharedWildOf(Type *type);
    Type *sharedWildConstOf(Type *type);
    Type *unqualify(Type *type, unsigned m);
    Type *toHeadMutable(Type *type);
    Type *aliasthisOf(Type *type);
    Type *castMod(Type *type, MOD mod);
    Type *addMod(Type *type, MOD mod);
    Type *addStorageClass(Type *type, StorageClass stc);
    Type *substWildTo(Type *type, unsigned mod);
    uinteger_t size(Type *type);
    uinteger_t size(Type *type, Loc loc);
    MATCH implicitConvTo(Type* from, Type* to);
    MATCH constConv(Type* from, Type* to);
    bool hasUnsafeBitpatterns(Type* type);
    bool hasInvariant(Type* type);
    bool hasVoidInitPointers(Type* type);
    void Type_init();
    structalign_t alignment(Type* type);
    Type* memType(TypeEnum* type);
    unsigned alignsize(Type* type);
    Type *makeConst(Type* type);
    Type* makeMutable(Type* type);
    Type* makeImmutable(Type* type);
    Type* makeShared(Type* type);
    Type* makeSharedConst(Type* type);
    Type *makeWild(Type* type);
    Type *makeWildConst(Type* type);
    Type *makeSharedWild(Type* type);
    Type *makeSharedWildConst(Type* type);
<<<<<<< HEAD
    unsigned char deduceWild(Type* type, Type* t, bool isRef);
=======
    bool isIntegral(Type* type);
    bool isFloating(Type* type);
    bool isReal(Type* type);
    bool isString(Type* type);
    bool isBoolean(Type* type);
>>>>>>> fa4081b2
}<|MERGE_RESOLUTION|>--- conflicted
+++ resolved
@@ -787,13 +787,10 @@
     Type *makeWildConst(Type* type);
     Type *makeSharedWild(Type* type);
     Type *makeSharedWildConst(Type* type);
-<<<<<<< HEAD
     unsigned char deduceWild(Type* type, Type* t, bool isRef);
-=======
     bool isIntegral(Type* type);
     bool isFloating(Type* type);
     bool isReal(Type* type);
     bool isString(Type* type);
     bool isBoolean(Type* type);
->>>>>>> fa4081b2
 }