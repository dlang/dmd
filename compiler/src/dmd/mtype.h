
/* Compiler implementation of the D programming language
 * Copyright (C) 1999-2025 by The D Language Foundation, All Rights Reserved
 * written by Walter Bright
 * https://www.digitalmars.com
 * Distributed under the Boost Software License, Version 1.0.
 * https://www.boost.org/LICENSE_1_0.txt
 * https://github.com/dlang/dmd/blob/master/src/dmd/mtype.h
 */

#pragma once

#include "root/dcompat.h" // for d_size_t

#include "arraytypes.h"
#include "ast_node.h"
#include "expression.h"
#include "globals.h"
#include "visitor.h"

struct Scope;
class AggregateDeclaration;
class Identifier;
class Expression;
class StructDeclaration;
class ClassDeclaration;
class EnumDeclaration;
class TypeInfoDeclaration;
class Dsymbol;
class TemplateInstance;
class TemplateDeclaration;

class TypeBasic;
class Parameter;

// Back end
#ifdef IN_GCC
typedef union tree_node type;
#else
typedef struct TYPE type;
#endif

namespace dmd
{
    Type *typeSemantic(Type *t, Loc loc, Scope *sc);
    Type *merge(Type *type);
    Expression *defaultInitLiteral(Type *t, Loc loc);
}

enum class TY : uint8_t
{
    Tarray,             // slice array, aka T[]
    Tsarray,            // static array, aka T[dimension]
    Taarray,            // associative array, aka T[type]
    Tpointer,
    Treference,
    Tfunction,
    Tident,
    Tclass,
    Tstruct,
    Tenum,

    Tdelegate,
    Tnone,
    Tvoid,
    Tint8,
    Tuns8,
    Tint16,
    Tuns16,
    Tint32,
    Tuns32,
    Tint64,

    Tuns64,
    Tfloat32,
    Tfloat64,
    Tfloat80,
    Timaginary32,
    Timaginary64,
    Timaginary80,
    Tcomplex32,
    Tcomplex64,
    Tcomplex80,

    Tbool,
    Tchar,
    Twchar,
    Tdchar,
    Terror,
    Tinstance,
    Ttypeof,
    Ttuple,
    Tslice,
    Treturn,

    Tnull,
    Tvector,
    Tint128,
    Tuns128,
    Ttraits,
    Tmixin,
    Tnoreturn,
    TMAX
};

#define SIZE_INVALID (~(uinteger_t)0)   // error return from size() functions


/**
 * type modifiers
 * pick this order of numbers so switch statements work better
 */
enum MODFlags
{
    MODnone      = 0, // default (mutable)
    MODconst     = 1, // type is const
    MODimmutable = 4, // type is immutable
    MODshared    = 2, // type is shared
    MODwild      = 8, // type is wild
    MODwildconst = (MODwild | MODconst), // type is wild const
    MODmutable   = 0x10       // type is mutable (only used in wildcard matching)
};
typedef unsigned char MOD;

enum VarArgValues
{
    VARARGnone     = 0,  /// fixed number of arguments
    VARARGvariadic = 1,  /// T t, ...)  can be C-style (core.stdc.stdarg) or D-style (core.vararg)
    VARARGtypesafe = 2,  /// T t ...) typesafe https://dlang.org/spec/function.html#typesafe_variadic_functions
                         ///   or https://dlang.org/spec/function.html#typesafe_variadic_functions
    VARARGKRvariadic = 3 /// K+R C style variadics (no function prototype)
};
typedef unsigned char VarArg;

enum class Covariant
{
    distinct = 0, /// types are distinct
    yes = 1,      /// types are covariant
    no = 2,       /// arguments match as far as overloading goes, but types are not covariant
    fwdref = 3,   /// cannot determine covariance because of forward references
};

class Type : public ASTNode
{
public:
    TY ty;
    MOD mod;  // modifiers MODxxxx
    char *deco;
    void* mcache;
    TypeInfoDeclaration *vtinfo;        // TypeInfo object for this Type

    type *ctype;        // for back end

    static Type *tvoid;
    static Type *tint8;
    static Type *tuns8;
    static Type *tint16;
    static Type *tuns16;
    static Type *tint32;
    static Type *tuns32;
    static Type *tint64;
    static Type *tuns64;
    static Type *tint128;
    static Type *tuns128;
    static Type *tfloat32;
    static Type *tfloat64;
    static Type *tfloat80;

    static Type *timaginary32;
    static Type *timaginary64;
    static Type *timaginary80;

    static Type *tcomplex32;
    static Type *tcomplex64;
    static Type *tcomplex80;

    static Type *tbool;
    static Type *tchar;
    static Type *twchar;
    static Type *tdchar;

    // Some special types
    static Type *tshiftcnt;
    static Type *tvoidptr;              // void*
    static Type *tstring;               // immutable(char)[]
    static Type *twstring;              // immutable(wchar)[]
    static Type *tdstring;              // immutable(dchar)[]
    static Type *terror;                // for error recovery
    static Type *tnull;                 // for null type
    static Type *tnoreturn;             // for bottom type typeof(*null)

    static Type *tsize_t;               // matches size_t alias
    static Type *tptrdiff_t;            // matches ptrdiff_t alias
    static Type *thash_t;               // matches hash_t alias

    static ClassDeclaration *dtypeinfo;
    static ClassDeclaration *typeinfoclass;
    static ClassDeclaration *typeinfointerface;
    static ClassDeclaration *typeinfostruct;
    static ClassDeclaration *typeinfopointer;
    static ClassDeclaration *typeinfoarray;
    static ClassDeclaration *typeinfostaticarray;
    static ClassDeclaration *typeinfoassociativearray;
    static ClassDeclaration *typeinfovector;
    static ClassDeclaration *typeinfoenum;
    static ClassDeclaration *typeinfofunction;
    static ClassDeclaration *typeinfodelegate;
    static ClassDeclaration *typeinfotypelist;
    static ClassDeclaration *typeinfoconst;
    static ClassDeclaration *typeinfoinvariant;
    static ClassDeclaration *typeinfoshared;
    static ClassDeclaration *typeinfowild;

    static TemplateDeclaration *rtinfo;

    static Type *basic[(int)TY::TMAX];

    virtual const char *kind();
    Type *copy() const;
    virtual Type *syntaxCopy();
    bool equals(const Type * const t) const;
    // kludge for template.isType()
    DYNCAST dyncast() const override final { return DYNCAST_TYPE; }
    size_t getUniqueID() const;
    const char *toChars() const override;
    char *toPrettyChars(bool QualifyTypes = false);

    void modToBuffer(OutBuffer& buf) const;
    char *modToChars() const;

    virtual bool isImaginary();
    virtual bool isComplex();
    virtual bool isScalar();
    virtual bool isUnsigned();
    virtual bool isScopeClass();
<<<<<<< HEAD
    virtual bool isBoolean();
=======
    virtual bool isString();
>>>>>>> fdba46f3
    bool isConst() const       { return (mod & MODconst) != 0; }
    bool isImmutable() const   { return (mod & MODimmutable) != 0; }
    bool isMutable() const     { return (mod & (MODconst | MODimmutable | MODwild)) == 0; }
    bool isShared() const      { return (mod & MODshared) != 0; }
    bool isSharedConst() const { return (mod & (MODshared | MODconst)) == (MODshared | MODconst); }
    bool isWild() const        { return (mod & MODwild) != 0; }
    bool isWildConst() const   { return (mod & MODwildconst) == MODwildconst; }
    bool isSharedWild() const  { return (mod & (MODshared | MODwild)) == (MODshared | MODwild); }
    bool isNaked() const       { return mod == 0; }
    Type *nullAttributes() const;
    bool hasDeprecatedAliasThis();
    Type *toBasetype();
    virtual unsigned char deduceWild(Type *t, bool isRef);

    virtual ClassDeclaration *isClassHandle();
    virtual int hasWild() const;
    virtual Type *nextOf();
    Type *baseElemOf();
    virtual bool needsDestruction();
    virtual bool needsCopyOrPostblit();
    virtual bool needsNested();

    TypeFunction *toTypeFunction();

    // For eliminating dynamic_cast
    virtual TypeBasic *isTypeBasic();
    TypeFunction *isPtrToFunction();
    TypeFunction *isFunction_Delegate_PtrToFunction();
    TypeError *isTypeError();
    TypeVector *isTypeVector();
    TypeSArray *isTypeSArray();
    TypeDArray *isTypeDArray();
    TypeAArray *isTypeAArray();
    TypePointer *isTypePointer();
    TypeReference *isTypeReference();
    TypeFunction *isTypeFunction();
    TypeDelegate *isTypeDelegate();
    TypeIdentifier *isTypeIdentifier();
    TypeInstance *isTypeInstance();
    TypeTypeof *isTypeTypeof();
    TypeReturn *isTypeReturn();
    TypeStruct *isTypeStruct();
    TypeEnum *isTypeEnum();
    TypeClass *isTypeClass();
    TypeTuple *isTypeTuple();
    TypeSlice *isTypeSlice();
    TypeNull *isTypeNull();
    TypeMixin *isTypeMixin();
    TypeTraits *isTypeTraits();
    TypeNoreturn *isTypeNoreturn();
    TypeTag *isTypeTag();

    void accept(Visitor *v) override { v->visit(this); }
};

class TypeError final : public Type
{
public:
    const char *kind() override;
    TypeError *syntaxCopy() override;

    void accept(Visitor *v) override { v->visit(this); }
};

class TypeNext : public Type
{
public:
    Type *next;

    int hasWild() const override final;
    Type *nextOf() override final;
    unsigned char deduceWild(Type *t, bool isRef) override final;
    void transitive();
    void accept(Visitor *v) override { v->visit(this); }
};

class TypeBasic final : public Type
{
public:
    const char *dstring;
    unsigned flags;

    const char *kind() override;
    TypeBasic *syntaxCopy() override;
    bool isImaginary() override;
    bool isComplex() override;
    bool isScalar() override;
    bool isUnsigned() override;

    // For eliminating dynamic_cast
    TypeBasic *isTypeBasic() override;
    void accept(Visitor *v) override { v->visit(this); }
};

class TypeVector final : public Type
{
public:
    Type *basetype;

    static TypeVector *create(Type *basetype);
    const char *kind() override;
    TypeVector *syntaxCopy() override;
    bool isScalar() override;
    bool isUnsigned() override;
    TypeBasic *elementType();

    void accept(Visitor *v) override { v->visit(this); }
};

class TypeArray : public TypeNext
{
public:
    void accept(Visitor *v) override { v->visit(this); }
};

// Static array, one with a fixed dimension
class TypeSArray final : public TypeArray
{
public:
    Expression *dim;

    const char *kind() override;
    TypeSArray *syntaxCopy() override;
    bool isIncomplete();
    bool needsDestruction() override;
    bool needsCopyOrPostblit() override;
    bool needsNested() override;

    void accept(Visitor *v) override { v->visit(this); }
};

// Dynamic array, no dimension
class TypeDArray final : public TypeArray
{
public:
    const char *kind() override;
    TypeDArray *syntaxCopy() override;
<<<<<<< HEAD
    bool isBoolean() override;
=======
    bool isString() override;
>>>>>>> fdba46f3

    void accept(Visitor *v) override { v->visit(this); }
};

class TypeAArray final : public TypeArray
{
public:
    Type *index;                // key type
    Loc loc;

    static TypeAArray *create(Type *t, Type *index);
    const char *kind() override;
    TypeAArray *syntaxCopy() override;

    void accept(Visitor *v) override { v->visit(this); }
};

class TypePointer final : public TypeNext
{
public:
    static TypePointer *create(Type *t);
    const char *kind() override;
    TypePointer *syntaxCopy() override;
    bool isScalar() override;

    void accept(Visitor *v) override { v->visit(this); }
};

class TypeReference final : public TypeNext
{
public:
    const char *kind() override;
    TypeReference *syntaxCopy() override;
    void accept(Visitor *v) override { v->visit(this); }
};

enum RET
{
    RETregs     = 1,    // returned in registers
    RETstack    = 2     // returned on stack
};

enum class TRUST : unsigned char
{
    default_ = 0,
    system = 1,    // @system (same as TRUST.default_ unless feature "safer" is enabled)
    trusted = 2,   // @trusted
    safe = 3       // @safe
};

enum TRUSTformat
{
    TRUSTformatDefault,  // do not emit @system when trust == TRUSTdefault
    TRUSTformatSystem    // emit @system when trust == TRUSTdefault
};

enum class PURE : unsigned char
{
    impure = 0,     // not pure at all
    fwdref = 1,     // it's pure, but not known which level yet
    weak = 2,       // no mutable globals are read or written
    const_ = 3,     // parameters are values or const
};

class Parameter final : public ASTNode
{
public:
    Loc loc;
    StorageClass storageClass;
    Type *type;
    Identifier *ident;
    Expression *defaultArg;
    UserAttributeDeclaration *userAttribDecl;   // user defined attributes

    static Parameter *create(Loc loc, StorageClass storageClass, Type *type, Identifier *ident,
                             Expression *defaultArg, UserAttributeDeclaration *userAttribDecl);
    Parameter *syntaxCopy();
    Type *isLazyArray();
    bool isLazy() const;
    bool isReference() const;
    // kludge for template.isType()
    DYNCAST dyncast() const override { return DYNCAST_PARAMETER; }
    void accept(Visitor *v) override { v->visit(this); }

    static size_t dim(Parameters *parameters);
    static Parameter *getNth(Parameters *parameters, d_size_t nth);
    const char *toChars() const override;
    bool isCovariant(bool returnByRef, const Parameter *p, bool previewIn) const;
};

struct ParameterList
{
    Parameters* parameters;
    StorageClass stc;
    VarArg varargs;
    d_bool hasIdentifierList; // true if C identifier-list style

    size_t length();
    Parameter *operator[](size_t i) { return Parameter::getNth(parameters, i); }
};

class TypeFunction final : public TypeNext
{
public:
    // .next is the return type

    ParameterList parameterList; // function parameters
    uint16_t bitFields;
    LINK linkage;                // calling convention
    TRUST trust;                 // level of trust
    PURE purity;                 // PURExxxx
    char inuse;
    ArgumentList inferenceArguments; // function arguments

    static TypeFunction *create(Parameters *parameters, Type *treturn, VarArg varargs, LINK linkage, StorageClass stc = 0);
    const char *kind() override;
    TypeFunction *syntaxCopy() override;
    bool hasLazyParameters();
    bool isDstyleVariadic() const;


    bool isNothrow() const;
    void isNothrow(bool v);
    bool isNogc() const;
    void isNogc(bool v);
    bool isProperty() const;
    void isProperty(bool v);
    bool isRef() const;
    void isRef(bool v);
    bool isReturn() const;
    void isReturn(bool v);
    bool isReturnScope() const;
    void isReturnScope(bool v);
    bool isRvalue() const;
    void isRvalue(bool v);
    bool isScopeQual() const;
    void isScopeQual(bool v);
    bool isReturnInferred() const;
    void isReturnInferred(bool v);
    bool isScopeInferred() const;
    void isScopeInferred(bool v);
    bool isLive() const;
    void isLive(bool v);
    bool incomplete() const;
    void incomplete(bool v);
    bool isInOutParam() const;
    void isInOutParam(bool v);
    bool isInOutQual() const;
    void isInOutQual(bool v);
    bool iswild() const;

    void accept(Visitor *v) override { v->visit(this); }
};

class TypeDelegate final : public TypeNext
{
public:
    // .next is a TypeFunction

    static TypeDelegate *create(TypeFunction *t);
    const char *kind() override;
    TypeDelegate *syntaxCopy() override;

    void accept(Visitor *v) override { v->visit(this); }
};

class TypeTraits final : public Type
{
    Loc loc;
    /// The expression to resolve as type or symbol.
    TraitsExp *exp;
    /// Cached type/symbol after semantic analysis.
    RootObject *obj;

    const char *kind() override;
    TypeTraits *syntaxCopy() override;
    void accept(Visitor *v) override { v->visit(this); }
};

class TypeMixin final : public Type
{
    Loc loc;
    Expressions *exps;
    RootObject *obj;

    const char *kind() override;
    TypeMixin *syntaxCopy() override;
    void accept(Visitor *v) override { v->visit(this); }
};

class TypeQualified : public Type
{
public:
    Loc loc;
    // array of Identifier and TypeInstance,
    // representing ident.ident!tiargs.ident. ... etc.
    Objects idents;


    void accept(Visitor *v) override { v->visit(this); }
};

class TypeIdentifier final : public TypeQualified
{
public:
    Identifier *ident;

    static TypeIdentifier *create(Loc loc, Identifier *ident);
    const char *kind() override;
    TypeIdentifier *syntaxCopy() override;
    void accept(Visitor *v) override { v->visit(this); }
};

/* Similar to TypeIdentifier, but with a TemplateInstance as the root
 */
class TypeInstance final : public TypeQualified
{
public:
    TemplateInstance *tempinst;

    const char *kind() override;
    TypeInstance *syntaxCopy() override;
    void accept(Visitor *v) override { v->visit(this); }
};

class TypeTypeof final : public TypeQualified
{
public:
    Expression *exp;
    int inuse;

    const char *kind() override;
    TypeTypeof *syntaxCopy() override;
    void accept(Visitor *v) override { v->visit(this); }
};

class TypeReturn final : public TypeQualified
{
public:
    const char *kind() override;
    TypeReturn *syntaxCopy() override;
    void accept(Visitor *v) override { v->visit(this); }
};

// Whether alias this dependency is recursive or not.
enum AliasThisRec
{
    RECno = 0,      // no alias this recursion
    RECyes = 1,     // alias this has recursive dependency
    RECfwdref = 2,  // not yet known
    RECtypeMask = 3,// mask to read no/yes/fwdref

    RECtracing = 0x4, // mark in progress of implicitConvTo/deduceWild
    RECtracingDT = 0x8  // mark in progress of deduceType
};

class TypeStruct final : public Type
{
public:
    StructDeclaration *sym;
    AliasThisRec att;
    d_bool inuse;

    static TypeStruct *create(StructDeclaration *sym);
    const char *kind() override;
    TypeStruct *syntaxCopy() override;
    bool needsDestruction() override;
    bool needsCopyOrPostblit() override;
    bool needsNested() override;
    unsigned char deduceWild(Type *t, bool isRef) override;

    void accept(Visitor *v) override { v->visit(this); }
};

class TypeEnum final : public Type
{
public:
    EnumDeclaration *sym;

    const char *kind() override;
    TypeEnum *syntaxCopy() override;
    bool isImaginary() override;
    bool isComplex() override;
    bool isScalar() override;
    bool isUnsigned() override;
<<<<<<< HEAD
    bool isBoolean() override;
=======
    bool isString() override;
>>>>>>> fdba46f3
    bool needsDestruction() override;
    bool needsCopyOrPostblit() override;
    bool needsNested() override;
    Type *nextOf() override;

    void accept(Visitor *v) override { v->visit(this); }
};

class TypeClass final : public Type
{
public:
    ClassDeclaration *sym;
    AliasThisRec att;
    CPPMANGLE cppmangle;

    const char *kind() override;
    TypeClass *syntaxCopy() override;
    ClassDeclaration *isClassHandle() override;
    unsigned char deduceWild(Type *t, bool isRef) override;
    bool isScopeClass() override;

    void accept(Visitor *v) override { v->visit(this); }
};

class TypeTuple final : public Type
{
public:
    // 'logically immutable' cached global - don't modify (neither pointer nor pointee)!
    static TypeTuple *empty;

    Parameters *arguments;      // types making up the tuple

    static TypeTuple *create(Parameters *arguments);
    static TypeTuple *create();
    static TypeTuple *create(Type *t1);
    static TypeTuple *create(Type *t1, Type *t2);
    const char *kind() override;
    TypeTuple *syntaxCopy() override;
    void accept(Visitor *v) override { v->visit(this); }
};

class TypeSlice final : public TypeNext
{
public:
    Expression *lwr;
    Expression *upr;

    const char *kind() override;
    TypeSlice *syntaxCopy() override;
    void accept(Visitor *v) override { v->visit(this); }
};

class TypeNull final : public Type
{
public:
    const char *kind() override;

    TypeNull *syntaxCopy() override;

    void accept(Visitor *v) override { v->visit(this); }
};

class TypeNoreturn final : public Type
{
public:
    const char *kind() override;
    TypeNoreturn *syntaxCopy() override;

    void accept(Visitor *v) override { v->visit(this); }
};

class TypeTag final : public Type
{
public:
    TypeTag *syntaxCopy() override;

    void accept(Visitor *v) override { v->visit(this); }
};

/**************************************************************/

namespace dmd
{
    // If the type is a class or struct, returns the symbol for it, else null.
    AggregateDeclaration *isAggregate(Type *t);
    bool hasPointers(Type *t);
    // return the symbol to which type t resolves
    Dsymbol *toDsymbol(Type *t, Scope *sc);
    bool equivalent(Type *src, Type *t);
    Covariant covariant(Type *, Type *, StorageClass * = nullptr, bool = false);
    bool isBaseOf(Type *tthis, Type *t, int *poffset);
    bool isZeroInit(Type *t, Loc loc = Loc());
    Type *trySemantic(Type *type, Loc loc, Scope *sc);
    Type *pointerTo(Type *type);
    Type *referenceTo(Type *type);
    Type *merge2(Type *type);
    Type *sarrayOf(Type *type, dinteger_t dim);
    Type *arrayOf(Type *type);
    Type *constOf(Type *type);
    Type *immutableOf(Type *type);
    Type *mutableOf(Type *type);
    Type *sharedOf(Type *type);
    Type *sharedConstOf(Type *type);
    Type *unSharedOf(Type *type);
    Type *wildOf(Type *type);
    Type *wildConstOf(Type *type);
    Type *sharedWildOf(Type *type);
    Type *sharedWildConstOf(Type *type);
    Type *unqualify(Type *type, unsigned m);
    Type *toHeadMutable(Type *type);
    Type *aliasthisOf(Type *type);
    Type *castMod(Type *type, MOD mod);
    Type *addMod(Type *type, MOD mod);
    Type *addStorageClass(Type *type, StorageClass stc);
    Type *substWildTo(Type *type, unsigned mod);
    uinteger_t size(Type *type);
    uinteger_t size(Type *type, Loc loc);
    MATCH implicitConvTo(Type* from, Type* to);
    MATCH constConv(Type* from, Type* to);
    bool hasUnsafeBitpatterns(Type* type);
    bool hasInvariant(Type* type);
    bool hasVoidInitPointers(Type* type);
    void Type_init();
    structalign_t alignment(Type* type);
    Type* memType(TypeEnum* type);
    unsigned alignsize(Type* type);
    Type *makeConst(Type* type);
    Type* makeMutable(Type* type);
    Type* makeImmutable(Type* type);
    Type* makeShared(Type* type);
    Type* makeSharedConst(Type* type);
    Type *makeWild(Type* type);
    Type *makeWildConst(Type* type);
    Type *makeSharedWild(Type* type);
    Type *makeSharedWildConst(Type* type);
    bool isIntegral(Type* type);
    bool isFloating(Type* type);
    bool isReal(Type* type);
<<<<<<< HEAD
    bool isString(Type* type);
=======
    bool isBoolean(Type* type);
>>>>>>> fdba46f3
}<|MERGE_RESOLUTION|>--- conflicted
+++ resolved
@@ -233,11 +233,7 @@
     virtual bool isScalar();
     virtual bool isUnsigned();
     virtual bool isScopeClass();
-<<<<<<< HEAD
-    virtual bool isBoolean();
-=======
-    virtual bool isString();
->>>>>>> fdba46f3
+
     bool isConst() const       { return (mod & MODconst) != 0; }
     bool isImmutable() const   { return (mod & MODimmutable) != 0; }
     bool isMutable() const     { return (mod & (MODconst | MODimmutable | MODwild)) == 0; }
@@ -375,11 +371,6 @@
 public:
     const char *kind() override;
     TypeDArray *syntaxCopy() override;
-<<<<<<< HEAD
-    bool isBoolean() override;
-=======
-    bool isString() override;
->>>>>>> fdba46f3
 
     void accept(Visitor *v) override { v->visit(this); }
 };
@@ -665,11 +656,6 @@
     bool isComplex() override;
     bool isScalar() override;
     bool isUnsigned() override;
-<<<<<<< HEAD
-    bool isBoolean() override;
-=======
-    bool isString() override;
->>>>>>> fdba46f3
     bool needsDestruction() override;
     bool needsCopyOrPostblit() override;
     bool needsNested() override;
@@ -808,9 +794,6 @@
     bool isIntegral(Type* type);
     bool isFloating(Type* type);
     bool isReal(Type* type);
-<<<<<<< HEAD
     bool isString(Type* type);
-=======
     bool isBoolean(Type* type);
->>>>>>> fdba46f3
 }