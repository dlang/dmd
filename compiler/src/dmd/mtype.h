--- conflicted
+++ resolved
@@ -833,9 +833,6 @@
     MATCH constConv(Type* from, Type* to);
     bool hasUnsafeBitpatterns(Type* type);
     bool hasInvariant(Type* type);
-<<<<<<< HEAD
     void typeInit();
-=======
     structalign_t alignment(Type* type);
->>>>>>> d447ebb4
 }