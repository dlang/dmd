/**
 * Semantic analysis for cast-expressions.
 *
 * Copyright:   Copyright (C) 1999-2024 by The D Language Foundation, All Rights Reserved
 * Authors:     $(LINK2 https://www.digitalmars.com, Walter Bright)
 * License:     $(LINK2 https://www.boost.org/LICENSE_1_0.txt, Boost License 1.0)
 * Source:      $(LINK2 https://github.com/dlang/dmd/blob/master/src/dmd/dcast.d, _dcast.d)
 * Documentation:  https://dlang.org/phobos/dmd_dcast.html
 * Coverage:    https://codecov.io/gh/dlang/dmd/src/master/src/dmd/dcast.d
 */

module dmd.dcast;

import core.stdc.stdio;
import core.stdc.string;
import dmd.aggregate;
import dmd.aliasthis;
import dmd.arrayop;
import dmd.arraytypes;
import dmd.astenums;
import dmd.dclass;
import dmd.declaration;
import dmd.dinterpret;
import dmd.dscope;
import dmd.dstruct;
import dmd.dsymbol;
import dmd.dsymbolsem;
import dmd.errors;
import dmd.escape;
import dmd.expression;
import dmd.expressionsem;
import dmd.func;
import dmd.funcsem;
import dmd.globals;
import dmd.hdrgen;
import dmd.location;
import dmd.impcnvtab;
import dmd.importc;
import dmd.init;
import dmd.intrange;
import dmd.mtype;
import dmd.opover;
import dmd.optimize;
import dmd.root.ctfloat;
import dmd.common.outbuffer;
import dmd.root.rmem;
import dmd.root.utf;
import dmd.tokens;
import dmd.typesem;

enum LOG = false;

/**
 * Attempt to implicitly cast the expression into type `t`.
 *
 * This routine will change `e`. To check the matching level,
 * use `implicitConvTo`.
 *
 * Params:
 *   e = Expression that is to be casted
 *   sc = Current scope
 *   t = Expected resulting type
 *
 * Returns:
 *   The resulting casted expression (mutating `e`), or `ErrorExp`
 *    if such an implicit conversion is not possible.
 */
Expression implicitCastTo(Expression e, Scope* sc, Type t)
{
    Expression visit(Expression e)
    {
        //printf("Expression.implicitCastTo(%s of type %s) => %s\n", e.toChars(), e.type.toChars(), t.toChars());
        if (const match = (sc && sc.flags & SCOPE.Cfile) ? e.cimplicitConvTo(t) : e.implicitConvTo(t))
        {
            // no need for an extra cast when matching is exact

            if (match == MATCH.convert && e.type.isTypeNoreturn() && e.op != EXP.type)
            {
                return specialNoreturnCast(e, t);
            }
            if (match == MATCH.constant && (e.type.constConv(t) || !e.isLvalue() && e.type.equivalent(t)))
            {
                /* Do not emit CastExp for const conversions and
                 * unique conversions on rvalue.
                 */
                auto result = e.copy();
                result.type = t;
                return result;
            }

            auto ad = isAggregate(e.type);
            if (ad && ad.aliasthis)
            {
                if (!ad.type || ad.type.isTypeError())
                    return e;
                auto ts = ad.type.isTypeStruct();
                const adMatch = ts
                    ? ts.implicitConvToWithoutAliasThis(t)
                    : ad.type.isTypeClass().implicitConvToWithoutAliasThis(t);

                if (!adMatch)
                {
                    Type tob = t.toBasetype();
                    Type t1b = e.type.toBasetype();
                    if (ad != isAggregate(tob))
                    {
                        if (t1b.ty == Tclass && tob.ty == Tclass)
                        {
                            ClassDeclaration t1cd = t1b.isClassHandle();
                            ClassDeclaration tocd = tob.isClassHandle();
                            int offset;
                            if (tocd.isBaseOf(t1cd, &offset))
                            {
                                auto result = new CastExp(e.loc, e, t);
                                result.type = t;
                                return result;
                            }
                        }

                        /* Forward the cast to our alias this member, rewrite to:
                         *   cast(to)e1.aliasthis
                         */
                        auto result = resolveAliasThis(sc, e);
                        return result.castTo(sc, t);
                   }
                }
            }

            return e.castTo(sc, t);
        }

        auto result = e.optimize(WANTvalue);
        if (result != e)
        {
            return implicitCastTo(result, sc, t);
        }

        if (t.ty != Terror && e.type.ty != Terror)
        {
            if (!t.deco)
            {
                error(e.loc, "forward reference to type `%s`", t.toChars());
            }
            else
            {
                //printf("type %p ty %d deco %p\n", type, type.ty, type.deco);
                //type = type.typeSemantic(loc, sc);
                //printf("type %s t %s\n", type.deco, t.deco);
                auto ts = toAutoQualChars(e.type, t);
                error(e.loc, "cannot implicitly convert expression `%s` of type `%s` to `%s`",
                    e.toChars(), ts[0], ts[1]);
            }
        }
        return ErrorExp.get();
    }

    Expression visitString(StringExp e)
    {
        //printf("StringExp::implicitCastTo(%s of type %s) => %s\n", e.toChars(), e.type.toChars(), t.toChars());
        auto result = visit(e);
        if (auto se = result.isStringExp())
        {
            // Retain polysemous nature if it started out that way
            se.committed = e.committed;
        }
        return result;
    }

    Expression visitError(ErrorExp e)
    {
        return e;
    }

    Expression visitFunc(FuncExp e)
    {
        //printf("FuncExp::implicitCastTo type = %p %s, t = %s\n", e.type, e.type ? e.type.toChars() : NULL, t.toChars());
        FuncExp fe;
        if (e.matchType(t, sc, &fe, global.errorSink) > MATCH.nomatch)
        {
            return fe;
        }
        return visit(e);
    }

    Expression visitArrayLiteral(ArrayLiteralExp e)
    {
        auto result = visit(e);

        Type tb = result.type.toBasetype();
        if (auto ta = tb.isTypeDArray())
            if (global.params.useTypeInfo && Type.dtypeinfo)
                semanticTypeInfo(sc, ta.next);
        return result;
    }

    Expression visitSlice(SliceExp e)
    {
        auto result = visit(e);

        if (auto se = result.isSliceExp())
            if (auto ale = se.e1.isArrayLiteralExp())
            {
                Type tb = t.toBasetype();
                Type tx = (tb.ty == Tsarray)
                    ? tb.nextOf().sarrayOf(ale.elements ? ale.elements.length : 0)
                    : tb.nextOf().arrayOf();
                se.e1 = ale.implicitCastTo(sc, tx);
            }

        return result;
    }

    switch (e.op)
    {
        default              : return visit            (e);
        case EXP.string_     : return visitString      (e.isStringExp());
        case EXP.error       : return visitError       (e.isErrorExp());
        case EXP.function_   : return visitFunc        (e.isFuncExp());
        case EXP.arrayLiteral: return visitArrayLiteral(e.isArrayLiteralExp());
        case EXP.slice       : return visitSlice       (e.isSliceExp());
    }
}

/**
 * Checks whether or not an expression can be implicitly converted
 * to type `t`.
 *
 * Unlike `implicitCastTo`, this routine does not perform the actual cast,
 * but only checks up to what `MATCH` level the conversion would be possible.
 *
 * Params:
 *   e = Expression that is to be casted
 *   t = Expected resulting type
 *
 * Returns:
 *   The `MATCH` level between `e.type` and `t`.
 */
MATCH implicitConvTo(Expression e, Type t)
{
    MATCH visit(Expression e)
    {
        version (none)
        {
            printf("Expression::implicitConvTo(this=%s, type=%s, t=%s)\n", e.toChars(), e.type.toChars(), t.toChars());
        }
        //static int nest; if (++nest == 10) assert(0);
        if (t == Type.terror)
            return MATCH.nomatch;
        if (!e.type)
        {
            error(e.loc, "`%s` is not an expression", e.toChars());
            e.type = Type.terror;
        }

        Expression ex = e.optimize(WANTvalue);
        if (ex.type.equals(t))
        {
            return MATCH.exact;
        }
        if (ex != e)
        {
            //printf("\toptimized to %s of type %s\n", e.toChars(), e.type.toChars());
            return ex.implicitConvTo(t);
        }

        MATCH match = e.type.implicitConvTo(t);
        if (match != MATCH.nomatch)
        {
            return match;
        }

        /* See if we can do integral narrowing conversions
         */
        if (e.type.isintegral() && t.isintegral() && e.type.isTypeBasic() && t.isTypeBasic())
        {
            IntRange src = getIntRange(e);
            IntRange target = IntRange.fromType(t);
            if (target.contains(src))
            {
                return MATCH.convert;
            }
        }
        return MATCH.nomatch;
    }

    /******
     * Given expression e of type t, see if we can implicitly convert e
     * to type tprime, where tprime is type t with mod bits added.
     * Returns:
     *      match level
     */
    static MATCH implicitMod(Expression e, Type t, MOD mod)
    {
        Type tprime;
        if (t.ty == Tpointer)
            tprime = t.nextOf().castMod(mod).pointerTo();
        else if (t.ty == Tarray)
            tprime = t.nextOf().castMod(mod).arrayOf();
        else if (t.ty == Tsarray)
            tprime = t.nextOf().castMod(mod).sarrayOf(t.size() / t.nextOf().size());
        else
            tprime = t.castMod(mod);

        return e.implicitConvTo(tprime);
    }

    static MATCH implicitConvToAddMin(BinExp e, Type t)
    {
        /* Is this (ptr +- offset)? If so, then ask ptr
         * if the conversion can be done.
         * This is to support doing things like implicitly converting a mutable unique
         * pointer to an immutable pointer.
         */

        Type tb = t.toBasetype();
        Type typeb = e.type.toBasetype();

        if (typeb.ty != Tpointer || tb.ty != Tpointer)
            return MATCH.nomatch;

        Type t1b = e.e1.type.toBasetype();
        Type t2b = e.e2.type.toBasetype();
        if (t1b.ty == Tpointer && t2b.isintegral() && t1b.equivalent(tb))
        {
            // ptr + offset
            // ptr - offset
            MATCH m = e.e1.implicitConvTo(t);
            return (m > MATCH.constant) ? MATCH.constant : m;
        }
        if (t2b.ty == Tpointer && t1b.isintegral() && t2b.equivalent(tb))
        {
            // offset + ptr
            MATCH m = e.e2.implicitConvTo(t);
            return (m > MATCH.constant) ? MATCH.constant : m;
        }

        return MATCH.nomatch;
    }

    // Apply mod bits to each function parameter,
    // and see if we can convert the function argument to the modded type
    static bool parametersModMatch(Expressions* args, TypeFunction tf, MOD mod)
    {
        const size_t nparams = tf.parameterList.length;
        const size_t j = tf.isDstyleVariadic(); // if TypeInfoArray was prepended
        foreach (const i; j .. args.length)
        {
            Expression earg = (*args)[i];
            Type targ = earg.type.toBasetype();
            static if (LOG)
            {
                printf("[%d] earg: %s, targ: %s\n", cast(int)i, earg.toChars(), targ.toChars());
            }
            if (i - j < nparams)
            {
                Parameter fparam = tf.parameterList[i - j];
                if (fparam.isLazy())
                    return false; // not sure what to do with this
                Type tparam = fparam.type;
                if (!tparam)
                    continue;
                if (fparam.isReference())
                {
                    if (targ.constConv(tparam.castMod(mod)) == MATCH.nomatch)
                        return false;
                    continue;
                }
            }
            static if (LOG)
            {
                printf("[%d] earg: %s, targm: %s\n", cast(int)i, earg.toChars(), targ.addMod(mod).toChars());
            }
            if (implicitMod(earg, targ, mod) == MATCH.nomatch)
                return false;
        }
        return true;
    }

    MATCH visitAdd(AddExp e)
    {
        version (none)
        {
            printf("AddExp::implicitConvTo(this=%s, type=%s, t=%s)\n", e.toChars(), e.type.toChars(), t.toChars());
        }
        auto result = visit(e);
        if (result == MATCH.nomatch)
            result = implicitConvToAddMin(e, t);
        return result;
    }

    MATCH visitMin(MinExp e)
    {
        version (none)
        {
            printf("MinExp::implicitConvTo(this=%s, type=%s, t=%s)\n", e.toChars(), e.type.toChars(), t.toChars());
        }
        auto result = visit(e);
        if (result == MATCH.nomatch)
            result = implicitConvToAddMin(e, t);
        return result;
    }

    MATCH visitInteger(IntegerExp e)
    {
        version (none)
        {
            printf("IntegerExp::implicitConvTo(this=%s, type=%s, t=%s)\n", e.toChars(), e.type.toChars(), t.toChars());
        }
        MATCH m = e.type.implicitConvTo(t);
        if (m >= MATCH.constant)
        {
            return m;
        }

        TY ty = e.type.toBasetype().ty;
        TY toty = t.toBasetype().ty;
        TY oldty = ty;

        if (m == MATCH.nomatch && t.ty == Tenum)
            return MATCH.nomatch;

        if (auto tv = t.isTypeVector())
        {
            TypeBasic tb = tv.elementType();
            if (tb.ty == Tvoid)
                return MATCH.nomatch;
            toty = tb.ty;
        }

        switch (ty)
        {
        case Tbool:
        case Tint8:
        case Tchar:
        case Tuns8:
        case Tint16:
        case Tuns16:
        case Twchar:
            ty = Tint32;
            break;

        case Tdchar:
            ty = Tuns32;
            break;

        default:
            break;
        }

        // Only allow conversion if no change in value
        immutable dinteger_t value = e.toInteger();

        bool isLosslesslyConvertibleToFP(T)()
        {
            if (e.type.isunsigned())
            {
                const f = cast(T) value;
                return cast(dinteger_t) f == value;
            }

            const f = cast(T) cast(sinteger_t) value;
            return cast(sinteger_t) f == cast(sinteger_t) value;
        }

        switch (toty)
        {
        case Tbool:
            if ((value & 1) != value)
                return MATCH.nomatch;
            break;

        case Tint8:
            if (ty == Tuns64 && value & ~0x7FU)
                return MATCH.nomatch;
            else if (cast(byte)value != value)
                return MATCH.nomatch;
            break;

        case Tchar:
            if ((oldty == Twchar || oldty == Tdchar) && value > 0x7F)
                return MATCH.nomatch;
            goto case Tuns8;
        case Tuns8:
            //printf("value = %llu %llu\n", cast(dinteger_t)cast(ubyte)value, value);
            if (cast(ubyte)value != value)
                return MATCH.nomatch;
            break;

        case Tint16:
            if (ty == Tuns64 && value & ~0x7FFFU)
                return MATCH.nomatch;
            else if (cast(short)value != value)
                return MATCH.nomatch;
            break;

        case Twchar:
            if (oldty == Tdchar && value > 0xD7FF && value < 0xE000)
                return MATCH.nomatch;
            goto case Tuns16;
        case Tuns16:
            if (cast(ushort)value != value)
                return MATCH.nomatch;
            break;

        case Tint32:
            if (ty == Tuns32)
            {
            }
            else if (ty == Tuns64 && value & ~0x7FFFFFFFU)
                return MATCH.nomatch;
            else if (cast(int)value != value)
                return MATCH.nomatch;
            break;

        case Tuns32:
            if (ty == Tint32)
            {
            }
            else if (cast(uint)value != value)
                return MATCH.nomatch;
            break;

        case Tdchar:
            if (value > 0x10FFFFU)
                return MATCH.nomatch;
            break;

        case Tfloat32:
            if (!isLosslesslyConvertibleToFP!float)
                return MATCH.nomatch;
            break;

        case Tfloat64:
            if (!isLosslesslyConvertibleToFP!double)
                return MATCH.nomatch;
            break;

        case Tfloat80:
            if (!isLosslesslyConvertibleToFP!real_t)
                return MATCH.nomatch;
            break;

        case Tpointer:
            //printf("type = %s\n", type.toBasetype().toChars());
            //printf("t = %s\n", t.toBasetype().toChars());
            if (ty == Tpointer && e.type.toBasetype().nextOf().ty == t.toBasetype().nextOf().ty)
            {
                /* Allow things like:
                 *      const char* P = cast(char *)3;
                 *      char* q = P;
                 */
                break;
            }
            goto default;

        default:
            return visit(e);
        }

        //printf("MATCH.convert\n");
        return MATCH.convert;
    }

    MATCH visitError(ErrorExp e)
    {
        return MATCH.nomatch;
    }

    MATCH visitNull(NullExp e)
    {
        version (none)
        {
            printf("NullExp::implicitConvTo(this=%s, type=%s, t=%s)\n", e.toChars(), e.type.toChars(), t.toChars());
        }
        if (e.type.equals(t))
        {
            return MATCH.exact;
        }

        /* Allow implicit conversions from immutable to mutable|const,
         * and mutable to immutable. It works because, after all, a null
         * doesn't actually point to anything.
         */
        if (t.equivalent(e.type))
        {
            return MATCH.constant;
        }

        return visit(e);
    }

    MATCH visitStructLiteral(StructLiteralExp e)
    {
        version (none)
        {
            printf("StructLiteralExp::implicitConvTo(this=%s, type=%s, t=%s)\n", e.toChars(), e.type.toChars(), t.toChars());
        }
        auto result = visit(e);
        if (result != MATCH.nomatch)
            return result;
        if (e.type.ty == t.ty && e.type.isTypeStruct() && e.type.isTypeStruct().sym == t.isTypeStruct().sym)
        {
            result = MATCH.constant;
            foreach (i, el; (*e.elements)[])
            {
                if (!el)
                    continue;
                Type te = e.sd.fields[i].type.addMod(t.mod);
                MATCH m2 = el.implicitConvTo(te);
                //printf("\t%s => %s, match = %d\n", el.toChars(), te.toChars(), m2);
                if (m2 < result)
                    result = m2;
            }
        }
        return result;
    }

    MATCH visitString(StringExp e)
    {
        version (none)
        {
            printf("StringExp::implicitConvTo(this=%s, committed=%d, type=%s, t=%s)\n", e.toChars(), e.committed, e.type.toChars(), t.toChars());
        }
        if (!e.committed && t.ty == Tpointer && t.nextOf().ty == Tvoid)
            return MATCH.nomatch;

        if (!(e.type.ty == Tsarray || e.type.ty == Tarray || e.type.ty == Tpointer))
            return visit(e);

        TY tyn = e.type.nextOf().ty;

        if (!tyn.isSomeChar && !e.hexString)
            return visit(e);

        switch (t.ty)
        {
        case Tsarray:
            if (e.type.ty == Tsarray)
            {
                TY tynto = t.nextOf().ty;
                if (tynto == tyn)
                {
                    if (e.type.isTypeSArray().dim.toInteger() == t.isTypeSArray().dim.toInteger())
                    {
                        return MATCH.exact;
                    }
                    return MATCH.nomatch;
                }
                if (tynto.isSomeChar)
                {
                    if (e.committed && tynto != tyn)
                        return MATCH.nomatch;
                    size_t fromlen = e.numberOfCodeUnits(tynto);
                    size_t tolen = cast(size_t)t.isTypeSArray().dim.toInteger();
                    if (tolen < fromlen)
                        return MATCH.nomatch;
                    if (tolen != fromlen)
                    {
                        // implicit length extending
                        return MATCH.convert;
                    }
                }
                if (!e.committed && tynto.isSomeChar)
                {
                    return MATCH.exact;
                }
            }
            else if (e.type.ty == Tarray)
            {
                TY tynto = t.nextOf().ty;
                if (tynto.isSomeChar)
                {
                    if (e.committed && tynto != tyn)
                        return MATCH.nomatch;
                    size_t fromlen = e.numberOfCodeUnits(tynto);
                    size_t tolen = cast(size_t)t.isTypeSArray().dim.toInteger();
                    if (tolen < fromlen)
                        return MATCH.nomatch;
                    if (tolen != fromlen)
                    {
                        // implicit length extending
                        return MATCH.convert;
                    }
                }
                if (tynto == tyn)
                {
                    return MATCH.exact;
                }
                if (!e.committed && tynto.isSomeChar)
                {
                    return MATCH.exact;
                }
            }
            goto case; /+ fall through +/
        case Tarray:
        case Tpointer:
            Type tn = t.nextOf();
            MATCH m = MATCH.exact;
            if (e.type.nextOf().mod != tn.mod)
            {
                // https://issues.dlang.org/show_bug.cgi?id=16183
                if (!tn.isConst() && !tn.isImmutable())
                    return MATCH.nomatch;
                m = MATCH.constant;
            }
            if (e.hexString && tn.isintegral && (tn.size == e.sz || (!e.committed && (e.len % tn.size) == 0)))
            {
                m = MATCH.convert;
                return m;
            }
            if (!e.committed)
            {
                switch (tn.ty)
                {
                case Tchar:
                    if (e.postfix == 'w' || e.postfix == 'd')
                        m = MATCH.convert;
                    return m;
                case Twchar:
                    if (e.postfix != 'w')
                        m = MATCH.convert;
                    return m;
                case Tdchar:
                    if (e.postfix != 'd')
                        m = MATCH.convert;
                    return m;
                case Tenum:
                    if (tn.isTypeEnum().sym.isSpecial())
                    {
                        /* Allow string literal -> const(wchar_t)[]
                         */
                        if (TypeBasic tob = tn.toBasetype().isTypeBasic())
                        return tn.implicitConvTo(tob);
                    }
                    break;
                default:
                    break;
                }
            }
            break;

        default:
            break;
        }

        return visit(e);
    }

    MATCH visitArrayLiteral(ArrayLiteralExp e)
    {
        version (none)
        {
            printf("ArrayLiteralExp::implicitConvTo(this=%s, type=%s, t=%s)\n", e.toChars(), e.type.toChars(), t.toChars());
        }
        Type tb = t.toBasetype();
        Type typeb = e.type.toBasetype();

        auto result = MATCH.nomatch;
        if ((tb.ty == Tarray || tb.ty == Tsarray) &&
            (typeb.ty == Tarray || typeb.ty == Tsarray))
        {
            result = MATCH.exact;
            Type typen = typeb.nextOf().toBasetype();

            if (auto tsa = tb.isTypeSArray())
            {
                if (e.elements.length != tsa.dim.toInteger())
                    result = MATCH.nomatch;
            }

            Type telement = tb.nextOf();
            if (!e.elements.length)
            {
                if (typen.ty != Tvoid)
                    result = typen.implicitConvTo(telement);
            }
            else
            {
                if (e.basis)
                {
                    MATCH m = e.basis.implicitConvTo(telement);
                    if (m < result)
                        result = m;
                }
                for (size_t i = 0; i < e.elements.length; i++)
                {
                    Expression el = (*e.elements)[i];
                    if (result == MATCH.nomatch)
                        break;
                    if (!el)
                        continue;
                    MATCH m = el.implicitConvTo(telement);
                    if (m < result)
                        result = m; // remember worst match
                }
            }

            if (!result)
                result = e.type.implicitConvTo(t);

            return result;
        }
        else if (tb.ty == Tvector && (typeb.ty == Tarray || typeb.ty == Tsarray || typeb.ty == Tpointer))
        {   // Tpointer because ImportC eagerly converts Tsarray to Tpointer
            result = MATCH.exact;
            // Convert array literal to vector type
            TypeVector tv = tb.isTypeVector();
            TypeSArray tbase = tv.basetype.isTypeSArray();
            assert(tbase);
            const edim = e.elements.length;
            const tbasedim = tbase.dim.toInteger();
            if (edim > tbasedim)
            {
                return MATCH.nomatch;
            }

            Type telement = tv.elementType();
            if (edim < tbasedim)
            {
                Expression el = typeb.nextOf.defaultInitLiteral(e.loc);
                MATCH m = el.implicitConvTo(telement);
                if (m < result)
                    result = m; // remember worst match
            }
            foreach (el; (*e.elements)[])
            {
                MATCH m = el.implicitConvTo(telement);
                if (m < result)
                    result = m; // remember worst match
                if (result == MATCH.nomatch)
                    break; // no need to check for worse
            }
            return result;
        }

        return visit(e);
    }

    MATCH visitAssocArrayLiteral(AssocArrayLiteralExp e)
    {
        auto taa = t.toBasetype().isTypeAArray();
        Type typeb = e.type.toBasetype();

        if (!(taa && typeb.ty == Taarray))
            return visit(e);

        auto result = MATCH.exact;
        foreach (i, el; (*e.keys)[])
        {
            MATCH m = el.implicitConvTo(taa.index);
            if (m < result)
                result = m; // remember worst match
            if (result == MATCH.nomatch)
                break; // no need to check for worse
            el = (*e.values)[i];
            m = el.implicitConvTo(taa.nextOf());
            if (m < result)
                result = m; // remember worst match
            if (result == MATCH.nomatch)
                break; // no need to check for worse
        }
        return result;
    }

    MATCH visitCall(CallExp e)
    {
        enum LOG = false;
        static if (LOG)
        {
            printf("CallExp::implicitConvTo(this=%s, type=%s, t=%s)\n", e.toChars(), e.type.toChars(), t.toChars());
        }

        auto result = visit(e);
        if (result != MATCH.nomatch)
            return result;

        /* Allow the result of strongly pure functions to
         * convert to immutable
         */
        if (e.f &&
            (!global.params.fixImmutableConv || e.f.isPure() >= PURE.const_) &&
            e.f.isReturnIsolated() // check isReturnIsolated last, because it is potentially expensive.
           )
        {
            result = e.type.immutableOf().implicitConvTo(t);
            if (result > MATCH.constant) // Match level is MATCH.constant at best.
                result = MATCH.constant;
            return result;
        }

        /* Conversion is 'const' conversion if:
         * 1. function is pure (weakly pure is ok)
         * 2. implicit conversion only fails because of mod bits
         * 3. each function parameter can be implicitly converted to the mod bits
         */
        auto tf = (e.f ? e.f.type : e.e1.type).toBasetype().isTypeFunction();
        if (!tf)
            return result;

        if (tf.purity == PURE.impure)
            return result;
        if (e.f && e.f.isNested())
            return result;

        /* See if fail only because of mod bits.
         *
         * https://issues.dlang.org/show_bug.cgi?id=14155
         * All pure functions can access global immutable data.
         * So the returned pointer may refer an immutable global data,
         * and then the returned pointer that points non-mutable object
         * cannot be unique pointer.
         *
         * Example:
         *  immutable g;
         *  static this() { g = 1; }
         *  const(int*) foo() pure { return &g; }
         *  void test() {
         *    immutable(int*) ip = foo(); // OK
         *    int* mp = foo();            // should be disallowed
         *  }
         */
        if (e.type.immutableOf().implicitConvTo(t) < MATCH.constant && e.type.addMod(MODFlags.shared_).implicitConvTo(t) < MATCH.constant && e.type.implicitConvTo(t.addMod(MODFlags.shared_)) < MATCH.constant)
        {
            return result;
        }
        // Allow a conversion to immutable type, or
        // conversions of mutable types between thread-local and shared.

        /* Get mod bits of what we're converting to
         */
        Type tb = t.toBasetype();
        MOD mod = tb.mod;
        if (tf.isref)
        {
        }
        else
        {
            if (Type ti = getIndirection(t))
                mod = ti.mod;
        }
        static if (LOG)
        {
            printf("mod = x%x\n", mod);
        }
        if (mod & MODFlags.wild)
            return result; // not sure what to do with this

        /* Apply mod bits to each function parameter,
         * and see if we can convert the function argument to the modded type
         */
        if (auto dve = e.e1.isDotVarExp())
        {
            /* Treat 'this' as just another function argument
             */
            Type targ = dve.e1.type;
            if (targ.constConv(targ.castMod(mod)) == MATCH.nomatch)
                return result;
        }

        if (!parametersModMatch(e.arguments, tf, mod))
            return result;

        /* Success
         */
        return MATCH.constant;
    }

    MATCH visitAddr(AddrExp e)
    {
        version (none)
        {
            printf("AddrExp::implicitConvTo(this=%s, type=%s, t=%s)\n", e.toChars(), e.type.toChars(), t.toChars());
        }
        auto result = e.type.implicitConvTo(t);
        //printf("\tresult = %d\n", result);

        if (result != MATCH.nomatch)
            return result;

        Type tb = t.toBasetype();
        Type typeb = e.type.toBasetype();

        // Look for pointers to functions where the functions are overloaded.
        if (e.e1.op == EXP.overloadSet &&
            (tb.ty == Tpointer || tb.ty == Tdelegate) && tb.nextOf().ty == Tfunction)
        {
            OverExp eo = e.e1.isOverExp();
            FuncDeclaration f = null;
            foreach (s; eo.vars.a[])
            {
                FuncDeclaration f2 = s.isFuncDeclaration();
                assert(f2);
                if (f2.overloadExactMatch(tb.nextOf()))
                {
                    if (f)
                    {
                        /* Error if match in more than one overload set,
                         * even if one is a 'better' match than the other.
                         */
                        ScopeDsymbol.multiplyDefined(e.loc, f, f2);
                    }
                    else
                        f = f2;
                    result = MATCH.exact;
                }
            }
        }

        if (e.e1.op == EXP.variable &&
            typeb.ty == Tpointer && typeb.nextOf().ty == Tfunction &&
            tb.ty == Tpointer && tb.nextOf().ty == Tfunction)
        {
            /* I don't think this can ever happen -
             * it should have been
             * converted to a SymOffExp.
             */
            assert(0);
        }

        //printf("\tresult = %d\n", result);
        return result;
    }

    MATCH visitSymOff(SymOffExp e)
    {
        version (none)
        {
            printf("SymOffExp::implicitConvTo(this=%s, type=%s, t=%s)\n", e.toChars(), e.type.toChars(), t.toChars());
        }
        auto result = e.type.implicitConvTo(t);
        //printf("\tresult = %d\n", result);
        if (result != MATCH.nomatch)
            return result;

        Type tb = t.toBasetype();
        Type typeb = e.type.toBasetype();

        // Look for pointers to functions where the functions are overloaded.
        if (typeb.ty == Tpointer && typeb.nextOf().ty == Tfunction &&
            (tb.ty == Tpointer || tb.ty == Tdelegate) && tb.nextOf().ty == Tfunction)
        {
            if (FuncDeclaration f = e.var.isFuncDeclaration())
            {
                f = f.overloadExactMatch(tb.nextOf());
                if (f)
                {
                    if ((tb.ty == Tdelegate && (f.needThis() || f.isNested())) ||
                        (tb.ty == Tpointer && !(f.needThis() || f.isNested())))
                    {
                        result = MATCH.exact;
                    }
                }
            }
        }
        //printf("\tresult = %d\n", result);
        return result;
    }

    MATCH visitDelegate(DelegateExp e)
    {
        version (none)
        {
            printf("DelegateExp::implicitConvTo(this=%s, type=%s, t=%s)\n", e.toChars(), e.type.toChars(), t.toChars());
        }
        auto result = e.type.implicitConvTo(t);
        if (result != MATCH.nomatch)
            return result;

        Type tb = t.toBasetype();
        Type typeb = e.type.toBasetype();

        // Look for pointers to functions where the functions are overloaded.
        if (typeb.ty == Tdelegate && tb.ty == Tdelegate)
        {
            if (e.func && e.func.overloadExactMatch(tb.nextOf()))
                result = MATCH.exact;
        }
        return result;
    }

    MATCH visitFunc(FuncExp e)
    {
        //printf("FuncExp::implicitConvTo type = %p %s, t = %s\n", e.type, e.type ? e.type.toChars() : NULL, t.toChars());
        MATCH m = e.matchType(t, null, null, global.errorSinkNull);
        if (m > MATCH.nomatch)
        {
            return m;
        }
        return visit(e);
    }

    MATCH visitAnd(AndExp e)
    {
        auto result = visit(e);
        if (result != MATCH.nomatch)
            return result;

        MATCH m1 = e.e1.implicitConvTo(t);
        MATCH m2 = e.e2.implicitConvTo(t);

        // Pick the worst match
        return (m1 < m2) ? m1 : m2;
    }

    MATCH visitOr(OrExp e)
    {
        auto result = visit(e);
        if (result != MATCH.nomatch)
            return result;

        MATCH m1 = e.e1.implicitConvTo(t);
        MATCH m2 = e.e2.implicitConvTo(t);

        // Pick the worst match
        return (m1 < m2) ? m1 : m2;
    }

    MATCH visitXor(XorExp e)
    {
        auto result = visit(e);
        if (result != MATCH.nomatch)
            return result;

        MATCH m1 = e.e1.implicitConvTo(t);
        MATCH m2 = e.e2.implicitConvTo(t);

        // Pick the worst match
        return (m1 < m2) ? m1 : m2;
    }

    MATCH visitCond(CondExp e)
    {
        e.econd = e.econd.optimize(WANTvalue);
        const opt = e.econd.toBool();
        if (opt.isPresent())
        {
            auto result = visit(e);
            if (result != MATCH.nomatch)
                return result;
        }

        MATCH m1 = e.e1.implicitConvTo(t);
        MATCH m2 = e.e2.implicitConvTo(t);
        //printf("CondExp: m1 %d m2 %d\n", m1, m2);

        // Pick the worst match
        return (m1 < m2) ? m1 : m2;
    }

    MATCH visitComma(CommaExp e)
    {
        return e.e2.implicitConvTo(t);
    }

    MATCH visitCast(CastExp e)
    {
        version (none)
        {
            printf("CastExp::implicitConvTo(this=%s, type=%s, t=%s)\n", e.toChars(), e.type.toChars(), t.toChars());
        }
        auto result = e.type.implicitConvTo(t);
        if (result != MATCH.nomatch)
            return result;

        if (t.isintegral() && e.e1.type.isintegral() && e.e1.implicitConvTo(t) != MATCH.nomatch)
            result = MATCH.convert;
        else
            result = visit(e);
        return result;
    }

    MATCH visitNew(NewExp e)
    {
        version (none)
        {
            printf("NewExp::implicitConvTo(this=%s, type=%s, t=%s)\n", e.toChars(), e.type.toChars(), t.toChars());
        }
        auto result = visit(e);
        if (result != MATCH.nomatch)
            return result;

        /* Calling new() is like calling a pure function. We can implicitly convert the
         * return from new() to t using the same algorithm as in CallExp, with the function
         * 'arguments' being:
         *    thisexp
         *    arguments
         *    .init
         * 'member' need to be pure.
         */

        /* See if fail only because of mod bits
         */
        if (e.type.immutableOf().implicitConvTo(t.immutableOf()) == MATCH.nomatch)
            return MATCH.nomatch;

        /* Get mod bits of what we're converting to
         */
        Type tb = t.toBasetype();
        MOD mod = tb.mod;
        if (Type ti = getIndirection(t))
            mod = ti.mod;
        static if (LOG)
        {
            printf("mod = x%x\n", mod);
        }
        if (mod & MODFlags.wild)
            return MATCH.nomatch; // not sure what to do with this

        /* Apply mod bits to each argument,
         * and see if we can convert the argument to the modded type
         */

        if (e.thisexp)
        {
            /* Treat 'this' as just another function argument
             */
            Type targ = e.thisexp.type;
            if (targ.constConv(targ.castMod(mod)) == MATCH.nomatch)
                return MATCH.nomatch;
        }

        /* Check call to 'member'
         */
        if (e.member)
        {
            FuncDeclaration fd = e.member;
            if (fd.errors || fd.type.ty != Tfunction)
                return MATCH.nomatch; // error
            TypeFunction tf = fd.type.isTypeFunction();
            if (tf.purity == PURE.impure)
                return MATCH.nomatch; // impure

            // Allow a conversion to immutable type, or
            // conversions of mutable types between thread-local and shared.
            if (e.type.immutableOf().implicitConvTo(t) < MATCH.constant && e.type.addMod(MODFlags.shared_).implicitConvTo(t) < MATCH.constant && e.type.implicitConvTo(t.addMod(MODFlags.shared_)) < MATCH.constant)
            {
                return MATCH.nomatch;
            }

            if (!parametersModMatch(e.arguments, tf, mod))
            {
                return MATCH.nomatch;
            }
        }

        /* If no 'member', then construction is by simple assignment,
         * and just straight check 'arguments'
         */
        if (!e.member && e.arguments)
        {
            for (size_t i = 0; i < e.arguments.length; ++i)
            {
                Expression earg = (*e.arguments)[i];
                if (!earg) // https://issues.dlang.org/show_bug.cgi?id=14853
                           // if it's on overlapped field
                    continue;
                Type targ = earg.type.toBasetype();
                static if (LOG)
                {
                    printf("[%d] earg: %s, targ: %s\n", cast(int)i, earg.toChars(), targ.toChars());
                    printf("[%d] earg: %s, targm: %s\n", cast(int)i, earg.toChars(), targ.addMod(mod).toChars());
                }
                if (implicitMod(earg, targ, mod) == MATCH.nomatch)
                    return MATCH.nomatch;
            }
        }

        /* Consider the .init expression as an argument
         */
        Type ntb = e.newtype.toBasetype();
        if (ntb.ty == Tarray)
            ntb = ntb.nextOf().toBasetype();
        if (auto ts = ntb.isTypeStruct())
        {
            // Don't allow nested structs - uplevel reference may not be convertible
            StructDeclaration sd = ts.sym;
            sd.size(e.loc); // resolve any forward references
            if (sd.isNested())
                return MATCH.nomatch;
        }
        if (ntb.isZeroInit(e.loc))
        {
            /* Zeros are implicitly convertible, except for special cases.
             */
            if (auto tc = ntb.isTypeClass())
            {
                /* With new() must look at the class instance initializer.
                 */
                ClassDeclaration cd = tc.sym;

                cd.size(e.loc); // resolve any forward references

                if (cd.isNested())
                    return MATCH.nomatch; // uplevel reference may not be convertible

                assert(!cd.isInterfaceDeclaration());

                struct ClassCheck
                {
                    extern (C++) static bool convertible(Expression e, ClassDeclaration cd, MOD mod)
                    {
                        for (size_t i = 0; i < cd.fields.length; i++)
                        {
                            VarDeclaration v = cd.fields[i];
                            Initializer _init = v._init;
                            if (_init)
                            {
                                if (_init.isVoidInitializer())
                                {
                                }
                                else if (ExpInitializer ei = _init.isExpInitializer())
                                {
                                    // https://issues.dlang.org/show_bug.cgi?id=21319
                                    // This is to prevent re-analyzing the same expression
                                    // over and over again.
                                    if (ei.exp == e)
                                        return false;
                                    Type tb = v.type.toBasetype();
                                    if (implicitMod(ei.exp, tb, mod) == MATCH.nomatch)
                                        return false;
                                }
                                else
                                {
                                    /* Enhancement: handle StructInitializer and ArrayInitializer
                                     */
                                    return false;
                                }
                            }
                            else if (!v.type.isZeroInit(e.loc))
                                return false;
                        }
                        return cd.baseClass ? convertible(e, cd.baseClass, mod) : true;
                    }
                }

                if (!ClassCheck.convertible(e, cd, mod))
                    return MATCH.nomatch;
            }
        }
        else
        {
            Expression earg = e.newtype.defaultInitLiteral(e.loc);
            Type targ = e.newtype.toBasetype();

            if (implicitMod(earg, targ, mod) == MATCH.nomatch)
                return MATCH.nomatch;
        }

        /* Success
         */
        return MATCH.constant;
    }

    MATCH visitSlice(SliceExp e)
    {
        //printf("SliceExp::implicitConvTo e = %s, type = %s\n", e.toChars(), e.type.toChars());
        auto result = visit(e);
        if (result != MATCH.nomatch)
            return result;

        Type tb = t.toBasetype();
        Type typeb = e.type.toBasetype();

        if (tb.ty == Tsarray && typeb.ty == Tarray)
        {
            typeb = toStaticArrayType(e);
            if (typeb)
            {
                // Try: T[] -> T[dim]
                // (Slice with compile-time known boundaries to static array)
                result = typeb.implicitConvTo(t);
                if (result > MATCH.convert)
                    result = MATCH.convert; // match with implicit conversion at most
            }
            return result;
        }

        /* If the only reason it won't convert is because of the mod bits,
         * then test for conversion by seeing if e1 can be converted with those
         * same mod bits.
         */
        Type t1b = e.e1.type.toBasetype();
        if (tb.ty == Tarray && typeb.equivalent(tb))
        {
            Type tbn = tb.nextOf();
            Type tx = null;

            /* If e.e1 is dynamic array or pointer, the uniqueness of e.e1
             * is equivalent with the uniqueness of the referred data. And in here
             * we can have arbitrary typed reference for that.
             */
            if (t1b.ty == Tarray)
                tx = tbn.arrayOf();
            if (t1b.ty == Tpointer)
                tx = tbn.pointerTo();

            /* If e.e1 is static array, at least it should be an rvalue.
             * If not, e.e1 is a reference, and its uniqueness does not link
             * to the uniqueness of the referred data.
             */
            if (t1b.ty == Tsarray && !e.e1.isLvalue())
                tx = tbn.sarrayOf(t1b.size() / tbn.size());

            if (tx)
            {
                result = e.e1.implicitConvTo(tx);
                if (result > MATCH.constant) // Match level is MATCH.constant at best.
                    result = MATCH.constant;
            }
        }

        // Enhancement 10724
        if (tb.ty == Tpointer && e.e1.op == EXP.string_)
            result = e.e1.implicitConvTo(t);
        return result;
    }

    MATCH visitTuple(TupleExp e)
    {
        auto result = e.type.implicitConvTo(t);
        if (result != MATCH.nomatch)
            return result;

        /* If target type is a tuple of same length, test conversion of
         * each expression to the corresponding type in the tuple.
         */
        TypeTuple totuple = t.isTypeTuple();
        if (totuple && e.exps.length == totuple.arguments.length)
        {
            result = MATCH.exact;
            foreach (i, ex; *e.exps)
            {
                auto to = (*totuple.arguments)[i].type;
                MATCH mi = ex.implicitConvTo(to);
                if (mi < result)
                    result = mi;
            }
        }
        return result;
    }

    switch (e.op)
    {
        default                   : return visit(e);
        case EXP.add              : return visitAdd(e.isAddExp());
        case EXP.min              : return visitMin(e.isMinExp());
        case EXP.int64            : return visitInteger(e.isIntegerExp());
        case EXP.error            : return visitError(e.isErrorExp());
        case EXP.null_            : return visitNull(e.isNullExp());
        case EXP.structLiteral    : return visitStructLiteral(e.isStructLiteralExp());
        case EXP.string_          : return visitString(e.isStringExp());
        case EXP.arrayLiteral     : return visitArrayLiteral(e.isArrayLiteralExp());
        case EXP.assocArrayLiteral: return visitAssocArrayLiteral(e.isAssocArrayLiteralExp());
        case EXP.call             : return visitCall(e.isCallExp());
        case EXP.address          : return visitAddr(e.isAddrExp());
        case EXP.symbolOffset     : return visitSymOff(e.isSymOffExp());
        case EXP.delegate_        : return visitDelegate(e.isDelegateExp());
        case EXP.function_        : return visitFunc(e.isFuncExp());
        case EXP.and              : return visitAnd(e.isAndExp());
        case EXP.or               : return visitOr(e.isOrExp());
        case EXP.xor              : return visitXor(e.isXorExp());
        case EXP.question         : return visitCond(e.isCondExp());
        case EXP.comma            : return visitComma(e.isCommaExp());
        case EXP.cast_            : return visitCast(e.isCastExp());
        case EXP.new_             : return visitNew(e.isNewExp());
        case EXP.slice            : return visitSlice(e.isSliceExp());
        case EXP.tuple            : return visitTuple(e.isTupleExp());
    }
}

/**
 * Same as implicitConvTo(); except follow C11 rules, which are quite a bit
 * more permissive than D.
 * C11 6.3 and 6.5.16.1
 * Params:
 *   e = Expression that is to be casted
 *   t = Expected resulting type
 * Returns:
 *   The `MATCH` level between `e.type` and `t`.
 */
MATCH cimplicitConvTo(Expression e, Type t)
{
    Type tb = t.toBasetype();
    Type typeb = e.type.toBasetype();

    if (tb.equals(typeb))
        return MATCH.exact;

    if (tb.isTypeVector() || typeb.isTypeVector())
        return implicitConvTo(e, t);    // permissive checking doesn't apply to vectors

    if ((typeb.isintegral() || typeb.isfloating()) &&
        (tb.isintegral() || tb.isfloating()))
        return MATCH.convert;
    if (tb.ty == Tpointer && typeb.isintegral()) // C11 6.3.2.3-5
        return MATCH.convert;
    if (tb.isintegral() && typeb.ty == Tpointer) // C11 6.3.2.3-6
        return MATCH.convert;
    if (tb.ty == Tpointer && typeb.ty == Tpointer) // C11 6.3.2.3-7
        return MATCH.convert;

    return implicitConvTo(e, t);
}

/*****************************************
 */
Type toStaticArrayType(SliceExp e)
{
    if (e.lwr && e.upr)
    {
        // For the following code to work, e should be optimized beforehand.
        // (eg. $ in lwr and upr should be already resolved, if possible)
        Expression lwr = e.lwr.optimize(WANTvalue);
        Expression upr = e.upr.optimize(WANTvalue);
        if (lwr.isConst() && upr.isConst())
        {
            size_t len = cast(size_t)(upr.toUInteger() - lwr.toUInteger());
            return e.type.toBasetype().nextOf().sarrayOf(len);
        }
    }
    else
    {
        Type t1b = e.e1.type.toBasetype();
        if (t1b.ty == Tsarray)
            return t1b;
    }
    return null;
}

/**************************************
 * Do an explicit cast.
 * Assume that the expression `e` does not have any indirections.
 * (Parameter 'att' is used to stop 'alias this' recursion)
 */
Expression castTo(Expression e, Scope* sc, Type t, Type att = null)
{
    //printf("castTo(e: %s from: %s to: %s\n", e.toChars(), e.type.toChars(), t.toChars());

    Expression visit(Expression e)
    {
        //printf("Expression::castTo(this=%s, t=%s)\n", e.toChars(), t.toChars());
        version (none)
        {
            printf("Expression::castTo(this=%s, type=%s, t=%s)\n", e.toChars(), e.type.toChars(), t.toChars());
        }
        if (e.type.equals(t))
        {
            return e;
        }
        if (e.type.isTypeNoreturn() && e.op != EXP.type)
        {
            return specialNoreturnCast(e, t);
        }
        if (auto ve = e.isVarExp())
        {
            VarDeclaration v = ve.var.isVarDeclaration();
            if (v && v.storage_class & STC.manifest)
            {
                auto result = e.ctfeInterpret();
                /* https://issues.dlang.org/show_bug.cgi?id=18236
                 *
                 * The expression returned by ctfeInterpret points
                 * to the line where the manifest constant was declared
                 * so we need to update the location before trying to cast
                 */
                result.loc = e.loc;
                return result.castTo(sc, t);
            }
        }

        Type tob = t.toBasetype();
        Type t1b = e.type.toBasetype();
        if (tob.equals(t1b))
        {
            auto result = e.copy(); // because of COW for assignment to e.type
            result.type = t;
            return result;
        }

        /* Make semantic error against invalid cast between concrete types.
         * Assume that 'e' is never be any placeholder expressions.
         * The result of these checks should be consistent with CastExp::toElem().
         */

        // Fat Value types
        const(bool) tob_isFV = (tob.ty == Tstruct || tob.ty == Tsarray || tob.ty == Tvector);
        const(bool) t1b_isFV = (t1b.ty == Tstruct || t1b.ty == Tsarray || t1b.ty == Tvector);

        // Fat Reference types
        const(bool) tob_isFR = (tob.ty == Tarray || tob.ty == Tdelegate);
        const(bool) t1b_isFR = (t1b.ty == Tarray || t1b.ty == Tdelegate);

        // Reference types
        const(bool) tob_isR = (tob_isFR || tob.ty == Tpointer || tob.ty == Taarray || tob.ty == Tclass);
        const(bool) t1b_isR = (t1b_isFR || t1b.ty == Tpointer || t1b.ty == Taarray || t1b.ty == Tclass);

        // Arithmetic types (== valueable basic types)
        const(bool) tob_isA = ((tob.isintegral() || tob.isfloating()) && tob.ty != Tvector);
        const(bool) t1b_isA = ((t1b.isintegral() || t1b.isfloating()) && t1b.ty != Tvector);

        // Try casting the alias this member.
        // Return the expression if it succeeds, null otherwise.
        Expression tryAliasThisCast()
        {
            if (isRecursiveAliasThis(att, t1b))
                return null;

            /* Forward the cast to our alias this member, rewrite to:
             *   cast(to)e1.aliasthis
             */
            auto exp = resolveAliasThis(sc, e);
            const errors = global.startGagging();
            exp = castTo(exp, sc, t, att);
            return global.endGagging(errors) ? null : exp;
        }

        bool hasAliasThis;
        if (AggregateDeclaration t1ad = isAggregate(t1b))
        {
            AggregateDeclaration toad = isAggregate(tob);
            if (t1ad != toad && t1ad.aliasthis)
            {
                if (t1b.ty == Tclass && tob.ty == Tclass)
                {
                    ClassDeclaration t1cd = t1b.isClassHandle();
                    ClassDeclaration tocd = tob.isClassHandle();
                    int offset;
                    if (tocd.isBaseOf(t1cd, &offset))
                        goto Lok;
                }
                hasAliasThis = true;
            }
        }
        else if (tob.ty == Tvector && t1b.ty != Tvector)
        {
            if (t1b.ty == Tsarray)
            {
                // Casting static array to vector with same size, e.g. `cast(int4) int[4]`
                if (t1b.size(e.loc) != tob.size(e.loc))
                    goto Lfail;
                return new VectorExp(e.loc, e, tob).expressionSemantic(sc);
            }
            //printf("test1 e = %s, e.type = %s, tob = %s\n", e.toChars(), e.type.toChars(), tob.toChars());
            TypeVector tv = tob.isTypeVector();
            Expression result = new CastExp(e.loc, e, tv.elementType());
            result = new VectorExp(e.loc, result, tob);
            result = result.expressionSemantic(sc);
            return result;
        }
        else if (tob.ty != Tvector && t1b.ty == Tvector)
        {
            // T[n] <-- __vector(U[m])
            if (tob.ty == Tsarray)
            {
                if (t1b.size(e.loc) == tob.size(e.loc))
                    goto Lok;
            }
            goto Lfail;
        }
        else if (t1b.implicitConvTo(tob) == MATCH.constant && t.equals(e.type.constOf()))
        {
            auto result = e.copy();
            result.type = t;
            return result;
        }

        // arithmetic values vs. other arithmetic values
        // arithmetic values vs. T*
        if (tob_isA && (t1b_isA || t1b.ty == Tpointer) || t1b_isA && (tob_isA || tob.ty == Tpointer))
        {
            goto Lok;
        }

        // arithmetic values vs. references or fat values
        if (tob_isA && (t1b_isR || t1b_isFV) || t1b_isA && (tob_isR || tob_isFV))
        {
            goto Lfail;
        }

        // Bugzlla 3133: A cast between fat values is possible only when the sizes match.
        if (tob_isFV && t1b_isFV)
        {
            if (hasAliasThis)
            {
                auto result = tryAliasThisCast();
                if (result)
                    return result;
            }

            if (t1b.size(e.loc) == tob.size(e.loc))
                goto Lok;

            auto ts = toAutoQualChars(e.type, t);
            error(e.loc, "cannot cast expression `%s` of type `%s` to `%s` because of different sizes",
                e.toChars(), ts[0], ts[1]);
            return ErrorExp.get();
        }

        // Fat values vs. null or references
        if (tob_isFV && (t1b.ty == Tnull || t1b_isR) || t1b_isFV && (tob.ty == Tnull || tob_isR))
        {
            if (tob.ty == Tpointer && t1b.ty == Tsarray)
            {
                // T[n] sa;
                // cast(U*)sa; // ==> cast(U*)sa.ptr;
                return new AddrExp(e.loc, e, t);
            }
            if (tob.ty == Tarray && t1b.ty == Tsarray)
            {
                // T[n] sa;
                // cast(U[])sa; // ==> cast(U[])sa[];
                const fsize = t1b.nextOf().size();
                const tsize = tob.nextOf().size();
                if (fsize == SIZE_INVALID || tsize == SIZE_INVALID)
                {
                    return ErrorExp.get();
                }
                if (fsize != tsize)
                {
                    const dim = t1b.isTypeSArray().dim.toInteger();
                    if (tsize == 0 || (dim * fsize) % tsize != 0)
                    {
                        error(e.loc, "cannot cast expression `%s` of type `%s` to `%s` since sizes don't line up",
                                e.toChars(), e.type.toChars(), t.toChars());
                        return ErrorExp.get();
                    }
                }
                goto Lok;
            }
            goto Lfail;
        }

        /* For references, any reinterpret casts are allowed to same 'ty' type.
         *      T* to U*
         *      R1 function(P1) to R2 function(P2)
         *      R1 delegate(P1) to R2 delegate(P2)
         *      T[] to U[]
         *      V1[K1] to V2[K2]
         *      class/interface A to B  (will be a dynamic cast if possible)
         */
        if (tob.ty == t1b.ty && tob_isR && t1b_isR)
            goto Lok;

        // typeof(null) <-- non-null references or values
        if (tob.ty == Tnull && t1b.ty != Tnull)
            goto Lfail; // https://issues.dlang.org/show_bug.cgi?id=14629
        // typeof(null) --> non-null references or arithmetic values
        if (t1b.ty == Tnull && tob.ty != Tnull)
            goto Lok;

        // Check size mismatch of references.
        // Tarray and Tdelegate are (void*).sizeof*2, but others have (void*).sizeof.
        if (tob_isFR && t1b_isR || t1b_isFR && tob_isR)
        {
            if (tob.ty == Tpointer && t1b.ty == Tarray)
            {
                // T[] da;
                // cast(U*)da; // ==> cast(U*)da.ptr;
                goto Lok;
            }
            if (tob.ty == Tpointer && t1b.ty == Tdelegate)
            {
                // void delegate() dg;
                // cast(U*)dg; // ==> cast(U*)dg.ptr;
                // Note that it happens even when U is a Tfunction!
                deprecation(e.loc, "casting from %s to %s is deprecated", e.type.toChars(), t.toChars());
                goto Lok;
            }
            goto Lfail;
        }

        if (t1b.ty == Tvoid && tob.ty != Tvoid)
        {
        Lfail:
            /* if the cast cannot be performed, maybe there is an alias
             * this that can be used for casting.
             */
            if (hasAliasThis)
            {
                auto result = tryAliasThisCast();
                if (result)
                    return result;
            }
            error(e.loc, "cannot cast expression `%s` of type `%s` to `%s`", e.toChars(), e.type.toChars(), t.toChars());
            return ErrorExp.get();
        }

    Lok:
        auto result = new CastExp(e.loc, e, t);
        result.type = t; // Don't call semantic()
        //printf("Returning: %s\n", result.toChars());
        return result;
    }

    Expression visitError(ErrorExp e)
    {
        return e;
    }

    Expression visitReal(RealExp e)
    {
        if (!e.type.equals(t))
        {
            if ((e.type.isreal() && t.isreal()) || (e.type.isimaginary() && t.isimaginary()))
            {
                auto result = e.copy();
                result.type = t;
                return result;
            }
            else
                return visit(e);
        }
        return e;
    }

    Expression visitComplex(ComplexExp e)
    {
        if (!e.type.equals(t))
        {
            if (e.type.iscomplex() && t.iscomplex())
            {
                auto result = e.copy();
                result.type = t;
                return result;
            }
            else
                return visit(e);
        }
        return e;
    }

    Expression visitStructLiteral(StructLiteralExp e)
    {
        auto result = visit(e);
        if (auto sle = result.isStructLiteralExp())
            sle.stype = t; // commit type
        return result;
    }

    Expression visitString(StringExp e)
    {
        /* This follows copy-on-write; any changes to 'this'
         * will result in a copy.
         * The this.string member is considered immutable.
         */
        int copied = 0;

        //printf("StringExp::castTo(t = %s), '%s' committed = %d\n", t.toChars(), e.toChars(), e.committed);

        if (!e.committed && t.ty == Tpointer && t.nextOf().ty == Tvoid &&
            (!sc || !(sc.flags & SCOPE.Cfile)))
        {
            error(e.loc, "cannot convert string literal to `void*`");
            return ErrorExp.get();
        }

        StringExp se = e;

        Expression lcast()
        {
            auto result = new CastExp(e.loc, se, t);
            result.type = t; // so semantic() won't be run on e
            return result;
        }

        if (!e.committed)
        {
            se = e.copy().isStringExp();
            se.committed = true;
            copied = 1;
        }

        if (e.type.equals(t))
        {
            return se;
        }

        Type tb = t.toBasetype();
        Type typeb = e.type.toBasetype();

        if (e.hexString && !e.committed)
        {
            const szx = cast(ubyte) tb.nextOf().size();
            if (szx != se.sz && (e.len % szx) == 0)
            {
                import dmd.utils: arrayCastBigEndian;
<<<<<<< HEAD
                const data = cast(const ubyte[]) e.peekString();
=======
                const data = e.peekData();
>>>>>>> 855353a1
                se.setData(arrayCastBigEndian(data, szx).ptr, data.length / szx, szx);
                se.type = t;
                return se;
            }
        }

        //printf("\ttype = %s\n", e.type.toChars());
        if (tb.ty == Tdelegate && typeb.ty != Tdelegate)
        {
            return visit(e);
        }

        if (typeb.equals(tb))
        {
            if (!copied)
            {
                se = e.copy().isStringExp();
                copied = 1;
            }
            se.type = t;
            return se;
        }

        /* Handle reinterpret casts:
         *  cast(wchar[3])"abcd"c --> [\u6261, \u6463, \u0000]
         *  cast(wchar[2])"abcd"c --> [\u6261, \u6463]
         *  cast(wchar[1])"abcd"c --> [\u6261]
         *  cast(char[4])"a" --> ['a', 0, 0, 0]
         */
        if (e.committed && tb.ty == Tsarray && typeb.ty == Tarray)
        {
            se = e.copy().isStringExp();
            uinteger_t szx = tb.nextOf().size();
            assert(szx <= 255);
            se.sz = cast(ubyte)szx;
            se.len = cast(size_t)tb.isTypeSArray().dim.toInteger();
            se.committed = true;
            se.type = t;

            /* If larger than source, pad with zeros.
             */
            const fullSize = (se.len + 1) * se.sz; // incl. terminating 0
            if (fullSize > (e.len + 1) * e.sz)
            {
                void* s = mem.xmalloc(fullSize);
                const srcSize = e.len * e.sz;
                const data = se.peekData();
                memcpy(s, data.ptr, srcSize);
                memset(s + srcSize, 0, fullSize - srcSize);
                se.setData(s, se.len, se.sz);
            }
            return se;
        }

        if (tb.ty != Tsarray && tb.ty != Tarray && tb.ty != Tpointer)
        {
            if (!copied)
            {
                se = e.copy().isStringExp();
                copied = 1;
            }
            return lcast();
        }
        if (typeb.ty != Tsarray && typeb.ty != Tarray && typeb.ty != Tpointer)
        {
            if (!copied)
            {
                se = e.copy().isStringExp();
                copied = 1;
            }
            return lcast();
        }

        const nextSz = typeb.nextOf().size();
        if (nextSz == SIZE_INVALID)
        {
            return ErrorExp.get();
        }
        if (nextSz == tb.nextOf().size())
        {
            if (!copied)
            {
                se = e.copy().isStringExp();
                copied = 1;
            }
            if (tb.ty == Tsarray)
                goto L2; // handle possible change in static array dimension
            se.type = t;
            return se;
        }

        if (e.committed)
            goto Lcast;

        auto X(T, U)(T tf, U tt)
        {
            return (cast(int)tf * 256 + cast(int)tt);
        }

        {
            OutBuffer buffer;
            size_t newlen = 0;
            int tfty = typeb.nextOf().toBasetype().ty;
            int ttty = tb.nextOf().toBasetype().ty;
            switch (X(tfty, ttty))
            {
            case X(Tchar, Tchar):
            case X(Twchar, Twchar):
            case X(Tdchar, Tdchar):
                break;

            case X(Tchar, Twchar):
                for (size_t u = 0; u < e.len;)
                {
                    dchar c;
                    if (const s = utf_decodeChar(se.peekString(), u, c))
                        error(e.loc, "%.*s", cast(int)s.length, s.ptr);
                    else
                        buffer.writeUTF16(c);
                }
                newlen = buffer.length / 2;
                buffer.writeUTF16(0);
                goto L1;

            case X(Tchar, Tdchar):
                for (size_t u = 0; u < e.len;)
                {
                    dchar c;
                    if (const s = utf_decodeChar(se.peekString(), u, c))
                        error(e.loc, "%.*s", cast(int)s.length, s.ptr);
                    buffer.write4(c);
                    newlen++;
                }
                buffer.write4(0);
                goto L1;

            case X(Twchar, Tchar):
                for (size_t u = 0; u < e.len;)
                {
                    dchar c;
                    if (const s = utf_decodeWchar(se.peekWstring(), u, c))
                        error(e.loc, "%.*s", cast(int)s.length, s.ptr);
                    else
                        buffer.writeUTF8(c);
                }
                newlen = buffer.length;
                buffer.writeUTF8(0);
                goto L1;

            case X(Twchar, Tdchar):
                for (size_t u = 0; u < e.len;)
                {
                    dchar c;
                    if (const s = utf_decodeWchar(se.peekWstring(), u, c))
                        error(e.loc, "%.*s", cast(int)s.length, s.ptr);
                    buffer.write4(c);
                    newlen++;
                }
                buffer.write4(0);
                goto L1;

            case X(Tdchar, Tchar):
                for (size_t u = 0; u < e.len; u++)
                {
                    uint c = se.peekDstring()[u];
                    if (!utf_isValidDchar(c))
                        error(e.loc, "invalid UCS-32 char \\U%08x", c);
                    else
                        buffer.writeUTF8(c);
                    newlen++;
                }
                newlen = buffer.length;
                buffer.writeUTF8(0);
                goto L1;

            case X(Tdchar, Twchar):
                for (size_t u = 0; u < e.len; u++)
                {
                    uint c = se.peekDstring()[u];
                    if (!utf_isValidDchar(c))
                        error(e.loc, "invalid UCS-32 char \\U%08x", c);
                    else
                        buffer.writeUTF16(c);
                    newlen++;
                }
                newlen = buffer.length / 2;
                buffer.writeUTF16(0);
                goto L1;

            L1:
                if (!copied)
                {
                    se = e.copy().isStringExp();
                    copied = 1;
                }

                {
                    uinteger_t szx = tb.nextOf().size();
                    assert(szx <= 255);
                    se.setData(buffer.extractSlice().ptr, newlen, cast(ubyte)szx);
                }
                break;

            default:
                assert(typeb.nextOf().size() != tb.nextOf().size());
                goto Lcast;
            }
        }
    L2:
        assert(copied);

        // See if need to truncate or extend the literal
        if (auto tsa = tb.isTypeSArray())
        {
            size_t dim2 = cast(size_t)tsa.dim.toInteger();
            //printf("dim from = %d, to = %d\n", cast(int)se.len, cast(int)dim2);

            // Changing dimensions
            if (dim2 != se.len)
            {
                // Copy when changing the string literal
                const newsz = se.sz;
                const d = (dim2 < se.len) ? dim2 : se.len;
                void* s = mem.xmalloc((dim2 + 1) * newsz);
                memcpy(s, se.peekData().ptr, d * newsz);
                // Extend with 0, add terminating 0
                memset(s + d * newsz, 0, (dim2 + 1 - d) * newsz);
                se.setData(s, dim2, newsz);
            }
        }
        se.type = t;
        return se;

    Lcast:
        auto result = new CastExp(e.loc, se, t);
        result.type = t; // so semantic() won't be run on e
        return result;
    }

    Expression visitAddr(AddrExp e)
    {
        version (none)
        {
            printf("AddrExp::castTo(this=%s, type=%s, t=%s)\n", e.toChars(), e.type.toChars(), t.toChars());
        }
        Type tb = t.toBasetype();
        Type typeb = e.type.toBasetype();

        if (tb.equals(typeb))
        {
            auto result = e.copy();
            result.type = t;
            return result;
        }

        // Look for pointers to functions where the functions are overloaded.
        if (e.e1.isOverExp() &&
            (tb.ty == Tpointer || tb.ty == Tdelegate) && tb.nextOf().ty == Tfunction)
        {
            OverExp eo = e.e1.isOverExp();
            FuncDeclaration f = null;
            for (size_t i = 0; i < eo.vars.a.length; i++)
            {
                auto s = eo.vars.a[i];
                auto f2 = s.isFuncDeclaration();
                assert(f2);
                if (f2.overloadExactMatch(tb.nextOf()))
                {
                    if (f)
                    {
                        /* Error if match in more than one overload set,
                         * even if one is a 'better' match than the other.
                         */
                        ScopeDsymbol.multiplyDefined(e.loc, f, f2);
                    }
                    else
                        f = f2;
                }
            }
            if (f)
            {
                f.tookAddressOf++;
                auto se = new SymOffExp(e.loc, f, 0, false);
                auto se2 = se.expressionSemantic(sc);
                // Let SymOffExp::castTo() do the heavy lifting
                return visit(se2);
            }
        }

        if (e.e1.isVarExp() &&
            typeb.ty == Tpointer && typeb.nextOf().ty == Tfunction &&
            tb.ty == Tpointer && tb.nextOf().ty == Tfunction)
        {
            auto ve = e.e1.isVarExp();
            auto f = ve.var.isFuncDeclaration();
            if (f)
            {
                assert(f.isImportedSymbol());
                f = f.overloadExactMatch(tb.nextOf());
                if (f)
                {
                    Expression result = new VarExp(e.loc, f, false);
                    result.type = f.type;
                    result = new AddrExp(e.loc, result, t);
                    return result;
                }
            }
        }

        if (auto f = isFuncAddress(e))
        {
            if (checkForwardRef(f, e.loc))
            {
                return ErrorExp.get();
            }
        }

        return visit(e);
    }

    Expression visitTuple(TupleExp e)
    {
        if (e.type.equals(t))
        {
            return e;
        }

        /* If target type is a tuple of same length, cast each expression to
         * the corresponding type in the tuple.
         */
        TypeTuple totuple;
        if (auto tt = t.isTypeTuple())
            totuple = e.exps.length == tt.arguments.length ? tt : null;

        TupleExp te = e.copy().isTupleExp();
        te.e0 = e.e0 ? e.e0.copy() : null;
        te.exps = e.exps.copy();
        for (size_t i = 0; i < te.exps.length; i++)
        {
            Expression ex = (*te.exps)[i];
            ex = ex.castTo(sc, totuple ? (*totuple.arguments)[i].type : t);
            (*te.exps)[i] = ex;
        }
        if (totuple)
            te.type = totuple;
        return te;

        /* Questionable behavior: In here, result.type is not set to t
         *  if target type is not a tuple of same length.
         * Therefoe:
         *  TypeTuple!(int, int) values;
         *  auto values2 = cast(long)values;
         *  // typeof(values2) == TypeTuple!(int, int) !!
         *
         * Only when the casted tuple is immediately expanded, it would work.
         *  auto arr = [cast(long)values];
         *  // typeof(arr) == long[]
         */
    }

    Expression visitArrayLiteral(ArrayLiteralExp e)
    {
        version (none)
        {
            printf("ArrayLiteralExp::castTo(this=%s, type=%s, => %s)\n", e.toChars(), e.type.toChars(), t.toChars());
        }

        ArrayLiteralExp ae = e;

        Type tb = t.toBasetype();
        if (tb.ty == Tarray)
        {
            if (checkArrayLiteralEscape(sc, ae, false))
            {
                return ErrorExp.get();
            }
        }

        if (e.type == t)
        {
            return e;
        }
        Type typeb = e.type.toBasetype();

        if ((tb.ty == Tarray || tb.ty == Tsarray) &&
            (typeb.ty == Tarray || typeb.ty == Tsarray))
        {
            if (tb.nextOf().toBasetype().ty == Tvoid && typeb.nextOf().toBasetype().ty != Tvoid)
            {
                // Don't do anything to cast non-void[] to void[]
            }
            else if (typeb.ty == Tsarray && typeb.nextOf().toBasetype().ty == Tvoid)
            {
                // Don't do anything for casting void[n] to others
            }
            else
            {
                if (auto tsa = tb.isTypeSArray())
                {
                    if (e.elements.length != tsa.dim.toInteger())
                        goto L1;
                }

                ae = e.copy().isArrayLiteralExp();
                if (e.basis)
                    ae.basis = e.basis.castTo(sc, tb.nextOf());
                ae.elements = e.elements.copy();
                for (size_t i = 0; i < e.elements.length; i++)
                {
                    Expression ex = (*e.elements)[i];
                    if (!ex)
                        continue;
                    ex = ex.castTo(sc, tb.nextOf());
                    (*ae.elements)[i] = ex;
                }
                ae.type = t;
                return ae;
            }
        }
        else if (tb.ty == Tpointer && typeb.ty == Tsarray)
        {
            Type tp = typeb.nextOf().pointerTo();
            if (!tp.equals(ae.type))
            {
                ae = e.copy().isArrayLiteralExp();
                ae.type = tp;
            }
        }
        else if (tb.ty == Tvector && (typeb.ty == Tarray || typeb.ty == Tsarray || typeb.ty == Tpointer))
        {
            // Convert array literal to vector type
            // The Tpointer case comes from C eagerly converting Tsarray to Tpointer
            TypeVector tv = tb.isTypeVector();
            TypeSArray tbase = tv.basetype.isTypeSArray();
            assert(tbase.ty == Tsarray);
            const edim = e.elements.length;
            const tbasedim = tbase.dim.toInteger();
            if (edim > tbasedim)
                goto L1;

            ae = e.copy().isArrayLiteralExp();
            ae.type = tbase; // https://issues.dlang.org/show_bug.cgi?id=12642
            ae.elements = e.elements.copy();
            Type telement = tv.elementType();
            foreach (i; 0 .. edim)
            {
                Expression ex = (*e.elements)[i];
                ex = ex.castTo(sc, telement);
                (*ae.elements)[i] = ex;
            }
            // Fill in the rest with the default initializer
            ae.elements.setDim(cast(size_t)tbasedim);
            foreach (i; edim .. cast(size_t)tbasedim)
            {
                Expression ex = typeb.nextOf.defaultInitLiteral(e.loc);
                ex = ex.castTo(sc, telement);
                (*ae.elements)[i] = ex;
            }
            Expression ev = new VectorExp(e.loc, ae, tb);
            ev = ev.expressionSemantic(sc);
            return ev;
        }
    L1:
        return visit(ae);
    }

    Expression visitAssocArrayLiteral(AssocArrayLiteralExp e)
    {
        //printf("AssocArrayLiteralExp::castTo(this=%s, type=%s, => %s)\n", e.toChars(), e.type.toChars(), t.toChars());
        if (e.type == t)
        {
            return e;
        }

        Type tb = t.toBasetype();
        Type typeb = e.type.toBasetype();

        if (tb.ty == Taarray && typeb.ty == Taarray &&
            tb.nextOf().toBasetype().ty != Tvoid)
        {
            AssocArrayLiteralExp ae = e.copy().isAssocArrayLiteralExp();
            ae.keys = e.keys.copy();
            ae.values = e.values.copy();
            assert(e.keys.length == e.values.length);
            for (size_t i = 0; i < e.keys.length; i++)
            {
                Expression ex = (*e.values)[i];
                ex = ex.castTo(sc, tb.nextOf());
                (*ae.values)[i] = ex;

                ex = (*e.keys)[i];
                ex = ex.castTo(sc, tb.isTypeAArray().index);
                (*ae.keys)[i] = ex;
            }
            ae.type = t;
            return ae;
        }
        return visit(e);
    }

    Expression visitSymOff(SymOffExp e)
    {
        version (none)
        {
            printf("SymOffExp::castTo(this=%s, type=%s, t=%s)\n", e.toChars(), e.type.toChars(), t.toChars());
        }
        if (e.type == t && !e.hasOverloads)
        {
            return e;
        }

        Type tb = t.toBasetype();
        Type typeb = e.type.toBasetype();

        if (tb.equals(typeb))
        {
            auto result = e.copy();
            result.type = t;
            result.isSymOffExp().hasOverloads = false;
            return result;
        }

        // Look for pointers to functions where the functions are overloaded.
        if (e.hasOverloads &&
            typeb.ty == Tpointer && typeb.nextOf().ty == Tfunction &&
            (tb.ty == Tpointer || tb.ty == Tdelegate) && tb.nextOf().ty == Tfunction)
        {
            FuncDeclaration f = e.var.isFuncDeclaration();
            f = f ? f.overloadExactMatch(tb.nextOf()) : null;
            if (f)
            {
                Expression result;
                if (tb.ty == Tdelegate)
                {
                    if (f.needThis() && hasThis(sc))
                    {
                        result = new DelegateExp(e.loc, new ThisExp(e.loc), f, false);
                        result = result.expressionSemantic(sc);
                    }
                    else if (f.needThis())
                    {
                        error(e.loc, "no `this` to create delegate for `%s`", f.toChars());
                        return ErrorExp.get();
                    }
                    else if (f.isNested())
                    {
                        result = new DelegateExp(e.loc, IntegerExp.literal!0, f, false);
                        result = result.expressionSemantic(sc);
                    }
                    else
                    {
                        error(e.loc, "cannot cast from function pointer to delegate");
                        return ErrorExp.get();
                    }
                }
                else
                {
                    result = new SymOffExp(e.loc, f, 0, false);
                    result.type = t;
                }
                f.tookAddressOf++;
                return result;
            }
        }

        if (auto f = isFuncAddress(e))
        {
            if (checkForwardRef(f, e.loc))
            {
                return ErrorExp.get();
            }
        }

        return visit(e);
    }

    Expression visitDelegate(DelegateExp e)
    {
        version (none)
        {
            printf("DelegateExp::castTo(this=%s, type=%s, t=%s)\n", e.toChars(), e.type.toChars(), t.toChars());
        }
        static immutable msg = "cannot form delegate due to covariant return type";

        Type tb = t.toBasetype();
        Type typeb = e.type.toBasetype();

        if (tb.equals(typeb) && !e.hasOverloads)
        {
            int offset;
            e.func.tookAddressOf++;
            if (e.func.tintro && e.func.tintro.nextOf().isBaseOf(e.func.type.nextOf(), &offset) && offset)
                error(e.loc, "%s", msg.ptr);
            auto result = e.copy();
            result.type = t;
            return result;
        }

        // Look for delegates to functions where the functions are overloaded.
        if (typeb.ty == Tdelegate && tb.ty == Tdelegate)
        {
            if (e.func)
            {
                auto f = e.func.overloadExactMatch(tb.nextOf());
                if (f)
                {
                    int offset;
                    if (f.tintro && f.tintro.nextOf().isBaseOf(f.type.nextOf(), &offset) && offset)
                        error(e.loc, "%s", msg.ptr);
                    if (f != e.func)    // if address not already marked as taken
                        f.tookAddressOf++;
                    auto result = new DelegateExp(e.loc, e.e1, f, false, e.vthis2);
                    result.type = t;
                    return result;
                }
                if (e.func.tintro)
                    error(e.loc, "%s", msg.ptr);
            }
        }

        if (auto f = isFuncAddress(e))
        {
            if (checkForwardRef(f, e.loc))
            {
                return ErrorExp.get();
            }
        }

        return visit(e);
    }

    Expression visitFunc(FuncExp e)
    {
        //printf("FuncExp::castTo type = %s, t = %s\n", e.type.toChars(), t.toChars());
        FuncExp fe;
        if (e.matchType(t, sc, &fe, global.errorSinkNull) > MATCH.nomatch)
        {
            return fe;
        }
        return visit(e);
    }

    Expression visitCond(CondExp e)
    {
        if (!e.type.equals(t))
        {
            auto result = new CondExp(e.loc, e.econd, e.e1.castTo(sc, t), e.e2.castTo(sc, t));
            result.type = t;
            return result;
        }
        return e;
    }

    Expression visitComma(CommaExp e)
    {
        Expression e2c = e.e2.castTo(sc, t);

        if (e2c != e.e2)
        {
            auto result = new CommaExp(e.loc, e.e1, e2c);
            result.type = e2c.type;
            return result;
        }
        else
        {
            e.type = e.e2.type;
            return e;
        }
    }

    Expression visitSlice(SliceExp e)
    {
        //printf("SliceExp::castTo e = %s, type = %s, t = %s\n", e.toChars(), e.type.toChars(), t.toChars());

        Type tb = t.toBasetype();
        Type typeb = e.type.toBasetype();

        if (e.type.equals(t) || typeb.ty != Tarray ||
            (tb.ty != Tarray && tb.ty != Tsarray))
        {
            return visit(e);
        }

        if (tb.ty == Tarray)
        {
            if (typeb.nextOf().equivalent(tb.nextOf()))
            {
                // T[] to const(T)[]
                auto result = e.copy();
                result.type = t;
                return result;
            }
            else
            {
                return visit(e);
            }
        }

        // Handle the cast from Tarray to Tsarray with CT-known slicing

        TypeSArray tsa;
        {
            Type t = toStaticArrayType(e);
            tsa = t ? t.isTypeSArray() : null;
        }

        if (tsa && tsa.size(e.loc) == tb.size(e.loc))
        {
            /* Match if the sarray sizes are equal:
             *  T[a .. b] to const(T)[b-a]
             *  T[a .. b] to U[dim] if (T.sizeof*(b-a) == U.sizeof*dim)
             *
             * If a SliceExp has Tsarray, it will become lvalue.
             * That's handled in SliceExp::isLvalue and toLvalue
             */
            auto result = e.copy();
            result.type = t;
            return result;
        }
        if (tsa && tsa.dim.equals(tb.isTypeSArray().dim))
        {
            /* Match if the dimensions are equal
             * with the implicit conversion of e.e1:
             *  cast(float[2]) [2.0, 1.0, 0.0][0..2];
             */
            Type t1b = e.e1.type.toBasetype();
            if (t1b.ty == Tsarray)
                t1b = tb.nextOf().sarrayOf(t1b.isTypeSArray().dim.toInteger());
            else if (t1b.ty == Tarray)
                t1b = tb.nextOf().arrayOf();
            else if (t1b.ty == Tpointer)
                t1b = tb.nextOf().pointerTo();
            else
                assert(0);
            if (e.e1.implicitConvTo(t1b) > MATCH.nomatch)
            {
                Expression e1x = e.e1.implicitCastTo(sc, t1b);
                assert(e1x.op != EXP.error);
                e = e.copy().isSliceExp();
                e.e1 = e1x;
                e.type = t;
                return e;
            }
        }
        auto ts = toAutoQualChars(tsa ? tsa : e.type, t);
        error(e.loc, "cannot cast expression `%s` of type `%s` to `%s`",
            e.toChars(), ts[0], ts[1]);
        return ErrorExp.get();
    }

    // Casting to noreturn isn't an actual cast
    // Rewrite cast(<qual> noreturn) <exp>
    // as      <exp>, assert(false)
    if (t.isTypeNoreturn())
    {
        // Don't generate an unreachable assert(false) if e will abort
        if (e.type.isTypeNoreturn())
        {
            // Paint e to accomodate for different type qualifiers
            e.type = t;
            return e;
        }

        auto ini = t.defaultInitLiteral(e.loc);
        return Expression.combine(e, ini);
    }

    switch (e.op)
    {
        default                   : return visit(e);
        case EXP.error            : return visitError(e.isErrorExp());
        case EXP.float64          : return visitReal(e.isRealExp());
        case EXP.complex80        : return visitComplex(e.isComplexExp());
        case EXP.structLiteral    : return visitStructLiteral(e.isStructLiteralExp());
        case EXP.string_          : return visitString(e.isStringExp());
        case EXP.address          : return visitAddr(e.isAddrExp());
        case EXP.tuple            : return visitTuple(e.isTupleExp());
        case EXP.arrayLiteral     : return visitArrayLiteral(e.isArrayLiteralExp());
        case EXP.assocArrayLiteral: return visitAssocArrayLiteral(e.isAssocArrayLiteralExp());
        case EXP.symbolOffset     : return visitSymOff(e.isSymOffExp());
        case EXP.delegate_        : return visitDelegate(e.isDelegateExp());
        case EXP.function_        : return visitFunc(e.isFuncExp());
        case EXP.question         : return visitCond(e.isCondExp());
        case EXP.comma            : return visitComma(e.isCommaExp());
        case EXP.slice            : return visitSlice(e.isSliceExp());
    }
}

/****************************************
 * Set type inference target
 *      t       Target type
 *      flag    1: don't put an error when inference fails
 */
Expression inferType(Expression e, Type t, int flag = 0)
{
    Expression visitAle(ArrayLiteralExp ale)
    {
        Type tb = t.toBasetype();
        if (tb.ty == Tarray || tb.ty == Tsarray)
        {
            Type tn = tb.nextOf();
            if (ale.basis)
                ale.basis = inferType(ale.basis, tn, flag);
            for (size_t i = 0; i < ale.elements.length; i++)
            {
                if (Expression e = (*ale.elements)[i])
                {
                    e = inferType(e, tn, flag);
                    (*ale.elements)[i] = e;
                }
            }
        }
        return ale;
    }

    Expression visitAar(AssocArrayLiteralExp aale)
    {
        Type tb = t.toBasetype();
        if (auto taa = tb.isTypeAArray())
        {
            Type ti = taa.index;
            Type tv = taa.nextOf();
            for (size_t i = 0; i < aale.keys.length; i++)
            {
                if (Expression e = (*aale.keys)[i])
                {
                    e = inferType(e, ti, flag);
                    (*aale.keys)[i] = e;
                }
            }
            for (size_t i = 0; i < aale.values.length; i++)
            {
                if (Expression e = (*aale.values)[i])
                {
                    e = inferType(e, tv, flag);
                    (*aale.values)[i] = e;
                }
            }
        }
        return aale;
    }

    Expression visitFun(FuncExp fe)
    {
        //printf("FuncExp::inferType('%s'), to=%s\n", fe.type ? fe.type.toChars() : "null", t.toChars());
        if (t.ty == Tdelegate || t.ty == Tpointer && t.nextOf().ty == Tfunction)
        {
            fe.fd.treq = t;
        }
        return fe;
    }

    Expression visitTer(CondExp ce)
    {
        Type tb = t.toBasetype();
        ce.e1 = inferType(ce.e1, tb, flag);
        ce.e2 = inferType(ce.e2, tb, flag);
        return ce;
    }

    if (t) switch (e.op)
    {
        case EXP.arrayLiteral:      return visitAle(e.isArrayLiteralExp());
        case EXP.assocArrayLiteral: return visitAar(e.isAssocArrayLiteralExp());
        case EXP.function_:         return visitFun(e.isFuncExp());
        case EXP.question:          return visitTer(e.isCondExp());
        default:
    }
    return e;
}

/****************************************
 * Scale addition/subtraction to/from pointer.
 */
Expression scaleFactor(BinExp be, Scope* sc)
{
    Type t1b = be.e1.type.toBasetype();
    Type t2b = be.e2.type.toBasetype();
    Expression eoff;

    if (t1b.ty == Tpointer && t2b.isintegral())
    {
        // Need to adjust operator by the stride
        // Replace (ptr + int) with (ptr + (int * stride))
        Type t = Type.tptrdiff_t;

        uinteger_t stride = t1b.nextOf().size(be.loc);
        if (!t.equals(t2b))
            be.e2 = be.e2.castTo(sc, t);
        eoff = be.e2;
        be.e2 = new MulExp(be.loc, be.e2, new IntegerExp(Loc.initial, stride, t));
        be.e2.type = t;
        be.type = be.e1.type;
    }
    else if (t2b.ty == Tpointer && t1b.isintegral())
    {
        // Need to adjust operator by the stride
        // Replace (int + ptr) with (ptr + (int * stride))
        Type t = Type.tptrdiff_t;
        Expression e;

        uinteger_t stride = t2b.nextOf().size(be.loc);
        if (!t.equals(t1b))
            e = be.e1.castTo(sc, t);
        else
            e = be.e1;
        eoff = e;
        e = new MulExp(be.loc, e, new IntegerExp(Loc.initial, stride, t));
        e.type = t;
        be.type = be.e2.type;
        be.e1 = be.e2;
        be.e2 = e;
    }
    else
        assert(0);


    eoff = eoff.optimize(WANTvalue);
    if (eoff.op == EXP.int64 && eoff.toInteger() == 0)
    {
    }
    else if (sc.setUnsafe(false, be.loc, "pointer arithmetic not allowed in @safe functions"))
    {
        return ErrorExp.get();
    }

    return be;
}

/**************************************
 * Return true if e is an empty array literal with dimensionality
 * equal to or less than type of other array.
 * [], [[]], [[[]]], etc.
 * I.e., make sure that [1,2] is compatible with [],
 * [[1,2]] is compatible with [[]], etc.
 */
private bool isVoidArrayLiteral(Expression e, Type other)
{
    while (e.op == EXP.arrayLiteral && e.type.ty == Tarray && (e.isArrayLiteralExp().elements.length == 1))
    {
        auto ale = e.isArrayLiteralExp();
        e = ale[0];
        if (other.ty == Tsarray || other.ty == Tarray)
            other = other.nextOf();
        else
            return false;
    }
    if (other.ty != Tsarray && other.ty != Tarray)
        return false;
    Type t = e.type;
    return (e.op == EXP.arrayLiteral && t.ty == Tarray && t.nextOf().ty == Tvoid && e.isArrayLiteralExp().elements.length == 0);
}

/**
 * Merge types of `e1` and `e2` into a common subset
 *
 * Parameters `e1` and `e2` will be rewritten in place as needed.
 *
 * Params:
 *     sc  = Current scope
 *     op  = Operator such as `e1 op e2`. In practice, either EXP.question
 *           or one of the binary operator.
 *     pe1 = The LHS of the operation, will be rewritten
 *     pe2 = The RHS of the operation, will be rewritten
 *
 * Returns:
 *      The resulting type in case of success, `null` in case of error
 */
Type typeMerge(Scope* sc, EXP op, ref Expression pe1, ref Expression pe2)
{
    //printf("typeMerge() %s op %s\n", pe1.toChars(), pe2.toChars());

    Expression e1 = pe1;
    Expression e2 = pe2;

    // ImportC: do array/function conversions
    if (sc)
    {
        e1 = e1.arrayFuncConv(sc);
        e2 = e2.arrayFuncConv(sc);
    }

    Type Lret(Type result)
    {
        pe1 = e1;
        pe2 = e2;

        version (none)
        {
            printf("-typeMerge() %s op %s\n", e1.toChars(), e2.toChars());
            if (e1.type)
                printf("\tt1 = %s\n", e1.type.toChars());
            if (e2.type)
                printf("\tt2 = %s\n", e2.type.toChars());
            printf("\ttype = %s\n", result.toChars());
        }
        return result;
    }

    /// Converts one of the expression to the other
    Type convert(ref Expression from, Type to)
    {
        from = from.castTo(sc, to);
        return Lret(to);
    }

    /// Converts both expression to a third type
    Type coerce(Type towards)
    {
        e1 = e1.castTo(sc, towards);
        e2 = e2.castTo(sc, towards);
        return Lret(towards);
    }

    Type t1b = e1.type.toBasetype();
    Type t2b = e2.type.toBasetype();

    if (sc && sc.flags & SCOPE.Cfile)
    {
        // Integral types can be implicitly converted to pointers
        if ((t1b.ty == Tpointer) != (t2b.ty == Tpointer))
        {
            if (t1b.isintegral())
            {
                return convert(e1, t2b);
            }
            else if (t2b.isintegral())
            {
                return convert(e2, t1b);
            }
        }
    }

    if (op != EXP.question || t1b.ty != t2b.ty && (t1b.isTypeBasic() && t2b.isTypeBasic()))
    {
        if (op == EXP.question && t1b.ty.isSomeChar() && t2b.ty.isSomeChar())
        {
            e1 = e1.castTo(sc, Type.tdchar);
            e2 = e2.castTo(sc, Type.tdchar);
        }
        else
        {
            e1 = integralPromotions(e1, sc);
            e2 = integralPromotions(e2, sc);
        }
    }

    MATCH m;
    Type t1 = e1.type;
    Type t2 = e2.type;
    assert(t1);
    Type t = t1;

    /* The start type of alias this type recursion.
     * In following case, we should save A, and stop recursion
     * if it appears again.
     *      X -> Y -> [A] -> B -> A -> B -> ...
     */
    Type att1 = null;
    Type att2 = null;

    if (t1.mod != t2.mod &&
        t1.ty == Tenum && t2.ty == Tenum &&
        t1.isTypeEnum().sym == t2.isTypeEnum().sym)
    {
        ubyte mod = MODmerge(t1.mod, t2.mod);
        t1 = t1.castMod(mod);
        t2 = t2.castMod(mod);
        return Lret(t1);
    }

Lagain:
    t1b = t1.toBasetype();
    t2b = t2.toBasetype();

    const ty = implicitConvCommonTy(t1b.ty, t2b.ty);
    if (ty != Terror)
    {
        const ty1 = implicitConvTy1(t1b.ty, t2b.ty);
        const ty2 = implicitConvTy1(t2b.ty, t1b.ty);

        if (t1b.ty == ty1) // if no promotions
        {
            if (t1.equals(t2))
                return Lret(t1);

            if (t1b.equals(t2b))
                return Lret(t1b);
        }

        t1 = Type.basic[ty1];
        t2 = Type.basic[ty2];

        if (!(t1 && t2))
            return null;
        e1 = e1.castTo(sc, t1);
        e2 = e2.castTo(sc, t2);
        return Lret(Type.basic[ty]);
    }

    t1 = t1b;
    t2 = t2b;

    if (t1.ty == Ttuple || t2.ty == Ttuple)
        return null;

    if (t1.equals(t2))
    {
        // merging can not result in new enum type
        if (t.ty == Tenum)
            return Lret(t1b);
        return Lret(t);
    }

    if ((t1.ty == Tpointer && t2.ty == Tpointer) || (t1.ty == Tdelegate && t2.ty == Tdelegate))
    {
        // Bring pointers to compatible type
        Type t1n = t1.nextOf();
        Type t2n = t2.nextOf();

        if (t1n.equals(t2n))
            return Lret(t);

        if (t1n.ty == Tvoid) // pointers to void are always compatible
            return Lret(t1);

        if (t2n.ty == Tvoid)
            return Lret(t2);

        if (t1.implicitConvTo(t2))
            return convert(e1, t2);

        if (t2.implicitConvTo(t1))
            return convert(e2, t1);

        if (t1n.ty == Tfunction && t2n.ty == Tfunction)
        {
            TypeFunction tf1 = t1n.isTypeFunction();
            TypeFunction tf2 = t2n.isTypeFunction();
            tf1.purityLevel();
            tf2.purityLevel();

            TypeFunction d = tf1.syntaxCopy();

            if (tf1.purity != tf2.purity)
                d.purity = PURE.impure;
            assert(d.purity != PURE.fwdref);

            d.isnothrow = (tf1.isnothrow && tf2.isnothrow);
            d.isnogc = (tf1.isnogc && tf2.isnogc);

            if (tf1.trust == tf2.trust)
                d.trust = tf1.trust;
            else if (tf1.trust <= TRUST.system || tf2.trust <= TRUST.system)
                d.trust = TRUST.system;
            else
                d.trust = TRUST.trusted;

            Type tx = (t1.ty == Tdelegate) ? new TypeDelegate(d) : d.pointerTo();
            tx = tx.typeSemantic(e1.loc, sc);

            if (t1.implicitConvTo(tx) && t2.implicitConvTo(tx))
                return coerce(tx);
            return null;
        }

        if (t1n.mod != t2n.mod)
        {
            if (!t1n.isImmutable() && !t2n.isImmutable() && t1n.isShared() != t2n.isShared())
                return null;
            ubyte mod = MODmerge(t1n.mod, t2n.mod);
            t1 = t1n.castMod(mod).pointerTo();
            t2 = t2n.castMod(mod).pointerTo();
            t = t1;
            goto Lagain;
        }

        if (t1n.ty == Tclass && t2n.ty == Tclass)
        {
            ClassDeclaration cd1 = t1n.isClassHandle();
            ClassDeclaration cd2 = t2n.isClassHandle();
            int offset;
            if (cd1.isBaseOf(cd2, &offset))
            {
                if (offset)
                    e2 = e2.castTo(sc, t);
                return Lret(t);
            }

            if (cd2.isBaseOf(cd1, &offset))
            {
                if (offset)
                    e1 = e1.castTo(sc, t2);
                return Lret(t2);
            }

            return null;
        }

        t1 = t1n.constOf().pointerTo();
        t2 = t2n.constOf().pointerTo();
        if (t1.implicitConvTo(t2))
            return convert(e1, t2);
        if (t2.implicitConvTo(t1))
            return convert(e2, t1);
        return null;
    }

    if ((t1.ty == Tsarray || t1.ty == Tarray) && (e2.op == EXP.null_ && t2.ty == Tpointer && t2.nextOf().ty == Tvoid || e2.op == EXP.arrayLiteral && t2.ty == Tsarray && t2.nextOf().ty == Tvoid && t2.isTypeSArray().dim.toInteger() == 0 || isVoidArrayLiteral(e2, t1)))
    {
        /*  (T[n] op void*)   => T[]
         *  (T[]  op void*)   => T[]
         *  (T[n] op void[0]) => T[]
         *  (T[]  op void[0]) => T[]
         *  (T[n] op void[])  => T[]
         *  (T[]  op void[])  => T[]
         */
        return coerce(t1.nextOf().arrayOf());
    }

    if ((t2.ty == Tsarray || t2.ty == Tarray) && (e1.op == EXP.null_ && t1.ty == Tpointer && t1.nextOf().ty == Tvoid || e1.op == EXP.arrayLiteral && t1.ty == Tsarray && t1.nextOf().ty == Tvoid && t1.isTypeSArray().dim.toInteger() == 0 || isVoidArrayLiteral(e1, t2)))
    {
        /*  (void*   op T[n]) => T[]
         *  (void*   op T[])  => T[]
         *  (void[0] op T[n]) => T[]
         *  (void[0] op T[])  => T[]
         *  (void[]  op T[n]) => T[]
         *  (void[]  op T[])  => T[]
         */
        return coerce(t2.nextOf().arrayOf());
    }

    if ((t1.ty == Tsarray || t1.ty == Tarray) && (m = t1.implicitConvTo(t2)) != MATCH.nomatch)
    {
        // https://issues.dlang.org/show_bug.cgi?id=7285
        // Tsarray op [x, y, ...] should to be Tsarray
        // https://issues.dlang.org/show_bug.cgi?id=14737
        // Tsarray ~ [x, y, ...] should to be Tarray
        if (t1.ty == Tsarray && e2.op == EXP.arrayLiteral && op != EXP.concatenate)
            return convert(e2, t1);
        if (m == MATCH.constant && (op == EXP.addAssign || op == EXP.minAssign || op == EXP.mulAssign || op == EXP.divAssign || op == EXP.modAssign || op == EXP.powAssign || op == EXP.andAssign || op == EXP.orAssign || op == EXP.xorAssign))
        {
            // Don't make the lvalue const
            return Lret(t2);
        }
        return convert(e1, t2);
    }

    if ((t2.ty == Tsarray || t2.ty == Tarray) && t2.implicitConvTo(t1))
    {
        // https://issues.dlang.org/show_bug.cgi?id=7285
        // https://issues.dlang.org/show_bug.cgi?id=14737
        if (t2.ty == Tsarray && e1.op == EXP.arrayLiteral && op != EXP.concatenate)
            return convert(e1, t2);
        return convert(e2, t1);
    }

    if ((t1.ty == Tsarray || t1.ty == Tarray || t1.ty == Tpointer) && (t2.ty == Tsarray || t2.ty == Tarray || t2.ty == Tpointer) && t1.nextOf().mod != t2.nextOf().mod)
    {
        /* If one is mutable and the other immutable, then retry
         * with both of them as const
         */
        Type t1n = t1.nextOf();
        Type t2n = t2.nextOf();
        ubyte mod;
        if (e1.op == EXP.null_ && e2.op != EXP.null_)
            mod = t2n.mod;
        else if (e1.op != EXP.null_ && e2.op == EXP.null_)
            mod = t1n.mod;
        else if (!t1n.isImmutable() && !t2n.isImmutable() && t1n.isShared() != t2n.isShared())
            return null;
        else
            mod = MODmerge(t1n.mod, t2n.mod);

        if (t1.ty == Tpointer)
            t1 = t1n.castMod(mod).pointerTo();
        else
            t1 = t1n.castMod(mod).arrayOf();

        if (t2.ty == Tpointer)
            t2 = t2n.castMod(mod).pointerTo();
        else
            t2 = t2n.castMod(mod).arrayOf();
        t = t1;
        goto Lagain;
    }

LmergeClassTypes:
    /* Merge different type modifiers on classes
     */
    if (t1.ty == Tclass && t2.ty == Tclass)
    {
        if (t1.mod != t2.mod)
        {
            ubyte mod;
            if (e1.op == EXP.null_ && e2.op != EXP.null_)
                mod = t2.mod;
            else if (e1.op != EXP.null_ && e2.op == EXP.null_)
                mod = t1.mod;
            else if (!t1.isImmutable() && !t2.isImmutable() && t1.isShared() != t2.isShared())
                return null;
            else
                mod = MODmerge(t1.mod, t2.mod);
            t1 = t1.castMod(mod);
            t2 = t2.castMod(mod);
            t = t1;
            goto Lagain;
        }
        goto Lcc;
    }

    if (t1.ty == Tclass || t2.ty == Tclass)
    {
    Lcc:
        while (1)
        {
            MATCH i1woat = MATCH.exact;
            MATCH i2woat = MATCH.exact;

            if (auto t2c = t2.isTypeClass())
                i1woat = t2c.implicitConvToWithoutAliasThis(t1);
            if (auto t1c = t1.isTypeClass())
                i2woat = t1c.implicitConvToWithoutAliasThis(t2);

            MATCH i1 = e2.implicitConvTo(t1);
            MATCH i2 = e1.implicitConvTo(t2);

            if (i1 && i2)
            {
                // We have the case of class vs. void*, so pick class
                if (t1.ty == Tpointer)
                    i1 = MATCH.nomatch;
                else if (t2.ty == Tpointer)
                    i2 = MATCH.nomatch;
            }

            // Match but without 'alias this' on classes
            if (i2 && i2woat)
                return coerce(t2);
            if (i1 && i1woat)
                return coerce(t1);

            // Here use implicitCastTo() instead of castTo() to try 'alias this' on classes
            Type coerceImplicit(Type towards)
            {
                e1 = e1.implicitCastTo(sc, towards);
                e2 = e2.implicitCastTo(sc, towards);
                return Lret(towards);
            }

            // Implicit conversion with 'alias this'
            if (i2)
                return coerceImplicit(t2);
            if (i1)
                return coerceImplicit(t1);

            if (t1.ty == Tclass && t2.ty == Tclass)
            {
                /* t1 cannot be converted to t2, and vice versa
                 */
                TypeClass tc1 = t1.isTypeClass();
                TypeClass tc2 = t2.isTypeClass();

                //if (tc1.sym.interfaces.length || tc2.sym.interfaces.length)
                if (tc1.sym.isInterfaceDeclaration() ||
                    tc2.sym.isInterfaceDeclaration())
                {
                    ClassDeclaration cd = findClassCommonRoot(tc1.sym, tc2.sym);
                    if (!cd)
                        return null;    // no common root
                    t1 = cd.type.castMod(t1.mod);
                    t2 = cd.type.castMod(t2.mod);
                    goto LmergeClassTypes;   // deal with mod differences
                }

                /* Pick 'tightest' type
                 */
                ClassDeclaration cd1 = tc1.sym.baseClass;
                ClassDeclaration cd2 = tc2.sym.baseClass;
                if (cd1 && cd2)
                {
                    t1 = cd1.type.castMod(t1.mod);
                    t2 = cd2.type.castMod(t2.mod);
                }
                else if (cd1)
                    t1 = cd1.type;
                else if (cd2)
                    t2 = cd2.type;
                else
                    return null;
                goto LmergeClassTypes;
            }
            else if (t1.ty == Tstruct && t1.isTypeStruct().sym.aliasthis)
            {
                if (isRecursiveAliasThis(att1, e1.type))
                    return null;
                //printf("att tmerge(c || c) e1 = %s\n", e1.type.toChars());
                e1 = resolveAliasThis(sc, e1);
                t1 = e1.type;
                continue;
            }
            else if (t2.ty == Tstruct && t2.isTypeStruct().sym.aliasthis)
            {
                if (isRecursiveAliasThis(att2, e2.type))
                    return null;
                //printf("att tmerge(c || c) e2 = %s\n", e2.type.toChars());
                e2 = resolveAliasThis(sc, e2);
                t2 = e2.type;
                continue;
            }
            else
                return null;
        }
    }

    if (t1.ty == Tstruct && t2.ty == Tstruct)
    {
        if (t1.mod != t2.mod)
        {
            if (!t1.isImmutable() && !t2.isImmutable() && t1.isShared() != t2.isShared())
                return null;
            ubyte mod = MODmerge(t1.mod, t2.mod);
            t1 = t1.castMod(mod);
            t2 = t2.castMod(mod);
            t = t1;
            goto Lagain;
        }

        TypeStruct ts1 = t1.isTypeStruct();
        TypeStruct ts2 = t2.isTypeStruct();
        if (ts1.sym != ts2.sym)
        {
            if (!ts1.sym.aliasthis && !ts2.sym.aliasthis)
                return null;

            MATCH i1 = MATCH.nomatch;
            MATCH i2 = MATCH.nomatch;

            Expression e1b = null;
            Expression e2b = null;
            if (ts2.sym.aliasthis)
            {
                if (isRecursiveAliasThis(att2, e2.type))
                    return null;
                //printf("att tmerge(s && s) e2 = %s\n", e2.type.toChars());
                e2b = resolveAliasThis(sc, e2);
                i1 = e2b.implicitConvTo(t1);
            }
            if (ts1.sym.aliasthis)
            {
                if (isRecursiveAliasThis(att1, e1.type))
                    return null;
                //printf("att tmerge(s && s) e1 = %s\n", e1.type.toChars());
                e1b = resolveAliasThis(sc, e1);
                i2 = e1b.implicitConvTo(t2);
            }
            if (i1 && i2)
                return null;

            if (i1)
                return convert(e2, t1);
            if (i2)
                return convert(e1, t2);

            if (e1b)
            {
                e1 = e1b;
                t1 = e1b.type.toBasetype();
            }
            if (e2b)
            {
                e2 = e2b;
                t2 = e2b.type.toBasetype();
            }
            t = t1;
            goto Lagain;
        }
    }

    if (t1.ty == Tstruct && t1.isTypeStruct().sym.aliasthis)
    {
        if (isRecursiveAliasThis(att1, e1.type))
            return null;
        //printf("att tmerge(s || s) e1 = %s\n", e1.type.toChars());
        e1 = resolveAliasThis(sc, e1);
        t1 = e1.type;
        t = t1;
        goto Lagain;
    }

    if (t2.ty == Tstruct && t2.isTypeStruct().sym.aliasthis)
    {
        if (isRecursiveAliasThis(att2, e2.type))
            return null;
        //printf("att tmerge(s || s) e2 = %s\n", e2.type.toChars());
        e2 = resolveAliasThis(sc, e2);
        t2 = e2.type;
        t = t2;
        goto Lagain;
    }

    if ((e1.op == EXP.string_ || e1.op == EXP.null_) && e1.implicitConvTo(t2))
        return convert(e1, t2);
    if ((e2.op == EXP.string_ || e2.op == EXP.null_) && e2.implicitConvTo(t1))
        return convert(e2, t1);
    if (t1.ty == Tsarray && t2.ty == Tsarray && e2.implicitConvTo(t1.nextOf().arrayOf()))
        return coerce(t1.nextOf().arrayOf());
    if (t1.ty == Tsarray && t2.ty == Tsarray && e1.implicitConvTo(t2.nextOf().arrayOf()))
        return coerce(t2.nextOf().arrayOf());

    if (t1.ty == Tvector && t2.ty == Tvector)
    {
        // https://issues.dlang.org/show_bug.cgi?id=13841
        // all vector types should have no common types between
        // different vectors, even though their sizes are same.
        auto tv1 = t1.isTypeVector();
        auto tv2 = t2.isTypeVector();
        if (!tv1.basetype.equals(tv2.basetype))
            return null;

        goto LmodCompare;
    }

    if (t1.ty == Tvector && t2.ty != Tvector && e2.implicitConvTo(t1))
    {
        e2 = e2.castTo(sc, t1);
        t2 = t1;
        t = t1;
        goto Lagain;
    }

    if (t2.ty == Tvector && t1.ty != Tvector && e1.implicitConvTo(t2))
    {
        e1 = e1.castTo(sc, t2);
        t1 = t2;
        t = t1;
        goto Lagain;
    }

    if (t1.isintegral() && t2.isintegral())
    {
        if (t1.ty != t2.ty)
        {
            if (t1.ty == Tvector || t2.ty == Tvector)
                return null;
            e1 = integralPromotions(e1, sc);
            e2 = integralPromotions(e2, sc);
            t1 = e1.type;
            t2 = e2.type;
            goto Lagain;
        }
        assert(t1.ty == t2.ty);
LmodCompare:
        if (!t1.isImmutable() && !t2.isImmutable() && t1.isShared() != t2.isShared())
            return null;
        ubyte mod = MODmerge(t1.mod, t2.mod);

        t1 = t1.castMod(mod);
        t2 = t2.castMod(mod);
        t = t1;
        e1 = e1.castTo(sc, t);
        e2 = e2.castTo(sc, t);
        goto Lagain;
    }

    if (t1.ty == Tnull && t2.ty == Tnull)
    {
        ubyte mod = MODmerge(t1.mod, t2.mod);
        return coerce(t1.castMod(mod));
    }

    if (t2.ty == Tnull && (t1.ty == Tpointer || t1.ty == Taarray || t1.ty == Tarray))
        return convert(e2, t1);
    if (t1.ty == Tnull && (t2.ty == Tpointer || t2.ty == Taarray || t2.ty == Tarray))
        return convert(e1, t2);

    /// Covers array operations for user-defined types
    Type checkArrayOpType(Expression e1, Expression e2, EXP op, Scope *sc)
    {
        // scalar op scalar - we shouldn't be here
        if (e1.type.ty != Tarray && e1.type.ty != Tsarray && e2.type.ty != Tarray && e2.type.ty != Tsarray)
            return null;

        // only supporting slices and array literals
        if (!e1.isSliceExp() && !e1.isArrayLiteralExp() && !e2.isSliceExp() && !e2.isArrayLiteralExp())
            return null;

        // start with e1 op e2 and if either one of e1 or e2 is a slice or array literal,
        // replace it with the first element of the array
        Expression lhs = e1;
        Expression rhs = e2;

        // T[x .. y] op ?
        if (auto se1 = e1.isSliceExp())
            lhs = new IndexExp(Loc.initial, se1.e1, IntegerExp.literal!0);

        // [t1, t2, .. t3] op ?
        if (auto ale1 = e1.isArrayLiteralExp())
            lhs = ale1.opIndex(0);

        // ? op U[z .. t]
        if (auto se2 = e2.isSliceExp())
            rhs = new IndexExp(Loc.initial, se2.e1, IntegerExp.literal!0);

        // ? op [u1, u2, .. u3]
        if (auto ale2 = e2.isArrayLiteralExp())
            rhs = ale2.opIndex(0);

        // create a new binary expression with the new lhs and rhs (at this stage, at least
        // one of lhs/rhs has been replaced with the 0'th element of the array it was before)
        Expression exp;
        switch (op)
        {
            case EXP.add:
                exp = new AddExp(Loc.initial, lhs, rhs); break;
            case EXP.min:
                exp = new MinExp(Loc.initial, lhs, rhs); break;
            case EXP.mul:
                exp = new MulExp(Loc.initial, lhs, rhs); break;
            case EXP.div:
                exp = new DivExp(Loc.initial, lhs, rhs); break;
            case EXP.pow:
                exp = new PowExp(Loc.initial, lhs, rhs); break;
            default:
                exp = null;
        }

        if (exp)
        {
            // if T op U is valid and has type V
            // then T[] op U and T op U[] should be valid and have type V[]
            Expression e = exp.trySemantic(sc);
            if (e && e.type)
                return e.type.arrayOf;
        }

        return null;
    }

    if (t1.ty == Tarray && isBinArrayOp(op) && isArrayOpOperand(e1))
    {
        if (e2.implicitConvTo(t1.nextOf()))
        {
            // T[] op T
            // T[] op cast(T)U
            e2 = e2.castTo(sc, t1.nextOf());
            return Lret(t1.nextOf().arrayOf());
        }
        if (t1.nextOf().implicitConvTo(e2.type))
        {
            // (cast(T)U)[] op T    (https://issues.dlang.org/show_bug.cgi?id=12780)
            // e1 is left as U[], it will be handled in arrayOp() later.
            return Lret(e2.type.arrayOf());
        }
        if (t2.ty == Tarray && isArrayOpOperand(e2))
        {
            if (t1.nextOf().implicitConvTo(t2.nextOf()))
            {
                // (cast(T)U)[] op T[]  (https://issues.dlang.org/show_bug.cgi?id=12780)
                t = t2.nextOf().arrayOf();
                // if cast won't be handled in arrayOp() later
                if (!isArrayOpImplicitCast(t1.isTypeDArray(), t2.isTypeDArray()))
                    e1 = e1.castTo(sc, t);
                return Lret(t);
            }
            if (t2.nextOf().implicitConvTo(t1.nextOf()))
            {
                // T[] op (cast(T)U)[]  (https://issues.dlang.org/show_bug.cgi?id=12780)
                // e2 is left as U[], it will be handled in arrayOp() later.
                t = t1.nextOf().arrayOf();
                // if cast won't be handled in arrayOp() later
                if (!isArrayOpImplicitCast(t2.isTypeDArray(), t1.isTypeDArray()))
                    e2 = e2.castTo(sc, t);
                return Lret(t);
            }
        }

        t = checkArrayOpType(e1, e2, op, sc);
        if (t !is null)
            return Lret(t);

        return null;
    }
    else if (t2.ty == Tarray && isBinArrayOp(op) && isArrayOpOperand(e2))
    {
        if (e1.implicitConvTo(t2.nextOf()))
        {
            // T op T[]
            // cast(T)U op T[]
            e1 = e1.castTo(sc, t2.nextOf());
            t = t2.nextOf().arrayOf();
        }
        else if (t2.nextOf().implicitConvTo(e1.type))
        {
            // T op (cast(T)U)[]    (https://issues.dlang.org/show_bug.cgi?id=12780)
            // e2 is left as U[], it will be handled in arrayOp() later.
            t = e1.type.arrayOf();
        }
        else
        {
            t = checkArrayOpType(e1, e2, op, sc);
            if (t is null)
                return null;
        }

        //printf("test %s\n", EXPtoString(op).ptr);
        e1 = e1.optimize(WANTvalue);
        if (isCommutative(op) && e1.isConst())
        {
            /* Swap operands to minimize number of functions generated
             */
            //printf("swap %s\n", EXPtoString(op).ptr);
            Expression tmp = e1;
            e1 = e2;
            e2 = tmp;
        }
        return Lret(t);
    }

    return null;
}

/**********************************
 * Find common root that both cd1 and cd2 can be implicitly converted to.
 * Params:
 *      cd1 = first class
 *      cd2 = second class
 * Returns:
 *      common base that both can implicitly convert to, null if none or
 *      multiple matches
 */
private
ClassDeclaration findClassCommonRoot(ClassDeclaration cd1, ClassDeclaration cd2)
{
    enum log = false;
    if (log) printf("findClassCommonRoot(%s, %s)\n", cd1.toChars(), cd2.toChars());
    /* accumulate results in this */
    static struct Root
    {
        ClassDeclaration cd;
        bool error;

        /* merge cd into results */
        void accumulate(ClassDeclaration cd)
        {
            if (log) printf(" accumulate(r.cd: %s r.error: %d cd: %s)\n", this.cd ? this.cd.toChars() : "null", error, cd ? cd.toChars() : null);
            if (this.cd is cd)
            {
            }
            else if (!this.cd)
                this.cd = cd;
            else
                error = true;
        }
    }

    /* Find common root of cd1 and cd2. Accumulate results in r. depth is nesting level */
    void findCommonRoot(ClassDeclaration cd1, ClassDeclaration cd2, ref Root r)
    {
        if (log) printf("findCommonRoot(cd1: %s cd2: %s)\n", cd1.toChars(), cd2.toChars());
        /* Warning: quadratic time function
         */
        if (cd1 is cd2)
        {
            r.accumulate(cd1);
            return;
        }

        foreach (b1; (*cd1.baseclasses)[])
        {
            if (b1.sym != r.cd)
                findCommonRoot(cd2, b1.sym, r);
        }
        foreach (b2; (*cd2.baseclasses)[])
        {
            if (b2.sym != r.cd)
                findCommonRoot(cd1, b2.sym, r);
        }
    }

    Root r;
    findCommonRoot(cd1, cd2, r);
    if (!r.cd || r.error)
        return null;        // no common root
    return r.cd;
}

/************************************
 * Bring leaves to common type.
 * Returns:
 *    null on success, ErrorExp if error occurs
 */
Expression typeCombine(BinExp be, Scope* sc)
{
    Expression errorReturn()
    {
        Expression ex = be.incompatibleTypes();
        if (ex.op == EXP.error)
            return ex;
        return ErrorExp.get();
    }

    Type t1 = be.e1.type.toBasetype();
    Type t2 = be.e2.type.toBasetype();

    if (be.op == EXP.min || be.op == EXP.add)
    {
        // struct+struct, and class+class are errors
        if (t1.ty == Tstruct && t2.ty == Tstruct)
            return errorReturn();
        else if (t1.ty == Tclass && t2.ty == Tclass)
            return errorReturn();
        else if (t1.ty == Taarray && t2.ty == Taarray)
            return errorReturn();
    }

    if (auto result = typeMerge(sc, be.op, be.e1, be.e2))
    {
        if (be.type is null)
            be.type = result;
    }
    else
        return errorReturn();

    // If the types have no value, return an error
    if (be.e1.op == EXP.error)
        return be.e1;
    if (be.e2.op == EXP.error)
        return be.e2;
    return null;
}

/***********************************
 * Do integral promotions (convertchk).
 * Don't convert <array of> to <pointer to>
 */
Expression integralPromotions(Expression e, Scope* sc)
{
    //printf("integralPromotions %s %s\n", e.toChars(), e.type.toChars());
    switch (e.type.toBasetype().ty)
    {
    case Tvoid:
        error(e.loc, "void has no value");
        return ErrorExp.get();

    case Tint8:
    case Tuns8:
    case Tint16:
    case Tuns16:
    case Tbool:
    case Tchar:
    case Twchar:
        e = e.castTo(sc, Type.tint32);
        break;

    case Tdchar:
        e = e.castTo(sc, Type.tuns32);
        break;

    default:
        break;
    }
    return e;
}

/******************************************************
 * This provides a transition from the non-promoting behavior
 * of unary + - ~ to the C-like integral promotion behavior.
 * Params:
 *    sc = context
 *    ue = NegExp, UAddExp, or ComExp which is revised per rules
 * References:
 *      https://issues.dlang.org/show_bug.cgi?id=16997
 */

void fix16997(Scope* sc, UnaExp ue)
{
    if (global.params.fix16997 || sc.flags & SCOPE.Cfile)
        ue.e1 = integralPromotions(ue.e1, sc);          // desired C-like behavor
    else
    {
        switch (ue.e1.type.toBasetype.ty)
        {
            case Tint8:
            case Tuns8:
            case Tint16:
            case Tuns16:
            //case Tbool:       // these operations aren't allowed on bool anyway
            case Tchar:
            case Twchar:
            case Tdchar:
                deprecation(ue.loc, "integral promotion not done for `%s`, remove '-revert=intpromote' switch or `%scast(int)(%s)`",
                    ue.toChars(), EXPtoString(ue.op).ptr, ue.e1.toChars());
                break;

            default:
                break;
        }
    }
}

/***********************************
 * See if both types are arrays that can be compared
 * for equality without any casting. Return true if so.
 * This is to enable comparing things like an immutable
 * array with a mutable one.
 */
extern (D) bool arrayTypeCompatibleWithoutCasting(Type t1, Type t2)
{
    t1 = t1.toBasetype();
    t2 = t2.toBasetype();

    if ((t1.ty == Tarray || t1.ty == Tsarray || t1.ty == Tpointer) && t2.ty == t1.ty)
    {
        if (t1.nextOf().implicitConvTo(t2.nextOf()) >= MATCH.constant || t2.nextOf().implicitConvTo(t1.nextOf()) >= MATCH.constant)
            return true;
    }
    return false;
}

/******************************************************************/
/* Determine the integral ranges of an expression.
 * This is used to determine if implicit narrowing conversions will
 * be allowed.
 */
@trusted
IntRange getIntRange(Expression e)
{
    IntRange visit(Expression e)
    {
        return IntRange.fromType(e.type);
    }

    IntRange visitInteger(IntegerExp e)
    {
        return IntRange(SignExtendedNumber(e.getInteger()))._cast(e.type);
    }

    IntRange visitCast(CastExp e)
    {
        return getIntRange(e.e1)._cast(e.type);
    }

    IntRange visitAdd(AddExp e)
    {
        IntRange ir1 = getIntRange(e.e1);
        IntRange ir2 = getIntRange(e.e2);
        return (ir1 + ir2)._cast(e.type);
    }

    IntRange visitMin(MinExp e)
    {
        IntRange ir1 = getIntRange(e.e1);
        IntRange ir2 = getIntRange(e.e2);
        return (ir1 - ir2)._cast(e.type);
    }

    IntRange visitDiv(DivExp e)
    {
        IntRange ir1 = getIntRange(e.e1);
        IntRange ir2 = getIntRange(e.e2);

        return (ir1 / ir2)._cast(e.type);
    }

    IntRange visitMul(MulExp e)
    {
        IntRange ir1 = getIntRange(e.e1);
        IntRange ir2 = getIntRange(e.e2);

        return (ir1 * ir2)._cast(e.type);
    }

    IntRange visitMod(ModExp e)
    {
        IntRange ir1 = getIntRange(e.e1);
        IntRange ir2 = getIntRange(e.e2);

        // Modding on 0 is invalid anyway.
        if (!ir2.absNeg().imin.negative)
        {
            return visit(e);
        }
        return (ir1 % ir2)._cast(e.type);
    }

    IntRange visitAnd(AndExp e)
    {
        IntRange result;
        bool hasResult = false;
        result.unionOrAssign(getIntRange(e.e1) & getIntRange(e.e2), hasResult);

        assert(hasResult);
        return result._cast(e.type);
    }

    IntRange visitOr(OrExp e)
    {
        IntRange result;
        bool hasResult = false;
        result.unionOrAssign(getIntRange(e.e1) | getIntRange(e.e2), hasResult);

        assert(hasResult);
        return result._cast(e.type);
    }

    IntRange visitXor(XorExp e)
    {
        IntRange result;
        bool hasResult = false;
        result.unionOrAssign(getIntRange(e.e1) ^ getIntRange(e.e2), hasResult);

        assert(hasResult);
        return result._cast(e.type);
    }

    IntRange visitShl(ShlExp e)
    {
        IntRange ir1 = getIntRange(e.e1);
        IntRange ir2 = getIntRange(e.e2);

        return (ir1 << ir2)._cast(e.type);
    }

    IntRange visitShr(ShrExp e)
    {
        IntRange ir1 = getIntRange(e.e1);
        IntRange ir2 = getIntRange(e.e2);

        return (ir1 >> ir2)._cast(e.type);
    }

    IntRange visitUshr(UshrExp e)
    {
        IntRange ir1 = getIntRange(e.e1).castUnsigned(e.e1.type);
        IntRange ir2 = getIntRange(e.e2);

        return (ir1 >>> ir2)._cast(e.type);
    }

    IntRange visitAssign(AssignExp e)
    {
        return getIntRange(e.e2)._cast(e.type);
    }

    IntRange visitCond(CondExp e)
    {
        // No need to check e.econd; assume caller has called optimize()
        IntRange ir1 = getIntRange(e.e1);
        IntRange ir2 = getIntRange(e.e2);
        return ir1.unionWith(ir2)._cast(e.type);
    }

    IntRange visitVar(VarExp e)
    {
        Expression ie;
        VarDeclaration vd = e.var.isVarDeclaration();
        if (vd && vd.range)
            return vd.range._cast(e.type);
        else if (vd && vd._init && !vd.type.isMutable() && (ie = vd.getConstInitializer()) !is null)
            return getIntRange(ie);
        else
            return visit(e);
    }

    IntRange visitComma(CommaExp e)
    {
        return getIntRange(e.e2);
    }

    IntRange visitCom(ComExp e)
    {
        IntRange ir = getIntRange(e.e1);
        return IntRange(SignExtendedNumber(~ir.imax.value, !ir.imax.negative), SignExtendedNumber(~ir.imin.value, !ir.imin.negative))._cast(e.type);
    }

    IntRange visitNeg(NegExp e)
    {
        IntRange ir = getIntRange(e.e1);
        return (-ir)._cast(e.type);
    }

    switch (e.op)
    {
        default                     : return visit(e);
        case EXP.int64              : return visitInteger(e.isIntegerExp());
        case EXP.cast_              : return visitCast(e.isCastExp());
        case EXP.add                : return visitAdd(e.isAddExp());
        case EXP.min                : return visitMin(e.isMinExp());
        case EXP.div                : return visitDiv(e.isDivExp());
        case EXP.mul                : return visitMul(e.isMulExp());
        case EXP.mod                : return visitMod(e.isModExp());
        case EXP.and                : return visitAnd(e.isAndExp());
        case EXP.or                 : return visitOr(e.isOrExp());
        case EXP.xor                : return visitXor(e.isXorExp());
        case EXP.leftShift          : return visitShl(e.isShlExp());
        case EXP.rightShift         : return visitShr(e.isShrExp());
        case EXP.unsignedRightShift : return visitUshr(e.isUshrExp());
        case EXP.blit               : return visitAssign(e.isBlitExp());
        case EXP.construct          : return visitAssign(e.isConstructExp());
        case EXP.assign             : return visitAssign(e.isAssignExp());
        case EXP.question           : return visitCond(e.isCondExp());
        case EXP.variable           : return visitVar(e.isVarExp());
        case EXP.comma              : return visitComma(e.isCommaExp());
        case EXP.tilde              : return visitCom(e.isComExp());
        case EXP.negate             : return visitNeg(e.isNegExp());
    }
}
/**
 * A helper function to "cast" from expressions of type noreturn to
 * any other type - noreturn is implicitly convertible to any other type.
 * However, the dmd backend does not like a naive cast from a noreturn expression
 * (particularly an `assert(0)`) so this function generates:
 *
 * `(assert(0), value)` instead of `cast(to)(assert(0))`.
 *
 * `value` is currently `to.init` however it cannot be read so could be made simpler.
 * Params:
 *   toBeCasted = Expression of type noreturn to cast
 *   to = Type to cast the expression to.
 * Returns: A CommaExp, upon any failure ErrorExp will be returned.
 */
Expression specialNoreturnCast(Expression toBeCasted, Type to)
{
    return Expression.combine(toBeCasted, to.defaultInitLiteral(toBeCasted.loc));
}<|MERGE_RESOLUTION|>--- conflicted
+++ resolved
@@ -1884,11 +1884,7 @@
             if (szx != se.sz && (e.len % szx) == 0)
             {
                 import dmd.utils: arrayCastBigEndian;
-<<<<<<< HEAD
-                const data = cast(const ubyte[]) e.peekString();
-=======
                 const data = e.peekData();
->>>>>>> 855353a1
                 se.setData(arrayCastBigEndian(data, szx).ptr, data.length / szx, szx);
                 se.type = t;
                 return se;
