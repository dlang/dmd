--- conflicted
+++ resolved
@@ -4021,7 +4021,7 @@
     {
         if (!parenWritten)
         {
-            buf.writeByte('(');
+            buf.put('(');
             parenWritten = true;
         }
     }
@@ -4032,13 +4032,13 @@
         buf.put(' ');
     }
     if (t.linkage == LINK.objc && isStatic)
-        buf.write("static ");
+        buf.put("static ");
     if (t.next)
     {
         if (t.isRef)
         {
             openParenthesis();
-            buf.write("ref ");
+            buf.put("ref ");
         }
         immutable bool hasNestedNonParendCallable = {
             for ({ Type tt = t; TypeNext tn = null; } (tn = tt.isTypeNext) !is null;)
@@ -4062,14 +4062,10 @@
             buf.put(' ');
     }
     else if (hgs.ddoc)
-<<<<<<< HEAD
     {
         openParenthesis();
-        buf.writestring("auto ");
-    }
-=======
         buf.put("auto ");
->>>>>>> 3d06a911
+    }
     if (ident)
         buf.put(ident);
     parametersToBuffer(t.parameterList, buf, hgs);
@@ -4083,18 +4079,13 @@
 
     void writeAttribute(string str)
     {
-<<<<<<< HEAD
         if (str == "ref") return; // 'ref' is handled above
-        buf.writeByte(' ');
-        buf.writestring(str);
-=======
         buf.put(' ');
         buf.put(str);
->>>>>>> 3d06a911
     }
     t.attributesApply(&writeAttribute);
     if (parenWritten)
-        buf.writeByte(')');
+        buf.put(')');
     t.inuse--;
 }
 
