
/* Compiler implementation of the D programming language
 * Copyright (C) 1999-2025 by The D Language Foundation, All Rights Reserved
 * written by Walter Bright
 * https://www.digitalmars.com
 * Distributed under the Boost Software License, Version 1.0.
 * https://www.boost.org/LICENSE_1_0.txt
 * https://github.com/dlang/dmd/blob/master/src/dmd/declaration.h
 */

#pragma once

#include "dsymbol.h"
#include "mtype.h"
#include "objc.h"
#include "tokens.h"

class Expression;
class Statement;
class LabelDsymbol;
class Initializer;
class ForeachStatement;
struct Ensure
{
    Identifier *id;
    Statement *ensure;
};
class FuncDeclaration;
class StructDeclaration;
struct IntRange;
struct AttributeViolation;

namespace dmd
{
    bool functionSemantic(FuncDeclaration* fd);
    bool functionSemantic3(FuncDeclaration* fd);
    bool checkClosure(FuncDeclaration* fd);
    MATCH leastAsSpecialized(FuncDeclaration *f, FuncDeclaration *g, ArgumentLabels *names);
    PURE isPure(FuncDeclaration *f);
    bool needsClosure(FuncDeclaration *fd);
    FuncDeclaration *genCfunc(Parameters *args, Type *treturn, const char *name, StorageClass stc=0);
    FuncDeclaration *genCfunc(Parameters *args, Type *treturn, Identifier *id, StorageClass stc=0);
    bool isAbstract(ClassDeclaration *cd);
    bool overloadInsert(Dsymbol *ds, Dsymbol *s);
    bool equals(const Dsymbol * const ds, const Dsymbol * const s);
    bool hasNestedFrameRefs(FuncDeclaration *fd);
    bool isVirtualMethod(FuncDeclaration *fd);
    bool isVirtual(const FuncDeclaration *fd);
}

//enum STC : ulong from astenums.d:

    #define STCundefined          0ULL

    #define STCstatic             1ULL    /// `static`
    #define STCextern             2ULL    /// `extern`
    #define STCconst              4ULL    /// `const`
    #define STCfinal              8ULL    /// `final`

    #define STCabstract           0x10ULL    /// `abstract`
    #define STCparameter          0x20ULL    /// is function parameter
    #define STCfield              0x40ULL    /// is field of struct, union or class
    #define STCoverride           0x80ULL    /// `override`

    #define STCauto               0x100ULL    /// `auto`
    #define STCsynchronized       0x200ULL    /// `synchronized`
    #define STCdeprecated         0x400ULL    /// `deprecated`
    #define STCin                 0x800ULL    /// `in` parameter

    #define STCout                0x1000ULL    /// `out` parameter
    #define STClazy               0x2000ULL    /// `lazy` parameter
    #define STCforeach            0x4000ULL    /// variable for foreach loop
    #define STCvariadic           0x8000ULL    /// the `variadic` parameter in: T foo(T a, U b, V variadic...)

    #define STCconstscoperef      0x10000ULL    /// when `in` means const|scope|ref
    #define STCtemplateparameter  0x20000ULL    /// template parameter
    #define STCref                0x40000ULL    /// `ref`
    #define STCscope              0x80000ULL    /// `scope`

    #define STCscopeinferred      0x100000ULL    /// `scope` has been inferred and should not be part of mangling, `scope` must also be set
    #define STCreturn             0x200000ULL    /// 'return ref' or 'return scope' for function parameters
    #define STCreturnScope        0x400000ULL    /// if `ref return scope` then resolve to `ref` and `return scope`
    #define STCreturnRef          0x800000ULL,   /// if `return ref`

    #define STCreturninferred     0x1000000ULL    /// `return` has been inferred and should not be part of mangling, `return` must also be set
    #define STCimmutable          0x2000000ULL    /// `immutable`
    //                            0x4000000ULL
    #define STCmanifest           0x8000000ULL    /// manifest constant

    #define STCnodtor             0x10000000ULL    /// do not run destructor
    #define STCnothrow            0x20000000ULL    /// `nothrow` meaning never throws exceptions
    #define STCpure               0x40000000ULL    /// `pure` function

    #define STCalias              0x100000000ULL    /// `alias` parameter
    #define STCshared             0x200000000ULL    /// accessible from multiple threads
    #define STCgshared            0x400000000ULL    /// accessible from multiple threads, but not typed as `shared`
    #define STCwild               0x800000000ULL    /// for wild type constructor

    #define STCproperty           0x1000000000ULL    /// `@property`
    #define STCsafe               0x2000000000ULL    /// `@safe`
    #define STCtrusted            0x4000000000ULL    /// `@trusted`
    #define STCsystem             0x8000000000ULL    /// `@system`

    #define STCctfe               0x10000000000ULL    /// can be used in CTFE, even if it is static
    #define STCdisable            0x20000000000ULL    /// for functions that are not callable
    #define STCresult             0x40000000000ULL    /// for result variables passed to out contracts
    #define STCnodefaultctor      0x80000000000ULL    /// must be set inside constructor

    #define STCtemp               0x100000000000ULL    /// temporary variable
    #define STCrvalue             0x200000000000ULL    /// force rvalue for variables
    #define STCnogc               0x400000000000ULL    /// `@nogc`
    #define STCautoref            0x800000000000ULL    /// Mark for the already deduced `auto ref` parameter

    #define STCinference          0x1000000000000ULL    /// do attribute inference
    #define STCexptemp            0x2000000000000ULL    /// temporary variable that has lifetime restricted to an expression
    #define STCfuture             0x4000000000000ULL    /// introducing new base class function
    #define STClocal              0x8000000000000ULL    /// do not forward (see dmd.dsymbol.ForwardingScopeDsymbol).

    #define STClive               0x10000000000000ULL    /// function `@live` attribute
    #define STCregister           0x20000000000000ULL    /// `register` storage class (ImportC)
    #define STCvolatile           0x40000000000000ULL    /// destined for volatile in the back end

#define STC_TYPECTOR    (STCconst | STCimmutable | STCshared | STCwild)
#define STC_FUNCATTR    (STCref | STCnothrow | STCnogc | STCpure | STCproperty | STCsafe | STCtrusted | STCsystem)

/**************************************************************/

class Declaration : public Dsymbol
{
public:
    Type *type;
    Type *originalType;         // before semantic analysis
    StorageClass storage_class;
    DString mangleOverride;     // overridden symbol with pragma(mangle, "...")
    Visibility visibility;
    short inuse;                // used to detect cycles
    uint8_t bitFields;

    LINK _linkage() const;
    LINK _linkage(LINK v);
    bool noUnderscore() const;

    const char *kind() const override;

    bool isStatic() const { return (storage_class & STCstatic) != 0; }
    LINK resolvedLinkage() const; // returns the linkage, resolving the target-specific `System` one
    virtual bool isDelete();
    virtual bool isDataseg();
    virtual bool isThreadlocal();
    virtual bool isCodeseg() const;
    bool isFinal() const        { return (storage_class & STCfinal) != 0; }
    virtual bool isAbstract()   { return (storage_class & STCabstract) != 0; }
    bool isConst() const        { return (storage_class & STCconst) != 0; }
    bool isImmutable() const    { return (storage_class & STCimmutable) != 0; }
    bool isWild() const         { return (storage_class & STCwild) != 0; }
    bool isAuto() const         { return (storage_class & STCauto) != 0; }
    bool isScope() const        { return (storage_class & STCscope) != 0; }
    bool isReturn() const       { return (storage_class & STCreturn) != 0; }
    bool isSynchronized() const { return (storage_class & STCsynchronized) != 0; }
    bool isParameter() const    { return (storage_class & STCparameter) != 0; }
    bool isDeprecated() const override final { return (storage_class & STCdeprecated) != 0; }
    bool isOverride() const     { return (storage_class & STCoverride) != 0; }
    bool isResult() const       { return (storage_class & STCresult) != 0; }
    bool isField() const        { return (storage_class & STCfield) != 0; }

    bool isIn()  const  { return (storage_class & STCin) != 0; }
    bool isOut() const  { return (storage_class & STCout) != 0; }
    bool isRef() const  { return (storage_class & STCref) != 0; }
    bool isReference() const { return (storage_class & (STCref | STCout)) != 0; }

    bool isFuture() const { return (storage_class & STCfuture) != 0; }

    Visibility visible() override final;

    void accept(Visitor *v) override { v->visit(this); }
};

/**************************************************************/

class TupleDeclaration final : public Declaration
{
public:
    Objects *objects;
    TypeTuple *tupletype;       // !=NULL if this is a type tuple
    d_bool isexp;                 // true: expression tuple
    d_bool building;              // it's growing in AliasAssign semantic

    TupleDeclaration *syntaxCopy(Dsymbol *) override;
    const char *kind() const override;
    bool needThis() override;

    void accept(Visitor *v) override { v->visit(this); }
};

/**************************************************************/

class AliasDeclaration final : public Declaration
{
public:
    Dsymbol *aliassym;
    Dsymbol *overnext;          // next in overload list
    Dsymbol *_import;           // !=NULL if unresolved internal alias for selective import

    static AliasDeclaration *create(Loc loc, Identifier *id, Type *type);
    AliasDeclaration *syntaxCopy(Dsymbol *) override;
    const char *kind() const override;
    bool isOverloadable() const override;

    void accept(Visitor *v) override { v->visit(this); }
};

/**************************************************************/

class OverDeclaration final : public Declaration
{
public:
    Dsymbol *overnext;          // next in overload list
    Dsymbol *aliassym;

    const char *kind() const override;

    Dsymbol *isUnique();
    bool isOverloadable() const override;

    void accept(Visitor *v) override { v->visit(this); }
};

/**************************************************************/

class VarDeclaration : public Declaration
{
public:
    Initializer *_init;
    FuncDeclarations nestedrefs; // referenced by these lexically nested functions
    TupleDeclaration *aliasTuple;  // if `this` is really a tuple of declarations
    VarDeclaration *lastVar;    // Linked list of variables for goto-skips-init detection
    Expression *edtor;          // if !=NULL, does the destruction of the variable
    IntRange *range;            // if !NULL, the variable is known to be within the range

    unsigned endlinnum;         // line number of end of scope that this var lives in
    unsigned offset;
    unsigned sequenceNumber;     // order the variables are declared
    structalign_t alignment;

    // When interpreting, these point to the value (NULL if value not determinable)
    // The index of this variable on the CTFE stack, ~0u if not allocated
    unsigned ctfeAdrOnStack;
private:
    uint32_t bitFields;
public:
    int8_t canassign; // // it can be assigned to
    uint8_t isdataseg; // private data for isDataseg
    bool isargptr() const; // if parameter that _argptr points to
    bool isargptr(bool v);
    bool ctorinit() const; // it has been initialized in a ctor
    bool ctorinit(bool v);
    bool iscatchvar() const; // this is the exception object variable in catch() clause
    bool iscatchvar(bool v);
    bool isowner() const; // this is an Owner, despite it being `scope`
    bool isowner(bool v);
    bool setInCtorOnly() const; // field can only be set in a constructor, as it is const or immutable
    bool setInCtorOnly(bool v);
    bool onstack() const; // it is a class that was allocated on the stack
    bool onstack(bool v);
    bool overlapped() const; // if it is a field and has overlapping
    bool overlapped(bool v);
    bool overlapUnsafe() const; // if it is an overlapping field and the overlaps are unsafe
    bool overlapUnsafe(bool v);
    bool maybeScope() const; // allow inferring 'scope' for this variable
    bool maybeScope(bool v);
    bool doNotInferReturn() const; // do not infer 'return' for this variable
    bool doNotInferReturn(bool v);
    bool isArgDtorVar() const; // temporary created to handle scope destruction of a function argument
    bool isArgDtorVar(bool v);
    bool isCmacro() const; // if a C macro turned into a C variable
    bool isCmacro(bool v);
#if MARS
    bool inClosure() const; // is inserted into a GC allocated closure
    bool inClosure(bool v);
    bool inAlignSection() const; // is inserted into aligned section on stack
    bool inAlignSection(bool v);
#endif
    bool systemInferred() const;
    bool systemInferred(bool v);
    static VarDeclaration *create(Loc loc, Type *t, Identifier *id, Initializer *init, StorageClass storage_class = STCundefined);
    VarDeclaration *syntaxCopy(Dsymbol *) override;
    const char *kind() const override;
    AggregateDeclaration *isThis() override final;
    bool needThis() override final;
    bool isExport() const override final;
    bool isImportedSymbol() const override final;
    bool isCtorinit() const;
    bool isDataseg() override final;
    bool isThreadlocal() override final;
    bool isCTFE();
    bool canTakeAddressOf();
    bool needsScopeDtor();
    // Eliminate need for dynamic_cast
    void accept(Visitor *v) override { v->visit(this); }
};

/**************************************************************/

class BitFieldDeclaration : public VarDeclaration
{
public:
    Expression *width;

    unsigned fieldWidth;
    unsigned bitOffset;

    BitFieldDeclaration *syntaxCopy(Dsymbol *) override;
    void accept(Visitor *v) override { v->visit(this); }
};

/**************************************************************/

// This is a shell around a back end symbol

class SymbolDeclaration final : public Declaration
{
public:
    AggregateDeclaration *dsym;

    // Eliminate need for dynamic_cast
    void accept(Visitor *v) override { v->visit(this); }
};

class TypeInfoDeclaration : public VarDeclaration
{
public:
    Type *tinfo;

    static TypeInfoDeclaration *create(Type *tinfo);
    TypeInfoDeclaration *syntaxCopy(Dsymbol *) override final;

    void accept(Visitor *v) override { v->visit(this); }
};

class TypeInfoStructDeclaration final : public TypeInfoDeclaration
{
public:
    static TypeInfoStructDeclaration *create(Type *tinfo);

    void accept(Visitor *v) override { v->visit(this); }
};

class TypeInfoClassDeclaration final : public TypeInfoDeclaration
{
public:
    static TypeInfoClassDeclaration *create(Type *tinfo);

    void accept(Visitor *v) override { v->visit(this); }
};

class TypeInfoInterfaceDeclaration final : public TypeInfoDeclaration
{
public:
    static TypeInfoInterfaceDeclaration *create(Type *tinfo);

    void accept(Visitor *v) override { v->visit(this); }
};

class TypeInfoPointerDeclaration final : public TypeInfoDeclaration
{
public:
    static TypeInfoPointerDeclaration *create(Type *tinfo);

    void accept(Visitor *v) override { v->visit(this); }
};

class TypeInfoArrayDeclaration final : public TypeInfoDeclaration
{
public:
    static TypeInfoArrayDeclaration *create(Type *tinfo);

    void accept(Visitor *v) override { v->visit(this); }
};

class TypeInfoStaticArrayDeclaration final : public TypeInfoDeclaration
{
public:
    static TypeInfoStaticArrayDeclaration *create(Type *tinfo);

    void accept(Visitor *v) override { v->visit(this); }
};

class TypeInfoAssociativeArrayDeclaration final : public TypeInfoDeclaration
{
public:
    Type* entry;
    Declaration* xopEqual;
    Declaration* xtoHash;

    static TypeInfoAssociativeArrayDeclaration *create(Type *tinfo);

    void accept(Visitor *v) override { v->visit(this); }
};

class TypeInfoEnumDeclaration final : public TypeInfoDeclaration
{
public:
    static TypeInfoEnumDeclaration *create(Type *tinfo);

    void accept(Visitor *v) override { v->visit(this); }
};

class TypeInfoFunctionDeclaration final : public TypeInfoDeclaration
{
public:
    static TypeInfoFunctionDeclaration *create(Type *tinfo);

    void accept(Visitor *v) override { v->visit(this); }
};

class TypeInfoDelegateDeclaration final : public TypeInfoDeclaration
{
public:
    static TypeInfoDelegateDeclaration *create(Type *tinfo);

    void accept(Visitor *v) override { v->visit(this); }
};

class TypeInfoTupleDeclaration final : public TypeInfoDeclaration
{
public:
    static TypeInfoTupleDeclaration *create(Type *tinfo);

    void accept(Visitor *v) override { v->visit(this); }
};

class TypeInfoConstDeclaration final : public TypeInfoDeclaration
{
public:
    static TypeInfoConstDeclaration *create(Type *tinfo);

    void accept(Visitor *v) override { v->visit(this); }
};

class TypeInfoInvariantDeclaration final : public TypeInfoDeclaration
{
public:
    static TypeInfoInvariantDeclaration *create(Type *tinfo);

    void accept(Visitor *v) override { v->visit(this); }
};

class TypeInfoSharedDeclaration final : public TypeInfoDeclaration
{
public:
    static TypeInfoSharedDeclaration *create(Type *tinfo);

    void accept(Visitor *v) override { v->visit(this); }
};

class TypeInfoWildDeclaration final : public TypeInfoDeclaration
{
public:
    static TypeInfoWildDeclaration *create(Type *tinfo);

    void accept(Visitor *v) override { v->visit(this); }
};

class TypeInfoVectorDeclaration final : public TypeInfoDeclaration
{
public:
    static TypeInfoVectorDeclaration *create(Type *tinfo);

    void accept(Visitor *v) override { v->visit(this); }
};

/**************************************************************/

class ThisDeclaration final : public VarDeclaration
{
public:
    ThisDeclaration *syntaxCopy(Dsymbol *) override;
    void accept(Visitor *v) override { v->visit(this); }
};

enum class ILS : unsigned char
{
    ILSuninitialized,   // not computed yet
    ILSno,              // cannot inline
    ILSyes              // can inline
};

/**************************************************************/

enum class BUILTIN : unsigned char
{
    unknown = 255,   /// not known if this is a builtin
    unimp = 0,       /// this is not a builtin
    gcc,             /// this is a GCC builtin
    llvm,            /// this is an LLVM builtin
    sin,
    cos,
    tan,
    sqrt,
    fabs,
    ldexp,
    log,
    log2,
    log10,
    exp,
    expm1,
    exp2,
    round,
    floor,
    ceil,
    trunc,
    copysign,
    pow,
    fmin,
    fmax,
    fma,
    isnan,
    isinfinity,
    isfinite,
    bsf,
    bsr,
    bswap,
    popcnt,
    yl2x,
    yl2xp1,
    toPrecFloat,
    toPrecDouble,
    toPrecReal
};

Expression *eval_builtin(Loc loc, FuncDeclaration *fd, Expressions *arguments);
BUILTIN isBuiltin(FuncDeclaration *fd);

struct ContractInfo;

class FuncDeclaration : public Declaration
{
public:
    Statement *fbody;

    FuncDeclarations foverrides;        // functions this function overrides

private:
    ContractInfo *contracts;            // contract information

public:
    const char *mangleString;           // mangled symbol created from mangleExact()

    VarDeclaration *vresult;            // result variable for out contracts
    LabelDsymbol *returnLabel;          // where the return goes

    void *isTypeIsolatedCache;          // An AA on the D side to cache an expensive check result

    // used to prevent symbols in different
    // scopes from having the same name
    DsymbolTable *localsymtab;
    VarDeclaration *vthis;              // 'this' parameter (member and nested)
    VarDeclaration *v_arguments;        // '_arguments' parameter

    VarDeclaration *v_argptr;           // '_argptr' variable
    VarDeclarations *parameters;        // Array of VarDeclaration's for parameters
    DsymbolTable *labtab;               // statement label symbol table
    Dsymbol *overnext;                  // next in overload list
    FuncDeclaration *overnext0;         // next in overload list (only used during IFTI)
    Loc endloc;                         // location of closing curly bracket
    int vtblIndex;                      // for member functions, index into vtbl[]

    ILS inlineStatusStmt;
    ILS inlineStatusExp;
    PINLINE inlining;

    int inlineNest;                     // !=0 if nested inline

    // true if errors in semantic3 this function's frame ptr
    ForeachStatement *fes;              // if foreach body, this is the foreach
    BaseClass* interfaceVirtual;        // if virtual, but only appears in interface vtbl[]
    // if !=NULL, then this is the type
    // of the 'introducing' function
    // this one is overriding
    Type *tintro;
    StorageClass storage_class2;        // storage class for template onemember's

    // Things that should really go into Scope

    VarDeclaration *nrvo_var;           // variable to replace with shidden
    Symbol *shidden;                    // hidden pointer passed to function

    ReturnStatements *returns;

    GotoStatements *gotos;              // Gotos with forward references

    // set if this is a known, builtin function we can evaluate at compile time
    BUILTIN builtin;

    // set if someone took the address of this function
    int tookAddressOf;
    d_bool requiresClosure;               // this function needs a closure

    // local variables in this function which are referenced by nested functions
    VarDeclarations closureVars;

    /** Outer variables which are referenced by this nested function
     * (the inverse of closureVars)
     */
    VarDeclarations outerVars;

    // Sibling nested functions which called this one
    FuncDeclarations siblingCallers;

    FuncDeclarations *inlinedNestedCallees;

    AttributeViolation* safetyViolation;
    AttributeViolation* nogcViolation;
    AttributeViolation* pureViolation;
    AttributeViolation* nothrowViolation;

    void* parametersDFAInfo;

    // Formerly FUNCFLAGS
    uint32_t flags;
    bool purityInprocess() const;
    bool purityInprocess(bool v);
    bool safetyInprocess() const;
    bool safetyInprocess(bool v);
    bool nothrowInprocess() const;
    bool nothrowInprocess(bool v);
    bool nogcInprocess() const;
    bool nogcInprocess(bool v);
    bool saferD() const;
    bool saferD(bool v);
    bool scopeInprocess() const;
    bool scopeInprocess(bool v);
    bool inlineScanned() const;
    bool inlineScanned(bool v);
    bool hasCatches() const;
    bool hasCatches(bool v);
    bool skipCodegen() const;
    bool skipCodegen(bool v);
    bool printf() const;
    bool printf(bool v);
    bool scanf() const;
    bool scanf(bool v);
    bool noreturn() const;
    bool noreturn(bool v);
    bool isNRVO() const;
    bool isNRVO(bool v);
    bool isNaked() const;
    bool isNaked(bool v);
    bool isGenerated() const;
    bool isGenerated(bool v);
    bool isIntroducing() const;
    bool isIntroducing(bool v);
    bool hasSemantic3Errors() const;
    bool hasSemantic3Errors(bool v);
    bool hasNoEH() const;
    bool hasNoEH(bool v);
    bool inferRetType() const;
    bool inferRetType(bool v);
    bool hasDualContext() const;
    bool hasDualContext(bool v);
    bool hasAlwaysInlines() const;
    bool hasAlwaysInlines(bool v);
    bool isCrtCtor() const;
    bool isCrtCtor(bool v);
    bool isCrtDtor() const;
    bool isCrtDtor(bool v);
    bool dllImport() const;
    bool dllImport(bool v);
    bool dllExport() const;
    bool dllExport(bool v);
    bool hasReturnExp() const;
    bool hasReturnExp(bool v);
    bool hasInlineAsm() const;
    bool hasInlineAsm(bool v);
    bool hasMultipleReturnExp() const;
    bool hasMultipleReturnExp(bool v);

    // Data for a function declaration that is needed for the Objective-C
    // integration.
    ObjcFuncDeclaration objc;

    static FuncDeclaration *create(Loc loc, Loc endloc, Identifier *id, StorageClass storage_class, Type *type, bool noreturn = false);
    FuncDeclaration *syntaxCopy(Dsymbol *) override;
    Statements *frequires();
    Ensures *fensures();
    Statement *frequire();
    Statement *fensure();
    FuncDeclaration *fdrequire();
    FuncDeclaration *fdensure();
    Expressions *fdrequireParams();
    Expressions *fdensureParams();
    Statements *frequires(Statements *frs);
    Ensures *fensures(Statements *fes);
    Statement *frequire(Statement *fr);
    Statement *fensure(Statement *fe);
    FuncDeclaration *fdrequire(FuncDeclaration *fdr);
    FuncDeclaration *fdensure(FuncDeclaration *fde);
    Expressions *fdrequireParams(Expressions *fdrp);
    Expressions *fdensureParams(Expressions *fdep);

    bool inUnittest();
    LabelDsymbol *searchLabel(Identifier *ident, Loc loc);
    const char *toPrettyChars(bool QualifyTypes = false) override;
    const char *toFullSignature();  // for diagnostics, e.g. 'int foo(int x, int y) pure'
    bool isMain() const;
    bool isCMain() const;
    bool isWinMain() const;
    bool isDllMain() const;
    bool isExport() const override final;
    bool isImportedSymbol() const override final;
    bool isCodeseg() const override final;
    bool isOverloadable() const override final;
    bool isAbstract() override final;
    bool isSafe();
    bool isTrusted();

    virtual bool isNested() const;
    AggregateDeclaration *isThis() override;
    bool needThis() override final;
    bool isVirtual() const { return dmd::isVirtual(this); };
    bool isFinalFunc() const;
    const char *kind() const override;
    ParameterList getParameterList();

    virtual FuncDeclaration *toAliasFunc() { return this; }
    void accept(Visitor *v) override { v->visit(this); }
};

class FuncAliasDeclaration final : public FuncDeclaration
{
public:
    FuncDeclaration *funcalias;
    d_bool hasOverloads;

    const char *kind() const override;

    FuncDeclaration *toAliasFunc() override;
    void accept(Visitor *v) override { v->visit(this); }
};

class FuncLiteralDeclaration final : public FuncDeclaration
{
public:
    TOK tok;                       // TOKfunction or TOKdelegate
    Type *treq;                         // target of return type inference

    // backend
    d_bool deferToObj;

    FuncLiteralDeclaration *syntaxCopy(Dsymbol *) override;
    bool isNested() const override;
    AggregateDeclaration *isThis() override;
<<<<<<< HEAD
    bool addPreInvariant() override;
    bool addPostInvariant() override;
=======
    bool isVirtual() const override;
>>>>>>> 94a96f0f

    const char *kind() const override;
    const char *toPrettyChars(bool QualifyTypes = false) override;
    void accept(Visitor *v) override { v->visit(this); }
};

class CtorDeclaration final : public FuncDeclaration
{
public:
    d_bool isCpCtor;
    d_bool isMoveCtor;
    CtorDeclaration *syntaxCopy(Dsymbol *) override;
    const char *kind() const override;
<<<<<<< HEAD
    bool addPreInvariant() override;
    bool addPostInvariant() override;
=======
    bool isVirtual() const override;
>>>>>>> 94a96f0f

    void accept(Visitor *v) override { v->visit(this); }
};

class PostBlitDeclaration final : public FuncDeclaration
{
public:
    PostBlitDeclaration *syntaxCopy(Dsymbol *) override;
<<<<<<< HEAD
    bool addPreInvariant() override;
    bool addPostInvariant() override;
=======
    bool isVirtual() const override;
>>>>>>> 94a96f0f

    void accept(Visitor *v) override { v->visit(this); }
};

class DtorDeclaration final : public FuncDeclaration
{
public:
    DtorDeclaration *syntaxCopy(Dsymbol *) override;
    const char *kind() const override;
<<<<<<< HEAD
    bool addPreInvariant() override;
    bool addPostInvariant() override;
=======
    bool isVirtual() const override;
>>>>>>> 94a96f0f

    void accept(Visitor *v) override { v->visit(this); }
};

class StaticCtorDeclaration : public FuncDeclaration
{
public:
    StaticCtorDeclaration *syntaxCopy(Dsymbol *) override;
    AggregateDeclaration *isThis() override final;
<<<<<<< HEAD
    bool addPreInvariant() override final;
    bool addPostInvariant() override final;
=======
    bool isVirtual() const override final;
>>>>>>> 94a96f0f

    void accept(Visitor *v) override { v->visit(this); }
};

class SharedStaticCtorDeclaration final : public StaticCtorDeclaration
{
public:
    bool standalone;
    SharedStaticCtorDeclaration *syntaxCopy(Dsymbol *) override;

    void accept(Visitor *v) override { v->visit(this); }
};

class StaticDtorDeclaration : public FuncDeclaration
{
public:
    VarDeclaration *vgate;      // 'gate' variable

    StaticDtorDeclaration *syntaxCopy(Dsymbol *) override;
    AggregateDeclaration *isThis() override final;
<<<<<<< HEAD
    bool addPreInvariant() override final;
    bool addPostInvariant() override final;
=======
    bool isVirtual() const override final;
>>>>>>> 94a96f0f

    void accept(Visitor *v) override { v->visit(this); }
};

class SharedStaticDtorDeclaration final : public StaticDtorDeclaration
{
public:
    SharedStaticDtorDeclaration *syntaxCopy(Dsymbol *) override;

    void accept(Visitor *v) override { v->visit(this); }
};

class InvariantDeclaration final : public FuncDeclaration
{
public:
    InvariantDeclaration *syntaxCopy(Dsymbol *) override;
<<<<<<< HEAD
    bool addPreInvariant() override;
    bool addPostInvariant() override;
=======
    bool isVirtual() const override;
>>>>>>> 94a96f0f

    void accept(Visitor *v) override { v->visit(this); }
};

class UnitTestDeclaration final : public FuncDeclaration
{
public:
    char *codedoc; /** For documented unittest. */

    // toObjFile() these nested functions after this one
    FuncDeclarations deferredNested;

    UnitTestDeclaration *syntaxCopy(Dsymbol *) override;
    AggregateDeclaration *isThis() override;
<<<<<<< HEAD
    bool addPreInvariant() override;
    bool addPostInvariant() override;
=======
    bool isVirtual() const override;
>>>>>>> 94a96f0f

    void accept(Visitor *v) override { v->visit(this); }
};

class NewDeclaration final : public FuncDeclaration
{
public:
    NewDeclaration *syntaxCopy(Dsymbol *) override;
    const char *kind() const override;
<<<<<<< HEAD
    bool addPreInvariant() override;
    bool addPostInvariant() override;
=======
    bool isVirtual() const override;
>>>>>>> 94a96f0f

    void accept(Visitor *v) override { v->visit(this); }
};<|MERGE_RESOLUTION|>--- conflicted
+++ resolved
@@ -750,12 +750,6 @@
     FuncLiteralDeclaration *syntaxCopy(Dsymbol *) override;
     bool isNested() const override;
     AggregateDeclaration *isThis() override;
-<<<<<<< HEAD
-    bool addPreInvariant() override;
-    bool addPostInvariant() override;
-=======
-    bool isVirtual() const override;
->>>>>>> 94a96f0f
 
     const char *kind() const override;
     const char *toPrettyChars(bool QualifyTypes = false) override;
@@ -769,12 +763,6 @@
     d_bool isMoveCtor;
     CtorDeclaration *syntaxCopy(Dsymbol *) override;
     const char *kind() const override;
-<<<<<<< HEAD
-    bool addPreInvariant() override;
-    bool addPostInvariant() override;
-=======
-    bool isVirtual() const override;
->>>>>>> 94a96f0f
 
     void accept(Visitor *v) override { v->visit(this); }
 };
@@ -783,12 +771,6 @@
 {
 public:
     PostBlitDeclaration *syntaxCopy(Dsymbol *) override;
-<<<<<<< HEAD
-    bool addPreInvariant() override;
-    bool addPostInvariant() override;
-=======
-    bool isVirtual() const override;
->>>>>>> 94a96f0f
 
     void accept(Visitor *v) override { v->visit(this); }
 };
@@ -798,12 +780,6 @@
 public:
     DtorDeclaration *syntaxCopy(Dsymbol *) override;
     const char *kind() const override;
-<<<<<<< HEAD
-    bool addPreInvariant() override;
-    bool addPostInvariant() override;
-=======
-    bool isVirtual() const override;
->>>>>>> 94a96f0f
 
     void accept(Visitor *v) override { v->visit(this); }
 };
@@ -813,12 +789,6 @@
 public:
     StaticCtorDeclaration *syntaxCopy(Dsymbol *) override;
     AggregateDeclaration *isThis() override final;
-<<<<<<< HEAD
-    bool addPreInvariant() override final;
-    bool addPostInvariant() override final;
-=======
-    bool isVirtual() const override final;
->>>>>>> 94a96f0f
 
     void accept(Visitor *v) override { v->visit(this); }
 };
@@ -839,12 +809,6 @@
 
     StaticDtorDeclaration *syntaxCopy(Dsymbol *) override;
     AggregateDeclaration *isThis() override final;
-<<<<<<< HEAD
-    bool addPreInvariant() override final;
-    bool addPostInvariant() override final;
-=======
-    bool isVirtual() const override final;
->>>>>>> 94a96f0f
 
     void accept(Visitor *v) override { v->visit(this); }
 };
@@ -861,12 +825,7 @@
 {
 public:
     InvariantDeclaration *syntaxCopy(Dsymbol *) override;
-<<<<<<< HEAD
-    bool addPreInvariant() override;
-    bool addPostInvariant() override;
-=======
-    bool isVirtual() const override;
->>>>>>> 94a96f0f
+
 
     void accept(Visitor *v) override { v->visit(this); }
 };
@@ -881,12 +840,6 @@
 
     UnitTestDeclaration *syntaxCopy(Dsymbol *) override;
     AggregateDeclaration *isThis() override;
-<<<<<<< HEAD
-    bool addPreInvariant() override;
-    bool addPostInvariant() override;
-=======
-    bool isVirtual() const override;
->>>>>>> 94a96f0f
 
     void accept(Visitor *v) override { v->visit(this); }
 };
@@ -896,12 +849,6 @@
 public:
     NewDeclaration *syntaxCopy(Dsymbol *) override;
     const char *kind() const override;
-<<<<<<< HEAD
-    bool addPreInvariant() override;
-    bool addPostInvariant() override;
-=======
-    bool isVirtual() const override;
->>>>>>> 94a96f0f
 
     void accept(Visitor *v) override { v->visit(this); }
 };