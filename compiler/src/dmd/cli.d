--- conflicted
+++ resolved
@@ -894,13 +894,10 @@
             "allow use of => for methods and top-level functions in addition to lambdas", false, false),
         Feature("fixImmutableConv", "fixImmutableConv",
             "disallow unsound immutable conversions that were formerly incorrectly permitted"),
-<<<<<<< HEAD
         Feature("newCTFE", "newCTFE",
             "newCTFE brings bytecode interpretation to the CTFE process in dmd")
-=======
         Feature("systemVariables", "systemVariables",
             "disable access to variables marked '@system' from @safe code"),
->>>>>>> 94e8629a
     ];
 }
 
