--- conflicted
+++ resolved
@@ -520,16 +520,11 @@
     {
         super(loc, EXP.int64);
         assert(type);
-<<<<<<< HEAD
-=======
-
         /* Verify no path to the following assert failure.
          * Weirdly, the isScalar() includes floats - see enumsem.enumMemberSemantic() for the
          * base type. This is possibly a bug.
          */
         assert(_isRoughlyScalar(type) || type.ty == Terror);
-
->>>>>>> 19763e19
         this.type = type;
         this.value = cast(int)value;
     }
