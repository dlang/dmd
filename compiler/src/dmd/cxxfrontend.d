/**
 * Contains C++ interfaces for interacting with DMD as a library.
 *
 * Copyright:   Copyright (C) 1999-2025 by The D Language Foundation, All Rights Reserved
 * Authors:     $(LINK2 https://www.digitalmars.com, Walter Bright)
 * License:     $(LINK2 https://www.boost.org/LICENSE_1_0.txt, Boost License 1.0)
 * Source:      $(LINK2 https://github.com/dlang/dmd/blob/master/compiler/src/dmd/cxxfrontend.d, _cxxfrontend.d)
 * Documentation:  https://dlang.org/phobos/dmd_cxxfrontend.html
 * Coverage:    https://codecov.io/gh/dlang/dmd/src/master/compiler/src/dmd/cxxfrontend.d
 */
module dmd.cxxfrontend;

import dmd.aggregate : AggregateDeclaration;
import dmd.arraytypes;
import dmd.astenums;
import dmd.attrib;
import dmd.common.outbuffer : OutBuffer;
import dmd.dclass : ClassDeclaration, BaseClass;
import dmd.declaration : TypeInfoDeclaration, VarDeclaration, TupleDeclaration;
import dmd.denum : EnumDeclaration;
import dmd.dmodule /*: Module*/;
import dmd.dscope : Scope;
import dmd.dstruct /*: StructDeclaration*/;
import dmd.dsymbol : Dsymbol, ScopeDsymbol, CAsmDeclaration, SearchOpt, SearchOptFlags;
import dmd.dtemplate /*: TemplateInstance, TemplateParameter, Tuple*/;
import dmd.errorsink : ErrorSink;
import dmd.expression /*: Expression*/;
import dmd.func : FuncDeclaration;
import dmd.globals : dinteger_t, uinteger_t, JsonFieldFlags;
import dmd.identifier : Identifier;
import dmd.init : Initializer, NeedInterpret;
import dmd.location : Loc;
import dmd.mtype /*: Covariant, Type, Parameter, ParameterList*/;
import dmd.rootobject : RootObject;
import dmd.root.optional;
import dmd.root.longdouble : real_t = longdouble;
import dmd.root.complex;
import dmd.semantic3;
import dmd.statement : Statement, AsmStatement, GccAsmStatement;

// NB: At some point in the future, we can switch to shortened function syntax.
extern (C++, "dmd"):

/***********************************************************
 * atrtibsem.d
 */
Expressions* getAttributes(UserAttributeDeclaration a)
{
    import dmd.attribsem;
    return dmd.attribsem.getAttributes(a);
}

/***********************************************************
 * mangle/cpp.d
 */
const(char)* toCppMangleItanium(Dsymbol s)
{
    import dmd.mangle.cpp;
    return dmd.mangle.cpp.toCppMangleItanium(s);
}

const(char)* cppTypeInfoMangleItanium(Dsymbol s)
{
    import dmd.mangle.cpp;
    return dmd.mangle.cpp.cppTypeInfoMangleItanium(s);
}

const(char)* cppThunkMangleItanium(FuncDeclaration fd, int offset)
{
    import dmd.mangle.cpp;
    return dmd.mangle.cpp.cppThunkMangleItanium(fd, offset);
}

/***********************************************************
 * dinterpret.d
 */
Expression ctfeInterpret(Expression e)
{
    import dmd.dinterpret;
    return dmd.dinterpret.ctfeInterpret(e);
}

/***********************************************************
 * mangle/package.d
 */
const(char)* mangleExact(FuncDeclaration fd)
{
    import dmd.mangle;
    return dmd.mangle.mangleExact(fd);
}

void mangleToBuffer(Type t, ref OutBuffer buf)
{
    import dmd.mangle;
    return dmd.mangle.mangleToBuffer(t, buf);
}

void mangleToBuffer(Expression e, ref OutBuffer buf)
{
    import dmd.mangle;
    return dmd.mangle.mangleToBuffer(e, buf);
}

void mangleToBuffer(Dsymbol s, ref OutBuffer buf)
{
    import dmd.mangle;
    return dmd.mangle.mangleToBuffer(s, buf);
}

void mangleToBuffer(TemplateInstance ti, ref OutBuffer buf)
{
    import dmd.mangle;
    return dmd.mangle.mangleToBuffer(ti, buf);
}

/***********************************************************
 * dmodule.d
 */
FuncDeclaration findGetMembers(ScopeDsymbol dsym)
{
    return dmd.dmodule.findGetMembers(dsym);
}

/***********************************************************
 * doc.d
 */
void gendocfile(Module m, const char* ddoctext_ptr, size_t ddoctext_length,
                const char* datetime, ErrorSink eSink, ref OutBuffer outbuf)
{
    import dmd.doc;
    return dmd.doc.gendocfile(m, ddoctext_ptr, ddoctext_length, datetime, eSink, outbuf);
}

/***********************************************************
 * dstruct.d
 */
FuncDeclaration search_toString(StructDeclaration sd)
{
    return dmd.semantic3.search_toString(sd);
}

/***********************************************************
 * dsymbolsem.d
 */
void dsymbolSemantic(Dsymbol dsym, Scope* sc)
{
    import dmd.dsymbolsem;
    return dmd.dsymbolsem.dsymbolSemantic(dsym, sc);
}

void addMember(Dsymbol dsym, Scope* sc, ScopeDsymbol sds)
{
    import dmd.dsymbolsem;
    return dmd.dsymbolsem.addMember(dsym, sc, sds);
}

Dsymbol search(Dsymbol d, Loc loc, Identifier ident, SearchOptFlags
               flags = SearchOpt.all)
{
    import dmd.dsymbolsem;
    return dmd.dsymbolsem.search(d, loc, ident, flags);
}

void setScope(Dsymbol d, Scope* sc)
{
    import dmd.dsymbolsem;
    return dmd.dsymbolsem.setScope(d, sc);
}

void importAll(Dsymbol d, Scope* sc)
{
    import dmd.dsymbolsem;
    return dmd.dsymbolsem.importAll(d, sc);
}

Dsymbols* include(Dsymbol d, Scope* sc)
{
    import dmd.dsymbolsem;
    return dmd.dsymbolsem.include(d, sc);
}

bool isFuncHidden(ClassDeclaration cd, FuncDeclaration fd)
{
    import dmd.dsymbolsem;
    return dmd.dsymbolsem.isFuncHidden(cd, fd);
}

Dsymbol vtblSymbol(ClassDeclaration cd)
{
    import dmd.dsymbolsem;
    return dmd.dsymbolsem.vtblSymbol(cd);
}

bool isAbstract(ClassDeclaration cd)
{
    import dmd.dsymbolsem;
    return dmd.dsymbolsem.isAbstract(cd);
}

bool hasPointers(Dsymbol d)
{
    import dmd.dsymbolsem;
    return dmd.dsymbolsem.hasPointers(d);
}

void getLocalClasses(Module mod, ref ClassDeclarations aclasses)
{
    import dmd.dsymbolsem;
    return dmd.dsymbolsem.getLocalClasses(mod, aclasses);
}

Dsymbol toAlias(Dsymbol s)
{
    import dmd.dsymbolsem;
    return dmd.dsymbolsem.toAlias(s);
}

Dsymbol toAlias2(Dsymbol s)
{
    import dmd.dsymbolsem;
    return dmd.dsymbolsem.toAlias2(s);
}

bool isPOD(StructDeclaration sd)
{
    import dmd.dsymbolsem;
    return dmd.dsymbolsem.isPOD(sd);
}

bool fillVtbl(BaseClass* bc, ClassDeclaration cd, FuncDeclarations* vtbl, int newinstance)
{
    import dmd.dsymbolsem;
    return dmd.dsymbolsem.fillVtbl(bc, cd, vtbl, newinstance);
}

bool overloadInsert(Dsymbol ds, Dsymbol s)
{
    import dmd.dsymbolsem;
    return dmd.dsymbolsem.overloadInsert(ds, s);
}

bool equals(const Dsymbol ds, const Dsymbol s)
{
    import dmd.dsymbolsem;
    return dmd.dsymbolsem.equals(ds, s);
}

Type getType(Dsymbol ds)
{
    import dmd.dsymbolsem;
    return dmd.dsymbolsem.getType(ds);
}

uinteger_t size(Dsymbol ds, Loc loc)
{
    import dmd.dsymbolsem;
    return dmd.dsymbolsem.size(ds, loc);
}

void semantic3OnDependencies(Module m)
{
    import dmd.dsymbolsem;
    return dmd.dsymbolsem.semantic3OnDependencies(m);
}

void addDeferredSemantic(Dsymbol s)
{
    import dmd.dsymbolsem;
    return dmd.dsymbolsem.addDeferredSemantic(s);
}

void addDeferredSemantic2(Dsymbol s)
{
    import dmd.dsymbolsem;
    return dmd.dsymbolsem.addDeferredSemantic2(s);
}

void addDeferredSemantic3(Dsymbol s)
{
    import dmd.dsymbolsem;
    return dmd.dsymbolsem.addDeferredSemantic3(s);
}

void runDeferredSemantic()
{
    import dmd.dsymbolsem;
    return dmd.dsymbolsem.runDeferredSemantic();
}

void runDeferredSemantic2()
{
    import dmd.dsymbolsem;
    return dmd.dsymbolsem.runDeferredSemantic2();
}

void runDeferredSemantic3()
{
    import dmd.dsymbolsem;
    return dmd.dsymbolsem.runDeferredSemantic3();
}

bool isOverlappedWith(VarDeclaration vd, VarDeclaration v){
    import dmd.dsymbolsem;
    return dmd.dsymbolsem.isOverlappedWith(vd, v);
}

Dsymbol search(Scope* sc, Loc loc, Identifier ident, out Dsymbol pscopesym,
    SearchOptFlags flags = SearchOpt.all)
{
    import dmd.dsymbolsem;
    return dmd.dsymbolsem.search(sc, loc, ident, pscopesym, flags);
}

/***********************************************************
 * dtemplate.d
 */
inout(Expression) isExpression(inout RootObject o)
{
    return dmd.dtemplate.isExpression(o);
}

inout(Dsymbol) isDsymbol(inout RootObject o)
{
    return dmd.dtemplate.isDsymbol(o);
}

inout(Type) isType(inout RootObject o)
{
    return dmd.dtemplate.isType(o);
}

inout(Tuple) isTuple(inout RootObject o)
{
    return dmd.dtemplate.isTuple(o);
}

inout(Parameter) isParameter(inout RootObject o)
{
    return dmd.dtemplate.isParameter(o);
}

inout(TemplateParameter) isTemplateParameter(inout RootObject o)
{
    return dmd.dtemplate.isTemplateParameter(o);
}

bool isError(const RootObject o)
{
    return dmd.dtemplate.isError(o);
}

void printTemplateStats(bool listInstances, ErrorSink eSink)
{
    return dmd.dtemplate.printTemplateStats(listInstances, eSink);
}

void printInstantiationTrace(TemplateInstance ti)
{
    return ti.printInstantiationTrace();
}

/***********************************************************
 * dtoh.d
 */
void genCppHdrFiles(ref Modules ms, ErrorSink eSink)
{
    import dmd.dtoh;
    return dmd.dtoh.genCppHdrFiles(ms, eSink);
}

/***********************************************************
 * enumsem.d
 */
Expression getDefaultValue(EnumDeclaration ed, Loc loc)
{
    import dmd.enumsem;
    return dmd.enumsem.getDefaultValue(ed, loc);
}


/***********************************************************
 * expressionsem.d
 */

void expandTuples(Expressions* exps, ArgumentLabels* names = null)
{
    import dmd.expressionsem;
    return dmd.expressionsem.expandTuples(exps, names);
}

Expression expressionSemantic(Expression e, Scope* sc)
{
    import dmd.expressionsem;
    return dmd.expressionsem.expressionSemantic(e, sc);
}

bool fill(StructDeclaration sd, Loc loc,
          ref Expressions elements, bool ctorinit)
{
    import dmd.expressionsem;
    return dmd.expressionsem.fill(sd, loc, elements, ctorinit);
}

bool isIdentical(const Expression exp, const Expression e)
{
    import dmd.expressionsem;
    return dmd.expressionsem.isIdentical(exp, e);
}

bool equals(const Expression exp, const Expression e)
{
    import dmd.expressionsem;
    return dmd.expressionsem.equals(exp, e);
}

bool isLvalue(Expression exp)
{
    import dmd.expressionsem;
    return dmd.expressionsem.isLvalue(exp);
}

int getFieldIndex(ClassReferenceExp cre, Type fieldtype, uint fieldoffset)
{
    import dmd.expressionsem;
    return dmd.expressionsem.getFieldIndex(cre, fieldtype, fieldoffset);
}

void fillTupleExpExps(TupleExp te, TupleDeclaration tup)
{
    import dmd.expressionsem;
    return dmd.expressionsem.fillTupleExpExps(te, tup);
}

Optional!bool toBool(Expression exp)
{
    import dmd.expressionsem;
    return dmd.expressionsem.toBool(exp);
}

StringExp toStringExp(Expression exp)
{
    import dmd.expressionsem;
    return dmd.expressionsem.toStringExp(exp);
}

dinteger_t toInteger(Expression exp)
{
    import dmd.expressionsem;
    return dmd.expressionsem.toInteger(exp);
}

uinteger_t toUInteger(Expression exp)
{
    import dmd.expressionsem;
    return dmd.expressionsem.toUInteger(exp);
}

real_t toReal(Expression exp)
{
    import dmd.expressionsem;
    return dmd.expressionsem.toReal(exp);
}

complex_t toComplex(Expression exp)
{
    import dmd.expressionsem;
    return dmd.expressionsem.toComplex(exp);
}

real_t toImaginary(Expression exp)
{
    import dmd.expressionsem;
    return dmd.expressionsem.toImaginary(exp);
}

/***********************************************************
 * func.d
 */
FuncDeclaration genCfunc(Parameters* fparams, Type treturn, const(char)* name, StorageClass stc = STC.none)
{
    return FuncDeclaration.genCfunc(fparams, treturn, name, cast(STC) stc);
}

FuncDeclaration genCfunc(Parameters* fparams, Type treturn, Identifier id, StorageClass stc = STC.none)
{
    return FuncDeclaration.genCfunc(fparams, treturn, id, cast(STC) stc);
}

/***********************************************************
 * funcsem.d
 */
bool functionSemantic(FuncDeclaration fd)
{
    import dmd.funcsem;
    return dmd.funcsem.functionSemantic(fd);
}

bool functionSemantic3(FuncDeclaration fd)
{
    import dmd.funcsem;
    return dmd.funcsem.functionSemantic3(fd);
}

MATCH leastAsSpecialized(FuncDeclaration fd, FuncDeclaration g, ArgumentLabels* names)
{
    import dmd.funcsem;
    return dmd.funcsem.leastAsSpecialized(fd, g, names);
}

PURE isPure(FuncDeclaration fd)
{
    import dmd.funcsem;
    return dmd.funcsem.isPure(fd);
}

/***********************************************************
 * hdrgen.d
 */
void genhdrfile(Module m, bool doFuncBodies, ref OutBuffer buf)
{
    import dmd.hdrgen;
    return dmd.hdrgen.genhdrfile(m, doFuncBodies, buf);
}

const(char)* toChars(const Statement s)
{
    import dmd.hdrgen;
    return dmd.hdrgen.toChars(s);
}

const(char)* toChars(const Expression e)
{
    import dmd.hdrgen;
    return dmd.hdrgen.toChars(e);
}

const(char)* toChars(const Initializer i)
{
    import dmd.hdrgen;
    return dmd.hdrgen.toChars(i);
}

const(char)* toChars(const Type t)
{
    import dmd.hdrgen;
    return dmd.hdrgen.toChars(t);
}

void moduleToBuffer(ref OutBuffer buf, bool vcg_ast, Module m)
{
    import dmd.hdrgen;
    return dmd.hdrgen.moduleToBuffer(buf, vcg_ast, m);
}

const(char)* parametersTypeToChars(ParameterList pl)
{
    import dmd.hdrgen;
    return dmd.hdrgen.parametersTypeToChars(pl);
}

/***********************************************************
 * iasm.d
 */
Statement asmSemantic(AsmStatement s, Scope* sc)
{
    import dmd.iasm;
    return dmd.iasm.asmSemantic(s, sc);
}

void asmSemantic(CAsmDeclaration d, Scope* sc)
{
    import dmd.iasm;
    return dmd.iasm.asmSemantic(d, sc);
}

/***********************************************************
 * iasmgcc.d
 */
Statement gccAsmSemantic(GccAsmStatement s, Scope* sc)
{
    import dmd.iasm.gcc;
    return dmd.iasm.gcc.gccAsmSemantic(s, sc);
}

void gccAsmSemantic(CAsmDeclaration d, Scope* sc)
{
    import dmd.iasm.gcc;
    return dmd.iasm.gcc.gccAsmSemantic(d, sc);
}

/***********************************************************
 * initsem.d
 */
Initializer initializerSemantic(Initializer init, Scope* sc, ref Type tx,
                                NeedInterpret needInterpret)
{
    import dmd.initsem;
    return dmd.initsem.initializerSemantic(init, sc, tx, needInterpret);
}

Expression initializerToExpression(Initializer init, Type itype = null, const
                                   bool isCfile = false)
{
    import dmd.initsem;
    return dmd.initsem.initializerToExpression(init, itype, isCfile);
}

/***********************************************************
 * json.d
 */
void json_generate(ref Modules modules, ref OutBuffer buf)
{
    import dmd.json;
    return dmd.json.json_generate(modules, buf);
}

JsonFieldFlags tryParseJsonField(const(char)* fieldName)
{
    import dmd.json;
    return dmd.json.tryParseJsonField(fieldName);
}

/***********************************************************
 * mtype.d
 */
AggregateDeclaration isAggregate(Type t)
{
    return dmd.mtype.isAggregate(t);
}

/***********************************************************
 * optimize.d
 */
Expression optimize(Expression e, int result, bool keepLvalue = false)
{
    import dmd.optimize;
    return dmd.optimize.optimize(e, result, keepLvalue);
}

/***********************************************************
 * semantic2.d
 */
void semantic2(Dsymbol dsym, Scope* sc)
{
    import dmd.semantic2;
    return dmd.semantic2.semantic2(dsym, sc);
}

/***********************************************************
 * semantic3.d
 */
void semantic3(Dsymbol dsym, Scope* sc)
{
    import dmd.semantic3;
    return dmd.semantic3.semantic3(dsym, sc);
}

void semanticTypeInfoMembers(StructDeclaration sd)
{
    import dmd.semantic3;
    return dmd.semantic3.semanticTypeInfoMembers(sd);
}

bool checkClosure(FuncDeclaration fd)
{
    import dmd.semantic3;
    return dmd.semantic3.checkClosure(fd);
}
/***********************************************************
 * statementsem.d
 */
Statement statementSemantic(Statement s, Scope* sc)
{
    import dmd.statementsem;
    return dmd.statementsem.statementSemantic(s, sc);
}

/***********************************************************
 * templateparamsem.d
 */
bool tpsemantic(TemplateParameter tp, Scope* sc, TemplateParameters* parameters)
{
    import dmd.templateparamsem;
    return dmd.templateparamsem.tpsemantic(tp, sc, parameters);
}

/***********************************************************
 * typesem.d
 */
bool hasPointers(Type t)
{
    import dmd.typesem;
    return dmd.typesem.hasPointers(t);
}

Type typeSemantic(Type type, Loc loc, Scope* sc)
{
    import dmd.typesem;
    return dmd.typesem.typeSemantic(type, loc, sc);
}

Type trySemantic(Type type, Loc loc, Scope* sc)
{
    import dmd.typesem;
    return dmd.typesem.trySemantic(type, loc, sc);
}

Type merge(Type type)
{
    import dmd.typesem;
    return dmd.typesem.merge(type);
}

Type merge2(Type type)
{
    import dmd.typesem;
    return dmd.typesem.merge2(type);
}

Expression defaultInit(Type mt, Loc loc, const bool isCfile = false)
{
    import dmd.typesem;
    return dmd.typesem.defaultInit(mt, loc, isCfile);
}

Dsymbol toDsymbol(Type type, Scope* sc)
{
    import dmd.typesem;
    return dmd.typesem.toDsymbol(type, sc);
}

Covariant covariant(Type src, Type t, StorageClass* pstc = null, bool
                    cppCovariant = false)
{
    import dmd.typesem;
    return dmd.typesem.covariant(src, t, cast(STC*) pstc, cppCovariant);
}

bool isZeroInit(Type t, Loc loc)
{
    import dmd.typesem;
    return dmd.typesem.isZeroInit(t, loc);
}

bool isBaseOf(Type tthis, Type t, int* poffset)
{
    import dmd.typesem;
    return dmd.typesem.isBaseOf(tthis, t, poffset);
}

bool equivalent(Type src, Type t)
{
    import dmd.typesem;
    return dmd.typesem.equivalent(src, t);
}

Type sarrayOf(Type type, dinteger_t dim)
{
    import dmd.typesem;
    return dmd.typesem.sarrayOf(type, dim);
}

Type arrayOf(Type type)
{
    import dmd.typesem;
    return dmd.typesem.arrayOf(type);
}

Type constOf(Type type)
{
    import dmd.typesem;
    return dmd.typesem.constOf(type);
}

Type immutableOf(Type type)
{
    import dmd.typesem;
    return dmd.typesem.immutableOf(type);
}

Type mutableOf(Type type)
{
    import dmd.typesem;
    return dmd.typesem.mutableOf(type);
}

Type sharedOf(Type type)
{
    import dmd.typesem;
    return dmd.typesem.sharedOf(type);
}

Type sharedConstOf(Type type)
{
    import dmd.typesem;
    return dmd.typesem.sharedConstOf(type);
}

Type unSharedOf(Type type)
{
    import dmd.typesem;
    return dmd.typesem.unSharedOf(type);
}

Type wildOf(Type type)
{
    import dmd.typesem;
    return dmd.typesem.wildOf(type);
}

Type wildConstOf(Type type)
{
    import dmd.typesem;
    return dmd.typesem.wildConstOf(type);
}

Type sharedWildOf(Type type)
{
    import dmd.typesem;
    return dmd.typesem.sharedWildOf(type);
}

Type sharedWildConstOf(Type type)
{
    import dmd.typesem;
    return dmd.typesem.sharedWildConstOf(type);
}

Type substWildTo(Type type, uint mod)
{
    import dmd.typesem;
    return dmd.typesem.substWildTo(type, mod);
}

Type unqualify(Type type, uint m)
{
    import dmd.typesem;
    return dmd.typesem.unqualify(type, m);
}

Type toHeadMutable(const(Type) type)
{
    import dmd.typesem;
    return dmd.typesem.toHeadMutable(type);
}

Type aliasthisOf(Type type)
{
    import dmd.typesem;
    return dmd.typesem.aliasthisOf(type);
}

Type castMod(Type type, MOD mod)
{
    import dmd.typesem;
    return dmd.typesem.castMod(type, mod);
}

Type addMod(Type type, MOD mod)
{
    import dmd.typesem;
    return dmd.typesem.addMod(type, mod);
}

Type addStorageClass(Type type, StorageClass stc)
{
    import dmd.typesem;
    return dmd.typesem.addStorageClass(type, cast(STC) stc);
}

Type pointerTo(Type type)
{
    import dmd.typesem;
    return dmd.typesem.pointerTo(type);
}

Type referenceTo(Type type)
{
    import dmd.typesem;
    return dmd.typesem.referenceTo(type);
}

Type memType(TypeEnum type)
{
    import dmd.typesem;
    return dmd.typesem.memType(type);
}

uinteger_t size(Type type)
{
    import dmd.typesem;
    return dmd.typesem.size(type);
}

uinteger_t size(Type type, Loc loc)
{
    import dmd.typesem;
    return dmd.typesem.size(type, loc);
}

structalign_t alignment(Type type)
{
    import dmd.typesem;
    return dmd.typesem.alignment(type);
}

uint alignsize(Type type)
{
    import dmd.typesem;
    return dmd.typesem.alignsize(type);
}

MATCH implicitConvTo(Type from, Type to)
{
    import dmd.dcast;
    return dmd.dcast.implicitConvTo(from, to);
}

MATCH constConv(Type from, Type to)
{
    import dmd.typesem;
    return dmd.typesem.constConv(from, to);
}

Expression defaultInitLiteral(Type t, Loc loc)
{
    import dmd.typesem;
    return dmd.typesem.defaultInitLiteral(t, loc);
}

bool hasUnsafeBitpatterns(Type type)
{
    import dmd.typesem;
    return dmd.typesem.hasUnsafeBitpatterns(type);
}

bool hasInvariant(Type type)
{
    import dmd.typesem;
    return dmd.typesem.hasInvariant(type);
}

bool hasVoidInitPointers(Type type)
{
    import dmd.typesem;
    return dmd.typesem.hasVoidInitPointers(type);
}

void Type_init()
{
    import dmd.typesem;
    return dmd.typesem.Type_init();
}

Type makeConst(Type type)
{
    import dmd.typesem;
    return dmd.typesem.makeConst(type);
}

Type makeImmutable(Type type)
{
    import dmd.typesem;
    return dmd.typesem.makeImmutable(type);
}

Type makeMutable(Type type)
{
    import dmd.typesem;
    return dmd.typesem.makeMutable(type);
}

Type makeShared(Type type)
{
    import dmd.typesem;
    return dmd.typesem.makeShared(type);
}

Type makeSharedConst(Type type)
{
    import dmd.typesem;
    return dmd.typesem.makeSharedConst(type);
}

Type makeWild(Type type)
{
    import dmd.typesem;
    return dmd.typesem.makeWild(type);
}

Type makeWildConst(Type type)
{
    import dmd.typesem;
    return dmd.typesem.makeWildConst(type);
}

Type makeSharedWild(Type type)
{
    import dmd.typesem;
    return dmd.typesem.makeSharedWild(type);
}

Type makeSharedWildConst(Type type)
{
    import dmd.typesem;
    return dmd.typesem.makeSharedWildConst(type);
}

bool isIntegral(Type type)
{
    import dmd.typesem;
    return dmd.typesem.isIntegral(type);
}

bool isFloating(Type type)
{
    import dmd.typesem;
    return dmd.typesem.isFloating(type);
}

bool isReal(Type type)
{
    import dmd.typesem;
    return dmd.typesem.isReal(type);
}

<<<<<<< HEAD
bool isString(Type type)
{
    import dmd.typesem;
    return dmd.typesem.isString(type);
=======
bool isBoolean(Type type)
{
    import dmd.typesem;
    return dmd.typesem.isBoolean(type);
>>>>>>> fdba46f3
}

/***********************************************************
 * typinf.d
 */
bool genTypeInfo(Expression e, Loc loc, Type torig, Scope* sc)
{
    import dmd.typinf;
    return dmd.typinf.genTypeInfo(e, loc, torig, sc);
}

bool isSpeculativeType(Type t)
{
    import dmd.typinf;
    return dmd.typinf.isSpeculativeType(t);
}

bool builtinTypeInfo(Type t)
{
    import dmd.typinf;
    return dmd.typinf.builtinTypeInfo(t);
}

Type makeNakedAssociativeArray(TypeAArray t)
{
    import dmd.typinf;
    return dmd.typinf.makeNakedAssociativeArray(t);
}

TypeInfoDeclaration getTypeInfoAssocArrayDeclaration(TypeAArray t, Scope* sc)
{
    import dmd.typinf;
    return dmd.typinf.getTypeInfoAssocArrayDeclaration(t, sc);
}

/**
 * templatesem.d
 */
bool declareParameter(TemplateParameter tp, Scope* sc)
{
    import dmd.templatesem;
    return dmd.templatesem.declareParameter(tp, sc);
}

bool needsCodegen(TemplateInstance ti)
{
    import dmd.templatesem;
    return dmd.templatesem.needsCodegen(ti);
}

bool isDiscardable(TemplateInstance ti)
{
    import dmd.templatesem;
    return dmd.templatesem.isDiscardable(ti);
}
version (IN_LLVM)
{
    /***********************************************************
     * argtypes_aarch64.d
     */
    TypeTuple toArgTypes_aarch64(Type t)
    {
        import dmd.argtypes_aarch64;
        return dmd.argtypes_aarch64.toArgTypes_aarch64(t);
    }

    bool isHFVA(Type t, int maxNumElements = 4, Type* rewriteType = null)
    {
        import dmd.argtypes_aarch64;
        return dmd.argtypes_aarch64.isHFVA(t, maxNumElements, rewriteType);
    }

    /***********************************************************
     * argtypes_sysv_x64.d
     */
    TypeTuple toArgTypes_sysv_x64(Type t)
    {
        import dmd.argtypes_sysv_x64;
        return dmd.argtypes_sysv_x64.toArgTypes_sysv_x64(t);
    }

    /***********************************************************
     * argtypes_x86.d
     */
    TypeTuple toArgTypes_x86(Type t)
    {
        import dmd.argtypes_x86;
        return dmd.argtypes_x86.toArgTypes_x86(t);
    }
}<|MERGE_RESOLUTION|>--- conflicted
+++ resolved
@@ -1024,17 +1024,16 @@
     return dmd.typesem.isReal(type);
 }
 
-<<<<<<< HEAD
 bool isString(Type type)
 {
     import dmd.typesem;
     return dmd.typesem.isString(type);
-=======
+}
+
 bool isBoolean(Type type)
 {
     import dmd.typesem;
     return dmd.typesem.isBoolean(type);
->>>>>>> fdba46f3
 }
 
 /***********************************************************
