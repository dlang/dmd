/**
 * Contains C++ interfaces for interacting with DMD as a library.
 *
 * Copyright:   Copyright (C) 1999-2025 by The D Language Foundation, All Rights Reserved
 * Authors:     $(LINK2 https://www.digitalmars.com, Walter Bright)
 * License:     $(LINK2 https://www.boost.org/LICENSE_1_0.txt, Boost License 1.0)
 * Source:      $(LINK2 https://github.com/dlang/dmd/blob/master/compiler/src/dmd/cxxfrontend.d, _cxxfrontend.d)
 * Documentation:  https://dlang.org/phobos/dmd_cxxfrontend.html
 * Coverage:    https://codecov.io/gh/dlang/dmd/src/master/compiler/src/dmd/cxxfrontend.d
 */
module dmd.cxxfrontend;

import dmd.aggregate : AggregateDeclaration;
import dmd.arraytypes;
import dmd.astenums;
import dmd.attrib;
import dmd.common.outbuffer : OutBuffer;
import dmd.dclass : ClassDeclaration, BaseClass;
import dmd.declaration : TypeInfoDeclaration, VarDeclaration, TupleDeclaration;
import dmd.denum : EnumDeclaration;
import dmd.dmodule /*: Module*/;
import dmd.dscope : Scope;
import dmd.dstruct /*: StructDeclaration*/;
import dmd.dsymbol : Dsymbol, ScopeDsymbol, CAsmDeclaration, SearchOpt, SearchOptFlags;
import dmd.dtemplate /*: TemplateInstance, TemplateParameter, Tuple*/;
import dmd.errorsink : ErrorSink;
import dmd.expression /*: Expression*/;
import dmd.func : FuncDeclaration;
import dmd.globals : dinteger_t, uinteger_t, JsonFieldFlags;
import dmd.identifier : Identifier;
import dmd.init : Initializer, NeedInterpret;
import dmd.location : Loc;
import dmd.mtype /*: Covariant, Type, Parameter, ParameterList*/;
import dmd.rootobject : RootObject;
import dmd.root.optional;
import dmd.root.longdouble : real_t = longdouble;
import dmd.root.complex;
import dmd.semantic3;
import dmd.statement : Statement, AsmStatement, GccAsmStatement;

// NB: At some point in the future, we can switch to shortened function syntax.
extern (C++, "dmd"):

/***********************************************************
 * atrtibsem.d
 */
Expressions* getAttributes(UserAttributeDeclaration a)
{
    import dmd.attribsem;
    return dmd.attribsem.getAttributes(a);
}

/***********************************************************
 * mangle/cpp.d
 */
const(char)* toCppMangleItanium(Dsymbol s)
{
    import dmd.mangle.cpp;
    return dmd.mangle.cpp.toCppMangleItanium(s);
}

const(char)* cppTypeInfoMangleItanium(Dsymbol s)
{
    import dmd.mangle.cpp;
    return dmd.mangle.cpp.cppTypeInfoMangleItanium(s);
}

const(char)* cppThunkMangleItanium(FuncDeclaration fd, int offset)
{
    import dmd.mangle.cpp;
    return dmd.mangle.cpp.cppThunkMangleItanium(fd, offset);
}

/***********************************************************
 * dinterpret.d
 */
Expression ctfeInterpret(Expression e)
{
    import dmd.dinterpret;
    return dmd.dinterpret.ctfeInterpret(e);
}

/***********************************************************
 * mangle/package.d
 */
const(char)* mangleExact(FuncDeclaration fd)
{
    import dmd.mangle;
    return dmd.mangle.mangleExact(fd);
}

void mangleToBuffer(Type t, ref OutBuffer buf)
{
    import dmd.mangle;
    return dmd.mangle.mangleToBuffer(t, buf);
}

void mangleToBuffer(Expression e, ref OutBuffer buf)
{
    import dmd.mangle;
    return dmd.mangle.mangleToBuffer(e, buf);
}

void mangleToBuffer(Dsymbol s, ref OutBuffer buf)
{
    import dmd.mangle;
    return dmd.mangle.mangleToBuffer(s, buf);
}

void mangleToBuffer(TemplateInstance ti, ref OutBuffer buf)
{
    import dmd.mangle;
    return dmd.mangle.mangleToBuffer(ti, buf);
}

/***********************************************************
 * dmodule.d
 */
FuncDeclaration findGetMembers(ScopeDsymbol dsym)
{
    return dmd.dmodule.findGetMembers(dsym);
}

/***********************************************************
 * doc.d
 */
void gendocfile(Module m, const char* ddoctext_ptr, size_t ddoctext_length,
                const char* datetime, ErrorSink eSink, ref OutBuffer outbuf)
{
    import dmd.doc;
    return dmd.doc.gendocfile(m, ddoctext_ptr, ddoctext_length, datetime, eSink, outbuf);
}

/***********************************************************
 * dstruct.d
 */
FuncDeclaration search_toString(StructDeclaration sd)
{
    return dmd.semantic3.search_toString(sd);
}

/***********************************************************
 * dsymbolsem.d
 */
void dsymbolSemantic(Dsymbol dsym, Scope* sc)
{
    import dmd.dsymbolsem;
    return dmd.dsymbolsem.dsymbolSemantic(dsym, sc);
}

void addMember(Dsymbol dsym, Scope* sc, ScopeDsymbol sds)
{
    import dmd.dsymbolsem;
    return dmd.dsymbolsem.addMember(dsym, sc, sds);
}

Dsymbol search(Dsymbol d, Loc loc, Identifier ident, SearchOptFlags
               flags = SearchOpt.all)
{
    import dmd.dsymbolsem;
    return dmd.dsymbolsem.search(d, loc, ident, flags);
}

void setScope(Dsymbol d, Scope* sc)
{
    import dmd.dsymbolsem;
    return dmd.dsymbolsem.setScope(d, sc);
}

void importAll(Dsymbol d, Scope* sc)
{
    import dmd.dsymbolsem;
    return dmd.dsymbolsem.importAll(d, sc);
}

Dsymbols* include(Dsymbol d, Scope* sc)
{
    import dmd.dsymbolsem;
    return dmd.dsymbolsem.include(d, sc);
}

bool isFuncHidden(ClassDeclaration cd, FuncDeclaration fd)
{
    import dmd.dsymbolsem;
    return dmd.dsymbolsem.isFuncHidden(cd, fd);
}

Dsymbol vtblSymbol(ClassDeclaration cd)
{
    import dmd.dsymbolsem;
    return dmd.dsymbolsem.vtblSymbol(cd);
}

bool isAbstract(ClassDeclaration cd)
{
    import dmd.dsymbolsem;
    return dmd.dsymbolsem.isAbstract(cd);
}

bool hasPointers(Dsymbol d)
{
    import dmd.dsymbolsem;
    return dmd.dsymbolsem.hasPointers(d);
}

void getLocalClasses(Module mod, ref ClassDeclarations aclasses)
{
    import dmd.dsymbolsem;
    return dmd.dsymbolsem.getLocalClasses(mod, aclasses);
}

Dsymbol toAlias(Dsymbol s)
{
    import dmd.dsymbolsem;
    return dmd.dsymbolsem.toAlias(s);
}

Dsymbol toAlias2(Dsymbol s)
{
    import dmd.dsymbolsem;
    return dmd.dsymbolsem.toAlias2(s);
}

bool isPOD(StructDeclaration sd)
{
    import dmd.dsymbolsem;
    return dmd.dsymbolsem.isPOD(sd);
}

bool fillVtbl(BaseClass* bc, ClassDeclaration cd, FuncDeclarations* vtbl, int newinstance)
{
    import dmd.dsymbolsem;
    return dmd.dsymbolsem.fillVtbl(bc, cd, vtbl, newinstance);
}

bool overloadInsert(Dsymbol ds, Dsymbol s)
{
    import dmd.dsymbolsem;
    return dmd.dsymbolsem.overloadInsert(ds, s);
}

bool equals(const Dsymbol ds, const Dsymbol s)
{
    import dmd.dsymbolsem;
    return dmd.dsymbolsem.equals(ds, s);
}

Type getType(Dsymbol ds)
{
    import dmd.dsymbolsem;
    return dmd.dsymbolsem.getType(ds);
}

uinteger_t size(Dsymbol ds, Loc loc)
{
    import dmd.dsymbolsem;
    return dmd.dsymbolsem.size(ds, loc);
}

void semantic3OnDependencies(Module m)
{
    import dmd.dsymbolsem;
    return dmd.dsymbolsem.semantic3OnDependencies(m);
}

void addDeferredSemantic(Dsymbol s)
{
    import dmd.dsymbolsem;
    return dmd.dsymbolsem.addDeferredSemantic(s);
}

void addDeferredSemantic2(Dsymbol s)
{
    import dmd.dsymbolsem;
    return dmd.dsymbolsem.addDeferredSemantic2(s);
}

void addDeferredSemantic3(Dsymbol s)
{
    import dmd.dsymbolsem;
    return dmd.dsymbolsem.addDeferredSemantic3(s);
}

void runDeferredSemantic()
{
    import dmd.dsymbolsem;
    return dmd.dsymbolsem.runDeferredSemantic();
}

void runDeferredSemantic2()
{
    import dmd.dsymbolsem;
    return dmd.dsymbolsem.runDeferredSemantic2();
}

void runDeferredSemantic3()
{
    import dmd.dsymbolsem;
    return dmd.dsymbolsem.runDeferredSemantic3();
}

bool isOverlappedWith(VarDeclaration vd, VarDeclaration v){
    import dmd.dsymbolsem;
    return dmd.dsymbolsem.isOverlappedWith(vd, v);
}

Dsymbol search(Scope* sc, Loc loc, Identifier ident, out Dsymbol pscopesym,
    SearchOptFlags flags = SearchOpt.all)
{
    import dmd.dsymbolsem;
    return dmd.dsymbolsem.search(sc, loc, ident, pscopesym, flags);
}

/***********************************************************
 * dtemplate.d
 */
inout(Expression) isExpression(inout RootObject o)
{
    return dmd.dtemplate.isExpression(o);
}

inout(Dsymbol) isDsymbol(inout RootObject o)
{
    return dmd.dtemplate.isDsymbol(o);
}

inout(Type) isType(inout RootObject o)
{
    return dmd.dtemplate.isType(o);
}

inout(Tuple) isTuple(inout RootObject o)
{
    return dmd.dtemplate.isTuple(o);
}

inout(Parameter) isParameter(inout RootObject o)
{
    return dmd.dtemplate.isParameter(o);
}

inout(TemplateParameter) isTemplateParameter(inout RootObject o)
{
    return dmd.dtemplate.isTemplateParameter(o);
}

bool isError(const RootObject o)
{
    return dmd.dtemplate.isError(o);
}

void printTemplateStats(bool listInstances, ErrorSink eSink)
{
    return dmd.dtemplate.printTemplateStats(listInstances, eSink);
}

void printInstantiationTrace(TemplateInstance ti)
{
    return ti.printInstantiationTrace();
}

/***********************************************************
 * dtoh.d
 */
void genCppHdrFiles(ref Modules ms, ErrorSink eSink)
{
    import dmd.dtoh;
    return dmd.dtoh.genCppHdrFiles(ms, eSink);
}

/***********************************************************
 * enumsem.d
 */
Expression getDefaultValue(EnumDeclaration ed, Loc loc)
{
    import dmd.enumsem;
    return dmd.enumsem.getDefaultValue(ed, loc);
}


/***********************************************************
 * expressionsem.d
 */

void expandTuples(Expressions* exps, ArgumentLabels* names = null)
{
    import dmd.expressionsem;
    return dmd.expressionsem.expandTuples(exps, names);
}

Expression expressionSemantic(Expression e, Scope* sc)
{
    import dmd.expressionsem;
    return dmd.expressionsem.expressionSemantic(e, sc);
}

bool fill(StructDeclaration sd, Loc loc,
          ref Expressions elements, bool ctorinit)
{
    import dmd.expressionsem;
    return dmd.expressionsem.fill(sd, loc, elements, ctorinit);
}

bool isIdentical(const Expression exp, const Expression e)
{
    import dmd.expressionsem;
    return dmd.expressionsem.isIdentical(exp, e);
}

bool equals(const Expression exp, const Expression e)
{
    import dmd.expressionsem;
    return dmd.expressionsem.equals(exp, e);
}

bool isLvalue(Expression exp)
{
    import dmd.expressionsem;
    return dmd.expressionsem.isLvalue(exp);
}

int getFieldIndex(ClassReferenceExp cre, Type fieldtype, uint fieldoffset)
{
    import dmd.expressionsem;
    return dmd.expressionsem.getFieldIndex(cre, fieldtype, fieldoffset);
}

void fillTupleExpExps(TupleExp te, TupleDeclaration tup)
{
    import dmd.expressionsem;
    return dmd.expressionsem.fillTupleExpExps(te, tup);
}

Optional!bool toBool(Expression exp)
{
    import dmd.expressionsem;
    return dmd.expressionsem.toBool(exp);
}

StringExp toStringExp(Expression exp)
{
    import dmd.expressionsem;
    return dmd.expressionsem.toStringExp(exp);
}

dinteger_t toInteger(Expression exp)
{
    import dmd.expressionsem;
    return dmd.expressionsem.toInteger(exp);
}

uinteger_t toUInteger(Expression exp)
{
    import dmd.expressionsem;
    return dmd.expressionsem.toUInteger(exp);
}

real_t toReal(Expression exp)
{
    import dmd.expressionsem;
    return dmd.expressionsem.toReal(exp);
}

complex_t toComplex(Expression exp)
{
    import dmd.expressionsem;
    return dmd.expressionsem.toComplex(exp);
}

real_t toImaginary(Expression exp)
{
    import dmd.expressionsem;
    return dmd.expressionsem.toImaginary(exp);
}

/***********************************************************
 * funcsem.d
 */
FuncDeclaration genCfunc(Parameters* fparams, Type treturn, const(char)* name, StorageClass stc = STC.none)
{
    import dmd.funcsem;
    return dmd.funcsem.genCfunc(fparams, treturn, name, cast(STC) stc);
}

FuncDeclaration genCfunc(Parameters* fparams, Type treturn, Identifier id, StorageClass stc = STC.none)
{
    import dmd.funcsem;
    return dmd.funcsem.genCfunc(fparams, treturn, id, cast(STC) stc);
}

bool functionSemantic(FuncDeclaration fd)
{
    import dmd.funcsem;
    return dmd.funcsem.functionSemantic(fd);
}

bool functionSemantic3(FuncDeclaration fd)
{
    import dmd.funcsem;
    return dmd.funcsem.functionSemantic3(fd);
}

MATCH leastAsSpecialized(FuncDeclaration fd, FuncDeclaration g, ArgumentLabels* names)
{
    import dmd.funcsem;
    return dmd.funcsem.leastAsSpecialized(fd, g, names);
}

PURE isPure(FuncDeclaration fd)
{
    import dmd.funcsem;
    return dmd.funcsem.isPure(fd);
}

bool needsClosure(FuncDeclaration fd)
{
    import dmd.funcsem;
    return dmd.funcsem.needsClosure(fd);
}

/***********************************************************
 * hdrgen.d
 */
void genhdrfile(Module m, bool doFuncBodies, ref OutBuffer buf)
{
    import dmd.hdrgen;
    return dmd.hdrgen.genhdrfile(m, doFuncBodies, buf);
}

const(char)* toChars(const Statement s)
{
    import dmd.hdrgen;
    return dmd.hdrgen.toChars(s);
}

const(char)* toChars(const Expression e)
{
    import dmd.hdrgen;
    return dmd.hdrgen.toChars(e);
}

const(char)* toChars(const Initializer i)
{
    import dmd.hdrgen;
    return dmd.hdrgen.toChars(i);
}

const(char)* toChars(const Type t)
{
    import dmd.hdrgen;
    return dmd.hdrgen.toChars(t);
}

void moduleToBuffer(ref OutBuffer buf, bool vcg_ast, Module m)
{
    import dmd.hdrgen;
    return dmd.hdrgen.moduleToBuffer(buf, vcg_ast, m);
}

const(char)* parametersTypeToChars(ParameterList pl)
{
    import dmd.hdrgen;
    return dmd.hdrgen.parametersTypeToChars(pl);
}

/***********************************************************
 * iasm.d
 */
Statement asmSemantic(AsmStatement s, Scope* sc)
{
    import dmd.iasm;
    return dmd.iasm.asmSemantic(s, sc);
}

void asmSemantic(CAsmDeclaration d, Scope* sc)
{
    import dmd.iasm;
    return dmd.iasm.asmSemantic(d, sc);
}

/***********************************************************
 * iasmgcc.d
 */
Statement gccAsmSemantic(GccAsmStatement s, Scope* sc)
{
    import dmd.iasm.gcc;
    return dmd.iasm.gcc.gccAsmSemantic(s, sc);
}

void gccAsmSemantic(CAsmDeclaration d, Scope* sc)
{
    import dmd.iasm.gcc;
    return dmd.iasm.gcc.gccAsmSemantic(d, sc);
}

/***********************************************************
 * initsem.d
 */
Initializer initializerSemantic(Initializer init, Scope* sc, ref Type tx,
                                NeedInterpret needInterpret)
{
    import dmd.initsem;
    return dmd.initsem.initializerSemantic(init, sc, tx, needInterpret);
}

Expression initializerToExpression(Initializer init, Type itype = null, const
                                   bool isCfile = false)
{
    import dmd.initsem;
    return dmd.initsem.initializerToExpression(init, itype, isCfile);
}

/***********************************************************
 * json.d
 */
void json_generate(ref Modules modules, ref OutBuffer buf)
{
    import dmd.json;
    return dmd.json.json_generate(modules, buf);
}

JsonFieldFlags tryParseJsonField(const(char)* fieldName)
{
    import dmd.json;
    return dmd.json.tryParseJsonField(fieldName);
}

/***********************************************************
 * mtype.d
 */
AggregateDeclaration isAggregate(Type t)
{
    return dmd.mtype.isAggregate(t);
}

/***********************************************************
 * optimize.d
 */
Expression optimize(Expression e, int result, bool keepLvalue = false)
{
    import dmd.optimize;
    return dmd.optimize.optimize(e, result, keepLvalue);
}

/***********************************************************
 * semantic2.d
 */
void semantic2(Dsymbol dsym, Scope* sc)
{
    import dmd.semantic2;
    return dmd.semantic2.semantic2(dsym, sc);
}

/***********************************************************
 * semantic3.d
 */
void semantic3(Dsymbol dsym, Scope* sc)
{
    import dmd.semantic3;
    return dmd.semantic3.semantic3(dsym, sc);
}

void semanticTypeInfoMembers(StructDeclaration sd)
{
    import dmd.semantic3;
    return dmd.semantic3.semanticTypeInfoMembers(sd);
}

bool checkClosure(FuncDeclaration fd)
{
    import dmd.semantic3;
    return dmd.semantic3.checkClosure(fd);
}
/***********************************************************
 * statementsem.d
 */
Statement statementSemantic(Statement s, Scope* sc)
{
    import dmd.statementsem;
    return dmd.statementsem.statementSemantic(s, sc);
}

/***********************************************************
 * templateparamsem.d
 */
bool tpsemantic(TemplateParameter tp, Scope* sc, TemplateParameters* parameters)
{
    import dmd.templateparamsem;
    return dmd.templateparamsem.tpsemantic(tp, sc, parameters);
}

/***********************************************************
 * typesem.d
 */
bool hasPointers(Type t)
{
    import dmd.typesem;
    return dmd.typesem.hasPointers(t);
}

Type typeSemantic(Type type, Loc loc, Scope* sc)
{
    import dmd.typesem;
    return dmd.typesem.typeSemantic(type, loc, sc);
}

Type trySemantic(Type type, Loc loc, Scope* sc)
{
    import dmd.typesem;
    return dmd.typesem.trySemantic(type, loc, sc);
}

Type merge(Type type)
{
    import dmd.typesem;
    return dmd.typesem.merge(type);
}

Type merge2(Type type)
{
    import dmd.typesem;
    return dmd.typesem.merge2(type);
}

Expression defaultInit(Type mt, Loc loc, const bool isCfile = false)
{
    import dmd.typesem;
    return dmd.typesem.defaultInit(mt, loc, isCfile);
}

Dsymbol toDsymbol(Type type, Scope* sc)
{
    import dmd.typesem;
    return dmd.typesem.toDsymbol(type, sc);
}

Covariant covariant(Type src, Type t, StorageClass* pstc = null, bool
                    cppCovariant = false)
{
    import dmd.typesem;
    return dmd.typesem.covariant(src, t, cast(STC*) pstc, cppCovariant);
}

bool isZeroInit(Type t, Loc loc)
{
    import dmd.typesem;
    return dmd.typesem.isZeroInit(t, loc);
}

bool isBaseOf(Type tthis, Type t, int* poffset)
{
    import dmd.typesem;
    return dmd.typesem.isBaseOf(tthis, t, poffset);
}

bool equivalent(Type src, Type t)
{
    import dmd.typesem;
    return dmd.typesem.equivalent(src, t);
}

Type sarrayOf(Type type, dinteger_t dim)
{
    import dmd.typesem;
    return dmd.typesem.sarrayOf(type, dim);
}

Type arrayOf(Type type)
{
    import dmd.typesem;
    return dmd.typesem.arrayOf(type);
}

Type constOf(Type type)
{
    import dmd.typesem;
    return dmd.typesem.constOf(type);
}

Type immutableOf(Type type)
{
    import dmd.typesem;
    return dmd.typesem.immutableOf(type);
}

Type mutableOf(Type type)
{
    import dmd.typesem;
    return dmd.typesem.mutableOf(type);
}

Type sharedOf(Type type)
{
    import dmd.typesem;
    return dmd.typesem.sharedOf(type);
}

Type sharedConstOf(Type type)
{
    import dmd.typesem;
    return dmd.typesem.sharedConstOf(type);
}

Type unSharedOf(Type type)
{
    import dmd.typesem;
    return dmd.typesem.unSharedOf(type);
}

Type wildOf(Type type)
{
    import dmd.typesem;
    return dmd.typesem.wildOf(type);
}

Type wildConstOf(Type type)
{
    import dmd.typesem;
    return dmd.typesem.wildConstOf(type);
}

Type sharedWildOf(Type type)
{
    import dmd.typesem;
    return dmd.typesem.sharedWildOf(type);
}

Type sharedWildConstOf(Type type)
{
    import dmd.typesem;
    return dmd.typesem.sharedWildConstOf(type);
}

Type substWildTo(Type type, uint mod)
{
    import dmd.typesem;
    return dmd.typesem.substWildTo(type, mod);
}

Type unqualify(Type type, uint m)
{
    import dmd.typesem;
    return dmd.typesem.unqualify(type, m);
}

Type toHeadMutable(const(Type) type)
{
    import dmd.typesem;
    return dmd.typesem.toHeadMutable(type);
}

Type aliasthisOf(Type type)
{
    import dmd.typesem;
    return dmd.typesem.aliasthisOf(type);
}

Type castMod(Type type, MOD mod)
{
    import dmd.typesem;
    return dmd.typesem.castMod(type, mod);
}

Type addMod(Type type, MOD mod)
{
    import dmd.typesem;
    return dmd.typesem.addMod(type, mod);
}

Type addStorageClass(Type type, StorageClass stc)
{
    import dmd.typesem;
    return dmd.typesem.addStorageClass(type, cast(STC) stc);
}

Type pointerTo(Type type)
{
    import dmd.typesem;
    return dmd.typesem.pointerTo(type);
}

Type referenceTo(Type type)
{
    import dmd.typesem;
    return dmd.typesem.referenceTo(type);
}

Type memType(TypeEnum type)
{
    import dmd.typesem;
    return dmd.typesem.memType(type);
}

uinteger_t size(Type type)
{
    import dmd.typesem;
    return dmd.typesem.size(type);
}

uinteger_t size(Type type, Loc loc)
{
    import dmd.typesem;
    return dmd.typesem.size(type, loc);
}

structalign_t alignment(Type type)
{
    import dmd.typesem;
    return dmd.typesem.alignment(type);
}

uint alignsize(Type type)
{
    import dmd.typesem;
    return dmd.typesem.alignsize(type);
}

MATCH implicitConvTo(Type from, Type to)
{
    import dmd.dcast;
    return dmd.dcast.implicitConvTo(from, to);
}

MATCH constConv(Type from, Type to)
{
    import dmd.typesem;
    return dmd.typesem.constConv(from, to);
}

Expression defaultInitLiteral(Type t, Loc loc)
{
    import dmd.typesem;
    return dmd.typesem.defaultInitLiteral(t, loc);
}

bool hasUnsafeBitpatterns(Type type)
{
    import dmd.typesem;
    return dmd.typesem.hasUnsafeBitpatterns(type);
}

bool hasInvariant(Type type)
{
    import dmd.typesem;
    return dmd.typesem.hasInvariant(type);
}

bool hasVoidInitPointers(Type type)
{
    import dmd.typesem;
    return dmd.typesem.hasVoidInitPointers(type);
}

void Type_init()
{
    import dmd.typesem;
    return dmd.typesem.Type_init();
}

void transitive(TypeNext type)
{
    import dmd.typesem;
    return dmd.typesem.transitive(type);
}

Type makeConst(Type type)
{
    import dmd.typesem;
    return dmd.typesem.makeConst(type);
}

Type makeImmutable(Type type)
{
    import dmd.typesem;
    return dmd.typesem.makeImmutable(type);
}

Type makeMutable(Type type)
{
    import dmd.typesem;
    return dmd.typesem.makeMutable(type);
}

Type makeShared(Type type)
{
    import dmd.typesem;
    return dmd.typesem.makeShared(type);
}

Type makeSharedConst(Type type)
{
    import dmd.typesem;
    return dmd.typesem.makeSharedConst(type);
}

Type makeWild(Type type)
{
    import dmd.typesem;
    return dmd.typesem.makeWild(type);
}

Type makeWildConst(Type type)
{
    import dmd.typesem;
    return dmd.typesem.makeWildConst(type);
}

Type makeSharedWild(Type type)
{
    import dmd.typesem;
    return dmd.typesem.makeSharedWild(type);
}

Type makeSharedWildConst(Type type)
{
    import dmd.typesem;
    return dmd.typesem.makeSharedWildConst(type);
}

Type nextOf(Type type)
{
    import dmd.typesem;
    return dmd.typesem.nextOf(type);
}

<<<<<<< HEAD
Type baseElemOf(Type type)
{
    import dmd.typesem;
    return dmd.typesem.baseElemOf(type);
=======
Type isLazyArray(Parameter param)
{
    import dmd.typesem;
    return dmd.typesem.isLazyArray(param);
>>>>>>> 5c5c1884
}

MOD deduceWild(Type type, Type t, bool isRef)
{
    import dmd.typesem;
    return dmd.typesem.deduceWild(type, t, isRef);
}

bool isIntegral(Type type)
{
    import dmd.typesem;
    return dmd.typesem.isIntegral(type);
}

bool isFloating(Type type)
{
    import dmd.typesem;
    return dmd.typesem.isFloating(type);
}

bool isScalar(Type type)
{
    import dmd.typesem;
    return dmd.typesem.isScalar(type);
}

bool isReal(Type type)
{
    import dmd.typesem;
    return dmd.typesem.isReal(type);
}

bool isComplex(Type type)
{
    import dmd.typesem;
    return dmd.typesem.isComplex(type);
}

bool isImaginary(Type type)
{
    import dmd.typesem;
    return dmd.typesem.isImaginary(type);
}

bool isString(Type type)
{
    import dmd.typesem;
    return dmd.typesem.isString(type);
}

bool isBoolean(Type type)
{
    import dmd.typesem;
    return dmd.typesem.isBoolean(type);
}

bool isUnsigned(Type type)
{
    import dmd.typesem;
    return dmd.typesem.isUnsigned(type);
}

bool needsNested(Type type)
{
    import dmd.typesem;
    return dmd.typesem.needsNested(type);
}

bool needsDestruction(Type type)
{
    import dmd.typesem;
    return dmd.typesem.needsDestruction(type);
}

bool needsCopyOrPostblit(Type type)
{
    import dmd.typesem;
    return dmd.typesem.needsCopyOrPostblit(type);
}

/***********************************************************
 * typinf.d
 */
bool genTypeInfo(Expression e, Loc loc, Type torig, Scope* sc)
{
    import dmd.typinf;
    return dmd.typinf.genTypeInfo(e, loc, torig, sc);
}

bool isSpeculativeType(Type t)
{
    import dmd.typinf;
    return dmd.typinf.isSpeculativeType(t);
}

bool builtinTypeInfo(Type t)
{
    import dmd.typinf;
    return dmd.typinf.builtinTypeInfo(t);
}

Type makeNakedAssociativeArray(TypeAArray t)
{
    import dmd.typinf;
    return dmd.typinf.makeNakedAssociativeArray(t);
}

TypeInfoDeclaration getTypeInfoAssocArrayDeclaration(TypeAArray t, Scope* sc)
{
    import dmd.typinf;
    return dmd.typinf.getTypeInfoAssocArrayDeclaration(t, sc);
}

/**
 * templatesem.d
 */
bool declareParameter(TemplateParameter tp, Scope* sc)
{
    import dmd.templatesem;
    return dmd.templatesem.declareParameter(tp, sc);
}

bool needsCodegen(TemplateInstance ti)
{
    import dmd.templatesem;
    return dmd.templatesem.needsCodegen(ti);
}

bool isDiscardable(TemplateInstance ti)
{
    import dmd.templatesem;
    return dmd.templatesem.isDiscardable(ti);
}
version (IN_LLVM)
{
    /***********************************************************
     * argtypes_aarch64.d
     */
    TypeTuple toArgTypes_aarch64(Type t)
    {
        import dmd.argtypes_aarch64;
        return dmd.argtypes_aarch64.toArgTypes_aarch64(t);
    }

    bool isHFVA(Type t, int maxNumElements = 4, Type* rewriteType = null)
    {
        import dmd.argtypes_aarch64;
        return dmd.argtypes_aarch64.isHFVA(t, maxNumElements, rewriteType);
    }

    /***********************************************************
     * argtypes_sysv_x64.d
     */
    TypeTuple toArgTypes_sysv_x64(Type t)
    {
        import dmd.argtypes_sysv_x64;
        return dmd.argtypes_sysv_x64.toArgTypes_sysv_x64(t);
    }

    /***********************************************************
     * argtypes_x86.d
     */
    TypeTuple toArgTypes_x86(Type t)
    {
        import dmd.argtypes_x86;
        return dmd.argtypes_x86.toArgTypes_x86(t);
    }
}<|MERGE_RESOLUTION|>--- conflicted
+++ resolved
@@ -1023,17 +1023,16 @@
     return dmd.typesem.nextOf(type);
 }
 
-<<<<<<< HEAD
 Type baseElemOf(Type type)
 {
     import dmd.typesem;
     return dmd.typesem.baseElemOf(type);
-=======
+}
+
 Type isLazyArray(Parameter param)
 {
     import dmd.typesem;
     return dmd.typesem.isLazyArray(param);
->>>>>>> 5c5c1884
 }
 
 MOD deduceWild(Type type, Type t, bool isRef)
