/**
 * Contains C++ interfaces for interacting with DMD as a library.
 *
 * Copyright:   Copyright (C) 1999-2025 by The D Language Foundation, All Rights Reserved
 * Authors:     $(LINK2 https://www.digitalmars.com, Walter Bright)
 * License:     $(LINK2 https://www.boost.org/LICENSE_1_0.txt, Boost License 1.0)
 * Source:      $(LINK2 https://github.com/dlang/dmd/blob/master/compiler/src/dmd/cxxfrontend.d, _cxxfrontend.d)
 * Documentation:  https://dlang.org/phobos/dmd_cxxfrontend.html
 * Coverage:    https://codecov.io/gh/dlang/dmd/src/master/compiler/src/dmd/cxxfrontend.d
 */
module dmd.cxxfrontend;

import dmd.aggregate : AggregateDeclaration;
import dmd.arraytypes;
import dmd.astenums;
import dmd.attrib;
import dmd.common.outbuffer : OutBuffer;
import dmd.dclass : ClassDeclaration, BaseClass;
import dmd.declaration : TypeInfoDeclaration, VarDeclaration;
import dmd.denum : EnumDeclaration;
import dmd.dmodule /*: Module*/;
import dmd.dscope : Scope;
import dmd.dstruct /*: StructDeclaration*/;
import dmd.dsymbol : Dsymbol, ScopeDsymbol, CAsmDeclaration, SearchOpt, SearchOptFlags;
import dmd.dtemplate /*: TemplateInstance, TemplateParameter, Tuple*/;
import dmd.errorsink : ErrorSink;
import dmd.expression /*: Expression*/;
import dmd.func : FuncDeclaration;
import dmd.globals : dinteger_t, uinteger_t, JsonFieldFlags;
import dmd.identifier : Identifier;
import dmd.init : Initializer, NeedInterpret;
import dmd.location : Loc;
import dmd.mtype /*: Covariant, Type, Parameter, ParameterList*/;
import dmd.rootobject : RootObject;
import dmd.semantic3;
import dmd.statement : Statement, AsmStatement, GccAsmStatement;

// NB: At some point in the future, we can switch to shortened function syntax.
extern (C++, "dmd"):

/***********************************************************
 * atrtibsem.d
 */
Expressions* getAttributes(UserAttributeDeclaration a)
{
    import dmd.attribsem;
    return dmd.attribsem.getAttributes(a);
}

/***********************************************************
 * mangle/cpp.d
 */
const(char)* toCppMangleItanium(Dsymbol s)
{
    import dmd.mangle.cpp;
    return dmd.mangle.cpp.toCppMangleItanium(s);
}

const(char)* cppTypeInfoMangleItanium(Dsymbol s)
{
    import dmd.mangle.cpp;
    return dmd.mangle.cpp.cppTypeInfoMangleItanium(s);
}

const(char)* cppThunkMangleItanium(FuncDeclaration fd, int offset)
{
    import dmd.mangle.cpp;
    return dmd.mangle.cpp.cppThunkMangleItanium(fd, offset);
}

/***********************************************************
 * dinterpret.d
 */
Expression ctfeInterpret(Expression e)
{
    import dmd.dinterpret;
    return dmd.dinterpret.ctfeInterpret(e);
}

/***********************************************************
 * mangle/package.d
 */
const(char)* mangleExact(FuncDeclaration fd)
{
    import dmd.mangle;
    return dmd.mangle.mangleExact(fd);
}

void mangleToBuffer(Type t, ref OutBuffer buf)
{
    import dmd.mangle;
    return dmd.mangle.mangleToBuffer(t, buf);
}

void mangleToBuffer(Expression e, ref OutBuffer buf)
{
    import dmd.mangle;
    return dmd.mangle.mangleToBuffer(e, buf);
}

void mangleToBuffer(Dsymbol s, ref OutBuffer buf)
{
    import dmd.mangle;
    return dmd.mangle.mangleToBuffer(s, buf);
}

void mangleToBuffer(TemplateInstance ti, ref OutBuffer buf)
{
    import dmd.mangle;
    return dmd.mangle.mangleToBuffer(ti, buf);
}

/***********************************************************
 * dmodule.d
 */
FuncDeclaration findGetMembers(ScopeDsymbol dsym)
{
    return dmd.dmodule.findGetMembers(dsym);
}

/***********************************************************
 * doc.d
 */
void gendocfile(Module m, const char* ddoctext_ptr, size_t ddoctext_length,
                const char* datetime, ErrorSink eSink, ref OutBuffer outbuf)
{
    import dmd.doc;
    return dmd.doc.gendocfile(m, ddoctext_ptr, ddoctext_length, datetime, eSink, outbuf);
}

/***********************************************************
 * dstruct.d
 */
FuncDeclaration search_toString(StructDeclaration sd)
{
    return dmd.semantic3.search_toString(sd);
}

/***********************************************************
 * dsymbolsem.d
 */
void dsymbolSemantic(Dsymbol dsym, Scope* sc)
{
    import dmd.dsymbolsem;
    return dmd.dsymbolsem.dsymbolSemantic(dsym, sc);
}

void addMember(Dsymbol dsym, Scope* sc, ScopeDsymbol sds)
{
    import dmd.dsymbolsem;
    return dmd.dsymbolsem.addMember(dsym, sc, sds);
}

Dsymbol search(Dsymbol d, Loc loc, Identifier ident, SearchOptFlags
               flags = SearchOpt.all)
{
    import dmd.dsymbolsem;
    return dmd.dsymbolsem.search(d, loc, ident, flags);
}

void setScope(Dsymbol d, Scope* sc)
{
    import dmd.dsymbolsem;
    return dmd.dsymbolsem.setScope(d, sc);
}

void importAll(Dsymbol d, Scope* sc)
{
    import dmd.dsymbolsem;
    return dmd.dsymbolsem.importAll(d, sc);
}

Dsymbols* include(Dsymbol d, Scope* sc)
{
    import dmd.dsymbolsem;
    return dmd.dsymbolsem.include(d, sc);
}

bool isFuncHidden(ClassDeclaration cd, FuncDeclaration fd)
{
    import dmd.dsymbolsem;
    return dmd.dsymbolsem.isFuncHidden(cd, fd);
}

Dsymbol vtblSymbol(ClassDeclaration cd)
{
    import dmd.dsymbolsem;
    return dmd.dsymbolsem.vtblSymbol(cd);
}

bool isAbstract(ClassDeclaration cd)
{
    import dmd.dsymbolsem;
    return dmd.dsymbolsem.isAbstract(cd);
}

bool hasPointers(Dsymbol d)
{
    import dmd.dsymbolsem;
    return dmd.dsymbolsem.hasPointers(d);
}

void getLocalClasses(Module mod, ref ClassDeclarations aclasses)
{
    import dmd.dsymbolsem;
    return dmd.dsymbolsem.getLocalClasses(mod, aclasses);
}

Dsymbol toAlias(Dsymbol s)
{
    import dmd.dsymbolsem;
    return dmd.dsymbolsem.toAlias(s);
}

Dsymbol toAlias2(Dsymbol s)
{
    import dmd.dsymbolsem;
    return dmd.dsymbolsem.toAlias2(s);
}

bool isPOD(StructDeclaration sd)
{
    import dmd.dsymbolsem;
    return dmd.dsymbolsem.isPOD(sd);
}

bool fillVtbl(BaseClass* bc, ClassDeclaration cd, FuncDeclarations* vtbl, int newinstance)
{
    import dmd.dsymbolsem;
    return dmd.dsymbolsem.fillVtbl(bc, cd, vtbl, newinstance);
}

bool overloadInsert(Dsymbol ds, Dsymbol s)
{
    import dmd.dsymbolsem;
    return dmd.dsymbolsem.overloadInsert(ds, s);
}

bool equals(const Dsymbol ds, const Dsymbol s)
{
    import dmd.dsymbolsem;
    return dmd.dsymbolsem.equals(ds, s);
}

Type getType(Dsymbol ds)
{
    import dmd.dsymbolsem;
    return dmd.dsymbolsem.getType(ds);
}

uinteger_t size(Dsymbol ds, Loc loc)
{
    import dmd.dsymbolsem;
    return dmd.dsymbolsem.size(ds, loc);
}

<<<<<<< HEAD
void semantic3OnDependencies(Module m)
{
    import dmd.dsymbolsem;
    return dmd.dsymbolsem.semantic3OnDependencies(m);
}

void addDeferredSemantic(Dsymbol s)
{
    import dmd.dsymbolsem;
    return dmd.dsymbolsem.addDeferredSemantic(s);
}

void addDeferredSemantic2(Dsymbol s)
{
    import dmd.dsymbolsem;
    return dmd.dsymbolsem.addDeferredSemantic2(s);
}

void addDeferredSemantic3(Dsymbol s)
{
    import dmd.dsymbolsem;
    return dmd.dsymbolsem.addDeferredSemantic3(s);
}

void runDeferredSemantic()
{
    import dmd.dsymbolsem;
    return dmd.dsymbolsem.runDeferredSemantic();
}

void runDeferredSemantic2()
{
    import dmd.dsymbolsem;
    return dmd.dsymbolsem.runDeferredSemantic2();
}

void runDeferredSemantic3()
{
    import dmd.dsymbolsem;
    return dmd.dsymbolsem.runDeferredSemantic3();
}
=======
bool isOverlappedWith(VarDeclaration vd, VarDeclaration v){
    import dmd.dsymbolsem;
    return dmd.dsymbolsem.isOverlappedWith(vd, v);
}

>>>>>>> 1a404243

/***********************************************************
 * dtemplate.d
 */
inout(Expression) isExpression(inout RootObject o)
{
    return dmd.dtemplate.isExpression(o);
}

inout(Dsymbol) isDsymbol(inout RootObject o)
{
    return dmd.dtemplate.isDsymbol(o);
}

inout(Type) isType(inout RootObject o)
{
    return dmd.dtemplate.isType(o);
}

inout(Tuple) isTuple(inout RootObject o)
{
    return dmd.dtemplate.isTuple(o);
}

inout(Parameter) isParameter(inout RootObject o)
{
    return dmd.dtemplate.isParameter(o);
}

inout(TemplateParameter) isTemplateParameter(inout RootObject o)
{
    return dmd.dtemplate.isTemplateParameter(o);
}

bool isError(const RootObject o)
{
    return dmd.dtemplate.isError(o);
}

void printTemplateStats(bool listInstances, ErrorSink eSink)
{
    return dmd.dtemplate.printTemplateStats(listInstances, eSink);
}

/***********************************************************
 * dtoh.d
 */
void genCppHdrFiles(ref Modules ms, ErrorSink eSink)
{
    import dmd.dtoh;
    return dmd.dtoh.genCppHdrFiles(ms, eSink);
}

/***********************************************************
 * enumsem.d
 */
Expression getDefaultValue(EnumDeclaration ed, Loc loc)
{
    import dmd.enumsem;
    return dmd.enumsem.getDefaultValue(ed, loc);
}

/***********************************************************
 * expression.d
 */
void expandTuples(Expressions* exps, ArgumentLabels* names = null)
{
    return dmd.expression.expandTuples(exps, names);
}

/***********************************************************
 * expressionsem.d
 */
Expression expressionSemantic(Expression e, Scope* sc)
{
    import dmd.expressionsem;
    return dmd.expressionsem.expressionSemantic(e, sc);
}

bool fill(StructDeclaration sd, Loc loc,
          ref Expressions elements, bool ctorinit)
{
    import dmd.expressionsem;
    return dmd.expressionsem.fill(sd, loc, elements, ctorinit);
}

/***********************************************************
 * func.d
 */
FuncDeclaration genCfunc(Parameters* fparams, Type treturn, const(char)* name, StorageClass stc = STC.none)
{
    return FuncDeclaration.genCfunc(fparams, treturn, name, cast(STC) stc);
}

FuncDeclaration genCfunc(Parameters* fparams, Type treturn, Identifier id, StorageClass stc = STC.none)
{
    return FuncDeclaration.genCfunc(fparams, treturn, id, cast(STC) stc);
}

/***********************************************************
 * funcsem.d
 */
bool functionSemantic(FuncDeclaration fd)
{
    import dmd.funcsem;
    return dmd.funcsem.functionSemantic(fd);
}

bool functionSemantic3(FuncDeclaration fd)
{
    import dmd.funcsem;
    return dmd.funcsem.functionSemantic3(fd);
}

MATCH leastAsSpecialized(FuncDeclaration fd, FuncDeclaration g, ArgumentLabels* names)
{
    import dmd.funcsem;
    return dmd.funcsem.leastAsSpecialized(fd, g, names);
}

PURE isPure(FuncDeclaration fd)
{
    import dmd.funcsem;
    return dmd.funcsem.isPure(fd);
}

/***********************************************************
 * hdrgen.d
 */
void genhdrfile(Module m, bool doFuncBodies, ref OutBuffer buf)
{
    import dmd.hdrgen;
    return dmd.hdrgen.genhdrfile(m, doFuncBodies, buf);
}

const(char)* toChars(const Statement s)
{
    import dmd.hdrgen;
    return dmd.hdrgen.toChars(s);
}

const(char)* toChars(const Expression e)
{
    import dmd.hdrgen;
    return dmd.hdrgen.toChars(e);
}

const(char)* toChars(const Initializer i)
{
    import dmd.hdrgen;
    return dmd.hdrgen.toChars(i);
}

const(char)* toChars(const Type t)
{
    import dmd.hdrgen;
    return dmd.hdrgen.toChars(t);
}

void moduleToBuffer(ref OutBuffer buf, bool vcg_ast, Module m)
{
    import dmd.hdrgen;
    return dmd.hdrgen.moduleToBuffer(buf, vcg_ast, m);
}

const(char)* parametersTypeToChars(ParameterList pl)
{
    import dmd.hdrgen;
    return dmd.hdrgen.parametersTypeToChars(pl);
}

/***********************************************************
 * iasm.d
 */
Statement asmSemantic(AsmStatement s, Scope* sc)
{
    import dmd.iasm;
    return dmd.iasm.asmSemantic(s, sc);
}

void asmSemantic(CAsmDeclaration d, Scope* sc)
{
    import dmd.iasm;
    return dmd.iasm.asmSemantic(d, sc);
}

/***********************************************************
 * iasmgcc.d
 */
Statement gccAsmSemantic(GccAsmStatement s, Scope* sc)
{
    import dmd.iasm.gcc;
    return dmd.iasm.gcc.gccAsmSemantic(s, sc);
}

void gccAsmSemantic(CAsmDeclaration d, Scope* sc)
{
    import dmd.iasm.gcc;
    return dmd.iasm.gcc.gccAsmSemantic(d, sc);
}

/***********************************************************
 * initsem.d
 */
Initializer initializerSemantic(Initializer init, Scope* sc, ref Type tx,
                                NeedInterpret needInterpret)
{
    import dmd.initsem;
    return dmd.initsem.initializerSemantic(init, sc, tx, needInterpret);
}

Expression initializerToExpression(Initializer init, Type itype = null, const
                                   bool isCfile = false)
{
    import dmd.initsem;
    return dmd.initsem.initializerToExpression(init, itype, isCfile);
}

/***********************************************************
 * json.d
 */
void json_generate(ref Modules modules, ref OutBuffer buf)
{
    import dmd.json;
    return dmd.json.json_generate(modules, buf);
}

JsonFieldFlags tryParseJsonField(const(char)* fieldName)
{
    import dmd.json;
    return dmd.json.tryParseJsonField(fieldName);
}

/***********************************************************
 * mtype.d
 */
AggregateDeclaration isAggregate(Type t)
{
    return dmd.mtype.isAggregate(t);
}

/***********************************************************
 * optimize.d
 */
Expression optimize(Expression e, int result, bool keepLvalue = false)
{
    import dmd.optimize;
    return dmd.optimize.optimize(e, result, keepLvalue);
}

/***********************************************************
 * semantic2.d
 */
void semantic2(Dsymbol dsym, Scope* sc)
{
    import dmd.semantic2;
    return dmd.semantic2.semantic2(dsym, sc);
}

/***********************************************************
 * semantic3.d
 */
void semantic3(Dsymbol dsym, Scope* sc)
{
    import dmd.semantic3;
    return dmd.semantic3.semantic3(dsym, sc);
}

void semanticTypeInfoMembers(StructDeclaration sd)
{
    import dmd.semantic3;
    return dmd.semantic3.semanticTypeInfoMembers(sd);
}

bool checkClosure(FuncDeclaration fd)
{
    import dmd.semantic3;
    return dmd.semantic3.checkClosure(fd);
}
/***********************************************************
 * statementsem.d
 */
Statement statementSemantic(Statement s, Scope* sc)
{
    import dmd.statementsem;
    return dmd.statementsem.statementSemantic(s, sc);
}

/***********************************************************
 * templateparamsem.d
 */
bool tpsemantic(TemplateParameter tp, Scope* sc, TemplateParameters* parameters)
{
    import dmd.templateparamsem;
    return dmd.templateparamsem.tpsemantic(tp, sc, parameters);
}

/***********************************************************
 * typesem.d
 */
bool hasPointers(Type t)
{
    import dmd.typesem;
    return dmd.typesem.hasPointers(t);
}

Type typeSemantic(Type type, Loc loc, Scope* sc)
{
    import dmd.typesem;
    return dmd.typesem.typeSemantic(type, loc, sc);
}

Type trySemantic(Type type, Loc loc, Scope* sc)
{
    import dmd.typesem;
    return dmd.typesem.trySemantic(type, loc, sc);
}

Type merge(Type type)
{
    import dmd.typesem;
    return dmd.typesem.merge(type);
}

Type merge2(Type type)
{
    import dmd.typesem;
    return dmd.typesem.merge2(type);
}

Expression defaultInit(Type mt, Loc loc, const bool isCfile = false)
{
    import dmd.typesem;
    return dmd.typesem.defaultInit(mt, loc, isCfile);
}

Dsymbol toDsymbol(Type type, Scope* sc)
{
    import dmd.typesem;
    return dmd.typesem.toDsymbol(type, sc);
}

Covariant covariant(Type src, Type t, StorageClass* pstc = null, bool
                    cppCovariant = false)
{
    import dmd.typesem;
    return dmd.typesem.covariant(src, t, cast(STC*) pstc, cppCovariant);
}

bool isZeroInit(Type t, Loc loc)
{
    import dmd.typesem;
    return dmd.typesem.isZeroInit(t, loc);
}

bool isBaseOf(Type tthis, Type t, int* poffset)
{
    import dmd.typesem;
    return dmd.typesem.isBaseOf(tthis, t, poffset);
}

bool equivalent(Type src, Type t)
{
    import dmd.typesem;
    return dmd.typesem.equivalent(src, t);
}

Type sarrayOf(Type type, dinteger_t dim)
{
    import dmd.typesem;
    return dmd.typesem.sarrayOf(type, dim);
}

Type arrayOf(Type type)
{
    import dmd.typesem;
    return dmd.typesem.arrayOf(type);
}

Type constOf(Type type)
{
    import dmd.typesem;
    return dmd.typesem.constOf(type);
}

Type immutableOf(Type type)
{
    import dmd.typesem;
    return dmd.typesem.immutableOf(type);
}

Type mutableOf(Type type)
{
    import dmd.typesem;
    return dmd.typesem.mutableOf(type);
}

Type sharedOf(Type type)
{
    import dmd.typesem;
    return dmd.typesem.sharedOf(type);
}

Type sharedConstOf(Type type)
{
    import dmd.typesem;
    return dmd.typesem.sharedConstOf(type);
}

Type unSharedOf(Type type)
{
    import dmd.typesem;
    return dmd.typesem.unSharedOf(type);
}

Type wildOf(Type type)
{
    import dmd.typesem;
    return dmd.typesem.wildOf(type);
}

Type wildConstOf(Type type)
{
    import dmd.typesem;
    return dmd.typesem.wildConstOf(type);
}

Type sharedWildOf(Type type)
{
    import dmd.typesem;
    return dmd.typesem.sharedWildOf(type);
}

Type sharedWildConstOf(Type type)
{
    import dmd.typesem;
    return dmd.typesem.sharedWildConstOf(type);
}

Type substWildTo(Type type, uint mod)
{
    import dmd.typesem;
    return dmd.typesem.substWildTo(type, mod);
}

Type unqualify(Type type, uint m)
{
    import dmd.typesem;
    return dmd.typesem.unqualify(type, m);
}

Type toHeadMutable(const(Type) type)
{
    import dmd.typesem;
    return dmd.typesem.toHeadMutable(type);
}

Type aliasthisOf(Type type)
{
    import dmd.typesem;
    return dmd.typesem.aliasthisOf(type);
}

Type castMod(Type type, MOD mod)
{
    import dmd.typesem;
    return dmd.typesem.castMod(type, mod);
}

Type addMod(Type type, MOD mod)
{
    import dmd.typesem;
    return dmd.typesem.addMod(type, mod);
}

Type addStorageClass(Type type, StorageClass stc)
{
    import dmd.typesem;
    return dmd.typesem.addStorageClass(type, cast(STC) stc);
}

Type pointerTo(Type type)
{
    import dmd.typesem;
    return dmd.typesem.pointerTo(type);
}

Type referenceTo(Type type)
{
    import dmd.typesem;
    return dmd.typesem.referenceTo(type);
}

uinteger_t size(Type type)
{
    import dmd.typesem;
    return dmd.typesem.size(type);
}

uinteger_t size(Type type, Loc loc)
{
    import dmd.typesem;
    return dmd.typesem.size(type, loc);
}

MATCH implicitConvTo(Type from, Type to)
{
    import dmd.dcast;
    return dmd.dcast.implicitConvTo(from, to);
}

MATCH constConv(Type from, Type to)
{
    import dmd.typesem;
    return dmd.typesem.constConv(from, to);
}

Expression defaultInitLiteral(Type t, Loc loc)
{
    import dmd.typesem;
    return dmd.typesem.defaultInitLiteral(t, loc);
}

/***********************************************************
 * typinf.d
 */
bool genTypeInfo(Expression e, Loc loc, Type torig, Scope* sc)
{
    import dmd.typinf;
    return dmd.typinf.genTypeInfo(e, loc, torig, sc);
}

bool isSpeculativeType(Type t)
{
    import dmd.typinf;
    return dmd.typinf.isSpeculativeType(t);
}

bool builtinTypeInfo(Type t)
{
    import dmd.typinf;
    return dmd.typinf.builtinTypeInfo(t);
}

Type makeNakedAssociativeArray(TypeAArray t)
{
    import dmd.typinf;
    return dmd.typinf.makeNakedAssociativeArray(t);
}

TypeInfoDeclaration getTypeInfoAssocArrayDeclaration(TypeAArray t, Scope* sc)
{
    import dmd.typinf;
    return dmd.typinf.getTypeInfoAssocArrayDeclaration(t, sc);
}

/**
 * templatesem.d
 */
bool needsCodegen(TemplateInstance ti)
{
    import dmd.templatesem;
    return dmd.templatesem.needsCodegen(ti);
}

bool isDiscardable(TemplateInstance ti)
{
    import dmd.templatesem;
    return dmd.templatesem.isDiscardable(ti);
}
version (IN_LLVM)
{
    /***********************************************************
     * argtypes_aarch64.d
     */
    TypeTuple toArgTypes_aarch64(Type t)
    {
        import dmd.argtypes_aarch64;
        return dmd.argtypes_aarch64.toArgTypes_aarch64(t);
    }

    bool isHFVA(Type t, int maxNumElements = 4, Type* rewriteType = null)
    {
        import dmd.argtypes_aarch64;
        return dmd.argtypes_aarch64.isHFVA(t, maxNumElements, rewriteType);
    }

    /***********************************************************
     * argtypes_sysv_x64.d
     */
    TypeTuple toArgTypes_sysv_x64(Type t)
    {
        import dmd.argtypes_sysv_x64;
        return dmd.argtypes_sysv_x64.toArgTypes_sysv_x64(t);
    }

    /***********************************************************
     * argtypes_x86.d
     */
    TypeTuple toArgTypes_x86(Type t)
    {
        import dmd.argtypes_x86;
        return dmd.argtypes_x86.toArgTypes_x86(t);
    }
}<|MERGE_RESOLUTION|>--- conflicted
+++ resolved
@@ -254,7 +254,6 @@
     return dmd.dsymbolsem.size(ds, loc);
 }
 
-<<<<<<< HEAD
 void semantic3OnDependencies(Module m)
 {
     import dmd.dsymbolsem;
@@ -296,13 +295,11 @@
     import dmd.dsymbolsem;
     return dmd.dsymbolsem.runDeferredSemantic3();
 }
-=======
+
 bool isOverlappedWith(VarDeclaration vd, VarDeclaration v){
     import dmd.dsymbolsem;
     return dmd.dsymbolsem.isOverlappedWith(vd, v);
 }
-
->>>>>>> 1a404243
 
 /***********************************************************
  * dtemplate.d
