--- conflicted
+++ resolved
@@ -709,333 +709,6 @@
         if (t.ty == Tclass)
             (cast(TypeClass)t).att = AliasThisRec.fwdref;
         return t;
-    }
-
-<<<<<<< HEAD
-    /**********************************
-     * For our new type 'this', which is type-constructed from t,
-     * fill in the cto, ito, sto, scto, wto shortcuts.
-     */
-    extern (D) final void fixTo(Type t)
-    {
-        // If fixing this: immutable(T*) by t: immutable(T)*,
-        // cache t to this.xto won't break transitivity.
-        Type mto = null;
-        Type tn = nextOf();
-        if (!tn || ty != Tsarray && tn.mod == t.nextOf().mod)
-        {
-            switch (t.mod)
-            {
-            case 0:
-                mto = t;
-                break;
-
-            case MODFlags.const_:
-                getMcache();
-                mcache.cto = t;
-                break;
-
-            case MODFlags.wild:
-                getMcache();
-                mcache.wto = t;
-                break;
-
-            case MODFlags.wildconst:
-                getMcache();
-                mcache.wcto = t;
-                break;
-
-            case MODFlags.shared_:
-                getMcache();
-                mcache.sto = t;
-                break;
-
-            case MODFlags.shared_ | MODFlags.const_:
-                getMcache();
-                mcache.scto = t;
-                break;
-
-            case MODFlags.shared_ | MODFlags.wild:
-                getMcache();
-                mcache.swto = t;
-                break;
-
-            case MODFlags.shared_ | MODFlags.wildconst:
-                getMcache();
-                mcache.swcto = t;
-                break;
-
-            case MODFlags.immutable_:
-                getMcache();
-                mcache.ito = t;
-                break;
-
-            default:
-                break;
-            }
-        }
-        assert(mod != t.mod);
-
-        if (mod)
-        {
-            getMcache();
-            t.getMcache();
-        }
-        switch (mod)
-        {
-        case 0:
-            break;
-
-        case MODFlags.const_:
-            mcache.cto = mto;
-            t.mcache.cto = this;
-            break;
-
-        case MODFlags.wild:
-            mcache.wto = mto;
-            t.mcache.wto = this;
-            break;
-
-        case MODFlags.wildconst:
-            mcache.wcto = mto;
-            t.mcache.wcto = this;
-            break;
-
-        case MODFlags.shared_:
-            mcache.sto = mto;
-            t.mcache.sto = this;
-            break;
-
-        case MODFlags.shared_ | MODFlags.const_:
-            mcache.scto = mto;
-            t.mcache.scto = this;
-            break;
-
-        case MODFlags.shared_ | MODFlags.wild:
-            mcache.swto = mto;
-            t.mcache.swto = this;
-            break;
-
-        case MODFlags.shared_ | MODFlags.wildconst:
-            mcache.swcto = mto;
-            t.mcache.swcto = this;
-            break;
-
-        case MODFlags.immutable_:
-            t.mcache.ito = this;
-            if (t.mcache.cto)
-                t.mcache.cto.getMcache().ito = this;
-            if (t.mcache.sto)
-                t.mcache.sto.getMcache().ito = this;
-            if (t.mcache.scto)
-                t.mcache.scto.getMcache().ito = this;
-            if (t.mcache.wto)
-                t.mcache.wto.getMcache().ito = this;
-            if (t.mcache.wcto)
-                t.mcache.wcto.getMcache().ito = this;
-            if (t.mcache.swto)
-                t.mcache.swto.getMcache().ito = this;
-            if (t.mcache.swcto)
-                t.mcache.swcto.getMcache().ito = this;
-=======
-    /***************************
-     * Look for bugs in constructing types.
-     */
-    extern (D) final void check()
-    {
-        if (mcache)
-        with (mcache)
-        switch (mod)
-        {
-        case 0:
-            if (cto)
-                assert(cto.mod == MODFlags.const_);
-            if (ito)
-                assert(ito.mod == MODFlags.immutable_);
-            if (sto)
-                assert(sto.mod == MODFlags.shared_);
-            if (scto)
-                assert(scto.mod == (MODFlags.shared_ | MODFlags.const_));
-            if (wto)
-                assert(wto.mod == MODFlags.wild);
-            if (wcto)
-                assert(wcto.mod == MODFlags.wildconst);
-            if (swto)
-                assert(swto.mod == (MODFlags.shared_ | MODFlags.wild));
-            if (swcto)
-                assert(swcto.mod == (MODFlags.shared_ | MODFlags.wildconst));
-            break;
-
-        case MODFlags.const_:
-            if (cto)
-                assert(cto.mod == 0);
-            if (ito)
-                assert(ito.mod == MODFlags.immutable_);
-            if (sto)
-                assert(sto.mod == MODFlags.shared_);
-            if (scto)
-                assert(scto.mod == (MODFlags.shared_ | MODFlags.const_));
-            if (wto)
-                assert(wto.mod == MODFlags.wild);
-            if (wcto)
-                assert(wcto.mod == MODFlags.wildconst);
-            if (swto)
-                assert(swto.mod == (MODFlags.shared_ | MODFlags.wild));
-            if (swcto)
-                assert(swcto.mod == (MODFlags.shared_ | MODFlags.wildconst));
-            break;
-
-        case MODFlags.wild:
-            if (cto)
-                assert(cto.mod == MODFlags.const_);
-            if (ito)
-                assert(ito.mod == MODFlags.immutable_);
-            if (sto)
-                assert(sto.mod == MODFlags.shared_);
-            if (scto)
-                assert(scto.mod == (MODFlags.shared_ | MODFlags.const_));
-            if (wto)
-                assert(wto.mod == 0);
-            if (wcto)
-                assert(wcto.mod == MODFlags.wildconst);
-            if (swto)
-                assert(swto.mod == (MODFlags.shared_ | MODFlags.wild));
-            if (swcto)
-                assert(swcto.mod == (MODFlags.shared_ | MODFlags.wildconst));
-            break;
-
-        case MODFlags.wildconst:
-            assert(!cto || cto.mod == MODFlags.const_);
-            assert(!ito || ito.mod == MODFlags.immutable_);
-            assert(!sto || sto.mod == MODFlags.shared_);
-            assert(!scto || scto.mod == (MODFlags.shared_ | MODFlags.const_));
-            assert(!wto || wto.mod == MODFlags.wild);
-            assert(!wcto || wcto.mod == 0);
-            assert(!swto || swto.mod == (MODFlags.shared_ | MODFlags.wild));
-            assert(!swcto || swcto.mod == (MODFlags.shared_ | MODFlags.wildconst));
-            break;
-
-        case MODFlags.shared_:
-            if (cto)
-                assert(cto.mod == MODFlags.const_);
-            if (ito)
-                assert(ito.mod == MODFlags.immutable_);
-            if (sto)
-                assert(sto.mod == 0);
-            if (scto)
-                assert(scto.mod == (MODFlags.shared_ | MODFlags.const_));
-            if (wto)
-                assert(wto.mod == MODFlags.wild);
-            if (wcto)
-                assert(wcto.mod == MODFlags.wildconst);
-            if (swto)
-                assert(swto.mod == (MODFlags.shared_ | MODFlags.wild));
-            if (swcto)
-                assert(swcto.mod == (MODFlags.shared_ | MODFlags.wildconst));
-            break;
-
-        case MODFlags.shared_ | MODFlags.const_:
-            if (cto)
-                assert(cto.mod == MODFlags.const_);
-            if (ito)
-                assert(ito.mod == MODFlags.immutable_);
-            if (sto)
-                assert(sto.mod == MODFlags.shared_);
-            if (scto)
-                assert(scto.mod == 0);
-            if (wto)
-                assert(wto.mod == MODFlags.wild);
-            if (wcto)
-                assert(wcto.mod == MODFlags.wildconst);
-            if (swto)
-                assert(swto.mod == (MODFlags.shared_ | MODFlags.wild));
-            if (swcto)
-                assert(swcto.mod == (MODFlags.shared_ | MODFlags.wildconst));
-            break;
-
-        case MODFlags.shared_ | MODFlags.wild:
-            if (cto)
-                assert(cto.mod == MODFlags.const_);
-            if (ito)
-                assert(ito.mod == MODFlags.immutable_);
-            if (sto)
-                assert(sto.mod == MODFlags.shared_);
-            if (scto)
-                assert(scto.mod == (MODFlags.shared_ | MODFlags.const_));
-            if (wto)
-                assert(wto.mod == MODFlags.wild);
-            if (wcto)
-                assert(wcto.mod == MODFlags.wildconst);
-            if (swto)
-                assert(swto.mod == 0);
-            if (swcto)
-                assert(swcto.mod == (MODFlags.shared_ | MODFlags.wildconst));
-            break;
-
-        case MODFlags.shared_ | MODFlags.wildconst:
-            assert(!cto || cto.mod == MODFlags.const_);
-            assert(!ito || ito.mod == MODFlags.immutable_);
-            assert(!sto || sto.mod == MODFlags.shared_);
-            assert(!scto || scto.mod == (MODFlags.shared_ | MODFlags.const_));
-            assert(!wto || wto.mod == MODFlags.wild);
-            assert(!wcto || wcto.mod == MODFlags.wildconst);
-            assert(!swto || swto.mod == (MODFlags.shared_ | MODFlags.wild));
-            assert(!swcto || swcto.mod == 0);
-            break;
-
-        case MODFlags.immutable_:
-            if (cto)
-                assert(cto.mod == MODFlags.const_);
-            if (ito)
-                assert(ito.mod == 0);
-            if (sto)
-                assert(sto.mod == MODFlags.shared_);
-            if (scto)
-                assert(scto.mod == (MODFlags.shared_ | MODFlags.const_));
-            if (wto)
-                assert(wto.mod == MODFlags.wild);
-            if (wcto)
-                assert(wcto.mod == MODFlags.wildconst);
-            if (swto)
-                assert(swto.mod == (MODFlags.shared_ | MODFlags.wild));
-            if (swcto)
-                assert(swcto.mod == (MODFlags.shared_ | MODFlags.wildconst));
->>>>>>> 907abb6d
-            break;
-
-        default:
-            assert(0);
-        }
-
-<<<<<<< HEAD
-        this.check();
-        t.check();
-        //printf("fixTo: %s, %s\n", toChars(), t.toChars());
-=======
-        Type tn = nextOf();
-        if (tn && ty != Tfunction && tn.ty != Tfunction && ty != Tenum)
-        {
-            // Verify transitivity
-            switch (mod)
-            {
-            case 0:
-            case MODFlags.const_:
-            case MODFlags.wild:
-            case MODFlags.wildconst:
-            case MODFlags.shared_:
-            case MODFlags.shared_ | MODFlags.const_:
-            case MODFlags.shared_ | MODFlags.wild:
-            case MODFlags.shared_ | MODFlags.wildconst:
-            case MODFlags.immutable_:
-                assert(tn.mod == MODFlags.immutable_ || (tn.mod & mod) == mod);
-                break;
-
-            default:
-                assert(0);
-            }
-            tn.check();
-        }
->>>>>>> 907abb6d
     }
 
     /*************************************
