--- conflicted
+++ resolved
@@ -657,20 +657,6 @@
         return false;
     }
 
-<<<<<<< HEAD
-    /**************************
-     * Returns true if T can be converted to boolean value.
-     */
-    bool isBoolean()
-    {
-        return isScalar();
-=======
-    bool isString()
-    {
-        return false;
->>>>>>> fdba46f3
-    }
-
     final bool isConst() const nothrow pure @nogc @safe
     {
         return (mod & MODFlags.const_) != 0;
@@ -1821,18 +1807,6 @@
         auto result = new TypeDArray(t);
         result.mod = mod;
         return result;
-    }
-
-<<<<<<< HEAD
-    override bool isBoolean()
-    {
-        return true;
-=======
-    override bool isString()
-    {
-        TY nty = next.toBasetype().ty;
-        return nty.isSomeChar;
->>>>>>> fdba46f3
     }
 
     override void accept(Visitor v)
@@ -2588,17 +2562,6 @@
     override bool isUnsigned()
     {
         return this.memType().isUnsigned();
-    }
-
-<<<<<<< HEAD
-    override bool isBoolean()
-    {
-        return this.memType().isBoolean();
-=======
-    override bool isString()
-    {
-        return this.memType().isString();
->>>>>>> fdba46f3
     }
 
     override bool needsDestruction()
