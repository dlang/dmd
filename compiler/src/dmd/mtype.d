/**
 * Defines a D type.
 *
 * Copyright:   Copyright (C) 1999-2025 by The D Language Foundation, All Rights Reserved
 * Authors:     $(LINK2 https://www.digitalmars.com, Walter Bright)
 * License:     $(LINK2 https://www.boost.org/LICENSE_1_0.txt, Boost License 1.0)
 * Source:      $(LINK2 https://github.com/dlang/dmd/blob/master/compiler/src/dmd/mtype.d, _mtype.d)
 * Documentation:  https://dlang.org/phobos/dmd_mtype.html
 * Coverage:    https://codecov.io/gh/dlang/dmd/src/master/compiler/src/dmd/mtype.d
 */

module dmd.mtype;

import core.checkedint;
import core.stdc.stdarg;
import core.stdc.stdio;
import core.stdc.stdlib;
import core.stdc.string;

import dmd.aggregate;
import dmd.arraytypes;
import dmd.astenums;
import dmd.ast_node;
import dmd.dclass;
import dmd.declaration;
import dmd.denum;
import dmd.dstruct;
import dmd.dsymbol;
import dmd.dtemplate;
import dmd.expression;
import dmd.hdrgen;
import dmd.id;
import dmd.identifier;
import dmd.location;
import dmd.common.outbuffer;
import dmd.root.rmem;
import dmd.rootobject;
import dmd.root.stringtable;
import dmd.tokens;
import dmd.typesem;
import dmd.visitor;

enum LOGDOTEXP = 0;         // log ::dotExp()

enum SIZE_INVALID = (~cast(ulong)0);   // error return from size() functions

static if (__VERSION__ < 2095)
{
    // Fix linker errors when building with older compilers.
    // See: https://issues.dlang.org/show_bug.cgi?id=21299
    private alias StringValueType = StringValue!Type;
}

private auto X(T, U)(T m, U n) nothrow
{
    return (m << 4) | n;
}

bool isImaginaryNonSemantic(Type _this)
{
    assert(_this.isTypeEnum() is null);
    if (auto tb = _this.isTypeBasic())
        return (tb.flags & TFlags.imaginary) != 0;
    return false;
}

/* Helper function for `typeToExpression`. Contains common code
 * for TypeQualified derived classes.
 */
Expression typeToExpressionHelper(TypeQualified t, Expression e, size_t i = 0)
{
    //printf("toExpressionHelper(e = %s %s)\n", EXPtoString(e.op).ptr, e.toChars());
    foreach (id; t.idents[i .. t.idents.length])
    {
        //printf("\t[%d] e: '%s', id: '%s'\n", i, e.toChars(), id.toChars());

        final switch (id.dyncast())
        {
            // ... '. ident'
            case DYNCAST.identifier:
                e = new DotIdExp(e.loc, e, cast(Identifier)id);
                break;

            // ... '. name!(tiargs)'
            case DYNCAST.dsymbol:
                auto ti = (cast(Dsymbol)id).isTemplateInstance();
                assert(ti);
                e = new DotTemplateInstanceExp(e.loc, e, ti.name, ti.tiargs);
                break;

            // ... '[type]'
            case DYNCAST.type:          // https://issues.dlang.org/show_bug.cgi?id=1215
                e = new ArrayExp(t.loc, e, new TypeExp(t.loc, cast(Type)id));
                break;

            // ... '[expr]'
            case DYNCAST.expression:    // https://issues.dlang.org/show_bug.cgi?id=1215
                e = new ArrayExp(t.loc, e, cast(Expression)id);
                break;

            case DYNCAST.object:
            case DYNCAST.tuple:
            case DYNCAST.parameter:
            case DYNCAST.statement:
            case DYNCAST.condition:
            case DYNCAST.templateparameter:
            case DYNCAST.initializer:
                assert(0);
        }
    }
    return e;
}

/******************************************
 * We've mistakenly parsed `t` as a type.
 * Redo `t` as an Expression only if there are no type modifiers.
 * Params:
 *      t = mistaken type
 * Returns:
 *      t redone as Expression, null if cannot
 */
Expression typeToExpression(Type t)
{
    static Expression visitSArray(TypeSArray t)
    {
        if (auto e = t.next.typeToExpression())
            return new ArrayExp(t.dim.loc, e, t.dim);
        return null;
    }

    static Expression visitAArray(TypeAArray t)
    {
        if (auto e = t.next.typeToExpression())
        {
            if (auto ei = t.index.typeToExpression())
                return new ArrayExp(t.loc, e, ei);
        }
        return null;
    }

    static Expression visitIdentifier(TypeIdentifier t)
    {
        return typeToExpressionHelper(t, new IdentifierExp(t.loc, t.ident));
    }

    static Expression visitInstance(TypeInstance t)
    {
        return typeToExpressionHelper(t, new ScopeExp(t.loc, t.tempinst));
    }

    // easy way to enable 'auto v = new int[mixin("exp")];' in 2.088+
    static Expression visitMixin(TypeMixin t)
    {
        return new TypeExp(t.loc, t);
    }

    if (t.mod)
        return null;
    switch (t.ty)
    {
        case Tsarray:   return visitSArray(t.isTypeSArray());
        case Taarray:   return visitAArray(t.isTypeAArray());
        case Tident:    return visitIdentifier(t.isTypeIdentifier());
        case Tinstance: return visitInstance(t.isTypeInstance());
        case Tmixin:    return visitMixin(t.isTypeMixin());
        default:        return null;
    }
}

/***************************
 * Return !=0 if modfrom can be implicitly converted to modto
 */
bool MODimplicitConv(MOD modfrom, MOD modto) pure nothrow @nogc @safe
{
    if (modfrom == modto)
        return true;

    //printf("MODimplicitConv(from = %x, to = %x)\n", modfrom, modto);

    switch (X(modfrom & ~MODFlags.shared_, modto & ~MODFlags.shared_))
    {
    case X(0, MODFlags.const_):
    case X(MODFlags.wild, MODFlags.const_):
    case X(MODFlags.wild, MODFlags.wildconst):
    case X(MODFlags.wildconst, MODFlags.const_):
        return (modfrom & MODFlags.shared_) == (modto & MODFlags.shared_);

    case X(MODFlags.immutable_, MODFlags.const_):
    case X(MODFlags.immutable_, MODFlags.wildconst):
        return true;
    default:
        return false;
    }
}

/***************************
 * Return MATCH.exact or MATCH.constant if a method of type '() modfrom' can call a method of type '() modto'.
 */
MATCH MODmethodConv(MOD modfrom, MOD modto) pure nothrow @nogc @safe
{
    if (modfrom == modto)
        return MATCH.exact;
    if (MODimplicitConv(modfrom, modto))
        return MATCH.constant;

    switch (X(modfrom, modto))
    {
    case X(0, MODFlags.wild):
    case X(MODFlags.immutable_, MODFlags.wild):
    case X(MODFlags.const_, MODFlags.wild):
    case X(MODFlags.wildconst, MODFlags.wild):
    case X(MODFlags.shared_, MODFlags.shared_ | MODFlags.wild):
    case X(MODFlags.shared_ | MODFlags.immutable_, MODFlags.shared_ | MODFlags.wild):
    case X(MODFlags.shared_ | MODFlags.const_, MODFlags.shared_ | MODFlags.wild):
    case X(MODFlags.shared_ | MODFlags.wildconst, MODFlags.shared_ | MODFlags.wild):
        return MATCH.constant;

    default:
        return MATCH.nomatch;
    }
}

/***************************
 * Merge mod bits to form common mod.
 */
MOD MODmerge(MOD mod1, MOD mod2) pure nothrow @nogc @safe
{
    if (mod1 == mod2)
        return mod1;

    //printf("MODmerge(1 = %x, 2 = %x)\n", mod1, mod2);
    MOD result = 0;
    if ((mod1 | mod2) & MODFlags.shared_)
    {
        // If either type is shared, the result will be shared
        result |= MODFlags.shared_;
        mod1 &= ~MODFlags.shared_;
        mod2 &= ~MODFlags.shared_;
    }
    if (mod1 == 0 || mod1 == MODFlags.mutable || mod1 == MODFlags.const_ || mod2 == 0 || mod2 == MODFlags.mutable || mod2 == MODFlags.const_)
    {
        // If either type is mutable or const, the result will be const.
        result |= MODFlags.const_;
    }
    else
    {
        // MODFlags.immutable_ vs MODFlags.wild
        // MODFlags.immutable_ vs MODFlags.wildconst
        //      MODFlags.wild vs MODFlags.wildconst
        assert(mod1 & MODFlags.wild || mod2 & MODFlags.wild);
        result |= MODFlags.wildconst;
    }
    return result;
}

/*********************************
 * Store modifier name into buf.
 */
void MODtoBuffer(ref OutBuffer buf, MOD mod) nothrow @safe
{
    buf.writestring(MODtoString(mod));
}

/*********************************
 * Returns:
 *   a human readable representation of `mod`,
 *   which is the token `mod` corresponds to
 */
const(char)* MODtoChars(MOD mod) nothrow pure
{
    /// Works because we return a literal
    return MODtoString(mod).ptr;
}

/// Ditto
string MODtoString(MOD mod) nothrow pure @safe
{
    final switch (mod)
    {
    case 0:
        return "";

    case MODFlags.immutable_:
        return "immutable";

    case MODFlags.shared_:
        return "shared";

    case MODFlags.shared_ | MODFlags.const_:
        return "shared const";

    case MODFlags.const_:
        return "const";

    case MODFlags.shared_ | MODFlags.wild:
        return "shared inout";

    case MODFlags.wild:
        return "inout";

    case MODFlags.shared_ | MODFlags.wildconst:
        return "shared inout const";

    case MODFlags.wildconst:
        return "inout const";
    }
}

/*************************************************
 * Pick off one of the trust flags from trust,
 * and return a string representation of it.
 */
string trustToString(TRUST trust) pure nothrow @nogc @safe
{
    final switch (trust)
    {
    case TRUST.default_:
        return null;
    case TRUST.system:
        return "@system";
    case TRUST.trusted:
        return "@trusted";
    case TRUST.safe:
        return "@safe";
    }
}

unittest
{
    assert(trustToString(TRUST.default_) == "");
    assert(trustToString(TRUST.system) == "@system");
    assert(trustToString(TRUST.trusted) == "@trusted");
    assert(trustToString(TRUST.safe) == "@safe");
}

/************************************
 * Convert MODxxxx to STCxxx
 */
STC ModToStc(uint mod) pure nothrow @nogc @safe
{
    STC stc = STC.none;
    if (mod & MODFlags.immutable_)
        stc |= STC.immutable_;
    if (mod & MODFlags.const_)
        stc |= STC.const_;
    if (mod & MODFlags.wild)
        stc |= STC.wild;
    if (mod & MODFlags.shared_)
        stc |= STC.shared_;
    return stc;
}

///Returns true if ty is char, wchar, or dchar
bool isSomeChar(TY ty) pure nothrow @nogc @safe
{
    return ty == Tchar || ty == Twchar || ty == Tdchar;
}

/****************
 * dotExp() bit flags
 */
enum DotExpFlag
{
    none    = 0,
    gag     = 1,    // don't report "not a property" error and just return null
    noDeref = 2,    // the use of the expression will not attempt a dereference
    noAliasThis = 4, // don't do 'alias this' resolution
}

/// Result of a check whether two types are covariant
enum Covariant
{
    distinct = 0, /// types are distinct
    yes = 1, /// types are covariant
    no = 2, /// arguments match as far as overloading goes, but types are not covariant
    fwdref = 3, /// cannot determine covariance because of forward references
}

/***********************************************************
 */
extern (C++) abstract class Type : ASTNode
{

    TY ty;
    MOD mod; // modifiers MODxxxx
    char* deco;

    static struct Mcache
    {
        /* These are cached values that are lazily evaluated by constOf(), immutableOf(), etc.
         * They should not be referenced by anybody but mtype.d.
         * They can be null if not lazily evaluated yet.
         * Note that there is no "shared immutable", because that is just immutable
         * The point of this is to reduce the size of each Type instance as
         * we bank on the idea that usually only one of variants exist.
         * It will also speed up code because these are rarely referenced and
         * so need not be in the cache.
         */
        Type cto;       // MODFlags.const_
        Type ito;       // MODFlags.immutable_
        Type sto;       // MODFlags.shared_
        Type scto;      // MODFlags.shared_ | MODFlags.const_
        Type wto;       // MODFlags.wild
        Type wcto;      // MODFlags.wildconst
        Type swto;      // MODFlags.shared_ | MODFlags.wild
        Type swcto;     // MODFlags.shared_ | MODFlags.wildconst
        Type pto;       // merged pointer to this type
        Type rto;       // reference to this type
        Type arrayof;   // array of this type

        // ImportC: store the name of the typedef resolving to this type
        // So `uint8_t x;` will be printed as `uint8_t x;` and not as the resolved `ubyte x;`
        Identifier typedefIdent;
    }
    Mcache* mcache;

    TypeInfoDeclaration vtinfo;     // TypeInfo object for this Type

    void* ctype;                    // for back end

    extern (C++) __gshared Type tvoid;
    extern (C++) __gshared Type tint8;
    extern (C++) __gshared Type tuns8;
    extern (C++) __gshared Type tint16;
    extern (C++) __gshared Type tuns16;
    extern (C++) __gshared Type tint32;
    extern (C++) __gshared Type tuns32;
    extern (C++) __gshared Type tint64;
    extern (C++) __gshared Type tuns64;
    extern (C++) __gshared Type tint128;
    extern (C++) __gshared Type tuns128;
    extern (C++) __gshared Type tfloat32;
    extern (C++) __gshared Type tfloat64;
    extern (C++) __gshared Type tfloat80;
    extern (C++) __gshared Type timaginary32;
    extern (C++) __gshared Type timaginary64;
    extern (C++) __gshared Type timaginary80;
    extern (C++) __gshared Type tcomplex32;
    extern (C++) __gshared Type tcomplex64;
    extern (C++) __gshared Type tcomplex80;
    extern (C++) __gshared Type tbool;
    extern (C++) __gshared Type tchar;
    extern (C++) __gshared Type twchar;
    extern (C++) __gshared Type tdchar;

    // Some special types
    extern (C++) __gshared Type tshiftcnt;
    extern (C++) __gshared Type tvoidptr;    // void*
    extern (C++) __gshared Type tstring;     // immutable(char)[]
    extern (C++) __gshared Type twstring;    // immutable(wchar)[]
    extern (C++) __gshared Type tdstring;    // immutable(dchar)[]
    extern (C++) __gshared Type terror;      // for error recovery
    extern (C++) __gshared Type tnull;       // for null type
    extern (C++) __gshared Type tnoreturn;   // for bottom type typeof(*null)

    extern (C++) __gshared Type tsize_t;     // matches size_t alias
    extern (C++) __gshared Type tptrdiff_t;  // matches ptrdiff_t alias
    extern (C++) __gshared Type thash_t;     // matches hash_t alias

    extern (C++) __gshared ClassDeclaration dtypeinfo;
    extern (C++) __gshared ClassDeclaration typeinfoclass;
    extern (C++) __gshared ClassDeclaration typeinfointerface;
    extern (C++) __gshared ClassDeclaration typeinfostruct;
    extern (C++) __gshared ClassDeclaration typeinfopointer;
    extern (C++) __gshared ClassDeclaration typeinfoarray;
    extern (C++) __gshared ClassDeclaration typeinfostaticarray;
    extern (C++) __gshared ClassDeclaration typeinfoassociativearray;
    extern (C++) __gshared ClassDeclaration typeinfovector;
    extern (C++) __gshared ClassDeclaration typeinfoenum;
    extern (C++) __gshared ClassDeclaration typeinfofunction;
    extern (C++) __gshared ClassDeclaration typeinfodelegate;
    extern (C++) __gshared ClassDeclaration typeinfotypelist;
    extern (C++) __gshared ClassDeclaration typeinfoconst;
    extern (C++) __gshared ClassDeclaration typeinfoinvariant;
    extern (C++) __gshared ClassDeclaration typeinfoshared;
    extern (C++) __gshared ClassDeclaration typeinfowild;

    extern (C++) __gshared TemplateDeclaration rtinfo;

    extern (C++) __gshared Type[TMAX] basic;

    extern (D) __gshared StringTable!Type stringtable;
    extern (D) private static immutable ubyte[TMAX] sizeTy = ()
        {
            ubyte[TMAX] sizeTy = __traits(classInstanceSize, TypeBasic);
            sizeTy[Tsarray] = __traits(classInstanceSize, TypeSArray);
            sizeTy[Tarray] = __traits(classInstanceSize, TypeDArray);
            sizeTy[Taarray] = __traits(classInstanceSize, TypeAArray);
            sizeTy[Tpointer] = __traits(classInstanceSize, TypePointer);
            sizeTy[Treference] = __traits(classInstanceSize, TypeReference);
            sizeTy[Tfunction] = __traits(classInstanceSize, TypeFunction);
            sizeTy[Tdelegate] = __traits(classInstanceSize, TypeDelegate);
            sizeTy[Tident] = __traits(classInstanceSize, TypeIdentifier);
            sizeTy[Tinstance] = __traits(classInstanceSize, TypeInstance);
            sizeTy[Ttypeof] = __traits(classInstanceSize, TypeTypeof);
            sizeTy[Tenum] = __traits(classInstanceSize, TypeEnum);
            sizeTy[Tstruct] = __traits(classInstanceSize, TypeStruct);
            sizeTy[Tclass] = __traits(classInstanceSize, TypeClass);
            sizeTy[Ttuple] = __traits(classInstanceSize, TypeTuple);
            sizeTy[Tslice] = __traits(classInstanceSize, TypeSlice);
            sizeTy[Treturn] = __traits(classInstanceSize, TypeReturn);
            sizeTy[Terror] = __traits(classInstanceSize, TypeError);
            sizeTy[Tnull] = __traits(classInstanceSize, TypeNull);
            sizeTy[Tvector] = __traits(classInstanceSize, TypeVector);
            sizeTy[Ttraits] = __traits(classInstanceSize, TypeTraits);
            sizeTy[Tmixin] = __traits(classInstanceSize, TypeMixin);
            sizeTy[Tnoreturn] = __traits(classInstanceSize, TypeNoreturn);
            sizeTy[Ttag] = __traits(classInstanceSize, TypeTag);
            return sizeTy;
        }();

    final extern (D) this(TY ty) scope @safe nothrow
    {
        this.ty = ty;
    }

    const(char)* kind() const nothrow pure @nogc @safe
    {
        assert(false); // should be overridden
    }

    final Type copy() nothrow const
    {
        Type t = cast(Type)mem.xmalloc(sizeTy[ty]);
        memcpy(cast(void*)t, cast(void*)this, sizeTy[ty]);
        return t;
    }

    Type syntaxCopy()
    {
        fprintf(stderr, "this = %s, ty = %d\n", toChars(), ty);
        assert(0);
    }

    final bool equals(const Type t) const nothrow
    {
        //printf("Type::equals(%s, %s)\n", toChars(), t.toChars());
        if (this == t)
            return true;
        if (ty == Ttuple)
        {
            if (t.ty != Ttuple)
                return false;
            auto t1 = this.isTypeTuple();
            auto t2 = t.isTypeTuple();
            if (t1.arguments.length != t2.arguments.length)
                return false;
            for (size_t i = 0; i < t1.arguments.length; i++)
            {
                const Parameter arg1 = (*t1.arguments)[i];
                const Parameter arg2 = (*t2.arguments)[i];
                if (!arg1.type.equals(arg2.type))
                    return false;
            }
            return true;
        }
        // deco strings are unique
        // and semantic() has been run
        if ((t && deco == t.deco) && deco !is null)
        {
            //printf("deco = '%s', t.deco = '%s'\n", deco, t.deco);
            return true;
        }
        //if (deco && t && t.deco) printf("deco = '%s', t.deco = '%s'\n", deco, t.deco);
        return false;
    }

    // kludge for template.isType()
    override final DYNCAST dyncast() const nothrow
    {
        return DYNCAST.type;
    }

    /// Returns a non-zero unique ID for this Type, or returns 0 if the Type does not (yet) have a unique ID.
    /// If `semantic()` has not been run, 0 is returned.
    final size_t getUniqueID() const nothrow
    {
        return cast(size_t) deco;
    }

    extern (D)
    final Mcache* getMcache() nothrow
    {
        if (!mcache)
            mcache = cast(Mcache*) mem.xcalloc(Mcache.sizeof, 1);
        return mcache;
    }

    /********************************
     * For pretty-printing a type.
     */
    final override const(char)* toChars() const
    {
        return dmd.hdrgen.toChars(this);
    }

    /// ditto
    final char* toPrettyChars(bool QualifyTypes = false)
    {
        OutBuffer buf;
        buf.reserve(16);
        HdrGenState hgs;
        hgs.fullQual = QualifyTypes;

        toCBuffer(this, buf, null, hgs);
        return buf.extractChars();
    }

    /**
     * Deinitializes the global state of the compiler.
     *
     * This can be used to restore the state set by `_init` to its original
     * state.
     */
    static void deinitialize() nothrow
    {
        stringtable = stringtable.init;
    }

    /*********************************
     * Store this type's modifier name into buf.
     */
    final void modToBuffer(ref OutBuffer buf) nothrow const
    {
        if (mod)
        {
            buf.writeByte(' ');
            MODtoBuffer(buf, mod);
        }
    }

    /*********************************
     * Return this type's modifier name.
     */
    final char* modToChars() nothrow const
    {
        OutBuffer buf;
        buf.reserve(16);
        modToBuffer(buf);
        return buf.extractChars();
    }

    bool isScopeClass() nothrow
    {
        return false;
    }

    final bool isConst() const nothrow pure @nogc @safe
    {
        return (mod & MODFlags.const_) != 0;
    }

    final bool isImmutable() const nothrow pure @nogc @safe
    {
        return (mod & MODFlags.immutable_) != 0;
    }

    final bool isMutable() const nothrow pure @nogc @safe
    {
        return (mod & (MODFlags.const_ | MODFlags.immutable_ | MODFlags.wild)) == 0;
    }

    final bool isShared() const nothrow pure @nogc @safe
    {
        return (mod & MODFlags.shared_) != 0;
    }

    final bool isSharedConst() const nothrow pure @nogc @safe
    {
        return (mod & (MODFlags.shared_ | MODFlags.const_)) == (MODFlags.shared_ | MODFlags.const_);
    }

    final bool isWild() const nothrow pure @nogc @safe
    {
        return (mod & MODFlags.wild) != 0;
    }

    final bool isWildConst() const nothrow pure @nogc @safe
    {
        return (mod & MODFlags.wildconst) == MODFlags.wildconst;
    }

    final bool isSharedWild() const nothrow pure @nogc @safe
    {
        return (mod & (MODFlags.shared_ | MODFlags.wild)) == (MODFlags.shared_ | MODFlags.wild);
    }

    final bool isNaked() const nothrow pure @nogc @safe
    {
        return mod == 0;
    }

    /********************************
     * Return a copy of this type with all attributes null-initialized.
     * Useful for creating a type with different modifiers.
     */
    final Type nullAttributes() nothrow const
    {
        uint sz = sizeTy[ty];
        Type t = cast(Type)mem.xmalloc(sz);
        memcpy(cast(void*)t, cast(void*)this, sz);
        // t.mod = NULL;  // leave mod unchanged
        t.deco = null;
        t.vtinfo = null;
        t.ctype = null;
        t.mcache = null;
        if (t.ty == Tstruct)
            (cast(TypeStruct)t).att = AliasThisRec.fwdref;
        if (t.ty == Tclass)
            (cast(TypeClass)t).att = AliasThisRec.fwdref;
        return t;
    }

    /*************************************
     * Apply STCxxxx bits to existing type.
     * Use *before* semantic analysis is run.
     */
    extern (D) final Type addSTC(STC stc)
    {
        Type t = this;
        if (t.isImmutable())
        {
            return t;
        }
        else if (stc & STC.immutable_)
        {
            t = t.makeImmutable();
            return t;
        }

        if ((stc & STC.shared_) && !t.isShared())
        {
            if (t.isWild())
            {
                if (t.isConst())
                    t = t.makeSharedWildConst();
                else
                    t = t.makeSharedWild();
            }
            else
            {
                if (t.isConst())
                    t = t.makeSharedConst();
                else
                    t = t.makeShared();
            }
        }
        if ((stc & STC.const_) && !t.isConst())
        {
            if (t.isShared())
            {
                if (t.isWild())
                    t = t.makeSharedWildConst();
                else
                    t = t.makeSharedConst();
            }
            else
            {
                if (t.isWild())
                    t = t.makeWildConst();
                else
                    t = t.makeConst();
            }
        }
        if ((stc & STC.wild) && !t.isWild())
        {
            if (t.isShared())
            {
                if (t.isConst())
                    t = t.makeSharedWildConst();
                else
                    t = t.makeSharedWild();
            }
            else
            {
                if (t.isConst())
                    t = t.makeWildConst();
                else
                    t = t.makeWild();
            }
        }

        return t;
    }

    final bool hasDeprecatedAliasThis()
    {
        auto ad = isAggregate(this);
        return ad && ad.aliasthis && (ad.aliasthis.isDeprecated || ad.aliasthis.sym.isDeprecated);
    }

    /*******************************
     * If this is a shell around another type,
     * get that other type.
     */
    final Type toBasetype()
    {
        /* This function is used heavily.
         * De-virtualize it so it can be easily inlined.
         */
        TypeEnum te;
        return ((te = isTypeEnum()) !is null) ? te.toBasetype2() : this;
    }

    inout(ClassDeclaration) isClassHandle() inout
    {
        return null;
    }

    /***************************************
     * Return !=0 if the type or any of its subtypes is wild.
     */
    int hasWild() const
    {
        return mod & MODFlags.wild;
    }

<<<<<<< HEAD
    /****************************************
     * Return the mask that an integral type will
     * fit into.
     */
    extern (D) final ulong sizemask()
    {
        ulong m;
        switch (toBasetype().ty)
        {
        case Tbool:
            m = 1;
            break;
        case Tchar:
        case Tint8:
        case Tuns8:
            m = 0xFF;
            break;
        case Twchar:
        case Tint16:
        case Tuns16:
            m = 0xFFFFU;
            break;
        case Tdchar:
        case Tint32:
        case Tuns32:
            m = 0xFFFFFFFFU;
            break;
        case Tint64:
        case Tuns64:
            m = 0xFFFFFFFFFFFFFFFFUL;
            break;
        default:
            assert(0);
        }
        return m;
=======
    /*************************************
     * If this is a type of static array, return its base element type.
     */
    final Type baseElemOf()
    {
        Type t = toBasetype();
        TypeSArray tsa;
        while ((tsa = t.isTypeSArray()) !is null)
            t = tsa.next.toBasetype();
        return t;
>>>>>>> 5c5c1884
    }

    // For eliminating dynamic_cast
    TypeBasic isTypeBasic() nothrow
    {
        return null;
    }

    final pure inout nothrow @nogc
    {
        /****************
         * Is this type a pointer to a function?
         * Returns:
         *  the function type if it is
         */
        inout(TypeFunction) isPtrToFunction()
        {
            return (ty == Tpointer && (cast(TypePointer)this).next.ty == Tfunction)
                ? cast(typeof(return))(cast(TypePointer)this).next
                : null;
        }

        /*****************
         * Is this type a function, delegate, or pointer to a function?
         * Returns:
         *  the function type if it is
         */
        inout(TypeFunction) isFunction_Delegate_PtrToFunction()
        {
            return ty == Tfunction ? cast(typeof(return))this :

                   ty == Tdelegate ? cast(typeof(return))(cast(TypePointer)this).next :

                   ty == Tpointer && (cast(TypePointer)this).next.ty == Tfunction ?
                        cast(typeof(return))(cast(TypePointer)this).next :

                   null;
        }
    }

    final pure inout nothrow @nogc @trusted
    {
        inout(TypeError)      isTypeError()      { return ty == Terror     ? cast(typeof(return))this : null; }
        inout(TypeVector)     isTypeVector()     { return ty == Tvector    ? cast(typeof(return))this : null; }
        inout(TypeSArray)     isTypeSArray()     { return ty == Tsarray    ? cast(typeof(return))this : null; }
        inout(TypeDArray)     isTypeDArray()     { return ty == Tarray     ? cast(typeof(return))this : null; }
        inout(TypeAArray)     isTypeAArray()     { return ty == Taarray    ? cast(typeof(return))this : null; }
        inout(TypePointer)    isTypePointer()    { return ty == Tpointer   ? cast(typeof(return))this : null; }
        inout(TypeReference)  isTypeReference()  { return ty == Treference ? cast(typeof(return))this : null; }
        inout(TypeFunction)   isTypeFunction()   { return ty == Tfunction  ? cast(typeof(return))this : null; }
        inout(TypeDelegate)   isTypeDelegate()   { return ty == Tdelegate  ? cast(typeof(return))this : null; }
        inout(TypeIdentifier) isTypeIdentifier() { return ty == Tident     ? cast(typeof(return))this : null; }
        inout(TypeInstance)   isTypeInstance()   { return ty == Tinstance  ? cast(typeof(return))this : null; }
        inout(TypeTypeof)     isTypeTypeof()     { return ty == Ttypeof    ? cast(typeof(return))this : null; }
        inout(TypeReturn)     isTypeReturn()     { return ty == Treturn    ? cast(typeof(return))this : null; }
        inout(TypeStruct)     isTypeStruct()     { return ty == Tstruct    ? cast(typeof(return))this : null; }
        inout(TypeEnum)       isTypeEnum()       { return ty == Tenum      ? cast(typeof(return))this : null; }
        inout(TypeClass)      isTypeClass()      { return ty == Tclass     ? cast(typeof(return))this : null; }
        inout(TypeTuple)      isTypeTuple()      { return ty == Ttuple     ? cast(typeof(return))this : null; }
        inout(TypeSlice)      isTypeSlice()      { return ty == Tslice     ? cast(typeof(return))this : null; }
        inout(TypeNull)       isTypeNull()       { return ty == Tnull      ? cast(typeof(return))this : null; }
        inout(TypeMixin)      isTypeMixin()      { return ty == Tmixin     ? cast(typeof(return))this : null; }
        inout(TypeTraits)     isTypeTraits()     { return ty == Ttraits    ? cast(typeof(return))this : null; }
        inout(TypeNoreturn)   isTypeNoreturn()   { return ty == Tnoreturn  ? cast(typeof(return))this : null; }
        inout(TypeTag)        isTypeTag()        { return ty == Ttag       ? cast(typeof(return))this : null; }

        extern (D) bool isStaticOrDynamicArray() const { return ty == Tarray || ty == Tsarray; }
    }

    override void accept(Visitor v)
    {
        v.visit(this);
    }

    final TypeFunction toTypeFunction() nothrow
    {
        if (ty != Tfunction)
            assert(0);
        return cast(TypeFunction)this;
    }

    extern (D) static Types* arraySyntaxCopy(Types* types)
    {
        Types* a = null;
        if (types)
        {
            a = new Types(types.length);
            foreach (i, t; *types)
            {
                (*a)[i] = t ? t.syntaxCopy() : null;
            }
        }
        return a;
    }
}

/***********************************************************
 */
extern (C++) final class TypeError : Type
{
    extern (D) this() @safe
    {
        super(Terror);
    }

    override const(char)* kind() const nothrow
    {
        return "error";
    }

    override TypeError syntaxCopy() nothrow
    {
        // No semantic analysis done, no need to copy
        return this;
    }

    override void accept(Visitor v)
    {
        v.visit(this);
    }
}

/***********************************************************
 */
extern (C++) abstract class TypeNext : Type
{
    Type next;

    final extern (D) this(TY ty, Type next) @safe
    {
        super(ty);
        this.next = next;
    }

    override final int hasWild() const
    {
        if (ty == Tfunction)
            return 0;
        if (ty == Tdelegate)
            return Type.hasWild();
        return mod & MODFlags.wild || (next && next.hasWild());
    }

    override void accept(Visitor v)
    {
        v.visit(this);
    }
}

/***********************************************************
 */
extern (C++) final class TypeBasic : Type
{
    const(char)* dstring;
    uint flags;

    extern (D) this(TY ty) scope
    {
        super(ty);
        const(char)* d;
        uint flags = 0;
        switch (ty)
        {
        case Tvoid:
            d = Token.toChars(TOK.void_);
            break;

        case Tint8:
            d = Token.toChars(TOK.int8);
            flags |= TFlags.integral;
            break;

        case Tuns8:
            d = Token.toChars(TOK.uns8);
            flags |= TFlags.integral | TFlags.unsigned;
            break;

        case Tint16:
            d = Token.toChars(TOK.int16);
            flags |= TFlags.integral;
            break;

        case Tuns16:
            d = Token.toChars(TOK.uns16);
            flags |= TFlags.integral | TFlags.unsigned;
            break;

        case Tint32:
            d = Token.toChars(TOK.int32);
            flags |= TFlags.integral;
            break;

        case Tuns32:
            d = Token.toChars(TOK.uns32);
            flags |= TFlags.integral | TFlags.unsigned;
            break;

        case Tfloat32:
            d = Token.toChars(TOK.float32);
            flags |= TFlags.floating | TFlags.real_;
            break;

        case Tint64:
            d = Token.toChars(TOK.int64);
            flags |= TFlags.integral;
            break;

        case Tuns64:
            d = Token.toChars(TOK.uns64);
            flags |= TFlags.integral | TFlags.unsigned;
            break;

        case Tint128:
            d = Token.toChars(TOK.int128);
            flags |= TFlags.integral;
            break;

        case Tuns128:
            d = Token.toChars(TOK.uns128);
            flags |= TFlags.integral | TFlags.unsigned;
            break;

        case Tfloat64:
            d = Token.toChars(TOK.float64);
            flags |= TFlags.floating | TFlags.real_;
            break;

        case Tfloat80:
            d = Token.toChars(TOK.float80);
            flags |= TFlags.floating | TFlags.real_;
            break;

        case Timaginary32:
            d = Token.toChars(TOK.imaginary32);
            flags |= TFlags.floating | TFlags.imaginary;
            break;

        case Timaginary64:
            d = Token.toChars(TOK.imaginary64);
            flags |= TFlags.floating | TFlags.imaginary;
            break;

        case Timaginary80:
            d = Token.toChars(TOK.imaginary80);
            flags |= TFlags.floating | TFlags.imaginary;
            break;

        case Tcomplex32:
            d = Token.toChars(TOK.complex32);
            flags |= TFlags.floating | TFlags.complex;
            break;

        case Tcomplex64:
            d = Token.toChars(TOK.complex64);
            flags |= TFlags.floating | TFlags.complex;
            break;

        case Tcomplex80:
            d = Token.toChars(TOK.complex80);
            flags |= TFlags.floating | TFlags.complex;
            break;

        case Tbool:
            d = "bool";
            flags |= TFlags.integral | TFlags.unsigned;
            break;

        case Tchar:
            d = Token.toChars(TOK.char_);
            flags |= TFlags.integral | TFlags.unsigned;
            break;

        case Twchar:
            d = Token.toChars(TOK.wchar_);
            flags |= TFlags.integral | TFlags.unsigned;
            break;

        case Tdchar:
            d = Token.toChars(TOK.dchar_);
            flags |= TFlags.integral | TFlags.unsigned;
            break;

        default:
            assert(0);
        }
        this.dstring = d;
        this.flags = flags;
    }

    override const(char)* kind() const
    {
        return dstring;
    }

    override TypeBasic syntaxCopy()
    {
        // No semantic analysis done on basic types, no need to copy
        return this;
    }

    // For eliminating dynamic_cast
    override TypeBasic isTypeBasic()
    {
        return this;
    }

    override void accept(Visitor v)
    {
        v.visit(this);
    }
}

/***********************************************************
 * The basetype must be one of:
 *   byte[16],ubyte[16],short[8],ushort[8],int[4],uint[4],long[2],ulong[2],float[4],double[2]
 * For AVX:
 *   byte[32],ubyte[32],short[16],ushort[16],int[8],uint[8],long[4],ulong[4],float[8],double[4]
 */
extern (C++) final class TypeVector : Type
{
    Type basetype;

    extern (D) this(Type basetype) @safe
    {
        super(Tvector);
        this.basetype = basetype;
    }

    static TypeVector create(Type basetype) @safe
    {
        return new TypeVector(basetype);
    }

    override const(char)* kind() const
    {
        return "vector";
    }

    override TypeVector syntaxCopy()
    {
        return new TypeVector(basetype.syntaxCopy());
    }

    TypeBasic elementType()
    {
        assert(basetype.ty == Tsarray);
        TypeSArray t = cast(TypeSArray)basetype;
        TypeBasic tb = t.next.isTypeBasic();
        assert(tb);
        return tb;
    }

    override void accept(Visitor v)
    {
        v.visit(this);
    }
}

/***********************************************************
 */
extern (C++) abstract class TypeArray : TypeNext
{
    final extern (D) this(TY ty, Type next) @safe
    {
        super(ty, next);
    }

    override void accept(Visitor v)
    {
        v.visit(this);
    }
}

/***********************************************************
 * Static array, one with a fixed dimension
 */
extern (C++) final class TypeSArray : TypeArray
{
    Expression dim;

    extern (D) this(Type t, Expression dim) @safe
    {
        super(Tsarray, t);
        //printf("TypeSArray(%s)\n", dim.toChars());
        this.dim = dim;
    }

    extern (D) this(Type t)  // for incomplete type
    {
        super(Tsarray, t);
        //printf("TypeSArray()\n");
        this.dim = new IntegerExp(0);
    }

    override const(char)* kind() const
    {
        return "sarray";
    }

    override TypeSArray syntaxCopy()
    {
        Type t = next.syntaxCopy();
        Expression e = dim.syntaxCopy();
        auto result = new TypeSArray(t, e);
        result.mod = mod;
        return result;
    }

    /***
     * C11 6.7.6.2-4 incomplete array type
     * Returns: true if incomplete type
     */
    bool isIncomplete()
    {
        return dim.isIntegerExp() && dim.isIntegerExp().getInteger() == 0;
    }

    override void accept(Visitor v)
    {
        v.visit(this);
    }
}

/***********************************************************
 * Dynamic array, no dimension
 */
extern (C++) final class TypeDArray : TypeArray
{
    extern (D) this(Type t) @safe
    {
        super(Tarray, t);
        //printf("TypeDArray(t = %p)\n", t);
    }

    override const(char)* kind() const
    {
        return "darray";
    }

    override TypeDArray syntaxCopy()
    {
        Type t = next.syntaxCopy();
        if (t == next)
            return this;

        auto result = new TypeDArray(t);
        result.mod = mod;
        return result;
    }

    override void accept(Visitor v)
    {
        v.visit(this);
    }
}

/***********************************************************
 */
extern (C++) final class TypeAArray : TypeArray
{
    Type index;     // key type
    Loc loc;

    extern (D) this(Type t, Type index) @safe
    {
        super(Taarray, t);
        this.index = index;
    }

    static TypeAArray create(Type t, Type index) @safe
    {
        return new TypeAArray(t, index);
    }

    override const(char)* kind() const
    {
        return "aarray";
    }

    override TypeAArray syntaxCopy()
    {
        Type t = next.syntaxCopy();
        Type ti = index.syntaxCopy();
        if (t == next && ti == index)
            return this;

        auto result = new TypeAArray(t, ti);
        result.mod = mod;
        return result;
    }

    override void accept(Visitor v)
    {
        v.visit(this);
    }
}

/***********************************************************
 */
extern (C++) final class TypePointer : TypeNext
{
    extern (D) this(Type t) @safe
    {
        super(Tpointer, t);
    }

    static TypePointer create(Type t) @safe
    {
        return new TypePointer(t);
    }

    override const(char)* kind() const
    {
        return "pointer";
    }

    override TypePointer syntaxCopy()
    {
        Type t = next.syntaxCopy();
        if (t == next)
            return this;

        auto result = new TypePointer(t);
        result.mod = mod;
        return result;
    }

    override void accept(Visitor v)
    {
        v.visit(this);
    }
}

/***********************************************************
 */
extern (C++) final class TypeReference : TypeNext
{
    extern (D) this(Type t) @safe
    {
        super(Treference, t);
        // BUG: what about references to static arrays?
    }

    override const(char)* kind() const
    {
        return "reference";
    }

    override TypeReference syntaxCopy()
    {
        Type t = next.syntaxCopy();
        if (t == next)
            return this;

        auto result = new TypeReference(t);
        result.mod = mod;
        return result;
    }

    override void accept(Visitor v)
    {
        v.visit(this);
    }
}

enum RET : int
{
    regs         = 1,    // returned in registers
    stack        = 2,    // returned on stack
}

enum TRUSTformat : int
{
    TRUSTformatDefault,     // do not emit @system when trust == TRUST.default_
    TRUSTformatSystem,      // emit @system when trust == TRUST.default_
}

alias TRUSTformatDefault = TRUSTformat.TRUSTformatDefault;
alias TRUSTformatSystem = TRUSTformat.TRUSTformatSystem;

/***********************************************************
 */
extern (C++) final class TypeFunction : TypeNext
{
    // .next is the return type

    ParameterList parameterList;   // function parameters

    // These flags can be accessed like `bool` properties,
    // getters and setters are generated for them
    private extern (D) static struct BitFields
    {
        bool isNothrow;        /// nothrow
        bool isNogc;           /// is @nogc
        bool isProperty;       /// can be called without parentheses
        bool isRef;            /// returns a reference
        bool isReturn;         /// 'this' is returned by ref
        bool isScopeQual;      /// 'this' is scope
        bool isReturnInferred; /// 'this' is return from inference
        bool isScopeInferred;  /// 'this' is scope from inference
        bool isLive;           /// is @live
        bool incomplete;       /// return type or default arguments removed
        bool isInOutParam;     /// inout on the parameters
        bool isInOutQual;      /// inout on the qualifier
        bool isCtor;           /// the function is a constructor
        bool isReturnScope;    /// `this` is returned by value
        bool isRvalue;         /// returned reference should be treated as rvalue
    }

    import dmd.common.bitfields : generateBitFields;
    mixin(generateBitFields!(BitFields, ushort));

    LINK linkage;               // calling convention
    TRUST trust;                // level of trust
    PURE purity = PURE.impure;
    byte inuse;
    ArgumentList inferenceArguments; // function arguments to determine `auto ref` in type semantic

    extern (D) this(ParameterList pl, Type treturn, LINK linkage, STC stc = STC.none) @safe
    {
        super(Tfunction, treturn);
        //if (!treturn) *(char*)0=0;
        //    assert(treturn);
        assert(VarArg.none <= pl.varargs && pl.varargs <= VarArg.max);
        this.parameterList = pl;
        this.linkage = linkage;

        if (stc & STC.pure_)
            this.purity = PURE.fwdref;
        if (stc & STC.nothrow_)
            this.isNothrow = true;
        if (stc & STC.nogc)
            this.isNogc = true;
        if (stc & STC.property)
            this.isProperty = true;
        if (stc & STC.live)
            this.isLive = true;

        if (stc & STC.ref_)
            this.isRef = true;
        if (stc & STC.return_)
            this.isReturn = true;
        if (stc & STC.returnScope)
            this.isReturnScope = true;
        if (stc & STC.returninferred)
            this.isReturnInferred = true;
        if (stc & STC.scope_)
            this.isScopeQual = true;
        if (stc & STC.scopeinferred)
            this.isScopeInferred = true;
        if (stc & STC.rvalue)
            this.isRvalue = true;

        this.trust = TRUST.default_;
        if (stc & STC.safe)
            this.trust = TRUST.safe;
        else if (stc & STC.system)
            this.trust = TRUST.system;
        else if (stc & STC.trusted)
            this.trust = TRUST.trusted;
    }

    static TypeFunction create(Parameters* parameters, Type treturn, ubyte varargs, LINK linkage, StorageClass stc = STC.none) @safe
    {
        return new TypeFunction(ParameterList(parameters, cast(VarArg)varargs), treturn, linkage, cast(STC) stc);
    }

    override const(char)* kind() const
    {
        return "function";
    }

    override TypeFunction syntaxCopy()
    {
        Type treturn = next ? next.syntaxCopy() : null;
        auto t = new TypeFunction(parameterList.syntaxCopy(), treturn, linkage);
        t.mod = mod;
        t.isNothrow = isNothrow;
        t.isNogc = isNogc;
        t.isLive = isLive;
        t.purity = purity;
        t.isProperty = isProperty;
        t.isRef = isRef;
        t.isReturn = isReturn;
        t.isReturnScope = isReturnScope;
        t.isScopeQual = isScopeQual;
        t.isReturnInferred = isReturnInferred;
        t.isScopeInferred = isScopeInferred;
        t.isRvalue = isRvalue;
        t.isInOutParam = isInOutParam;
        t.isInOutQual = isInOutQual;
        t.trust = trust;
        t.inferenceArguments = inferenceArguments;
        t.isCtor = isCtor;
        return t;
    }

    /********************************************
     * Return true if there are lazy parameters.
     */
    bool hasLazyParameters()
    {
        foreach (i, fparam; parameterList)
        {
            if (fparam.isLazy())
                return true;
        }
        return false;
    }

    /*******************************
     * Check for `extern (D) U func(T t, ...)` variadic function type,
     * which has `_arguments[]` added as the first argument.
     * Returns:
     *  true if D-style variadic
     */
    bool isDstyleVariadic() const pure nothrow @safe
    {
        return linkage == LINK.d && parameterList.varargs == VarArg.variadic;
    }

    /// Returns: `true` the function is `isInOutQual` or `isInOutParam` ,`false` otherwise.
    bool iswild() const pure nothrow @safe @nogc
    {
        return isInOutParam || isInOutQual;
    }

    /// Returns: whether `this` function type has the same attributes (`@safe`,...) as `other`
    extern (D) bool attributesEqual(const scope TypeFunction other, bool trustSystemEqualsDefault = true) const pure nothrow @safe @nogc
    {
        // @@@DEPRECATED_2.112@@@
        // See semantic2.d Semantic2Visitor.visit(FuncDeclaration):
        // Two overloads that are identical except for one having an explicit `@system`
        // attribute is currently in deprecation, and will become an error in 2.104 for
        // `extern(C)`, and 2.112 for `extern(D)` code respectively. Once the deprecation
        // period has passed, the trustSystemEqualsDefault=true behaviour should be made
        // the default, then we can remove the `cannot overload extern(...) function`
        // errors as they will become dead code as a result.
        return (this.trust == other.trust ||
                (trustSystemEqualsDefault && this.trust <= TRUST.system && other.trust <= TRUST.system)) &&
                this.purity == other.purity &&
                this.isNothrow == other.isNothrow &&
                this.isNogc == other.isNogc &&
                this.isLive == other.isLive;
    }

    override void accept(Visitor v)
    {
        v.visit(this);
    }
}

/***********************************************************
 */
extern (C++) final class TypeDelegate : TypeNext
{
    // .next is a TypeFunction

    extern (D) this(TypeFunction t) @safe
    {
        super(Tfunction, t);
        ty = Tdelegate;
    }

    static TypeDelegate create(TypeFunction t) @safe
    {
        return new TypeDelegate(t);
    }

    override const(char)* kind() const
    {
        return "delegate";
    }

    override TypeDelegate syntaxCopy()
    {
        auto tf = next.syntaxCopy().isTypeFunction();
        if (tf == next)
            return this;

        auto result = new TypeDelegate(tf);
        result.mod = mod;
        return result;
    }

    override void accept(Visitor v)
    {
        v.visit(this);
    }
}

/**
 * This is a shell containing a TraitsExp that can be
 * either resolved to a type or to a symbol.
 *
 * The point is to allow AliasDeclarationY to use `__traits()`, see $(LINK https://issues.dlang.org/show_bug.cgi?id=7804).
 */
extern (C++) final class TypeTraits : Type
{
    Loc loc;
    /// The expression to resolve as type or symbol.
    TraitsExp exp;
    /// Cached type/symbol after semantic analysis.
    RootObject obj;

    final extern (D) this(Loc loc, TraitsExp exp) @safe
    {
        super(Ttraits);
        this.loc = loc;
        this.exp = exp;
    }

    override const(char)* kind() const
    {
        return "traits";
    }

    override TypeTraits syntaxCopy()
    {
        TraitsExp te = exp.syntaxCopy();
        TypeTraits tt = new TypeTraits(loc, te);
        tt.mod = mod;
        return tt;
    }

    override void accept(Visitor v)
    {
        v.visit(this);
    }
}

/******
 * Implements mixin types.
 *
 * Semantic analysis will convert it to a real type.
 */
extern (C++) final class TypeMixin : Type
{
    Loc loc;
    Expressions* exps;
    RootObject obj; // cached result of semantic analysis.

    extern (D) this(Loc loc, Expressions* exps) @safe
    {
        super(Tmixin);
        this.loc = loc;
        this.exps = exps;
    }

    override const(char)* kind() const
    {
        return "mixin";
    }

    override TypeMixin syntaxCopy()
    {
        return new TypeMixin(loc, Expression.arraySyntaxCopy(exps));
    }

    override void accept(Visitor v)
    {
        v.visit(this);
    }
}

/***********************************************************
 */
extern (C++) abstract class TypeQualified : Type
{
    Loc loc;

    // array of Identifier and TypeInstance,
    // representing ident.ident!tiargs.ident. ... etc.
    Objects idents;

    final extern (D) this(TY ty, Loc loc)
    {
        super(ty);
        this.loc = loc;
    }

    // abstract override so that using `TypeQualified.syntaxCopy` gets
    // us a `TypeQualified`
    abstract override TypeQualified syntaxCopy();

    extern (D) final void syntaxCopyHelper(TypeQualified t)
    {
        //printf("TypeQualified::syntaxCopyHelper(%s) %s\n", t.toChars(), toChars());
        idents.setDim(t.idents.length);
        for (size_t i = 0; i < idents.length; i++)
        {
            RootObject id = t.idents[i];
            with (DYNCAST) final switch (id.dyncast())
            {
            case object:
                break;
            case expression:
                Expression e = cast(Expression)id;
                e = e.syntaxCopy();
                id = e;
                break;
            case dsymbol:
                TemplateInstance ti = cast(TemplateInstance)id;
                ti = ti.syntaxCopy(null);
                id = ti;
                break;
            case type:
                Type tx = cast(Type)id;
                tx = tx.syntaxCopy();
                id = tx;
                break;
            case identifier:
            case tuple:
            case parameter:
            case statement:
            case condition:
            case templateparameter:
            case initializer:
            }
            idents[i] = id;
        }
    }

    extern (D) final void addIdent(Identifier ident)
    {
        idents.push(ident);
    }

    extern (D) final void addInst(TemplateInstance inst)
    {
        idents.push(inst);
    }

    extern (D) final void addIndex(RootObject e)
    {
        idents.push(e);
    }

    override void accept(Visitor v)
    {
        v.visit(this);
    }
}

/***********************************************************
 */
extern (C++) final class TypeIdentifier : TypeQualified
{
    Identifier ident;

    extern (D) this(Loc loc, Identifier ident)
    {
        super(Tident, loc);
        this.ident = ident;
    }

    static TypeIdentifier create(Loc loc, Identifier ident)
    {
        return new TypeIdentifier(loc, ident);
    }

    override const(char)* kind() const
    {
        return "identifier";
    }

    override TypeIdentifier syntaxCopy()
    {
        auto t = new TypeIdentifier(loc, ident);
        t.syntaxCopyHelper(this);
        t.mod = mod;
        return t;
    }

    override void accept(Visitor v)
    {
        v.visit(this);
    }
}

/***********************************************************
 * Similar to TypeIdentifier, but with a TemplateInstance as the root
 */
extern (C++) final class TypeInstance : TypeQualified
{
    TemplateInstance tempinst;

    extern (D) this(Loc loc, TemplateInstance tempinst)
    {
        super(Tinstance, loc);
        this.tempinst = tempinst;
    }

    override const(char)* kind() const
    {
        return "instance";
    }

    override TypeInstance syntaxCopy()
    {
        //printf("TypeInstance::syntaxCopy() %s, %d\n", toChars(), idents.length);
        auto t = new TypeInstance(loc, tempinst.syntaxCopy(null));
        t.syntaxCopyHelper(this);
        t.mod = mod;
        return t;
    }

    override void accept(Visitor v)
    {
        v.visit(this);
    }
}

/***********************************************************
 */
extern (C++) final class TypeTypeof : TypeQualified
{
    Expression exp;
    int inuse;

    extern (D) this(Loc loc, Expression exp)
    {
        super(Ttypeof, loc);
        this.exp = exp;
    }

    override const(char)* kind() const
    {
        return "typeof";
    }

    override TypeTypeof syntaxCopy()
    {
        //printf("TypeTypeof::syntaxCopy() %s\n", toChars());
        auto t = new TypeTypeof(loc, exp.syntaxCopy());
        t.syntaxCopyHelper(this);
        t.mod = mod;
        return t;
    }

    override void accept(Visitor v)
    {
        v.visit(this);
    }
}

/***********************************************************
 */
extern (C++) final class TypeReturn : TypeQualified
{
    extern (D) this(Loc loc)
    {
        super(Treturn, loc);
    }

    override const(char)* kind() const
    {
        return "return";
    }

    override TypeReturn syntaxCopy()
    {
        auto t = new TypeReturn(loc);
        t.syntaxCopyHelper(this);
        t.mod = mod;
        return t;
    }

    override void accept(Visitor v)
    {
        v.visit(this);
    }
}

/***********************************************************
 */
extern (C++) final class TypeStruct : Type
{
    StructDeclaration sym;
    AliasThisRec att = AliasThisRec.fwdref;
    bool inuse = false; // struct currently subject of recursive method call

    extern (D) this(StructDeclaration sym) @safe
    {
        super(Tstruct);
        this.sym = sym;
    }

    static TypeStruct create(StructDeclaration sym) @safe
    {
        return new TypeStruct(sym);
    }

    override const(char)* kind() const
    {
        return "struct";
    }

    override TypeStruct syntaxCopy()
    {
        return this;
    }

    override void accept(Visitor v)
    {
        v.visit(this);
    }
}

/***********************************************************
 */
extern (C++) final class TypeEnum : Type
{
    EnumDeclaration sym;

    extern (D) this(EnumDeclaration sym) @safe
    {
        super(Tenum);
        this.sym = sym;
    }

    override const(char)* kind() const
    {
        return "enum";
    }

    override TypeEnum syntaxCopy()
    {
        return this;
    }

    override void accept(Visitor v)
    {
        v.visit(this);
    }
}

/***********************************************************
 */
extern (C++) final class TypeClass : Type
{
    ClassDeclaration sym;
    AliasThisRec att = AliasThisRec.fwdref;
    CPPMANGLE cppmangle = CPPMANGLE.def;

    extern (D) this(ClassDeclaration sym) @safe
    {
        super(Tclass);
        this.sym = sym;
    }

    override const(char)* kind() const
    {
        return "class";
    }

    override TypeClass syntaxCopy()
    {
        return this;
    }

    override inout(ClassDeclaration) isClassHandle() inout
    {
        return sym;
    }

    override bool isScopeClass()
    {
        return sym.stack;
    }

    override void accept(Visitor v)
    {
        v.visit(this);
    }
}

/***********************************************************
 */
extern (C++) final class TypeTuple : Type
{
    // 'logically immutable' cached global - don't modify!
    static if (__VERSION__ == 2081)
        __gshared TypeTuple empty;  // See comment in Type._init
    else
        __gshared TypeTuple empty = new TypeTuple();

    Parameters* arguments;  // types making up the tuple

    extern (D) this(Parameters* arguments) @safe
    {
        super(Ttuple);
        //printf("TypeTuple(this = %p)\n", this);
        this.arguments = arguments;
        //printf("TypeTuple() %p, %s\n", this, toChars());
        debug
        {
            if (arguments)
            {
                for (size_t i = 0; i < arguments.length; i++)
                {
                    Parameter arg = (*arguments)[i];
                    assert(arg && arg.type);
                }
            }
        }
    }

    /****************
     * Form TypeTuple from the types of the expressions.
     * Assume exps[] is already tuple expanded.
     */
    extern (D) this(Expressions* exps)
    {
        super(Ttuple);
        if (!exps)
        {
            this.arguments = new Parameters(0);
            return;
        }
        auto arguments = new Parameters(exps.length);

        for (size_t i = 0; i < exps.length; i++)
        {
            Expression e = (*exps)[i];
            assert(e.type.ty != Ttuple);
            auto arg = new Parameter(e.loc, STC.none, e.type, null, null, null);
            (*arguments)[i] = arg;
        }
        this.arguments = arguments;
        //printf("TypeTuple() %p, %s\n", this, toChars());
    }

    static TypeTuple create(Parameters* arguments) @safe
    {
        return new TypeTuple(arguments);
    }

    /*******************************************
     * Type tuple with 0, 1 or 2 types in it.
     */
    extern (D) this() @safe
    {
        super(Ttuple);
        arguments = new Parameters();
    }

    extern (D) this(Type t1)
    {
        super(Ttuple);
        arguments = new Parameters(new Parameter(Loc.initial, STC.none, t1, null, null, null));
    }

    extern (D) this(Type t1, Type t2)
    {
        super(Ttuple);
        arguments = new Parameters(new Parameter(Loc.initial, STC.none, t1, null, null, null),
                                   new Parameter(Loc.initial, STC.none, t2, null, null, null));
    }

    static TypeTuple create() @safe
    {
        return new TypeTuple();
    }

    static TypeTuple create(Type t1)
    {
        return new TypeTuple(t1);
    }

    static TypeTuple create(Type t1, Type t2)
    {
        return new TypeTuple(t1, t2);
    }

    override const(char)* kind() const
    {
        return "sequence";
    }

    override TypeTuple syntaxCopy()
    {
        Parameters* args = Parameter.arraySyntaxCopy(arguments);
        auto t = new TypeTuple(args);
        t.mod = mod;
        return t;
    }

    override void accept(Visitor v)
    {
        v.visit(this);
    }
}

/***********************************************************
 * This is so we can slice a TypeTuple
 */
extern (C++) final class TypeSlice : TypeNext
{
    Expression lwr;
    Expression upr;

    extern (D) this(Type next, Expression lwr, Expression upr) @safe
    {
        super(Tslice, next);
        //printf("TypeSlice[%s .. %s]\n", lwr.toChars(), upr.toChars());
        this.lwr = lwr;
        this.upr = upr;
    }

    override const(char)* kind() const
    {
        return "slice";
    }

    override TypeSlice syntaxCopy()
    {
        auto t = new TypeSlice(next.syntaxCopy(), lwr.syntaxCopy(), upr.syntaxCopy());
        t.mod = mod;
        return t;
    }

    override void accept(Visitor v)
    {
        v.visit(this);
    }
}

/***********************************************************
 */
extern (C++) final class TypeNull : Type
{
    extern (D) this() @safe
    {
        //printf("TypeNull %p\n", this);
        super(Tnull);
    }

    override const(char)* kind() const
    {
        return "null";
    }

    override TypeNull syntaxCopy()
    {
        // No semantic analysis done, no need to copy
        return this;
    }

    override void accept(Visitor v)
    {
        v.visit(this);
    }
}

/***********************************************************
 */
extern (C++) final class TypeNoreturn : Type
{
    extern (D) this() @safe
    {
        //printf("TypeNoreturn %p\n", this);
        super(Tnoreturn);
    }

    override const(char)* kind() const
    {
        return "noreturn";
    }

    override TypeNoreturn syntaxCopy()
    {
        // No semantic analysis done, no need to copy
        return this;
    }

    override void accept(Visitor v)
    {
        v.visit(this);
    }
}

/***********************************************************
 * Unlike D, C can declare/define struct/union/enum tag names
 * inside Declarators, instead of separately as in D.
 * The order these appear in the symbol table must be in lexical
 * order. There isn't enough info at the parsing stage to determine if
 * it's a declaration or a reference to an existing name, so this Type
 * collects the necessary info and defers it to semantic().
 */
extern (C++) final class TypeTag : Type
{
    Loc loc;                /// location of declaration
    TOK tok;                /// TOK.struct_, TOK.union_, TOK.enum_
    structalign_t packalign; /// alignment of struct/union fields
    Expressions* alignExps; /// alignment of struct itself
    Identifier id;          /// tag name identifier
    Type base;              /// base type for enums otherwise null
    Dsymbols* members;      /// members of struct, null if none

    Type resolved;          /// type after semantic() in case there are more others
                            /// pointing to this instance, which can happen with
                            ///   struct S { int a; } s1, *s2;
    MOD mod;                /// modifiers to apply after type is resolved (only MODFlags.const_ at the moment)

    extern (D) this(Loc loc, TOK tok, Identifier id, structalign_t packalign, Expressions* alignExps, Type base, Dsymbols* members) @safe
    {
        //printf("TypeTag ctor %s %p\n", id ? id.toChars() : "null".ptr, this);
        super(Ttag);
        this.loc = loc;
        this.tok = tok;
        this.id = id;
        this.packalign = packalign;
        this.alignExps = alignExps;
        this.base = base;
        this.members = members;
        this.mod = 0;
    }

    override const(char)* kind() const
    {
        return "tag";
    }

    override TypeTag syntaxCopy()
    {
        //printf("TypeTag syntaxCopy()\n");
        // No semantic analysis done, no need to copy
        return this;
    }

    override void accept(Visitor v)
    {
        v.visit(this);
    }
}

/***********************************************************
 * Represents a function's formal parameters + variadics info.
 * Length, indexing and iteration are based on a depth-first tuple expansion.
 * https://dlang.org/spec/function.html#ParameterList
 */
extern (C++) struct ParameterList
{
    /// The raw (unexpanded) formal parameters, possibly containing tuples.
    Parameters* parameters;
    STC stc;                   // storage class of ...
    VarArg varargs = VarArg.none;
    bool hasIdentifierList;             // true if C identifier-list style

    this(Parameters* parameters, VarArg varargs = VarArg.none, STC stc = STC.none) @safe
    {
        this.parameters = parameters;
        this.varargs = varargs;
        this.stc = stc;
    }

    /// Returns the number of expanded parameters. Complexity: O(N).
    size_t length()
    {
        return Parameter.dim(parameters);
    }

    /// Returns the expanded parameter at the given index, or null if out of
    /// bounds. Complexity: O(i).
    Parameter opIndex(size_t i)
    {
        return Parameter.getNth(parameters, i);
    }

    /// Iterates over the expanded parameters. Complexity: O(N).
    /// Prefer this to avoid the O(N + N^2/2) complexity of calculating length
    /// and calling N times opIndex.
    extern (D) int opApply(scope Parameter.ForeachDg dg)
    {
        return Parameter._foreach(parameters, dg);
    }

    /// Iterates over the expanded parameters, matching them with the unexpanded
    /// ones, for semantic processing
    extern (D) int opApply(scope Parameter.SemanticForeachDg dg)
    {
        return Parameter._foreach(this.parameters, dg);
    }

    extern (D) ParameterList syntaxCopy()
    {
        return ParameterList(Parameter.arraySyntaxCopy(parameters), varargs);
    }

    /// Compares this to another ParameterList (and expands tuples if necessary)
    extern (D) bool opEquals(scope ref ParameterList other) const
    {
        if (stc != other.stc || varargs != other.varargs || (!parameters != !other.parameters))
            return false;

        if (this.parameters is other.parameters)
            return true;

        size_t idx;
        bool diff;

        // Pairwise compare each parameter
        // Can this avoid the O(n) indexing for the second list?
        foreach (_, p1; cast() this)
        {
            auto p2 = other[idx++];
            if (!p2 || p1 != p2)
            {
                diff = true;
                break;
            }
        }

        // Ensure no remaining parameters in `other`
        return !diff && other[idx] is null;
    }

    /// Returns: `true` if any parameter has a default argument
    extern(D) bool hasDefaultArgs()
    {
        foreach (oidx, oparam, eidx, eparam; this)
        {
            if (eparam.defaultArg)
                return true;
        }
        return false;
    }

    // Returns: `true` if any parameter doesn't have a default argument
    extern(D) bool hasArgsWithoutDefault()
    {
        foreach (oidx, oparam, eidx, eparam; this)
        {
            if (!eparam.defaultArg)
                return true;
        }
        return false;
    }
}


/***********************************************************
 */
extern (C++) final class Parameter : ASTNode
{
    import dmd.attrib : UserAttributeDeclaration;

    Loc loc;
    STC storageClass;
    Type type;
    Identifier ident;
    Expression defaultArg;
    UserAttributeDeclaration userAttribDecl; // user defined attributes

    extern (D) this(Loc loc, STC storageClass, Type type, Identifier ident, Expression defaultArg, UserAttributeDeclaration userAttribDecl) @safe
    {
        this.loc = loc;
        this.type = type;
        this.ident = ident;
        this.storageClass = storageClass;
        this.defaultArg = defaultArg;
        this.userAttribDecl = userAttribDecl;
    }

    static Parameter create(Loc loc, StorageClass storageClass, Type type, Identifier ident, Expression defaultArg, UserAttributeDeclaration userAttribDecl) @safe
    {
        return new Parameter(loc, cast(STC) storageClass, type, ident, defaultArg, userAttribDecl);
    }

    Parameter syntaxCopy()
    {
        return new Parameter(loc, storageClass, type ? type.syntaxCopy() : null, ident, defaultArg ? defaultArg.syntaxCopy() : null, userAttribDecl ? userAttribDecl.syntaxCopy(null) : null);
    }

    /// Returns: Whether the function parameter is lazy
    bool isLazy() const @safe pure nothrow @nogc
    {
        return (this.storageClass & (STC.lazy_)) != 0;
    }

    /// Returns: Whether the function parameter is a reference (out / ref)
    bool isReference() const @safe pure nothrow @nogc
    {
        return (this.storageClass & (STC.ref_ | STC.out_)) != 0;
    }

    // kludge for template.isType()
    override DYNCAST dyncast() const
    {
        return DYNCAST.parameter;
    }

    override void accept(Visitor v)
    {
        v.visit(this);
    }

    extern (D) static Parameters* arraySyntaxCopy(Parameters* parameters)
    {
        Parameters* params = null;
        if (parameters)
        {
            params = new Parameters(parameters.length);
            for (size_t i = 0; i < params.length; i++)
                (*params)[i] = (*parameters)[i].syntaxCopy();
        }
        return params;
    }

    /***************************************
     * Determine number of arguments, folding in tuples.
     */
    static size_t dim(Parameters* parameters)
    {
        size_t nargs = 0;

        int dimDg(size_t n, Parameter p)
        {
            ++nargs;
            return 0;
        }

        _foreach(parameters, &dimDg);
        return nargs;
    }

    /**
     * Get nth `Parameter`, folding in tuples.
     *
     * Since `parameters` can include tuples, which would increase its
     * length, this function allows to get the `nth` parameter as if
     * all tuples transitively contained in `parameters` were flattened.
     *
     * Params:
     *   parameters = Array of `Parameter` to iterate over
     *   nth = Index of the desired parameter.
     *
     * Returns:
     *   The parameter at index `nth` (taking tuples into account),
     *   or `null` if out of bound.
     */
    static Parameter getNth(Parameters* parameters, size_t nth)
    {
        Parameter param;

        int getNthParamDg(size_t n, Parameter p)
        {
            if (n == nth)
            {
                param = p;
                return 1;
            }
            return 0;
        }

        int res = _foreach(parameters, &getNthParamDg);
        return res ? param : null;
    }

    /// Type of delegate when iterating solely on the parameters
    alias ForeachDg = extern (D) int delegate(size_t paramidx, Parameter param);
    /// Type of delegate when iterating on both the original set of parameters,
    /// and the type tuple. Useful for semantic analysis.
    /// 'o' stands for 'original' and 'e' stands for 'expanded'.
    alias SemanticForeachDg = extern (D) int delegate(
        size_t oidx, Parameter oparam, size_t eidx, Parameter eparam);

    /***************************************
     * Expands tuples in args in depth first order. Calls
     * dg(void* ctx, size_t argidx, Parameter* arg) for each Parameter.
     * If dg returns !=0, stops and returns that value else returns 0.
     * Use this function to avoid the O(N + N^2/2) complexity of
     * calculating dim and calling N times getNth.
     */
    extern (D) static int _foreach(Parameters* parameters, scope ForeachDg dg)
    {
        assert(dg !is null);
        return _foreach(parameters, (_oidx, _oparam, idx, param) => dg(idx, param));
    }

    /// Ditto
    extern (D) static int _foreach(
        Parameters* parameters, scope SemanticForeachDg dg)
    {
        assert(dg !is null);
        if (parameters is null)
            return 0;

        size_t eidx;
        foreach (oidx; 0 .. parameters.length)
        {
            Parameter oparam = (*parameters)[oidx];
            if (auto r = _foreachImpl(dg, oidx, oparam, eidx, /* eparam */ oparam))
                return r;
        }
        return 0;
    }

    /// Implementation of the iteration process, which recurses in itself
    /// and just forwards `oidx` and `oparam`.
    extern (D) private static int _foreachImpl(scope SemanticForeachDg dg,
        size_t oidx, Parameter oparam, ref size_t eidx, Parameter eparam)
    {
        if (eparam is null)
            return 0;

        Type t = eparam.type.toBasetype();
        if (auto tu = t.isTypeTuple())
        {
            // Check for empty tuples
            if (tu.arguments is null)
                return 0;

            foreach (nidx; 0 .. tu.arguments.length)
            {
                Parameter nextep = (*tu.arguments)[nidx];
                if (auto r = _foreachImpl(dg, oidx, oparam, eidx, nextep))
                    return r;
            }
        }
        else
        {
            if (auto r = dg(oidx, oparam, eidx, eparam))
                return r;
            // The only place where we should increment eidx is here,
            // as a TypeTuple doesn't count as a parameter (for arity)
            // it it is empty.
            eidx++;
        }
        return 0;
    }

    override const(char)* toChars() const
    {
        return ident ? ident.toChars() : "__anonymous_param";
    }

    /*********************************
     * Compute covariance of parameters `this` and `p`
     * as determined by the storage classes of both.
     *
     * Params:
     *  returnByRef = true if the function returns by ref
     *  p = Parameter to compare with
     * Returns:
     *  true = `this` can be used in place of `p`
     *  false = nope
     */
    bool isCovariant(bool returnByRef, const Parameter p)
        const pure nothrow @nogc @safe
    {
        STC thisSTC = this.storageClass;
        STC otherSTC = p.storageClass;

        if (thisSTC & STC.constscoperef)
            thisSTC |= STC.scope_;
        if (otherSTC & STC.constscoperef)
            otherSTC |= STC.scope_;

        const mask = STC.ref_ | STC.out_ | STC.lazy_ | (((thisSTC | otherSTC) & STC.constscoperef) ? STC.in_ : STC.none);
        if ((thisSTC & mask) != (otherSTC & mask))
            return false;
        return isCovariantScope(returnByRef, thisSTC, otherSTC);
    }

    extern (D) static bool isCovariantScope(bool returnByRef, STC from, STC to) pure nothrow @nogc @safe
    {
        // Workaround for failing covariance when finding a common type of delegates,
        // some of which have parameters with inferred scope
        // https://issues.dlang.org/show_bug.cgi?id=21285
        // The root cause is that scopeinferred is not part of the mangle, and mangle
        // is used for type equality checks
        if (to & STC.returninferred)
            to &= ~STC.return_;
        // note: f(return int* x) currently 'infers' scope without inferring `return`, in that case keep STC.scope
        if (to & STC.scopeinferred && !(to & STC.return_))
            to &= ~STC.scope_;

        if (from == to)
            return true;

        /* result is true if the 'from' can be used as a 'to'
         */

        if ((from ^ to) & STC.ref_)               // differing in 'ref' means no covariance
            return false;

        /* workaround until we get STC.returnScope reliably set correctly
         */
        if (returnByRef)
        {
            from &= ~STC.returnScope;
            to   &= ~STC.returnScope;
        }
        else
        {
            from |= STC.returnScope;
            to   |= STC.returnScope;
        }
        return covariant[buildScopeRef(from)][buildScopeRef(to)];
    }

    extern (D) private static bool[ScopeRef.max + 1][ScopeRef.max + 1] covariantInit() pure nothrow @nogc @safe
    {
        /* Initialize covariant[][] with this:

             From\To           n   rs  s
             None              X
             ReturnScope       X   X
             Scope             X   X   X

             From\To           r   rr  rs  rr-s r-rs
             Ref               X   X
             ReturnRef             X
             RefScope          X   X   X   X    X
             ReturnRef-Scope       X       X
             Ref-ReturnScope   X   X            X
        */
        bool[ScopeRef.max + 1][ScopeRef.max + 1] covariant;

        foreach (i; 0 .. ScopeRef.max + 1)
        {
            covariant[i][i] = true;
            covariant[ScopeRef.RefScope][i] = true;
        }
        covariant[ScopeRef.ReturnScope][ScopeRef.None]        = true;
        covariant[ScopeRef.Scope      ][ScopeRef.None]        = true;
        covariant[ScopeRef.Scope      ][ScopeRef.ReturnScope] = true;

        covariant[ScopeRef.Ref            ][ScopeRef.ReturnRef] = true;
        covariant[ScopeRef.ReturnRef_Scope][ScopeRef.ReturnRef] = true;
        covariant[ScopeRef.Ref_ReturnScope][ScopeRef.Ref      ] = true;
        covariant[ScopeRef.Ref_ReturnScope][ScopeRef.ReturnRef] = true;

        return covariant;
    }

    extern (D) private static immutable bool[ScopeRef.max + 1][ScopeRef.max + 1] covariant = covariantInit();

    extern (D) bool opEquals(const Parameter other) const
    {
        return this.storageClass == other.storageClass
            && this.type == other.type;
    }
}

/*************************************************************
 * For printing two types with qualification when necessary.
 * Params:
 *    t1 = The first type to receive the type name for
 *    t2 = The second type to receive the type name for
 * Returns:
 *    The fully-qualified names of both types if the two type names are not the same,
 *    or the unqualified names of both types if the two type names are the same.
 */
const(char*)[2] toAutoQualChars(Type t1, Type t2)
{
    auto s1 = t1.toChars();
    auto s2 = t2.toChars();
    // show qualification only if it's different
    if (!t1.equals(t2) && strcmp(s1, s2) == 0)
    {
        s1 = t1.toPrettyChars(true);
        s2 = t2.toPrettyChars(true);
    }
    return [s1, s2];
}


/**
 * For each active modifier (MODFlags.const_, MODFlags.immutable_, etc) call `fp` with a
 * void* for the work param and a string representation of the attribute.
 */
void modifiersApply(const TypeFunction tf, void delegate(string) dg)
{
    immutable ubyte[4] modsArr = [MODFlags.const_, MODFlags.immutable_, MODFlags.wild, MODFlags.shared_];

    foreach (modsarr; modsArr)
    {
        if (tf.mod & modsarr)
        {
            dg(MODtoString(modsarr));
        }
    }
}

/**
 * For each active attribute (ref/const/nogc/etc) call `fp` with a void* for the
 * work param and a string representation of the attribute.
 */
void attributesApply(const TypeFunction tf, void delegate(string) dg, TRUSTformat trustFormat = TRUSTformatDefault)
{
    if (tf.purity)
        dg("pure");
    if (tf.isNothrow)
        dg("nothrow");
    if (tf.isNogc)
        dg("@nogc");
    if (tf.isProperty)
        dg("@property");

    /* The following is more or less like dmd.hdrgen.stcToBuffer(), in the future
     * it should be merged. The idea is consistent ordering
     */
    STC stc;
    if (tf.isRef)
        stc |= STC.ref_;
    if (tf.isReturn && !tf.isReturnInferred)
        stc |= STC.return_;
    if (tf.isScopeQual && !tf.isScopeInferred)
        stc |= STC.scope_;
    if (tf.isReturnScope)
        stc |= STC.returnScope;
    final switch (buildScopeRef(stc))
    {
        case ScopeRef.None:                                                      break;
        case ScopeRef.Scope:            dg("scope");                             break;
        case ScopeRef.Return:           dg("return");                            break;
        case ScopeRef.ReturnScope:      dg("return"); dg("scope");               break;
        case ScopeRef.ReturnRef:        dg("return"); dg("ref");                 break;
        case ScopeRef.Ref:              dg("ref");                               break;
        case ScopeRef.RefScope:         dg("ref");    dg("scope");               break;
        case ScopeRef.ReturnRef_Scope:  dg("return"); dg("ref");    dg("scope"); break;
        case ScopeRef.Ref_ReturnScope:  dg("ref");    dg("return"); dg("scope"); break;
    }

    if (tf.isLive)
        dg("@live");

    TRUST trustAttrib = tf.trust;

    if (trustAttrib == TRUST.default_)
    {
        if (trustFormat != TRUSTformatSystem)
            return;
        trustAttrib = TRUST.system; // avoid calling with an empty string
    }

    dg(trustToString(trustAttrib));
}

/**
 * If the type is a class or struct, returns the symbol for it,
 * else null.
 */
AggregateDeclaration isAggregate(Type t)
{
    t = t.toBasetype();
    if (auto tc = t.isTypeClass())
        return tc.sym;
    if (auto ts = t.isTypeStruct())
        return ts.sym;
    return null;
}

/***************************************************
 * Determine if type t can be indexed or sliced given that it is not an
 * aggregate with operator overloads.
 * Params:
 *      t = type to check
 * Returns:
 *      true if an expression of type t can be e1 in an array expression
 */
bool isIndexableNonAggregate(Type t)
{
    t = t.toBasetype();
    return (t.ty == Tpointer || t.isStaticOrDynamicArray() || t.ty == Taarray ||
            t.ty == Ttuple || t.ty == Tvector);
}

/***************************************
 * Computes how a parameter may be returned.
 * Shrinking the representation is necessary because STC is so wide
 * Params:
 *   stc = storage class of parameter
 * Returns:
 *   value from enum ScopeRef
 */
ScopeRef buildScopeRef(STC stc) pure nothrow @nogc @safe
{
    if (stc & STC.out_)
        stc |= STC.ref_;        // treat `out` and `ref` the same

    ScopeRef result;
    switch (stc & (STC.ref_ | STC.scope_ | STC.return_))
    {
        case STC.none:           result = ScopeRef.None;        break;

        /* can occur in case test/compilable/testsctreturn.d
         * related to https://issues.dlang.org/show_bug.cgi?id=20149
         * where inout adds `return` without `scope` or `ref`
         */
        case STC.return_:              result = ScopeRef.Return;      break;

        case STC.ref_:                 result = ScopeRef.Ref;         break;
        case STC.scope_:               result = ScopeRef.Scope;       break;
        case STC.return_ | STC.ref_:   result = ScopeRef.ReturnRef;   break;
        case STC.return_ | STC.scope_: result = ScopeRef.ReturnScope; break;
        case STC.ref_    | STC.scope_: result = ScopeRef.RefScope;    break;

        case STC.return_ | STC.ref_ | STC.scope_:
            result = stc & STC.returnScope ? ScopeRef.Ref_ReturnScope
                                           : ScopeRef.ReturnRef_Scope;
            break;
        default:
            assert(0);
    }
    return result;
}

/**
 * Classification of 'scope-return-ref' possibilities
 */
enum ScopeRef
{
    None,
    Scope,
    ReturnScope,
    Ref,
    ReturnRef,
    RefScope,
    ReturnRef_Scope,
    Ref_ReturnScope,
    Return,
}

/*********************************
 * Give us a nice string for debugging purposes.
 * Params:
 *      sr = value
 * Returns:
 *      corresponding string
 */
const(char)* ScopeRefToChars(ScopeRef sr) pure nothrow @nogc @safe
{
    with (ScopeRef)
    {
        static immutable char*[ScopeRef.max + 1] names =
        [
            None:            "None",
            Scope:           "Scope",
            ReturnScope:     "ReturnScope",
            Ref:             "Ref",
            ReturnRef:       "ReturnRef",
            RefScope:        "RefScope",
            ReturnRef_Scope: "ReturnRef_Scope",
            Ref_ReturnScope: "Ref_ReturnScope",
            Return:          "Return",
        ];
        return names[sr];
    }
}

/**
 * Creates an appropriate vector type for `tv` that will hold one boolean
 * result for each element of the vector type. The result of vector comparisons
 * is a single or doubleword mask of all 1s (comparison true) or all 0s
 * (comparison false). This SIMD mask type does not have an equivalent D type,
 * however its closest equivalent would be an integer vector of the same unit
 * size and length.
 *
 * Params:
 *   tv = The `TypeVector` to build a vector from.
 * Returns:
 *   A vector type suitable for the result of a vector comparison operation.
 */
TypeVector toBooleanVector(TypeVector tv)
{
    Type telem = tv.elementType();
    switch (telem.ty)
    {
        case Tvoid:
        case Tint8:
        case Tuns8:
        case Tint16:
        case Tuns16:
        case Tint32:
        case Tuns32:
        case Tint64:
        case Tuns64:
            // No need to build an equivalent mask type.
            return tv;

        case Tfloat32:
            telem = Type.tuns32;
            break;

        case Tfloat64:
            telem = Type.tuns64;
            break;

        default:
            assert(0);
    }

    TypeSArray tsa = tv.basetype.isTypeSArray();
    assert(tsa !is null);

    return new TypeVector(new TypeSArray(telem, tsa.dim));
}

/*************************************************
 * Dispatch to function based on static type of Type.
 */
mixin template VisitType(Result)
{
    Result VisitType(Type t)
    {
        final switch (t.ty)
        {
            case TY.Tvoid:
            case TY.Tint8:
            case TY.Tuns8:
            case TY.Tint16:
            case TY.Tuns16:
            case TY.Tint32:
            case TY.Tuns32:
            case TY.Tint64:
            case TY.Tuns64:
            case TY.Tfloat32:
            case TY.Tfloat64:
            case TY.Tfloat80:
            case TY.Timaginary32:
            case TY.Timaginary64:
            case TY.Timaginary80:
            case TY.Tcomplex32:
            case TY.Tcomplex64:
            case TY.Tcomplex80:
            case TY.Tbool:
            case TY.Tchar:
            case TY.Twchar:
            case TY.Tdchar:
            case TY.Tint128:
            case TY.Tuns128:    mixin(visitTYCase("Basic"));
            case TY.Tarray:     mixin(visitTYCase("DArray"));
            case TY.Tsarray:    mixin(visitTYCase("SArray"));
            case TY.Taarray:    mixin(visitTYCase("AArray"));
            case TY.Tpointer:   mixin(visitTYCase("Pointer"));
            case TY.Treference: mixin(visitTYCase("Reference"));
            case TY.Tfunction:  mixin(visitTYCase("Function"));
            case TY.Tident:     mixin(visitTYCase("Identifier"));
            case TY.Tclass:     mixin(visitTYCase("Class"));
            case TY.Tstruct:    mixin(visitTYCase("Struct"));
            case TY.Tenum:      mixin(visitTYCase("Enum"));
            case TY.Tdelegate:  mixin(visitTYCase("Delegate"));
            case TY.Terror:     mixin(visitTYCase("Error"));
            case TY.Tinstance:  mixin(visitTYCase("Instance"));
            case TY.Ttypeof:    mixin(visitTYCase("Typeof"));
            case TY.Ttuple:     mixin(visitTYCase("Tuple"));
            case TY.Tslice:     mixin(visitTYCase("Slice"));
            case TY.Treturn:    mixin(visitTYCase("Return"));
            case TY.Tnull:      mixin(visitTYCase("Null"));
            case TY.Tvector:    mixin(visitTYCase("Vector"));
            case TY.Ttraits:    mixin(visitTYCase("Traits"));
            case TY.Tmixin:     mixin(visitTYCase("Mixin"));
            case TY.Tnoreturn:  mixin(visitTYCase("Noreturn"));
            case TY.Ttag:       mixin(visitTYCase("Tag"));
            case TY.Tnone:      assert(0);
        }
    }
}

/****************************************
 * CTFE-only helper function for VisitInitializer.
 * Params:
 *      handler = string for the name of the visit handler
 * Returns: boilerplate code for a case
 */
pure string visitTYCase(string handler) @safe
{
    if (__ctfe)
    {
        return
            "
            enum isVoid = is(Result == void);
            auto tx = t.isType"~handler~"();
            static if (__traits(compiles, visit"~handler~"(tx)))
            {
                static if (isVoid)
                {
                    visit"~handler~"(tx);
                    return;
                }
                else
                {
                    if (Result r = visit"~handler~"(tx))
                        return r;
                    return Result.init;
                }
            }
            else static if (__traits(compiles, visitDefaultCase(t)))
            {
                static if (isVoid)
                {
                    visitDefaultCase(tx);
                    return;
                }
                else
                {
                    if (Result r = visitDefaultCase(t))
                        return r;
                    return Result.init;
                }
            }
            else
                static assert(0, "~handler~");
            ";
    }
    assert(0);
}


/**
 * Returns:
 *     `TypeIdentifier` corresponding to `object.Throwable`
 */
TypeIdentifier getThrowable()
{
    auto tid = new TypeIdentifier(Loc.initial, Id.empty);
    tid.addIdent(Id.object);
    tid.addIdent(Id.Throwable);
    return tid;
}

/**
 * Returns:
 *      TypeIdentifier corresponding to `object.Exception`
 */
TypeIdentifier getException()
{
    auto tid = new TypeIdentifier(Loc.initial, Id.empty);
    tid.addIdent(Id.object);
    tid.addIdent(Id.Exception);
    return tid;
}<|MERGE_RESOLUTION|>--- conflicted
+++ resolved
@@ -813,56 +813,6 @@
     int hasWild() const
     {
         return mod & MODFlags.wild;
-    }
-
-<<<<<<< HEAD
-    /****************************************
-     * Return the mask that an integral type will
-     * fit into.
-     */
-    extern (D) final ulong sizemask()
-    {
-        ulong m;
-        switch (toBasetype().ty)
-        {
-        case Tbool:
-            m = 1;
-            break;
-        case Tchar:
-        case Tint8:
-        case Tuns8:
-            m = 0xFF;
-            break;
-        case Twchar:
-        case Tint16:
-        case Tuns16:
-            m = 0xFFFFU;
-            break;
-        case Tdchar:
-        case Tint32:
-        case Tuns32:
-            m = 0xFFFFFFFFU;
-            break;
-        case Tint64:
-        case Tuns64:
-            m = 0xFFFFFFFFFFFFFFFFUL;
-            break;
-        default:
-            assert(0);
-        }
-        return m;
-=======
-    /*************************************
-     * If this is a type of static array, return its base element type.
-     */
-    final Type baseElemOf()
-    {
-        Type t = toBasetype();
-        TypeSArray tsa;
-        while ((tsa = t.isTypeSArray()) !is null)
-            t = tsa.next.toBasetype();
-        return t;
->>>>>>> 5c5c1884
     }
 
     // For eliminating dynamic_cast
