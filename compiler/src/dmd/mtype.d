/**
 * Defines a D type.
 *
 * Copyright:   Copyright (C) 1999-2025 by The D Language Foundation, All Rights Reserved
 * Authors:     $(LINK2 https://www.digitalmars.com, Walter Bright)
 * License:     $(LINK2 https://www.boost.org/LICENSE_1_0.txt, Boost License 1.0)
 * Source:      $(LINK2 https://github.com/dlang/dmd/blob/master/compiler/src/dmd/mtype.d, _mtype.d)
 * Documentation:  https://dlang.org/phobos/dmd_mtype.html
 * Coverage:    https://codecov.io/gh/dlang/dmd/src/master/compiler/src/dmd/mtype.d
 */

module dmd.mtype;

import core.checkedint;
import core.stdc.stdarg;
import core.stdc.stdio;
import core.stdc.stdlib;
import core.stdc.string;

import dmd.aggregate;
import dmd.arraytypes;
import dmd.astenums;
import dmd.ast_node;
import dmd.dclass;
import dmd.declaration;
import dmd.denum;
import dmd.dstruct;
import dmd.dsymbol;
import dmd.dsymbolsem: size;
import dmd.dtemplate;
import dmd.enumsem;
import dmd.errors;
import dmd.expression;
import dmd.hdrgen;
import dmd.id;
import dmd.identifier;
import dmd.location;
import dmd.root.ctfloat;
import dmd.common.outbuffer;
import dmd.root.rmem;
import dmd.rootobject;
import dmd.root.stringtable;
import dmd.target;
import dmd.tokens;
import dmd.typesem;
import dmd.visitor;

enum LOGDOTEXP = 0;         // log ::dotExp()

enum SIZE_INVALID = (~cast(ulong)0);   // error return from size() functions

static if (__VERSION__ < 2095)
{
    // Fix linker errors when building with older compilers.
    // See: https://issues.dlang.org/show_bug.cgi?id=21299
    private alias StringValueType = StringValue!Type;
}

private auto X(T, U)(T m, U n)
{
    return (m << 4) | n;
}

/***************************
 * Return !=0 if modfrom can be implicitly converted to modto
 */
bool MODimplicitConv(MOD modfrom, MOD modto) pure nothrow @nogc @safe
{
    if (modfrom == modto)
        return true;

    //printf("MODimplicitConv(from = %x, to = %x)\n", modfrom, modto);

    switch (X(modfrom & ~MODFlags.shared_, modto & ~MODFlags.shared_))
    {
    case X(0, MODFlags.const_):
    case X(MODFlags.wild, MODFlags.const_):
    case X(MODFlags.wild, MODFlags.wildconst):
    case X(MODFlags.wildconst, MODFlags.const_):
        return (modfrom & MODFlags.shared_) == (modto & MODFlags.shared_);

    case X(MODFlags.immutable_, MODFlags.const_):
    case X(MODFlags.immutable_, MODFlags.wildconst):
        return true;
    default:
        return false;
    }
}

/***************************
 * Return MATCH.exact or MATCH.constant if a method of type '() modfrom' can call a method of type '() modto'.
 */
MATCH MODmethodConv(MOD modfrom, MOD modto) pure nothrow @nogc @safe
{
    if (modfrom == modto)
        return MATCH.exact;
    if (MODimplicitConv(modfrom, modto))
        return MATCH.constant;

    switch (X(modfrom, modto))
    {
    case X(0, MODFlags.wild):
    case X(MODFlags.immutable_, MODFlags.wild):
    case X(MODFlags.const_, MODFlags.wild):
    case X(MODFlags.wildconst, MODFlags.wild):
    case X(MODFlags.shared_, MODFlags.shared_ | MODFlags.wild):
    case X(MODFlags.shared_ | MODFlags.immutable_, MODFlags.shared_ | MODFlags.wild):
    case X(MODFlags.shared_ | MODFlags.const_, MODFlags.shared_ | MODFlags.wild):
    case X(MODFlags.shared_ | MODFlags.wildconst, MODFlags.shared_ | MODFlags.wild):
        return MATCH.constant;

    default:
        return MATCH.nomatch;
    }
}

/***************************
 * Merge mod bits to form common mod.
 */
MOD MODmerge(MOD mod1, MOD mod2) pure nothrow @nogc @safe
{
    if (mod1 == mod2)
        return mod1;

    //printf("MODmerge(1 = %x, 2 = %x)\n", mod1, mod2);
    MOD result = 0;
    if ((mod1 | mod2) & MODFlags.shared_)
    {
        // If either type is shared, the result will be shared
        result |= MODFlags.shared_;
        mod1 &= ~MODFlags.shared_;
        mod2 &= ~MODFlags.shared_;
    }
    if (mod1 == 0 || mod1 == MODFlags.mutable || mod1 == MODFlags.const_ || mod2 == 0 || mod2 == MODFlags.mutable || mod2 == MODFlags.const_)
    {
        // If either type is mutable or const, the result will be const.
        result |= MODFlags.const_;
    }
    else
    {
        // MODFlags.immutable_ vs MODFlags.wild
        // MODFlags.immutable_ vs MODFlags.wildconst
        //      MODFlags.wild vs MODFlags.wildconst
        assert(mod1 & MODFlags.wild || mod2 & MODFlags.wild);
        result |= MODFlags.wildconst;
    }
    return result;
}

/*********************************
 * Store modifier name into buf.
 */
void MODtoBuffer(ref OutBuffer buf, MOD mod) nothrow @safe
{
    buf.writestring(MODtoString(mod));
}

/*********************************
 * Returns:
 *   a human readable representation of `mod`,
 *   which is the token `mod` corresponds to
 */
const(char)* MODtoChars(MOD mod) nothrow pure
{
    /// Works because we return a literal
    return MODtoString(mod).ptr;
}

/// Ditto
string MODtoString(MOD mod) nothrow pure @safe
{
    final switch (mod)
    {
    case 0:
        return "";

    case MODFlags.immutable_:
        return "immutable";

    case MODFlags.shared_:
        return "shared";

    case MODFlags.shared_ | MODFlags.const_:
        return "shared const";

    case MODFlags.const_:
        return "const";

    case MODFlags.shared_ | MODFlags.wild:
        return "shared inout";

    case MODFlags.wild:
        return "inout";

    case MODFlags.shared_ | MODFlags.wildconst:
        return "shared inout const";

    case MODFlags.wildconst:
        return "inout const";
    }
}

/*************************************************
 * Pick off one of the trust flags from trust,
 * and return a string representation of it.
 */
string trustToString(TRUST trust) pure nothrow @nogc @safe
{
    final switch (trust)
    {
    case TRUST.default_:
        return null;
    case TRUST.system:
        return "@system";
    case TRUST.trusted:
        return "@trusted";
    case TRUST.safe:
        return "@safe";
    }
}

unittest
{
    assert(trustToString(TRUST.default_) == "");
    assert(trustToString(TRUST.system) == "@system");
    assert(trustToString(TRUST.trusted) == "@trusted");
    assert(trustToString(TRUST.safe) == "@safe");
}

/************************************
 * Convert MODxxxx to STCxxx
 */
STC ModToStc(uint mod) pure nothrow @nogc @safe
{
    STC stc = STC.none;
    if (mod & MODFlags.immutable_)
        stc |= STC.immutable_;
    if (mod & MODFlags.const_)
        stc |= STC.const_;
    if (mod & MODFlags.wild)
        stc |= STC.wild;
    if (mod & MODFlags.shared_)
        stc |= STC.shared_;
    return stc;
}

///Returns true if ty is char, wchar, or dchar
bool isSomeChar(TY ty) pure nothrow @nogc @safe
{
    return ty == Tchar || ty == Twchar || ty == Tdchar;
}

/****************
 * dotExp() bit flags
 */
enum DotExpFlag
{
    none    = 0,
    gag     = 1,    // don't report "not a property" error and just return null
    noDeref = 2,    // the use of the expression will not attempt a dereference
    noAliasThis = 4, // don't do 'alias this' resolution
}

/// Result of a check whether two types are covariant
enum Covariant
{
    distinct = 0, /// types are distinct
    yes = 1, /// types are covariant
    no = 2, /// arguments match as far as overloading goes, but types are not covariant
    fwdref = 3, /// cannot determine covariance because of forward references
}

/***********************************************************
 */
extern (C++) abstract class Type : ASTNode
{

    TY ty;
    MOD mod; // modifiers MODxxxx
    char* deco;

    static struct Mcache
    {
        /* These are cached values that are lazily evaluated by constOf(), immutableOf(), etc.
         * They should not be referenced by anybody but mtype.d.
         * They can be null if not lazily evaluated yet.
         * Note that there is no "shared immutable", because that is just immutable
         * The point of this is to reduce the size of each Type instance as
         * we bank on the idea that usually only one of variants exist.
         * It will also speed up code because these are rarely referenced and
         * so need not be in the cache.
         */
        Type cto;       // MODFlags.const_
        Type ito;       // MODFlags.immutable_
        Type sto;       // MODFlags.shared_
        Type scto;      // MODFlags.shared_ | MODFlags.const_
        Type wto;       // MODFlags.wild
        Type wcto;      // MODFlags.wildconst
        Type swto;      // MODFlags.shared_ | MODFlags.wild
        Type swcto;     // MODFlags.shared_ | MODFlags.wildconst
        Type pto;       // merged pointer to this type
        Type rto;       // reference to this type
        Type arrayof;   // array of this type

        // ImportC: store the name of the typedef resolving to this type
        // So `uint8_t x;` will be printed as `uint8_t x;` and not as the resolved `ubyte x;`
        Identifier typedefIdent;
    }
    Mcache* mcache;

    TypeInfoDeclaration vtinfo;     // TypeInfo object for this Type

    void* ctype;                    // for back end

    extern (C++) __gshared Type tvoid;
    extern (C++) __gshared Type tint8;
    extern (C++) __gshared Type tuns8;
    extern (C++) __gshared Type tint16;
    extern (C++) __gshared Type tuns16;
    extern (C++) __gshared Type tint32;
    extern (C++) __gshared Type tuns32;
    extern (C++) __gshared Type tint64;
    extern (C++) __gshared Type tuns64;
    extern (C++) __gshared Type tint128;
    extern (C++) __gshared Type tuns128;
    extern (C++) __gshared Type tfloat32;
    extern (C++) __gshared Type tfloat64;
    extern (C++) __gshared Type tfloat80;
    extern (C++) __gshared Type timaginary32;
    extern (C++) __gshared Type timaginary64;
    extern (C++) __gshared Type timaginary80;
    extern (C++) __gshared Type tcomplex32;
    extern (C++) __gshared Type tcomplex64;
    extern (C++) __gshared Type tcomplex80;
    extern (C++) __gshared Type tbool;
    extern (C++) __gshared Type tchar;
    extern (C++) __gshared Type twchar;
    extern (C++) __gshared Type tdchar;

    // Some special types
    extern (C++) __gshared Type tshiftcnt;
    extern (C++) __gshared Type tvoidptr;    // void*
    extern (C++) __gshared Type tstring;     // immutable(char)[]
    extern (C++) __gshared Type twstring;    // immutable(wchar)[]
    extern (C++) __gshared Type tdstring;    // immutable(dchar)[]
    extern (C++) __gshared Type terror;      // for error recovery
    extern (C++) __gshared Type tnull;       // for null type
    extern (C++) __gshared Type tnoreturn;   // for bottom type typeof(*null)

    extern (C++) __gshared Type tsize_t;     // matches size_t alias
    extern (C++) __gshared Type tptrdiff_t;  // matches ptrdiff_t alias
    extern (C++) __gshared Type thash_t;     // matches hash_t alias

    extern (C++) __gshared ClassDeclaration dtypeinfo;
    extern (C++) __gshared ClassDeclaration typeinfoclass;
    extern (C++) __gshared ClassDeclaration typeinfointerface;
    extern (C++) __gshared ClassDeclaration typeinfostruct;
    extern (C++) __gshared ClassDeclaration typeinfopointer;
    extern (C++) __gshared ClassDeclaration typeinfoarray;
    extern (C++) __gshared ClassDeclaration typeinfostaticarray;
    extern (C++) __gshared ClassDeclaration typeinfoassociativearray;
    extern (C++) __gshared ClassDeclaration typeinfovector;
    extern (C++) __gshared ClassDeclaration typeinfoenum;
    extern (C++) __gshared ClassDeclaration typeinfofunction;
    extern (C++) __gshared ClassDeclaration typeinfodelegate;
    extern (C++) __gshared ClassDeclaration typeinfotypelist;
    extern (C++) __gshared ClassDeclaration typeinfoconst;
    extern (C++) __gshared ClassDeclaration typeinfoinvariant;
    extern (C++) __gshared ClassDeclaration typeinfoshared;
    extern (C++) __gshared ClassDeclaration typeinfowild;

    extern (C++) __gshared TemplateDeclaration rtinfo;

    extern (C++) __gshared Type[TMAX] basic;

    extern (D) __gshared StringTable!Type stringtable;
    extern (D) private static immutable ubyte[TMAX] sizeTy = ()
        {
            ubyte[TMAX] sizeTy = __traits(classInstanceSize, TypeBasic);
            sizeTy[Tsarray] = __traits(classInstanceSize, TypeSArray);
            sizeTy[Tarray] = __traits(classInstanceSize, TypeDArray);
            sizeTy[Taarray] = __traits(classInstanceSize, TypeAArray);
            sizeTy[Tpointer] = __traits(classInstanceSize, TypePointer);
            sizeTy[Treference] = __traits(classInstanceSize, TypeReference);
            sizeTy[Tfunction] = __traits(classInstanceSize, TypeFunction);
            sizeTy[Tdelegate] = __traits(classInstanceSize, TypeDelegate);
            sizeTy[Tident] = __traits(classInstanceSize, TypeIdentifier);
            sizeTy[Tinstance] = __traits(classInstanceSize, TypeInstance);
            sizeTy[Ttypeof] = __traits(classInstanceSize, TypeTypeof);
            sizeTy[Tenum] = __traits(classInstanceSize, TypeEnum);
            sizeTy[Tstruct] = __traits(classInstanceSize, TypeStruct);
            sizeTy[Tclass] = __traits(classInstanceSize, TypeClass);
            sizeTy[Ttuple] = __traits(classInstanceSize, TypeTuple);
            sizeTy[Tslice] = __traits(classInstanceSize, TypeSlice);
            sizeTy[Treturn] = __traits(classInstanceSize, TypeReturn);
            sizeTy[Terror] = __traits(classInstanceSize, TypeError);
            sizeTy[Tnull] = __traits(classInstanceSize, TypeNull);
            sizeTy[Tvector] = __traits(classInstanceSize, TypeVector);
            sizeTy[Ttraits] = __traits(classInstanceSize, TypeTraits);
            sizeTy[Tmixin] = __traits(classInstanceSize, TypeMixin);
            sizeTy[Tnoreturn] = __traits(classInstanceSize, TypeNoreturn);
            sizeTy[Ttag] = __traits(classInstanceSize, TypeTag);
            return sizeTy;
        }();

    final extern (D) this(TY ty) scope @safe
    {
        this.ty = ty;
    }

    const(char)* kind() const nothrow pure @nogc @safe
    {
        assert(false); // should be overridden
    }

    final Type copy() nothrow const
    {
        Type t = cast(Type)mem.xmalloc(sizeTy[ty]);
        memcpy(cast(void*)t, cast(void*)this, sizeTy[ty]);
        return t;
    }

    Type syntaxCopy()
    {
        fprintf(stderr, "this = %s, ty = %d\n", toChars(), ty);
        assert(0);
    }

    final bool equals(const Type t) const
    {
        //printf("Type::equals(%s, %s)\n", toChars(), t.toChars());
        if (this == t)
            return true;
        if (ty == Ttuple)
        {
            if (t.ty != Ttuple)
                return false;
            auto t1 = this.isTypeTuple();
            auto t2 = t.isTypeTuple();
            if (t1.arguments.length != t2.arguments.length)
                return false;
            for (size_t i = 0; i < t1.arguments.length; i++)
            {
                const Parameter arg1 = (*t1.arguments)[i];
                const Parameter arg2 = (*t2.arguments)[i];
                if (!arg1.type.equals(arg2.type))
                    return false;
            }
            return true;
        }
        // deco strings are unique
        // and semantic() has been run
        if ((t && deco == t.deco) && deco !is null)
        {
            //printf("deco = '%s', t.deco = '%s'\n", deco, t.deco);
            return true;
        }
        //if (deco && t && t.deco) printf("deco = '%s', t.deco = '%s'\n", deco, t.deco);
        return false;
    }

    // kludge for template.isType()
    override final DYNCAST dyncast() const
    {
        return DYNCAST.type;
    }

    /// Returns a non-zero unique ID for this Type, or returns 0 if the Type does not (yet) have a unique ID.
    /// If `semantic()` has not been run, 0 is returned.
    final size_t getUniqueID() const
    {
        return cast(size_t) deco;
    }

    extern (D)
    final Mcache* getMcache()
    {
        if (!mcache)
            mcache = cast(Mcache*) mem.xcalloc(Mcache.sizeof, 1);
        return mcache;
    }

    /********************************
     * For pretty-printing a type.
     */
    final override const(char)* toChars() const
    {
        return dmd.hdrgen.toChars(this);
    }

    /// ditto
    final char* toPrettyChars(bool QualifyTypes = false)
    {
        OutBuffer buf;
        buf.reserve(16);
        HdrGenState hgs;
        hgs.fullQual = QualifyTypes;

        toCBuffer(this, buf, null, hgs);
        return buf.extractChars();
    }

    static void _init()
    {
        stringtable._init(14_000);

        // Set basic types
        __gshared TY* basetab =
        [
            Tvoid,
            Tint8,
            Tuns8,
            Tint16,
            Tuns16,
            Tint32,
            Tuns32,
            Tint64,
            Tuns64,
            Tint128,
            Tuns128,
            Tfloat32,
            Tfloat64,
            Tfloat80,
            Timaginary32,
            Timaginary64,
            Timaginary80,
            Tcomplex32,
            Tcomplex64,
            Tcomplex80,
            Tbool,
            Tchar,
            Twchar,
            Tdchar,
            Terror
        ];

        static Type merge(Type t)
        {
            import dmd.mangle.basic : tyToDecoBuffer;

            OutBuffer buf;
            buf.reserve(3);

            if (t.ty == Tnoreturn)
                buf.writestring("Nn");
            else
                tyToDecoBuffer(buf, t.ty);

            auto sv = t.stringtable.update(buf[]);
            if (sv.value)
                return sv.value;
            t.deco = cast(char*)sv.toDchars();
            sv.value = t;
            return t;
        }

        for (size_t i = 0; basetab[i] != Terror; i++)
        {
            Type t = new TypeBasic(basetab[i]);
            t = merge(t);
            basic[basetab[i]] = t;
        }
        basic[Terror] = new TypeError();

        tnoreturn = new TypeNoreturn();
        tnoreturn.deco = merge(tnoreturn).deco;
        basic[Tnoreturn] = tnoreturn;

        tvoid = basic[Tvoid];
        tint8 = basic[Tint8];
        tuns8 = basic[Tuns8];
        tint16 = basic[Tint16];
        tuns16 = basic[Tuns16];
        tint32 = basic[Tint32];
        tuns32 = basic[Tuns32];
        tint64 = basic[Tint64];
        tuns64 = basic[Tuns64];
        tint128 = basic[Tint128];
        tuns128 = basic[Tuns128];
        tfloat32 = basic[Tfloat32];
        tfloat64 = basic[Tfloat64];
        tfloat80 = basic[Tfloat80];

        timaginary32 = basic[Timaginary32];
        timaginary64 = basic[Timaginary64];
        timaginary80 = basic[Timaginary80];

        tcomplex32 = basic[Tcomplex32];
        tcomplex64 = basic[Tcomplex64];
        tcomplex80 = basic[Tcomplex80];

        tbool = basic[Tbool];
        tchar = basic[Tchar];
        twchar = basic[Twchar];
        tdchar = basic[Tdchar];

        tshiftcnt = tint32;
        terror = basic[Terror];
        tnoreturn = basic[Tnoreturn];
        tnull = new TypeNull();
        tnull.deco = merge(tnull).deco;

        tvoidptr = tvoid.pointerTo();
        tstring = tchar.immutableOf().arrayOf();
        twstring = twchar.immutableOf().arrayOf();
        tdstring = tdchar.immutableOf().arrayOf();

        const isLP64 = target.isLP64;

        tsize_t    = basic[isLP64 ? Tuns64 : Tuns32];
        tptrdiff_t = basic[isLP64 ? Tint64 : Tint32];
        thash_t = tsize_t;

        static if (__VERSION__ == 2081)
        {
            // Related issue: https://issues.dlang.org/show_bug.cgi?id=19134
            // D 2.081.x regressed initializing class objects at compile time.
            // As a workaround initialize this global at run-time instead.
            TypeTuple.empty = new TypeTuple();
        }
    }

    /**
     * Deinitializes the global state of the compiler.
     *
     * This can be used to restore the state set by `_init` to its original
     * state.
     */
    static void deinitialize()
    {
        stringtable = stringtable.init;
    }

    uint alignsize()
    {
        import dmd.typesem: size;
        return cast(uint)size(this, Loc.initial);
    }

    /*********************************
     * Store this type's modifier name into buf.
     */
    final void modToBuffer(ref OutBuffer buf) nothrow const
    {
        if (mod)
        {
            buf.writeByte(' ');
            MODtoBuffer(buf, mod);
        }
    }

    /*********************************
     * Return this type's modifier name.
     */
    final char* modToChars() nothrow const
    {
        OutBuffer buf;
        buf.reserve(16);
        modToBuffer(buf);
        return buf.extractChars();
    }

    bool isIntegral()
    {
        return false;
    }

    // real, imaginary, or complex
    bool isFloating()
    {
        return false;
    }

    bool isReal()
    {
        return false;
    }

    bool isImaginary()
    {
        return false;
    }

    bool isComplex()
    {
        return false;
    }

    bool isScalar()
    {
        return false;
    }

    bool isUnsigned()
    {
        return false;
    }

    bool isScopeClass()
    {
        return false;
    }

    bool isString()
    {
        return false;
    }

    /**************************
     * Returns true if T can be converted to boolean value.
     */
    bool isBoolean()
    {
        return isScalar();
    }

    final bool isConst() const nothrow pure @nogc @safe
    {
        return (mod & MODFlags.const_) != 0;
    }

    final bool isImmutable() const nothrow pure @nogc @safe
    {
        return (mod & MODFlags.immutable_) != 0;
    }

    final bool isMutable() const nothrow pure @nogc @safe
    {
        return (mod & (MODFlags.const_ | MODFlags.immutable_ | MODFlags.wild)) == 0;
    }

    final bool isShared() const nothrow pure @nogc @safe
    {
        return (mod & MODFlags.shared_) != 0;
    }

    final bool isSharedConst() const nothrow pure @nogc @safe
    {
        return (mod & (MODFlags.shared_ | MODFlags.const_)) == (MODFlags.shared_ | MODFlags.const_);
    }

    final bool isWild() const nothrow pure @nogc @safe
    {
        return (mod & MODFlags.wild) != 0;
    }

    final bool isWildConst() const nothrow pure @nogc @safe
    {
        return (mod & MODFlags.wildconst) == MODFlags.wildconst;
    }

    final bool isSharedWild() const nothrow pure @nogc @safe
    {
        return (mod & (MODFlags.shared_ | MODFlags.wild)) == (MODFlags.shared_ | MODFlags.wild);
    }

    final bool isNaked() const nothrow pure @nogc @safe
    {
        return mod == 0;
    }

    /********************************
     * Return a copy of this type with all attributes null-initialized.
     * Useful for creating a type with different modifiers.
     */
    final Type nullAttributes() nothrow const
    {
        uint sz = sizeTy[ty];
        Type t = cast(Type)mem.xmalloc(sz);
        memcpy(cast(void*)t, cast(void*)this, sz);
        // t.mod = NULL;  // leave mod unchanged
        t.deco = null;
        t.vtinfo = null;
        t.ctype = null;
        t.mcache = null;
        if (t.ty == Tstruct)
            (cast(TypeStruct)t).att = AliasThisRec.fwdref;
        if (t.ty == Tclass)
            (cast(TypeClass)t).att = AliasThisRec.fwdref;
        return t;
    }

    /**********************************
     * For our new type 'this', which is type-constructed from t,
     * fill in the cto, ito, sto, scto, wto shortcuts.
     */
    extern (D) final void fixTo(Type t)
    {
        // If fixing this: immutable(T*) by t: immutable(T)*,
        // cache t to this.xto won't break transitivity.
        Type mto = null;
        Type tn = nextOf();
        if (!tn || ty != Tsarray && tn.mod == t.nextOf().mod)
        {
            switch (t.mod)
            {
            case 0:
                mto = t;
                break;

            case MODFlags.const_:
                getMcache();
                mcache.cto = t;
                break;

            case MODFlags.wild:
                getMcache();
                mcache.wto = t;
                break;

            case MODFlags.wildconst:
                getMcache();
                mcache.wcto = t;
                break;

            case MODFlags.shared_:
                getMcache();
                mcache.sto = t;
                break;

            case MODFlags.shared_ | MODFlags.const_:
                getMcache();
                mcache.scto = t;
                break;

            case MODFlags.shared_ | MODFlags.wild:
                getMcache();
                mcache.swto = t;
                break;

            case MODFlags.shared_ | MODFlags.wildconst:
                getMcache();
                mcache.swcto = t;
                break;

            case MODFlags.immutable_:
                getMcache();
                mcache.ito = t;
                break;

            default:
                break;
            }
        }
        assert(mod != t.mod);

        if (mod)
        {
            getMcache();
            t.getMcache();
        }
        switch (mod)
        {
        case 0:
            break;

        case MODFlags.const_:
            mcache.cto = mto;
            t.mcache.cto = this;
            break;

        case MODFlags.wild:
            mcache.wto = mto;
            t.mcache.wto = this;
            break;

        case MODFlags.wildconst:
            mcache.wcto = mto;
            t.mcache.wcto = this;
            break;

        case MODFlags.shared_:
            mcache.sto = mto;
            t.mcache.sto = this;
            break;

        case MODFlags.shared_ | MODFlags.const_:
            mcache.scto = mto;
            t.mcache.scto = this;
            break;

        case MODFlags.shared_ | MODFlags.wild:
            mcache.swto = mto;
            t.mcache.swto = this;
            break;

        case MODFlags.shared_ | MODFlags.wildconst:
            mcache.swcto = mto;
            t.mcache.swcto = this;
            break;

        case MODFlags.immutable_:
            t.mcache.ito = this;
            if (t.mcache.cto)
                t.mcache.cto.getMcache().ito = this;
            if (t.mcache.sto)
                t.mcache.sto.getMcache().ito = this;
            if (t.mcache.scto)
                t.mcache.scto.getMcache().ito = this;
            if (t.mcache.wto)
                t.mcache.wto.getMcache().ito = this;
            if (t.mcache.wcto)
                t.mcache.wcto.getMcache().ito = this;
            if (t.mcache.swto)
                t.mcache.swto.getMcache().ito = this;
            if (t.mcache.swcto)
                t.mcache.swcto.getMcache().ito = this;
            break;

        default:
            assert(0);
        }

        check();
        t.check();
        //printf("fixTo: %s, %s\n", toChars(), t.toChars());
    }

    /***************************
     * Look for bugs in constructing types.
     */
    extern (D) final void check()
    {
        if (mcache)
        with (mcache)
        switch (mod)
        {
        case 0:
            if (cto)
                assert(cto.mod == MODFlags.const_);
            if (ito)
                assert(ito.mod == MODFlags.immutable_);
            if (sto)
                assert(sto.mod == MODFlags.shared_);
            if (scto)
                assert(scto.mod == (MODFlags.shared_ | MODFlags.const_));
            if (wto)
                assert(wto.mod == MODFlags.wild);
            if (wcto)
                assert(wcto.mod == MODFlags.wildconst);
            if (swto)
                assert(swto.mod == (MODFlags.shared_ | MODFlags.wild));
            if (swcto)
                assert(swcto.mod == (MODFlags.shared_ | MODFlags.wildconst));
            break;

        case MODFlags.const_:
            if (cto)
                assert(cto.mod == 0);
            if (ito)
                assert(ito.mod == MODFlags.immutable_);
            if (sto)
                assert(sto.mod == MODFlags.shared_);
            if (scto)
                assert(scto.mod == (MODFlags.shared_ | MODFlags.const_));
            if (wto)
                assert(wto.mod == MODFlags.wild);
            if (wcto)
                assert(wcto.mod == MODFlags.wildconst);
            if (swto)
                assert(swto.mod == (MODFlags.shared_ | MODFlags.wild));
            if (swcto)
                assert(swcto.mod == (MODFlags.shared_ | MODFlags.wildconst));
            break;

        case MODFlags.wild:
            if (cto)
                assert(cto.mod == MODFlags.const_);
            if (ito)
                assert(ito.mod == MODFlags.immutable_);
            if (sto)
                assert(sto.mod == MODFlags.shared_);
            if (scto)
                assert(scto.mod == (MODFlags.shared_ | MODFlags.const_));
            if (wto)
                assert(wto.mod == 0);
            if (wcto)
                assert(wcto.mod == MODFlags.wildconst);
            if (swto)
                assert(swto.mod == (MODFlags.shared_ | MODFlags.wild));
            if (swcto)
                assert(swcto.mod == (MODFlags.shared_ | MODFlags.wildconst));
            break;

        case MODFlags.wildconst:
            assert(!cto || cto.mod == MODFlags.const_);
            assert(!ito || ito.mod == MODFlags.immutable_);
            assert(!sto || sto.mod == MODFlags.shared_);
            assert(!scto || scto.mod == (MODFlags.shared_ | MODFlags.const_));
            assert(!wto || wto.mod == MODFlags.wild);
            assert(!wcto || wcto.mod == 0);
            assert(!swto || swto.mod == (MODFlags.shared_ | MODFlags.wild));
            assert(!swcto || swcto.mod == (MODFlags.shared_ | MODFlags.wildconst));
            break;

        case MODFlags.shared_:
            if (cto)
                assert(cto.mod == MODFlags.const_);
            if (ito)
                assert(ito.mod == MODFlags.immutable_);
            if (sto)
                assert(sto.mod == 0);
            if (scto)
                assert(scto.mod == (MODFlags.shared_ | MODFlags.const_));
            if (wto)
                assert(wto.mod == MODFlags.wild);
            if (wcto)
                assert(wcto.mod == MODFlags.wildconst);
            if (swto)
                assert(swto.mod == (MODFlags.shared_ | MODFlags.wild));
            if (swcto)
                assert(swcto.mod == (MODFlags.shared_ | MODFlags.wildconst));
            break;

        case MODFlags.shared_ | MODFlags.const_:
            if (cto)
                assert(cto.mod == MODFlags.const_);
            if (ito)
                assert(ito.mod == MODFlags.immutable_);
            if (sto)
                assert(sto.mod == MODFlags.shared_);
            if (scto)
                assert(scto.mod == 0);
            if (wto)
                assert(wto.mod == MODFlags.wild);
            if (wcto)
                assert(wcto.mod == MODFlags.wildconst);
            if (swto)
                assert(swto.mod == (MODFlags.shared_ | MODFlags.wild));
            if (swcto)
                assert(swcto.mod == (MODFlags.shared_ | MODFlags.wildconst));
            break;

        case MODFlags.shared_ | MODFlags.wild:
            if (cto)
                assert(cto.mod == MODFlags.const_);
            if (ito)
                assert(ito.mod == MODFlags.immutable_);
            if (sto)
                assert(sto.mod == MODFlags.shared_);
            if (scto)
                assert(scto.mod == (MODFlags.shared_ | MODFlags.const_));
            if (wto)
                assert(wto.mod == MODFlags.wild);
            if (wcto)
                assert(wcto.mod == MODFlags.wildconst);
            if (swto)
                assert(swto.mod == 0);
            if (swcto)
                assert(swcto.mod == (MODFlags.shared_ | MODFlags.wildconst));
            break;

        case MODFlags.shared_ | MODFlags.wildconst:
            assert(!cto || cto.mod == MODFlags.const_);
            assert(!ito || ito.mod == MODFlags.immutable_);
            assert(!sto || sto.mod == MODFlags.shared_);
            assert(!scto || scto.mod == (MODFlags.shared_ | MODFlags.const_));
            assert(!wto || wto.mod == MODFlags.wild);
            assert(!wcto || wcto.mod == MODFlags.wildconst);
            assert(!swto || swto.mod == (MODFlags.shared_ | MODFlags.wild));
            assert(!swcto || swcto.mod == 0);
            break;

        case MODFlags.immutable_:
            if (cto)
                assert(cto.mod == MODFlags.const_);
            if (ito)
                assert(ito.mod == 0);
            if (sto)
                assert(sto.mod == MODFlags.shared_);
            if (scto)
                assert(scto.mod == (MODFlags.shared_ | MODFlags.const_));
            if (wto)
                assert(wto.mod == MODFlags.wild);
            if (wcto)
                assert(wcto.mod == MODFlags.wildconst);
            if (swto)
                assert(swto.mod == (MODFlags.shared_ | MODFlags.wild));
            if (swcto)
                assert(swcto.mod == (MODFlags.shared_ | MODFlags.wildconst));
            break;

        default:
            assert(0);
        }

        Type tn = nextOf();
        if (tn && ty != Tfunction && tn.ty != Tfunction && ty != Tenum)
        {
            // Verify transitivity
            switch (mod)
            {
            case 0:
            case MODFlags.const_:
            case MODFlags.wild:
            case MODFlags.wildconst:
            case MODFlags.shared_:
            case MODFlags.shared_ | MODFlags.const_:
            case MODFlags.shared_ | MODFlags.wild:
            case MODFlags.shared_ | MODFlags.wildconst:
            case MODFlags.immutable_:
                assert(tn.mod == MODFlags.immutable_ || (tn.mod & mod) == mod);
                break;

            default:
                assert(0);
            }
            tn.check();
        }
    }

    /*************************************
     * Apply STCxxxx bits to existing type.
     * Use *before* semantic analysis is run.
     */
    extern (D) final Type addSTC(STC stc)
    {
        Type t = this;
        if (t.isImmutable())
        {
            return t;
        }
        else if (stc & STC.immutable_)
        {
            t = t.makeImmutable();
            return t;
        }

        if ((stc & STC.shared_) && !t.isShared())
        {
            if (t.isWild())
            {
                if (t.isConst())
                    t = t.makeSharedWildConst();
                else
                    t = t.makeSharedWild();
            }
            else
            {
                if (t.isConst())
                    t = t.makeSharedConst();
                else
                    t = t.makeShared();
            }
        }
        if ((stc & STC.const_) && !t.isConst())
        {
            if (t.isShared())
            {
                if (t.isWild())
                    t = t.makeSharedWildConst();
                else
                    t = t.makeSharedConst();
            }
            else
            {
                if (t.isWild())
                    t = t.makeWildConst();
                else
                    t = t.makeConst();
            }
        }
        if ((stc & STC.wild) && !t.isWild())
        {
            if (t.isShared())
            {
                if (t.isConst())
                    t = t.makeSharedWildConst();
                else
                    t = t.makeSharedWild();
            }
            else
            {
                if (t.isConst())
                    t = t.makeWildConst();
                else
                    t = t.makeWild();
            }
        }

        return t;
    }

    final bool hasDeprecatedAliasThis()
    {
        auto ad = isAggregate(this);
        return ad && ad.aliasthis && (ad.aliasthis.isDeprecated || ad.aliasthis.sym.isDeprecated);
    }

    Type makeConst()
    {
        //printf("Type::makeConst() %p, %s\n", this, toChars());
        if (mcache && mcache.cto)
            return mcache.cto;
        Type t = this.nullAttributes();
        t.mod = MODFlags.const_;
        //printf("-Type::makeConst() %p, %s\n", t, toChars());
        return t;
    }

    Type makeImmutable()
    {
        if (mcache && mcache.ito)
            return mcache.ito;
        Type t = this.nullAttributes();
        t.mod = MODFlags.immutable_;
        return t;
    }

    Type makeShared()
    {
        if (mcache && mcache.sto)
            return mcache.sto;
        Type t = this.nullAttributes();
        t.mod = MODFlags.shared_;
        return t;
    }

    Type makeSharedConst()
    {
        if (mcache && mcache.scto)
            return mcache.scto;
        Type t = this.nullAttributes();
        t.mod = MODFlags.shared_ | MODFlags.const_;
        return t;
    }

    Type makeWild()
    {
        if (mcache && mcache.wto)
            return mcache.wto;
        Type t = this.nullAttributes();
        t.mod = MODFlags.wild;
        return t;
    }

    Type makeWildConst()
    {
        if (mcache && mcache.wcto)
            return mcache.wcto;
        Type t = this.nullAttributes();
        t.mod = MODFlags.wildconst;
        return t;
    }

    Type makeSharedWild()
    {
        if (mcache && mcache.swto)
            return mcache.swto;
        Type t = this.nullAttributes();
        t.mod = MODFlags.shared_ | MODFlags.wild;
        return t;
    }

    Type makeSharedWildConst()
    {
        if (mcache && mcache.swcto)
            return mcache.swcto;
        Type t = this.nullAttributes();
        t.mod = MODFlags.shared_ | MODFlags.wildconst;
        return t;
    }

    Type makeMutable()
    {
        Type t = this.nullAttributes();
        t.mod = mod & MODFlags.shared_;
        return t;
    }

    /*******************************
     * If this is a shell around another type,
     * get that other type.
     */
    final Type toBasetype()
    {
        /* This function is used heavily.
         * De-virtualize it so it can be easily inlined.
         */
        TypeEnum te;
        return ((te = isTypeEnum()) !is null) ? te.toBasetype2() : this;
    }

    /***************************************
     * Compute MOD bits matching `this` argument type to wild parameter type.
     * Params:
     *  t = corresponding parameter type
     *  isRef = parameter is `ref` or `out`
     * Returns:
     *  MOD bits
     */
    MOD deduceWild(Type t, bool isRef)
    {
        //printf("Type::deduceWild this = '%s', tprm = '%s'\n", toChars(), tprm.toChars());
        if (t.isWild())
        {
            if (isImmutable())
                return MODFlags.immutable_;
            if (isWildConst())
            {
                if (t.isWildConst())
                    return MODFlags.wild;
                return MODFlags.wildconst;
            }
            if (isWild())
                return MODFlags.wild;
            if (isConst())
                return MODFlags.const_;
            if (isMutable())
                return MODFlags.mutable;
            assert(0);
        }
        return 0;
    }

    inout(ClassDeclaration) isClassHandle() inout
    {
        return null;
    }

    /***************************************
     * Return !=0 if the type or any of its subtypes is wild.
     */
    int hasWild() const
    {
        return mod & MODFlags.wild;
    }

    /*************************************
     * If this is a type of something, return that something.
     */
    Type nextOf()
    {
        return null;
    }

    /*************************************
     * If this is a type of static array, return its base element type.
     */
    final Type baseElemOf()
    {
        Type t = toBasetype();
        TypeSArray tsa;
        while ((tsa = t.isTypeSArray()) !is null)
            t = tsa.next.toBasetype();
        return t;
    }

    /****************************************
     * Return the mask that an integral type will
     * fit into.
     */
    extern (D) final ulong sizemask()
    {
        ulong m;
        switch (toBasetype().ty)
        {
        case Tbool:
            m = 1;
            break;
        case Tchar:
        case Tint8:
        case Tuns8:
            m = 0xFF;
            break;
        case Twchar:
        case Tint16:
        case Tuns16:
            m = 0xFFFFU;
            break;
        case Tdchar:
        case Tint32:
        case Tuns32:
            m = 0xFFFFFFFFU;
            break;
        case Tint64:
        case Tuns64:
            m = 0xFFFFFFFFFFFFFFFFUL;
            break;
        default:
            assert(0);
        }
        return m;
    }

    /********************************
     * true if when type goes out of scope, it needs a destructor applied.
     * Only applies to value types, not ref types.
     */
    bool needsDestruction()
    {
        return false;
    }

    /********************************
     * true if when type is copied, it needs a copy constructor or postblit
     * applied. Only applies to value types, not ref types.
     */
    bool needsCopyOrPostblit()
    {
        return false;
    }

    /*********************************
     *
     */
    bool needsNested()
    {
        return false;
    }

    // For eliminating dynamic_cast
    TypeBasic isTypeBasic()
    {
        return null;
    }

    final pure inout nothrow @nogc
    {
        /****************
         * Is this type a pointer to a function?
         * Returns:
         *  the function type if it is
         */
        inout(TypeFunction) isPtrToFunction()
        {
            return (ty == Tpointer && (cast(TypePointer)this).next.ty == Tfunction)
                ? cast(typeof(return))(cast(TypePointer)this).next
                : null;
        }

        /*****************
         * Is this type a function, delegate, or pointer to a function?
         * Returns:
         *  the function type if it is
         */
        inout(TypeFunction) isFunction_Delegate_PtrToFunction()
        {
            return ty == Tfunction ? cast(typeof(return))this :

                   ty == Tdelegate ? cast(typeof(return))(cast(TypePointer)this).next :

                   ty == Tpointer && (cast(TypePointer)this).next.ty == Tfunction ?
                        cast(typeof(return))(cast(TypePointer)this).next :

                   null;
        }
    }

    final pure inout nothrow @nogc @trusted
    {
        inout(TypeError)      isTypeError()      { return ty == Terror     ? cast(typeof(return))this : null; }
        inout(TypeVector)     isTypeVector()     { return ty == Tvector    ? cast(typeof(return))this : null; }
        inout(TypeSArray)     isTypeSArray()     { return ty == Tsarray    ? cast(typeof(return))this : null; }
        inout(TypeDArray)     isTypeDArray()     { return ty == Tarray     ? cast(typeof(return))this : null; }
        inout(TypeAArray)     isTypeAArray()     { return ty == Taarray    ? cast(typeof(return))this : null; }
        inout(TypePointer)    isTypePointer()    { return ty == Tpointer   ? cast(typeof(return))this : null; }
        inout(TypeReference)  isTypeReference()  { return ty == Treference ? cast(typeof(return))this : null; }
        inout(TypeFunction)   isTypeFunction()   { return ty == Tfunction  ? cast(typeof(return))this : null; }
        inout(TypeDelegate)   isTypeDelegate()   { return ty == Tdelegate  ? cast(typeof(return))this : null; }
        inout(TypeIdentifier) isTypeIdentifier() { return ty == Tident     ? cast(typeof(return))this : null; }
        inout(TypeInstance)   isTypeInstance()   { return ty == Tinstance  ? cast(typeof(return))this : null; }
        inout(TypeTypeof)     isTypeTypeof()     { return ty == Ttypeof    ? cast(typeof(return))this : null; }
        inout(TypeReturn)     isTypeReturn()     { return ty == Treturn    ? cast(typeof(return))this : null; }
        inout(TypeStruct)     isTypeStruct()     { return ty == Tstruct    ? cast(typeof(return))this : null; }
        inout(TypeEnum)       isTypeEnum()       { return ty == Tenum      ? cast(typeof(return))this : null; }
        inout(TypeClass)      isTypeClass()      { return ty == Tclass     ? cast(typeof(return))this : null; }
        inout(TypeTuple)      isTypeTuple()      { return ty == Ttuple     ? cast(typeof(return))this : null; }
        inout(TypeSlice)      isTypeSlice()      { return ty == Tslice     ? cast(typeof(return))this : null; }
        inout(TypeNull)       isTypeNull()       { return ty == Tnull      ? cast(typeof(return))this : null; }
        inout(TypeMixin)      isTypeMixin()      { return ty == Tmixin     ? cast(typeof(return))this : null; }
        inout(TypeTraits)     isTypeTraits()     { return ty == Ttraits    ? cast(typeof(return))this : null; }
        inout(TypeNoreturn)   isTypeNoreturn()   { return ty == Tnoreturn  ? cast(typeof(return))this : null; }
        inout(TypeTag)        isTypeTag()        { return ty == Ttag       ? cast(typeof(return))this : null; }

        extern (D) bool isStaticOrDynamicArray() const { return ty == Tarray || ty == Tsarray; }
    }

    override void accept(Visitor v)
    {
        v.visit(this);
    }

    final TypeFunction toTypeFunction()
    {
        if (ty != Tfunction)
            assert(0);
        return cast(TypeFunction)this;
    }

    extern (D) static Types* arraySyntaxCopy(Types* types)
    {
        Types* a = null;
        if (types)
        {
            a = new Types(types.length);
            foreach (i, t; *types)
            {
                (*a)[i] = t ? t.syntaxCopy() : null;
            }
        }
        return a;
    }
}

/***********************************************************
 */
extern (C++) final class TypeError : Type
{
    extern (D) this() @safe
    {
        super(Terror);
    }

    override const(char)* kind() const
    {
        return "error";
    }

    override TypeError syntaxCopy()
    {
        // No semantic analysis done, no need to copy
        return this;
    }

    override void accept(Visitor v)
    {
        v.visit(this);
    }
}

/***********************************************************
 */
extern (C++) abstract class TypeNext : Type
{
    Type next;

    final extern (D) this(TY ty, Type next) @safe
    {
        super(ty);
        this.next = next;
    }

    override final int hasWild() const
    {
        if (ty == Tfunction)
            return 0;
        if (ty == Tdelegate)
            return Type.hasWild();
        return mod & MODFlags.wild || (next && next.hasWild());
    }

    /*******************************
     * For TypeFunction, nextOf() can return NULL if the function return
     * type is meant to be inferred, and semantic() hasn't yet been run
     * on the function. After semantic(), it must no longer be NULL.
     */
    override final Type nextOf() @safe
    {
        return next;
    }

    override final Type makeConst()
    {
        //printf("TypeNext::makeConst() %p, %s\n", this, toChars());
        if (mcache && mcache.cto)
        {
            assert(mcache.cto.mod == MODFlags.const_);
            return mcache.cto;
        }
        TypeNext t = cast(TypeNext)Type.makeConst();
        if (ty != Tfunction && next.ty != Tfunction && !next.isImmutable())
        {
            if (next.isShared())
            {
                if (next.isWild())
                    t.next = next.sharedWildConstOf();
                else
                    t.next = next.sharedConstOf();
            }
            else
            {
                if (next.isWild())
                    t.next = next.wildConstOf();
                else
                    t.next = next.constOf();
            }
        }
        //printf("TypeNext::makeConst() returns %p, %s\n", t, t.toChars());
        return t;
    }

    override final Type makeImmutable()
    {
        //printf("TypeNext::makeImmutable() %s\n", toChars());
        if (mcache && mcache.ito)
        {
            assert(mcache.ito.isImmutable());
            return mcache.ito;
        }
        TypeNext t = cast(TypeNext)Type.makeImmutable();
        if (ty != Tfunction && next.ty != Tfunction && !next.isImmutable())
        {
            t.next = next.immutableOf();
        }
        return t;
    }

    override final Type makeShared()
    {
        //printf("TypeNext::makeShared() %s\n", toChars());
        if (mcache && mcache.sto)
        {
            assert(mcache.sto.mod == MODFlags.shared_);
            return mcache.sto;
        }
        TypeNext t = cast(TypeNext)Type.makeShared();
        if (ty != Tfunction && next.ty != Tfunction && !next.isImmutable())
        {
            if (next.isWild())
            {
                if (next.isConst())
                    t.next = next.sharedWildConstOf();
                else
                    t.next = next.sharedWildOf();
            }
            else
            {
                if (next.isConst())
                    t.next = next.sharedConstOf();
                else
                    t.next = next.sharedOf();
            }
        }
        //printf("TypeNext::makeShared() returns %p, %s\n", t, t.toChars());
        return t;
    }

    override final Type makeSharedConst()
    {
        //printf("TypeNext::makeSharedConst() %s\n", toChars());
        if (mcache && mcache.scto)
        {
            assert(mcache.scto.mod == (MODFlags.shared_ | MODFlags.const_));
            return mcache.scto;
        }
        TypeNext t = cast(TypeNext)Type.makeSharedConst();
        if (ty != Tfunction && next.ty != Tfunction && !next.isImmutable())
        {
            if (next.isWild())
                t.next = next.sharedWildConstOf();
            else
                t.next = next.sharedConstOf();
        }
        //printf("TypeNext::makeSharedConst() returns %p, %s\n", t, t.toChars());
        return t;
    }

    override final Type makeWild()
    {
        //printf("TypeNext::makeWild() %s\n", toChars());
        if (mcache && mcache.wto)
        {
            assert(mcache.wto.mod == MODFlags.wild);
            return mcache.wto;
        }
        TypeNext t = cast(TypeNext)Type.makeWild();
        if (ty != Tfunction && next.ty != Tfunction && !next.isImmutable())
        {
            if (next.isShared())
            {
                if (next.isConst())
                    t.next = next.sharedWildConstOf();
                else
                    t.next = next.sharedWildOf();
            }
            else
            {
                if (next.isConst())
                    t.next = next.wildConstOf();
                else
                    t.next = next.wildOf();
            }
        }
        //printf("TypeNext::makeWild() returns %p, %s\n", t, t.toChars());
        return t;
    }

    override final Type makeWildConst()
    {
        //printf("TypeNext::makeWildConst() %s\n", toChars());
        if (mcache && mcache.wcto)
        {
            assert(mcache.wcto.mod == MODFlags.wildconst);
            return mcache.wcto;
        }
        TypeNext t = cast(TypeNext)Type.makeWildConst();
        if (ty != Tfunction && next.ty != Tfunction && !next.isImmutable())
        {
            if (next.isShared())
                t.next = next.sharedWildConstOf();
            else
                t.next = next.wildConstOf();
        }
        //printf("TypeNext::makeWildConst() returns %p, %s\n", t, t.toChars());
        return t;
    }

    override final Type makeSharedWild()
    {
        //printf("TypeNext::makeSharedWild() %s\n", toChars());
        if (mcache && mcache.swto)
        {
            assert(mcache.swto.isSharedWild());
            return mcache.swto;
        }
        TypeNext t = cast(TypeNext)Type.makeSharedWild();
        if (ty != Tfunction && next.ty != Tfunction && !next.isImmutable())
        {
            if (next.isConst())
                t.next = next.sharedWildConstOf();
            else
                t.next = next.sharedWildOf();
        }
        //printf("TypeNext::makeSharedWild() returns %p, %s\n", t, t.toChars());
        return t;
    }

    override final Type makeSharedWildConst()
    {
        //printf("TypeNext::makeSharedWildConst() %s\n", toChars());
        if (mcache && mcache.swcto)
        {
            assert(mcache.swcto.mod == (MODFlags.shared_ | MODFlags.wildconst));
            return mcache.swcto;
        }
        TypeNext t = cast(TypeNext)Type.makeSharedWildConst();
        if (ty != Tfunction && next.ty != Tfunction && !next.isImmutable())
        {
            t.next = next.sharedWildConstOf();
        }
        //printf("TypeNext::makeSharedWildConst() returns %p, %s\n", t, t.toChars());
        return t;
    }

    override final Type makeMutable()
    {
        //printf("TypeNext::makeMutable() %p, %s\n", this, toChars());
        TypeNext t = cast(TypeNext)Type.makeMutable();
        if (ty == Tsarray)
        {
            t.next = next.mutableOf();
        }
        //printf("TypeNext::makeMutable() returns %p, %s\n", t, t.toChars());
        return t;
    }

    override final MOD deduceWild(Type t, bool isRef)
    {
        if (ty == Tfunction)
            return 0;

        ubyte wm;

        Type tn = t.nextOf();
        if (!isRef && (ty == Tarray || ty == Tpointer) && tn)
        {
            wm = next.deduceWild(tn, true);
            if (!wm)
                wm = Type.deduceWild(t, true);
        }
        else
        {
            wm = Type.deduceWild(t, isRef);
            if (!wm && tn)
                wm = next.deduceWild(tn, true);
        }

        return wm;
    }

    final void transitive()
    {
        /* Invoke transitivity of type attributes
         */
        next = next.addMod(mod);
    }

    override void accept(Visitor v)
    {
        v.visit(this);
    }
}

/***********************************************************
 */
extern (C++) final class TypeBasic : Type
{
    const(char)* dstring;
    uint flags;

    extern (D) this(TY ty) scope
    {
        super(ty);
        const(char)* d;
        uint flags = 0;
        switch (ty)
        {
        case Tvoid:
            d = Token.toChars(TOK.void_);
            break;

        case Tint8:
            d = Token.toChars(TOK.int8);
            flags |= TFlags.integral;
            break;

        case Tuns8:
            d = Token.toChars(TOK.uns8);
            flags |= TFlags.integral | TFlags.unsigned;
            break;

        case Tint16:
            d = Token.toChars(TOK.int16);
            flags |= TFlags.integral;
            break;

        case Tuns16:
            d = Token.toChars(TOK.uns16);
            flags |= TFlags.integral | TFlags.unsigned;
            break;

        case Tint32:
            d = Token.toChars(TOK.int32);
            flags |= TFlags.integral;
            break;

        case Tuns32:
            d = Token.toChars(TOK.uns32);
            flags |= TFlags.integral | TFlags.unsigned;
            break;

        case Tfloat32:
            d = Token.toChars(TOK.float32);
            flags |= TFlags.floating | TFlags.real_;
            break;

        case Tint64:
            d = Token.toChars(TOK.int64);
            flags |= TFlags.integral;
            break;

        case Tuns64:
            d = Token.toChars(TOK.uns64);
            flags |= TFlags.integral | TFlags.unsigned;
            break;

        case Tint128:
            d = Token.toChars(TOK.int128);
            flags |= TFlags.integral;
            break;

        case Tuns128:
            d = Token.toChars(TOK.uns128);
            flags |= TFlags.integral | TFlags.unsigned;
            break;

        case Tfloat64:
            d = Token.toChars(TOK.float64);
            flags |= TFlags.floating | TFlags.real_;
            break;

        case Tfloat80:
            d = Token.toChars(TOK.float80);
            flags |= TFlags.floating | TFlags.real_;
            break;

        case Timaginary32:
            d = Token.toChars(TOK.imaginary32);
            flags |= TFlags.floating | TFlags.imaginary;
            break;

        case Timaginary64:
            d = Token.toChars(TOK.imaginary64);
            flags |= TFlags.floating | TFlags.imaginary;
            break;

        case Timaginary80:
            d = Token.toChars(TOK.imaginary80);
            flags |= TFlags.floating | TFlags.imaginary;
            break;

        case Tcomplex32:
            d = Token.toChars(TOK.complex32);
            flags |= TFlags.floating | TFlags.complex;
            break;

        case Tcomplex64:
            d = Token.toChars(TOK.complex64);
            flags |= TFlags.floating | TFlags.complex;
            break;

        case Tcomplex80:
            d = Token.toChars(TOK.complex80);
            flags |= TFlags.floating | TFlags.complex;
            break;

        case Tbool:
            d = "bool";
            flags |= TFlags.integral | TFlags.unsigned;
            break;

        case Tchar:
            d = Token.toChars(TOK.char_);
            flags |= TFlags.integral | TFlags.unsigned;
            break;

        case Twchar:
            d = Token.toChars(TOK.wchar_);
            flags |= TFlags.integral | TFlags.unsigned;
            break;

        case Tdchar:
            d = Token.toChars(TOK.dchar_);
            flags |= TFlags.integral | TFlags.unsigned;
            break;

        default:
            assert(0);
        }
        this.dstring = d;
        this.flags = flags;
        merge(this);
    }

    override const(char)* kind() const
    {
        return dstring;
    }

    override TypeBasic syntaxCopy()
    {
        // No semantic analysis done on basic types, no need to copy
        return this;
    }

    override uint alignsize()
    {
        return target.alignsize(this);
    }

    override bool isIntegral()
    {
        //printf("TypeBasic::isIntegral('%s') x%x\n", toChars(), flags);
        return (flags & TFlags.integral) != 0;
    }

    override bool isFloating()
    {
        return (flags & TFlags.floating) != 0;
    }

    override bool isReal()
    {
        return (flags & TFlags.real_) != 0;
    }

    override bool isImaginary()
    {
        return (flags & TFlags.imaginary) != 0;
    }

    override bool isComplex()
    {
        return (flags & TFlags.complex) != 0;
    }

    override bool isScalar()
    {
        return (flags & (TFlags.integral | TFlags.floating)) != 0;
    }

    override bool isUnsigned()
    {
        return (flags & TFlags.unsigned) != 0;
    }

    // For eliminating dynamic_cast
    override TypeBasic isTypeBasic()
    {
        return this;
    }

    override void accept(Visitor v)
    {
        v.visit(this);
    }
}

/***********************************************************
 * The basetype must be one of:
 *   byte[16],ubyte[16],short[8],ushort[8],int[4],uint[4],long[2],ulong[2],float[4],double[2]
 * For AVX:
 *   byte[32],ubyte[32],short[16],ushort[16],int[8],uint[8],long[4],ulong[4],float[8],double[4]
 */
extern (C++) final class TypeVector : Type
{
    Type basetype;

    extern (D) this(Type basetype) @safe
    {
        super(Tvector);
        this.basetype = basetype;
    }

    static TypeVector create(Type basetype) @safe
    {
        return new TypeVector(basetype);
    }

    override const(char)* kind() const
    {
        return "vector";
    }

    override TypeVector syntaxCopy()
    {
        return new TypeVector(basetype.syntaxCopy());
    }

    override uint alignsize()
    {
        import dmd.typesem: size;
        return cast(uint)basetype.size();
    }

    override bool isIntegral()
    {
        //printf("TypeVector::isIntegral('%s') x%x\n", toChars(), flags);
        return basetype.nextOf().isIntegral();
    }

    override bool isFloating()
    {
        return basetype.nextOf().isFloating();
    }

    override bool isScalar()
    {
        return basetype.nextOf().isScalar();
    }

    override bool isUnsigned()
    {
        return basetype.nextOf().isUnsigned();
    }

    override bool isBoolean()
    {
        return false;
    }

    TypeBasic elementType()
    {
        assert(basetype.ty == Tsarray);
        TypeSArray t = cast(TypeSArray)basetype;
        TypeBasic tb = t.nextOf().isTypeBasic();
        assert(tb);
        return tb;
    }

    override void accept(Visitor v)
    {
        v.visit(this);
    }
}

/***********************************************************
 */
extern (C++) abstract class TypeArray : TypeNext
{
    final extern (D) this(TY ty, Type next) @safe
    {
        super(ty, next);
    }

    override void accept(Visitor v)
    {
        v.visit(this);
    }
}

/***********************************************************
 * Static array, one with a fixed dimension
 */
extern (C++) final class TypeSArray : TypeArray
{
    Expression dim;

    extern (D) this(Type t, Expression dim) @safe
    {
        super(Tsarray, t);
        //printf("TypeSArray(%s)\n", dim.toChars());
        this.dim = dim;
    }

    extern (D) this(Type t)  // for incomplete type
    {
        super(Tsarray, t);
        //printf("TypeSArray()\n");
        this.dim = new IntegerExp(0);
    }

    override const(char)* kind() const
    {
        return "sarray";
    }

    override TypeSArray syntaxCopy()
    {
        Type t = next.syntaxCopy();
        Expression e = dim.syntaxCopy();
        auto result = new TypeSArray(t, e);
        result.mod = mod;
        return result;
    }

    /***
     * C11 6.7.6.2-4 incomplete array type
     * Returns: true if incomplete type
     */
    bool isIncomplete()
    {
        return dim.isIntegerExp() && dim.isIntegerExp().getInteger() == 0;
    }

    override uint alignsize()
    {
        return next.alignsize();
    }

    override bool isString()
    {
        TY nty = next.toBasetype().ty;
        return nty.isSomeChar;
    }

<<<<<<< HEAD
    override structalign_t alignment()
    {
        return next.alignment();
=======
    override bool hasVoidInitPointers()
    {
        return next.hasVoidInitPointers();
>>>>>>> d447ebb4
    }

    override bool needsDestruction()
    {
        return next.needsDestruction();
    }

    override bool needsCopyOrPostblit()
    {
        return next.needsCopyOrPostblit();
    }

    /*********************************
     *
     */
    override bool needsNested()
    {
        return next.needsNested();
    }

    override void accept(Visitor v)
    {
        v.visit(this);
    }
}

/***********************************************************
 * Dynamic array, no dimension
 */
extern (C++) final class TypeDArray : TypeArray
{
    extern (D) this(Type t) @safe
    {
        super(Tarray, t);
        //printf("TypeDArray(t = %p)\n", t);
    }

    override const(char)* kind() const
    {
        return "darray";
    }

    override TypeDArray syntaxCopy()
    {
        Type t = next.syntaxCopy();
        if (t == next)
            return this;

        auto result = new TypeDArray(t);
        result.mod = mod;
        return result;
    }

    override uint alignsize()
    {
        // A DArray consists of two ptr-sized values, so align it on pointer size
        // boundary
        return target.ptrsize;
    }

    override bool isString()
    {
        TY nty = next.toBasetype().ty;
        return nty.isSomeChar;
    }

    override bool isBoolean()
    {
        return true;
    }

    override void accept(Visitor v)
    {
        v.visit(this);
    }
}

/***********************************************************
 */
extern (C++) final class TypeAArray : TypeArray
{
    Type index;     // key type
    Loc loc;

    extern (D) this(Type t, Type index) @safe
    {
        super(Taarray, t);
        this.index = index;
    }

    static TypeAArray create(Type t, Type index) @safe
    {
        return new TypeAArray(t, index);
    }

    override const(char)* kind() const
    {
        return "aarray";
    }

    override TypeAArray syntaxCopy()
    {
        Type t = next.syntaxCopy();
        Type ti = index.syntaxCopy();
        if (t == next && ti == index)
            return this;

        auto result = new TypeAArray(t, ti);
        result.mod = mod;
        return result;
    }

    override bool isBoolean()
    {
        return true;
    }

    override void accept(Visitor v)
    {
        v.visit(this);
    }
}

/***********************************************************
 */
extern (C++) final class TypePointer : TypeNext
{
    extern (D) this(Type t) @safe
    {
        super(Tpointer, t);
    }

    static TypePointer create(Type t) @safe
    {
        return new TypePointer(t);
    }

    override const(char)* kind() const
    {
        return "pointer";
    }

    override TypePointer syntaxCopy()
    {
        Type t = next.syntaxCopy();
        if (t == next)
            return this;

        auto result = new TypePointer(t);
        result.mod = mod;
        return result;
    }

    override bool isScalar()
    {
        return true;
    }

    override void accept(Visitor v)
    {
        v.visit(this);
    }
}

/***********************************************************
 */
extern (C++) final class TypeReference : TypeNext
{
    extern (D) this(Type t) @safe
    {
        super(Treference, t);
        // BUG: what about references to static arrays?
    }

    override const(char)* kind() const
    {
        return "reference";
    }

    override TypeReference syntaxCopy()
    {
        Type t = next.syntaxCopy();
        if (t == next)
            return this;

        auto result = new TypeReference(t);
        result.mod = mod;
        return result;
    }

    override void accept(Visitor v)
    {
        v.visit(this);
    }
}

enum RET : int
{
    regs         = 1,    // returned in registers
    stack        = 2,    // returned on stack
}

enum TRUSTformat : int
{
    TRUSTformatDefault,     // do not emit @system when trust == TRUST.default_
    TRUSTformatSystem,      // emit @system when trust == TRUST.default_
}

alias TRUSTformatDefault = TRUSTformat.TRUSTformatDefault;
alias TRUSTformatSystem = TRUSTformat.TRUSTformatSystem;

/***********************************************************
 */
extern (C++) final class TypeFunction : TypeNext
{
    // .next is the return type

    ParameterList parameterList;   // function parameters

    // These flags can be accessed like `bool` properties,
    // getters and setters are generated for them
    private extern (D) static struct BitFields
    {
        bool isNothrow;        /// nothrow
        bool isNogc;           /// is @nogc
        bool isProperty;       /// can be called without parentheses
        bool isRef;            /// returns a reference
        bool isReturn;         /// 'this' is returned by ref
        bool isScopeQual;      /// 'this' is scope
        bool isReturnInferred; /// 'this' is return from inference
        bool isScopeInferred;  /// 'this' is scope from inference
        bool isLive;           /// is @live
        bool incomplete;       /// return type or default arguments removed
        bool isInOutParam;     /// inout on the parameters
        bool isInOutQual;      /// inout on the qualifier
        bool isCtor;           /// the function is a constructor
        bool isReturnScope;    /// `this` is returned by value
        bool isRvalue;         /// returned reference should be treated as rvalue
    }

    import dmd.common.bitfields : generateBitFields;
    mixin(generateBitFields!(BitFields, ushort));

    LINK linkage;               // calling convention
    TRUST trust;                // level of trust
    PURE purity = PURE.impure;
    byte inuse;
    ArgumentList inferenceArguments; // function arguments to determine `auto ref` in type semantic

    extern (D) this(ParameterList pl, Type treturn, LINK linkage, STC stc = STC.none) @safe
    {
        super(Tfunction, treturn);
        //if (!treturn) *(char*)0=0;
        //    assert(treturn);
        assert(VarArg.none <= pl.varargs && pl.varargs <= VarArg.max);
        this.parameterList = pl;
        this.linkage = linkage;

        if (stc & STC.pure_)
            this.purity = PURE.fwdref;
        if (stc & STC.nothrow_)
            this.isNothrow = true;
        if (stc & STC.nogc)
            this.isNogc = true;
        if (stc & STC.property)
            this.isProperty = true;
        if (stc & STC.live)
            this.isLive = true;

        if (stc & STC.ref_)
            this.isRef = true;
        if (stc & STC.return_)
            this.isReturn = true;
        if (stc & STC.returnScope)
            this.isReturnScope = true;
        if (stc & STC.returninferred)
            this.isReturnInferred = true;
        if (stc & STC.scope_)
            this.isScopeQual = true;
        if (stc & STC.scopeinferred)
            this.isScopeInferred = true;
        if (stc & STC.rvalue)
            this.isRvalue = true;

        this.trust = TRUST.default_;
        if (stc & STC.safe)
            this.trust = TRUST.safe;
        else if (stc & STC.system)
            this.trust = TRUST.system;
        else if (stc & STC.trusted)
            this.trust = TRUST.trusted;
    }

    static TypeFunction create(Parameters* parameters, Type treturn, ubyte varargs, LINK linkage, StorageClass stc = STC.none) @safe
    {
        return new TypeFunction(ParameterList(parameters, cast(VarArg)varargs), treturn, linkage, cast(STC) stc);
    }

    override const(char)* kind() const
    {
        return "function";
    }

    override TypeFunction syntaxCopy()
    {
        Type treturn = next ? next.syntaxCopy() : null;
        auto t = new TypeFunction(parameterList.syntaxCopy(), treturn, linkage);
        t.mod = mod;
        t.isNothrow = isNothrow;
        t.isNogc = isNogc;
        t.isLive = isLive;
        t.purity = purity;
        t.isProperty = isProperty;
        t.isRef = isRef;
        t.isReturn = isReturn;
        t.isReturnScope = isReturnScope;
        t.isScopeQual = isScopeQual;
        t.isReturnInferred = isReturnInferred;
        t.isScopeInferred = isScopeInferred;
        t.isRvalue = isRvalue;
        t.isInOutParam = isInOutParam;
        t.isInOutQual = isInOutQual;
        t.trust = trust;
        t.inferenceArguments = inferenceArguments;
        t.isCtor = isCtor;
        return t;
    }

    /********************************************
     * Return true if there are lazy parameters.
     */
    bool hasLazyParameters()
    {
        foreach (i, fparam; parameterList)
        {
            if (fparam.isLazy())
                return true;
        }
        return false;
    }

    /*******************************
     * Check for `extern (D) U func(T t, ...)` variadic function type,
     * which has `_arguments[]` added as the first argument.
     * Returns:
     *  true if D-style variadic
     */
    bool isDstyleVariadic() const pure nothrow @safe
    {
        return linkage == LINK.d && parameterList.varargs == VarArg.variadic;
    }

    /// Returns: `true` the function is `isInOutQual` or `isInOutParam` ,`false` otherwise.
    bool iswild() const pure nothrow @safe @nogc
    {
        return isInOutParam || isInOutQual;
    }

    /// Returns: whether `this` function type has the same attributes (`@safe`,...) as `other`
    extern (D) bool attributesEqual(const scope TypeFunction other, bool trustSystemEqualsDefault = true) const pure nothrow @safe @nogc
    {
        // @@@DEPRECATED_2.112@@@
        // See semantic2.d Semantic2Visitor.visit(FuncDeclaration):
        // Two overloads that are identical except for one having an explicit `@system`
        // attribute is currently in deprecation, and will become an error in 2.104 for
        // `extern(C)`, and 2.112 for `extern(D)` code respectively. Once the deprecation
        // period has passed, the trustSystemEqualsDefault=true behaviour should be made
        // the default, then we can remove the `cannot overload extern(...) function`
        // errors as they will become dead code as a result.
        return (this.trust == other.trust ||
                (trustSystemEqualsDefault && this.trust <= TRUST.system && other.trust <= TRUST.system)) &&
                this.purity == other.purity &&
                this.isNothrow == other.isNothrow &&
                this.isNogc == other.isNogc &&
                this.isLive == other.isLive;
    }

    override void accept(Visitor v)
    {
        v.visit(this);
    }
}

/***********************************************************
 */
extern (C++) final class TypeDelegate : TypeNext
{
    // .next is a TypeFunction

    extern (D) this(TypeFunction t) @safe
    {
        super(Tfunction, t);
        ty = Tdelegate;
    }

    static TypeDelegate create(TypeFunction t) @safe
    {
        return new TypeDelegate(t);
    }

    override const(char)* kind() const
    {
        return "delegate";
    }

    override TypeDelegate syntaxCopy()
    {
        auto tf = next.syntaxCopy().isTypeFunction();
        if (tf == next)
            return this;

        auto result = new TypeDelegate(tf);
        result.mod = mod;
        return result;
    }

    override uint alignsize()
    {
        return target.ptrsize;
    }

    override bool isBoolean()
    {
        return true;
    }

    override void accept(Visitor v)
    {
        v.visit(this);
    }
}

/**
 * This is a shell containing a TraitsExp that can be
 * either resolved to a type or to a symbol.
 *
 * The point is to allow AliasDeclarationY to use `__traits()`, see $(LINK https://issues.dlang.org/show_bug.cgi?id=7804).
 */
extern (C++) final class TypeTraits : Type
{
    Loc loc;
    /// The expression to resolve as type or symbol.
    TraitsExp exp;
    /// Cached type/symbol after semantic analysis.
    RootObject obj;

    final extern (D) this(Loc loc, TraitsExp exp) @safe
    {
        super(Ttraits);
        this.loc = loc;
        this.exp = exp;
    }

    override const(char)* kind() const
    {
        return "traits";
    }

    override TypeTraits syntaxCopy()
    {
        TraitsExp te = exp.syntaxCopy();
        TypeTraits tt = new TypeTraits(loc, te);
        tt.mod = mod;
        return tt;
    }

    override void accept(Visitor v)
    {
        v.visit(this);
    }
}

/******
 * Implements mixin types.
 *
 * Semantic analysis will convert it to a real type.
 */
extern (C++) final class TypeMixin : Type
{
    Loc loc;
    Expressions* exps;
    RootObject obj; // cached result of semantic analysis.

    extern (D) this(Loc loc, Expressions* exps) @safe
    {
        super(Tmixin);
        this.loc = loc;
        this.exps = exps;
    }

    override const(char)* kind() const
    {
        return "mixin";
    }

    override TypeMixin syntaxCopy()
    {
        return new TypeMixin(loc, Expression.arraySyntaxCopy(exps));
    }

    override void accept(Visitor v)
    {
        v.visit(this);
    }
}

/***********************************************************
 */
extern (C++) abstract class TypeQualified : Type
{
    Loc loc;

    // array of Identifier and TypeInstance,
    // representing ident.ident!tiargs.ident. ... etc.
    Objects idents;

    final extern (D) this(TY ty, Loc loc)
    {
        super(ty);
        this.loc = loc;
    }

    // abstract override so that using `TypeQualified.syntaxCopy` gets
    // us a `TypeQualified`
    abstract override TypeQualified syntaxCopy();

    extern (D) final void syntaxCopyHelper(TypeQualified t)
    {
        //printf("TypeQualified::syntaxCopyHelper(%s) %s\n", t.toChars(), toChars());
        idents.setDim(t.idents.length);
        for (size_t i = 0; i < idents.length; i++)
        {
            RootObject id = t.idents[i];
            with (DYNCAST) final switch (id.dyncast())
            {
            case object:
                break;
            case expression:
                Expression e = cast(Expression)id;
                e = e.syntaxCopy();
                id = e;
                break;
            case dsymbol:
                TemplateInstance ti = cast(TemplateInstance)id;
                ti = ti.syntaxCopy(null);
                id = ti;
                break;
            case type:
                Type tx = cast(Type)id;
                tx = tx.syntaxCopy();
                id = tx;
                break;
            case identifier:
            case tuple:
            case parameter:
            case statement:
            case condition:
            case templateparameter:
            case initializer:
            }
            idents[i] = id;
        }
    }

    extern (D) final void addIdent(Identifier ident)
    {
        idents.push(ident);
    }

    extern (D) final void addInst(TemplateInstance inst)
    {
        idents.push(inst);
    }

    extern (D) final void addIndex(RootObject e)
    {
        idents.push(e);
    }

    override void accept(Visitor v)
    {
        v.visit(this);
    }
}

/***********************************************************
 */
extern (C++) final class TypeIdentifier : TypeQualified
{
    Identifier ident;

    extern (D) this(Loc loc, Identifier ident)
    {
        super(Tident, loc);
        this.ident = ident;
    }

    static TypeIdentifier create(Loc loc, Identifier ident)
    {
        return new TypeIdentifier(loc, ident);
    }

    override const(char)* kind() const
    {
        return "identifier";
    }

    override TypeIdentifier syntaxCopy()
    {
        auto t = new TypeIdentifier(loc, ident);
        t.syntaxCopyHelper(this);
        t.mod = mod;
        return t;
    }

    override void accept(Visitor v)
    {
        v.visit(this);
    }
}

/***********************************************************
 * Similar to TypeIdentifier, but with a TemplateInstance as the root
 */
extern (C++) final class TypeInstance : TypeQualified
{
    TemplateInstance tempinst;

    extern (D) this(Loc loc, TemplateInstance tempinst)
    {
        super(Tinstance, loc);
        this.tempinst = tempinst;
    }

    override const(char)* kind() const
    {
        return "instance";
    }

    override TypeInstance syntaxCopy()
    {
        //printf("TypeInstance::syntaxCopy() %s, %d\n", toChars(), idents.length);
        auto t = new TypeInstance(loc, tempinst.syntaxCopy(null));
        t.syntaxCopyHelper(this);
        t.mod = mod;
        return t;
    }

    override void accept(Visitor v)
    {
        v.visit(this);
    }
}

/***********************************************************
 */
extern (C++) final class TypeTypeof : TypeQualified
{
    Expression exp;
    int inuse;

    extern (D) this(Loc loc, Expression exp)
    {
        super(Ttypeof, loc);
        this.exp = exp;
    }

    override const(char)* kind() const
    {
        return "typeof";
    }

    override TypeTypeof syntaxCopy()
    {
        //printf("TypeTypeof::syntaxCopy() %s\n", toChars());
        auto t = new TypeTypeof(loc, exp.syntaxCopy());
        t.syntaxCopyHelper(this);
        t.mod = mod;
        return t;
    }

    override void accept(Visitor v)
    {
        v.visit(this);
    }
}

/***********************************************************
 */
extern (C++) final class TypeReturn : TypeQualified
{
    extern (D) this(Loc loc)
    {
        super(Treturn, loc);
    }

    override const(char)* kind() const
    {
        return "return";
    }

    override TypeReturn syntaxCopy()
    {
        auto t = new TypeReturn(loc);
        t.syntaxCopyHelper(this);
        t.mod = mod;
        return t;
    }

    override void accept(Visitor v)
    {
        v.visit(this);
    }
}

/***********************************************************
 */
extern (C++) final class TypeStruct : Type
{
    StructDeclaration sym;
    AliasThisRec att = AliasThisRec.fwdref;
    bool inuse = false; // struct currently subject of recursive method call

    extern (D) this(StructDeclaration sym) @safe
    {
        super(Tstruct);
        this.sym = sym;
    }

    static TypeStruct create(StructDeclaration sym) @safe
    {
        return new TypeStruct(sym);
    }

    override const(char)* kind() const
    {
        return "struct";
    }

    override uint alignsize()
    {
        sym.size(Loc.initial); // give error for forward references
        return sym.alignsize;
    }

    override TypeStruct syntaxCopy()
    {
        return this;
    }

    override bool isBoolean()
    {
        return false;
    }

    override bool needsDestruction()
    {
        return sym.dtor !is null;
    }

    override bool needsCopyOrPostblit()
    {
        return sym.hasCopyCtor || sym.postblit;
    }

    override bool needsNested()
    {
        if (inuse) return false; // circular type, error instead of crashing

        inuse = true;
        scope(exit) inuse = false;

        if (sym.isNested())
            return true;

        for (size_t i = 0; i < sym.fields.length; i++)
        {
            VarDeclaration v = sym.fields[i];
            if (!v.isDataseg() && v.type.needsNested())
                return true;
        }
        return false;
    }

    override MOD deduceWild(Type t, bool isRef)
    {
        if (ty == t.ty && sym == (cast(TypeStruct)t).sym)
            return Type.deduceWild(t, isRef);

        ubyte wm = 0;

        if (t.hasWild() && sym.aliasthis && !(att & AliasThisRec.tracing))
        {
            if (auto ato = aliasthisOf(this))
            {
                att = cast(AliasThisRec)(att | AliasThisRec.tracing);
                wm = ato.deduceWild(t, isRef);
                att = cast(AliasThisRec)(att & ~AliasThisRec.tracing);
            }
        }

        return wm;
    }

    override void accept(Visitor v)
    {
        v.visit(this);
    }
}

/***********************************************************
 */
extern (C++) final class TypeEnum : Type
{
    EnumDeclaration sym;

    extern (D) this(EnumDeclaration sym) @safe
    {
        super(Tenum);
        this.sym = sym;
    }

    override const(char)* kind() const
    {
        return "enum";
    }

    override TypeEnum syntaxCopy()
    {
        return this;
    }

    Type memType()
    {
        return sym.getMemtype(Loc.initial);
    }

    override uint alignsize()
    {
        Type t = memType();
        if (t.ty == Terror)
            return 4;
        return t.alignsize();
    }

    override bool isIntegral()
    {
        return memType().isIntegral();
    }

    override bool isFloating()
    {
        return memType().isFloating();
    }

    override bool isReal()
    {
        return memType().isReal();
    }

    override bool isImaginary()
    {
        return memType().isImaginary();
    }

    override bool isComplex()
    {
        return memType().isComplex();
    }

    override bool isScalar()
    {
        return memType().isScalar();
    }

    override bool isUnsigned()
    {
        return memType().isUnsigned();
    }

    override bool isBoolean()
    {
        return memType().isBoolean();
    }

    override bool isString()
    {
        return memType().isString();
    }

    override bool needsDestruction()
    {
        return memType().needsDestruction();
    }

    override bool needsCopyOrPostblit()
    {
        return memType().needsCopyOrPostblit();
    }

    override bool needsNested()
    {
        return memType().needsNested();
    }

    extern (D) Type toBasetype2()
    {
        if (!sym.members && !sym.memtype)
            return this;
        auto tb = sym.getMemtype(Loc.initial).toBasetype();
        return tb.castMod(mod);         // retain modifier bits from 'this'
    }

    override Type nextOf()
    {
        return memType().nextOf();
    }

    override void accept(Visitor v)
    {
        v.visit(this);
    }
}

/***********************************************************
 */
extern (C++) final class TypeClass : Type
{
    ClassDeclaration sym;
    AliasThisRec att = AliasThisRec.fwdref;
    CPPMANGLE cppmangle = CPPMANGLE.def;

    extern (D) this(ClassDeclaration sym) @safe
    {
        super(Tclass);
        this.sym = sym;
    }

    override const(char)* kind() const
    {
        return "class";
    }

    override TypeClass syntaxCopy()
    {
        return this;
    }

    override inout(ClassDeclaration) isClassHandle() inout
    {
        return sym;
    }

    override MOD deduceWild(Type t, bool isRef)
    {
        ClassDeclaration cd = t.isClassHandle();
        if (cd && (sym == cd || cd.isBaseOf(sym, null)))
            return Type.deduceWild(t, isRef);

        ubyte wm = 0;

        if (t.hasWild() && sym.aliasthis && !(att & AliasThisRec.tracing))
        {
            if (auto ato = aliasthisOf(this))
            {
                att = cast(AliasThisRec)(att | AliasThisRec.tracing);
                wm = ato.deduceWild(t, isRef);
                att = cast(AliasThisRec)(att & ~AliasThisRec.tracing);
            }
        }

        return wm;
    }

    override bool isScopeClass()
    {
        return sym.stack;
    }

    override bool isBoolean()
    {
        return true;
    }

    override void accept(Visitor v)
    {
        v.visit(this);
    }
}

/***********************************************************
 */
extern (C++) final class TypeTuple : Type
{
    // 'logically immutable' cached global - don't modify!
    static if (__VERSION__ == 2081)
        __gshared TypeTuple empty;  // See comment in Type._init
    else
        __gshared TypeTuple empty = new TypeTuple();

    Parameters* arguments;  // types making up the tuple

    extern (D) this(Parameters* arguments) @safe
    {
        super(Ttuple);
        //printf("TypeTuple(this = %p)\n", this);
        this.arguments = arguments;
        //printf("TypeTuple() %p, %s\n", this, toChars());
        debug
        {
            if (arguments)
            {
                for (size_t i = 0; i < arguments.length; i++)
                {
                    Parameter arg = (*arguments)[i];
                    assert(arg && arg.type);
                }
            }
        }
    }

    /****************
     * Form TypeTuple from the types of the expressions.
     * Assume exps[] is already tuple expanded.
     */
    extern (D) this(Expressions* exps)
    {
        super(Ttuple);
        if (!exps)
        {
            this.arguments = new Parameters(0);
            return;
        }
        auto arguments = new Parameters(exps.length);

        for (size_t i = 0; i < exps.length; i++)
        {
            Expression e = (*exps)[i];
            assert(e.type.ty != Ttuple);
            auto arg = new Parameter(e.loc, STC.none, e.type, null, null, null);
            (*arguments)[i] = arg;
        }
        this.arguments = arguments;
        //printf("TypeTuple() %p, %s\n", this, toChars());
    }

    static TypeTuple create(Parameters* arguments) @safe
    {
        return new TypeTuple(arguments);
    }

    /*******************************************
     * Type tuple with 0, 1 or 2 types in it.
     */
    extern (D) this() @safe
    {
        super(Ttuple);
        arguments = new Parameters();
    }

    extern (D) this(Type t1)
    {
        super(Ttuple);
        arguments = new Parameters(new Parameter(Loc.initial, STC.none, t1, null, null, null));
    }

    extern (D) this(Type t1, Type t2)
    {
        super(Ttuple);
        arguments = new Parameters(new Parameter(Loc.initial, STC.none, t1, null, null, null),
                                   new Parameter(Loc.initial, STC.none, t2, null, null, null));
    }

    static TypeTuple create() @safe
    {
        return new TypeTuple();
    }

    static TypeTuple create(Type t1)
    {
        return new TypeTuple(t1);
    }

    static TypeTuple create(Type t1, Type t2)
    {
        return new TypeTuple(t1, t2);
    }

    override const(char)* kind() const
    {
        return "sequence";
    }

    override TypeTuple syntaxCopy()
    {
        Parameters* args = Parameter.arraySyntaxCopy(arguments);
        auto t = new TypeTuple(args);
        t.mod = mod;
        return t;
    }

    override void accept(Visitor v)
    {
        v.visit(this);
    }
}

/***********************************************************
 * This is so we can slice a TypeTuple
 */
extern (C++) final class TypeSlice : TypeNext
{
    Expression lwr;
    Expression upr;

    extern (D) this(Type next, Expression lwr, Expression upr) @safe
    {
        super(Tslice, next);
        //printf("TypeSlice[%s .. %s]\n", lwr.toChars(), upr.toChars());
        this.lwr = lwr;
        this.upr = upr;
    }

    override const(char)* kind() const
    {
        return "slice";
    }

    override TypeSlice syntaxCopy()
    {
        auto t = new TypeSlice(next.syntaxCopy(), lwr.syntaxCopy(), upr.syntaxCopy());
        t.mod = mod;
        return t;
    }

    override void accept(Visitor v)
    {
        v.visit(this);
    }
}

/***********************************************************
 */
extern (C++) final class TypeNull : Type
{
    extern (D) this() @safe
    {
        //printf("TypeNull %p\n", this);
        super(Tnull);
    }

    override const(char)* kind() const
    {
        return "null";
    }

    override TypeNull syntaxCopy()
    {
        // No semantic analysis done, no need to copy
        return this;
    }

    override bool isBoolean()
    {
        return true;
    }

    override void accept(Visitor v)
    {
        v.visit(this);
    }
}

/***********************************************************
 */
extern (C++) final class TypeNoreturn : Type
{
    extern (D) this() @safe
    {
        //printf("TypeNoreturn %p\n", this);
        super(Tnoreturn);
    }

    override const(char)* kind() const
    {
        return "noreturn";
    }

    override TypeNoreturn syntaxCopy()
    {
        // No semantic analysis done, no need to copy
        return this;
    }

    override bool isBoolean()
    {
        return true;  // bottom type can be implicitly converted to any other type
    }

    override uint alignsize()
    {
        return 0;
    }

    override void accept(Visitor v)
    {
        v.visit(this);
    }
}

/***********************************************************
 * Unlike D, C can declare/define struct/union/enum tag names
 * inside Declarators, instead of separately as in D.
 * The order these appear in the symbol table must be in lexical
 * order. There isn't enough info at the parsing stage to determine if
 * it's a declaration or a reference to an existing name, so this Type
 * collects the necessary info and defers it to semantic().
 */
extern (C++) final class TypeTag : Type
{
    Loc loc;                /// location of declaration
    TOK tok;                /// TOK.struct_, TOK.union_, TOK.enum_
    structalign_t packalign; /// alignment of struct/union fields
    Expressions* alignExps; /// alignment of struct itself
    Identifier id;          /// tag name identifier
    Type base;              /// base type for enums otherwise null
    Dsymbols* members;      /// members of struct, null if none

    Type resolved;          /// type after semantic() in case there are more others
                            /// pointing to this instance, which can happen with
                            ///   struct S { int a; } s1, *s2;
    MOD mod;                /// modifiers to apply after type is resolved (only MODFlags.const_ at the moment)

    extern (D) this(Loc loc, TOK tok, Identifier id, structalign_t packalign, Expressions* alignExps, Type base, Dsymbols* members) @safe
    {
        //printf("TypeTag ctor %s %p\n", id ? id.toChars() : "null".ptr, this);
        super(Ttag);
        this.loc = loc;
        this.tok = tok;
        this.id = id;
        this.packalign = packalign;
        this.alignExps = alignExps;
        this.base = base;
        this.members = members;
        this.mod = 0;
    }

    override const(char)* kind() const
    {
        return "tag";
    }

    override TypeTag syntaxCopy()
    {
        //printf("TypeTag syntaxCopy()\n");
        // No semantic analysis done, no need to copy
        return this;
    }

    override void accept(Visitor v)
    {
        v.visit(this);
    }
}

/***********************************************************
 * Represents a function's formal parameters + variadics info.
 * Length, indexing and iteration are based on a depth-first tuple expansion.
 * https://dlang.org/spec/function.html#ParameterList
 */
extern (C++) struct ParameterList
{
    /// The raw (unexpanded) formal parameters, possibly containing tuples.
    Parameters* parameters;
    STC stc;                   // storage class of ...
    VarArg varargs = VarArg.none;
    bool hasIdentifierList;             // true if C identifier-list style

    this(Parameters* parameters, VarArg varargs = VarArg.none, STC stc = STC.none) @safe
    {
        this.parameters = parameters;
        this.varargs = varargs;
        this.stc = stc;
    }

    /// Returns the number of expanded parameters. Complexity: O(N).
    size_t length()
    {
        return Parameter.dim(parameters);
    }

    /// Returns the expanded parameter at the given index, or null if out of
    /// bounds. Complexity: O(i).
    Parameter opIndex(size_t i)
    {
        return Parameter.getNth(parameters, i);
    }

    /// Iterates over the expanded parameters. Complexity: O(N).
    /// Prefer this to avoid the O(N + N^2/2) complexity of calculating length
    /// and calling N times opIndex.
    extern (D) int opApply(scope Parameter.ForeachDg dg)
    {
        return Parameter._foreach(parameters, dg);
    }

    /// Iterates over the expanded parameters, matching them with the unexpanded
    /// ones, for semantic processing
    extern (D) int opApply(scope Parameter.SemanticForeachDg dg)
    {
        return Parameter._foreach(this.parameters, dg);
    }

    extern (D) ParameterList syntaxCopy()
    {
        return ParameterList(Parameter.arraySyntaxCopy(parameters), varargs);
    }

    /// Compares this to another ParameterList (and expands tuples if necessary)
    extern (D) bool opEquals(scope ref ParameterList other) const
    {
        if (stc != other.stc || varargs != other.varargs || (!parameters != !other.parameters))
            return false;

        if (this.parameters is other.parameters)
            return true;

        size_t idx;
        bool diff;

        // Pairwise compare each parameter
        // Can this avoid the O(n) indexing for the second list?
        foreach (_, p1; cast() this)
        {
            auto p2 = other[idx++];
            if (!p2 || p1 != p2)
            {
                diff = true;
                break;
            }
        }

        // Ensure no remaining parameters in `other`
        return !diff && other[idx] is null;
    }

    /// Returns: `true` if any parameter has a default argument
    extern(D) bool hasDefaultArgs()
    {
        foreach (oidx, oparam, eidx, eparam; this)
        {
            if (eparam.defaultArg)
                return true;
        }
        return false;
    }

    // Returns: `true` if any parameter doesn't have a default argument
    extern(D) bool hasArgsWithoutDefault()
    {
        foreach (oidx, oparam, eidx, eparam; this)
        {
            if (!eparam.defaultArg)
                return true;
        }
        return false;
    }
}


/***********************************************************
 */
extern (C++) final class Parameter : ASTNode
{
    import dmd.attrib : UserAttributeDeclaration;

    Loc loc;
    STC storageClass;
    Type type;
    Identifier ident;
    Expression defaultArg;
    UserAttributeDeclaration userAttribDecl; // user defined attributes

    extern (D) this(Loc loc, STC storageClass, Type type, Identifier ident, Expression defaultArg, UserAttributeDeclaration userAttribDecl) @safe
    {
        this.loc = loc;
        this.type = type;
        this.ident = ident;
        this.storageClass = storageClass;
        this.defaultArg = defaultArg;
        this.userAttribDecl = userAttribDecl;
    }

    static Parameter create(Loc loc, StorageClass storageClass, Type type, Identifier ident, Expression defaultArg, UserAttributeDeclaration userAttribDecl) @safe
    {
        return new Parameter(loc, cast(STC) storageClass, type, ident, defaultArg, userAttribDecl);
    }

    Parameter syntaxCopy()
    {
        return new Parameter(loc, storageClass, type ? type.syntaxCopy() : null, ident, defaultArg ? defaultArg.syntaxCopy() : null, userAttribDecl ? userAttribDecl.syntaxCopy(null) : null);
    }

    /****************************************************
     * Determine if parameter is a lazy array of delegates.
     * If so, return the return type of those delegates.
     * If not, return NULL.
     *
     * Returns T if the type is one of the following forms:
     *      T delegate()[]
     *      T delegate()[dim]
     */
    Type isLazyArray()
    {
        Type tb = type.toBasetype();
        if (tb.isStaticOrDynamicArray())
        {
            Type tel = (cast(TypeArray)tb).next.toBasetype();
            if (auto td = tel.isTypeDelegate())
            {
                TypeFunction tf = td.next.toTypeFunction();
                if (tf.parameterList.varargs == VarArg.none && tf.parameterList.length == 0)
                {
                    return tf.next; // return type of delegate
                }
            }
        }
        return null;
    }

    /// Returns: Whether the function parameter is lazy
    bool isLazy() const @safe pure nothrow @nogc
    {
        return (this.storageClass & (STC.lazy_)) != 0;
    }

    /// Returns: Whether the function parameter is a reference (out / ref)
    bool isReference() const @safe pure nothrow @nogc
    {
        return (this.storageClass & (STC.ref_ | STC.out_)) != 0;
    }

    // kludge for template.isType()
    override DYNCAST dyncast() const
    {
        return DYNCAST.parameter;
    }

    override void accept(Visitor v)
    {
        v.visit(this);
    }

    extern (D) static Parameters* arraySyntaxCopy(Parameters* parameters)
    {
        Parameters* params = null;
        if (parameters)
        {
            params = new Parameters(parameters.length);
            for (size_t i = 0; i < params.length; i++)
                (*params)[i] = (*parameters)[i].syntaxCopy();
        }
        return params;
    }

    /***************************************
     * Determine number of arguments, folding in tuples.
     */
    static size_t dim(Parameters* parameters)
    {
        size_t nargs = 0;

        int dimDg(size_t n, Parameter p)
        {
            ++nargs;
            return 0;
        }

        _foreach(parameters, &dimDg);
        return nargs;
    }

    /**
     * Get nth `Parameter`, folding in tuples.
     *
     * Since `parameters` can include tuples, which would increase its
     * length, this function allows to get the `nth` parameter as if
     * all tuples transitively contained in `parameters` were flattened.
     *
     * Params:
     *   parameters = Array of `Parameter` to iterate over
     *   nth = Index of the desired parameter.
     *
     * Returns:
     *   The parameter at index `nth` (taking tuples into account),
     *   or `null` if out of bound.
     */
    static Parameter getNth(Parameters* parameters, size_t nth)
    {
        Parameter param;

        int getNthParamDg(size_t n, Parameter p)
        {
            if (n == nth)
            {
                param = p;
                return 1;
            }
            return 0;
        }

        int res = _foreach(parameters, &getNthParamDg);
        return res ? param : null;
    }

    /// Type of delegate when iterating solely on the parameters
    alias ForeachDg = extern (D) int delegate(size_t paramidx, Parameter param);
    /// Type of delegate when iterating on both the original set of parameters,
    /// and the type tuple. Useful for semantic analysis.
    /// 'o' stands for 'original' and 'e' stands for 'expanded'.
    alias SemanticForeachDg = extern (D) int delegate(
        size_t oidx, Parameter oparam, size_t eidx, Parameter eparam);

    /***************************************
     * Expands tuples in args in depth first order. Calls
     * dg(void* ctx, size_t argidx, Parameter* arg) for each Parameter.
     * If dg returns !=0, stops and returns that value else returns 0.
     * Use this function to avoid the O(N + N^2/2) complexity of
     * calculating dim and calling N times getNth.
     */
    extern (D) static int _foreach(Parameters* parameters, scope ForeachDg dg)
    {
        assert(dg !is null);
        return _foreach(parameters, (_oidx, _oparam, idx, param) => dg(idx, param));
    }

    /// Ditto
    extern (D) static int _foreach(
        Parameters* parameters, scope SemanticForeachDg dg)
    {
        assert(dg !is null);
        if (parameters is null)
            return 0;

        size_t eidx;
        foreach (oidx; 0 .. parameters.length)
        {
            Parameter oparam = (*parameters)[oidx];
            if (auto r = _foreachImpl(dg, oidx, oparam, eidx, /* eparam */ oparam))
                return r;
        }
        return 0;
    }

    /// Implementation of the iteration process, which recurses in itself
    /// and just forwards `oidx` and `oparam`.
    extern (D) private static int _foreachImpl(scope SemanticForeachDg dg,
        size_t oidx, Parameter oparam, ref size_t eidx, Parameter eparam)
    {
        if (eparam is null)
            return 0;

        Type t = eparam.type.toBasetype();
        if (auto tu = t.isTypeTuple())
        {
            // Check for empty tuples
            if (tu.arguments is null)
                return 0;

            foreach (nidx; 0 .. tu.arguments.length)
            {
                Parameter nextep = (*tu.arguments)[nidx];
                if (auto r = _foreachImpl(dg, oidx, oparam, eidx, nextep))
                    return r;
            }
        }
        else
        {
            if (auto r = dg(oidx, oparam, eidx, eparam))
                return r;
            // The only place where we should increment eidx is here,
            // as a TypeTuple doesn't count as a parameter (for arity)
            // it it is empty.
            eidx++;
        }
        return 0;
    }

    override const(char)* toChars() const
    {
        return ident ? ident.toChars() : "__anonymous_param";
    }

    /*********************************
     * Compute covariance of parameters `this` and `p`
     * as determined by the storage classes of both.
     *
     * Params:
     *  returnByRef = true if the function returns by ref
     *  p = Parameter to compare with
     * Returns:
     *  true = `this` can be used in place of `p`
     *  false = nope
     */
    bool isCovariant(bool returnByRef, const Parameter p)
        const pure nothrow @nogc @safe
    {
        STC thisSTC = this.storageClass;
        STC otherSTC = p.storageClass;

        if (thisSTC & STC.constscoperef)
            thisSTC |= STC.scope_;
        if (otherSTC & STC.constscoperef)
            otherSTC |= STC.scope_;

        const mask = STC.ref_ | STC.out_ | STC.lazy_ | (((thisSTC | otherSTC) & STC.constscoperef) ? STC.in_ : STC.none);
        if ((thisSTC & mask) != (otherSTC & mask))
            return false;
        return isCovariantScope(returnByRef, thisSTC, otherSTC);
    }

    extern (D) static bool isCovariantScope(bool returnByRef, STC from, STC to) pure nothrow @nogc @safe
    {
        // Workaround for failing covariance when finding a common type of delegates,
        // some of which have parameters with inferred scope
        // https://issues.dlang.org/show_bug.cgi?id=21285
        // The root cause is that scopeinferred is not part of the mangle, and mangle
        // is used for type equality checks
        if (to & STC.returninferred)
            to &= ~STC.return_;
        // note: f(return int* x) currently 'infers' scope without inferring `return`, in that case keep STC.scope
        if (to & STC.scopeinferred && !(to & STC.return_))
            to &= ~STC.scope_;

        if (from == to)
            return true;

        /* result is true if the 'from' can be used as a 'to'
         */

        if ((from ^ to) & STC.ref_)               // differing in 'ref' means no covariance
            return false;

        /* workaround until we get STC.returnScope reliably set correctly
         */
        if (returnByRef)
        {
            from &= ~STC.returnScope;
            to   &= ~STC.returnScope;
        }
        else
        {
            from |= STC.returnScope;
            to   |= STC.returnScope;
        }
        return covariant[buildScopeRef(from)][buildScopeRef(to)];
    }

    extern (D) private static bool[ScopeRef.max + 1][ScopeRef.max + 1] covariantInit() pure nothrow @nogc @safe
    {
        /* Initialize covariant[][] with this:

             From\To           n   rs  s
             None              X
             ReturnScope       X   X
             Scope             X   X   X

             From\To           r   rr  rs  rr-s r-rs
             Ref               X   X
             ReturnRef             X
             RefScope          X   X   X   X    X
             ReturnRef-Scope       X       X
             Ref-ReturnScope   X   X            X
        */
        bool[ScopeRef.max + 1][ScopeRef.max + 1] covariant;

        foreach (i; 0 .. ScopeRef.max + 1)
        {
            covariant[i][i] = true;
            covariant[ScopeRef.RefScope][i] = true;
        }
        covariant[ScopeRef.ReturnScope][ScopeRef.None]        = true;
        covariant[ScopeRef.Scope      ][ScopeRef.None]        = true;
        covariant[ScopeRef.Scope      ][ScopeRef.ReturnScope] = true;

        covariant[ScopeRef.Ref            ][ScopeRef.ReturnRef] = true;
        covariant[ScopeRef.ReturnRef_Scope][ScopeRef.ReturnRef] = true;
        covariant[ScopeRef.Ref_ReturnScope][ScopeRef.Ref      ] = true;
        covariant[ScopeRef.Ref_ReturnScope][ScopeRef.ReturnRef] = true;

        return covariant;
    }

    extern (D) private static immutable bool[ScopeRef.max + 1][ScopeRef.max + 1] covariant = covariantInit();

    extern (D) bool opEquals(const Parameter other) const
    {
        return this.storageClass == other.storageClass
            && this.type == other.type;
    }
}

/*************************************************************
 * For printing two types with qualification when necessary.
 * Params:
 *    t1 = The first type to receive the type name for
 *    t2 = The second type to receive the type name for
 * Returns:
 *    The fully-qualified names of both types if the two type names are not the same,
 *    or the unqualified names of both types if the two type names are the same.
 */
const(char*)[2] toAutoQualChars(Type t1, Type t2)
{
    auto s1 = t1.toChars();
    auto s2 = t2.toChars();
    // show qualification only if it's different
    if (!t1.equals(t2) && strcmp(s1, s2) == 0)
    {
        s1 = t1.toPrettyChars(true);
        s2 = t2.toPrettyChars(true);
    }
    return [s1, s2];
}


/**
 * For each active modifier (MODFlags.const_, MODFlags.immutable_, etc) call `fp` with a
 * void* for the work param and a string representation of the attribute.
 */
void modifiersApply(const TypeFunction tf, void delegate(string) dg)
{
    immutable ubyte[4] modsArr = [MODFlags.const_, MODFlags.immutable_, MODFlags.wild, MODFlags.shared_];

    foreach (modsarr; modsArr)
    {
        if (tf.mod & modsarr)
        {
            dg(MODtoString(modsarr));
        }
    }
}

/**
 * For each active attribute (ref/const/nogc/etc) call `fp` with a void* for the
 * work param and a string representation of the attribute.
 */
void attributesApply(const TypeFunction tf, void delegate(string) dg, TRUSTformat trustFormat = TRUSTformatDefault)
{
    if (tf.purity)
        dg("pure");
    if (tf.isNothrow)
        dg("nothrow");
    if (tf.isNogc)
        dg("@nogc");
    if (tf.isProperty)
        dg("@property");

    /* The following is more or less like dmd.hdrgen.stcToBuffer(), in the future
     * it should be merged. The idea is consistent ordering
     */
    STC stc;
    if (tf.isRef)
        stc |= STC.ref_;
    if (tf.isReturn && !tf.isReturnInferred)
        stc |= STC.return_;
    if (tf.isScopeQual && !tf.isScopeInferred)
        stc |= STC.scope_;
    if (tf.isReturnScope)
        stc |= STC.returnScope;
    final switch (buildScopeRef(stc))
    {
        case ScopeRef.None:                                                      break;
        case ScopeRef.Scope:            dg("scope");                             break;
        case ScopeRef.Return:           dg("return");                            break;
        case ScopeRef.ReturnScope:      dg("return"); dg("scope");               break;
        case ScopeRef.ReturnRef:        dg("return"); dg("ref");                 break;
        case ScopeRef.Ref:              dg("ref");                               break;
        case ScopeRef.RefScope:         dg("ref");    dg("scope");               break;
        case ScopeRef.ReturnRef_Scope:  dg("return"); dg("ref");    dg("scope"); break;
        case ScopeRef.Ref_ReturnScope:  dg("ref");    dg("return"); dg("scope"); break;
    }

    if (tf.isLive)
        dg("@live");

    TRUST trustAttrib = tf.trust;

    if (trustAttrib == TRUST.default_)
    {
        if (trustFormat != TRUSTformatSystem)
            return;
        trustAttrib = TRUST.system; // avoid calling with an empty string
    }

    dg(trustToString(trustAttrib));
}

/**
 * If the type is a class or struct, returns the symbol for it,
 * else null.
 */
AggregateDeclaration isAggregate(Type t)
{
    t = t.toBasetype();
    if (auto tc = t.isTypeClass())
        return tc.sym;
    if (auto ts = t.isTypeStruct())
        return ts.sym;
    return null;
}

/***************************************************
 * Determine if type t can be indexed or sliced given that it is not an
 * aggregate with operator overloads.
 * Params:
 *      t = type to check
 * Returns:
 *      true if an expression of type t can be e1 in an array expression
 */
bool isIndexableNonAggregate(Type t)
{
    t = t.toBasetype();
    return (t.ty == Tpointer || t.isStaticOrDynamicArray() || t.ty == Taarray ||
            t.ty == Ttuple || t.ty == Tvector);
}

/***************************************
 * Computes how a parameter may be returned.
 * Shrinking the representation is necessary because STC is so wide
 * Params:
 *   stc = storage class of parameter
 * Returns:
 *   value from enum ScopeRef
 */
ScopeRef buildScopeRef(STC stc) pure nothrow @nogc @safe
{
    if (stc & STC.out_)
        stc |= STC.ref_;        // treat `out` and `ref` the same

    ScopeRef result;
    switch (stc & (STC.ref_ | STC.scope_ | STC.return_))
    {
        case STC.none:           result = ScopeRef.None;        break;

        /* can occur in case test/compilable/testsctreturn.d
         * related to https://issues.dlang.org/show_bug.cgi?id=20149
         * where inout adds `return` without `scope` or `ref`
         */
        case STC.return_:              result = ScopeRef.Return;      break;

        case STC.ref_:                 result = ScopeRef.Ref;         break;
        case STC.scope_:               result = ScopeRef.Scope;       break;
        case STC.return_ | STC.ref_:   result = ScopeRef.ReturnRef;   break;
        case STC.return_ | STC.scope_: result = ScopeRef.ReturnScope; break;
        case STC.ref_    | STC.scope_: result = ScopeRef.RefScope;    break;

        case STC.return_ | STC.ref_ | STC.scope_:
            result = stc & STC.returnScope ? ScopeRef.Ref_ReturnScope
                                           : ScopeRef.ReturnRef_Scope;
            break;
        default:
            assert(0);
    }
    return result;
}

/**
 * Classification of 'scope-return-ref' possibilities
 */
enum ScopeRef
{
    None,
    Scope,
    ReturnScope,
    Ref,
    ReturnRef,
    RefScope,
    ReturnRef_Scope,
    Ref_ReturnScope,
    Return,
}

/*********************************
 * Give us a nice string for debugging purposes.
 * Params:
 *      sr = value
 * Returns:
 *      corresponding string
 */
const(char)* ScopeRefToChars(ScopeRef sr) pure nothrow @nogc @safe
{
    with (ScopeRef)
    {
        static immutable char*[ScopeRef.max + 1] names =
        [
            None:            "None",
            Scope:           "Scope",
            ReturnScope:     "ReturnScope",
            Ref:             "Ref",
            ReturnRef:       "ReturnRef",
            RefScope:        "RefScope",
            ReturnRef_Scope: "ReturnRef_Scope",
            Ref_ReturnScope: "Ref_ReturnScope",
            Return:          "Return",
        ];
        return names[sr];
    }
}

/**
 * Creates an appropriate vector type for `tv` that will hold one boolean
 * result for each element of the vector type. The result of vector comparisons
 * is a single or doubleword mask of all 1s (comparison true) or all 0s
 * (comparison false). This SIMD mask type does not have an equivalent D type,
 * however its closest equivalent would be an integer vector of the same unit
 * size and length.
 *
 * Params:
 *   tv = The `TypeVector` to build a vector from.
 * Returns:
 *   A vector type suitable for the result of a vector comparison operation.
 */
TypeVector toBooleanVector(TypeVector tv)
{
    Type telem = tv.elementType();
    switch (telem.ty)
    {
        case Tvoid:
        case Tint8:
        case Tuns8:
        case Tint16:
        case Tuns16:
        case Tint32:
        case Tuns32:
        case Tint64:
        case Tuns64:
            // No need to build an equivalent mask type.
            return tv;

        case Tfloat32:
            telem = Type.tuns32;
            break;

        case Tfloat64:
            telem = Type.tuns64;
            break;

        default:
            assert(0);
    }

    TypeSArray tsa = tv.basetype.isTypeSArray();
    assert(tsa !is null);

    return new TypeVector(new TypeSArray(telem, tsa.dim));
}

/*************************************************
 * Dispatch to function based on static type of Type.
 */
mixin template VisitType(Result)
{
    Result VisitType(Type t)
    {
        final switch (t.ty)
        {
            case TY.Tvoid:
            case TY.Tint8:
            case TY.Tuns8:
            case TY.Tint16:
            case TY.Tuns16:
            case TY.Tint32:
            case TY.Tuns32:
            case TY.Tint64:
            case TY.Tuns64:
            case TY.Tfloat32:
            case TY.Tfloat64:
            case TY.Tfloat80:
            case TY.Timaginary32:
            case TY.Timaginary64:
            case TY.Timaginary80:
            case TY.Tcomplex32:
            case TY.Tcomplex64:
            case TY.Tcomplex80:
            case TY.Tbool:
            case TY.Tchar:
            case TY.Twchar:
            case TY.Tdchar:
            case TY.Tint128:
            case TY.Tuns128:    mixin(visitTYCase("Basic"));
            case TY.Tarray:     mixin(visitTYCase("DArray"));
            case TY.Tsarray:    mixin(visitTYCase("SArray"));
            case TY.Taarray:    mixin(visitTYCase("AArray"));
            case TY.Tpointer:   mixin(visitTYCase("Pointer"));
            case TY.Treference: mixin(visitTYCase("Reference"));
            case TY.Tfunction:  mixin(visitTYCase("Function"));
            case TY.Tident:     mixin(visitTYCase("Identifier"));
            case TY.Tclass:     mixin(visitTYCase("Class"));
            case TY.Tstruct:    mixin(visitTYCase("Struct"));
            case TY.Tenum:      mixin(visitTYCase("Enum"));
            case TY.Tdelegate:  mixin(visitTYCase("Delegate"));
            case TY.Terror:     mixin(visitTYCase("Error"));
            case TY.Tinstance:  mixin(visitTYCase("Instance"));
            case TY.Ttypeof:    mixin(visitTYCase("Typeof"));
            case TY.Ttuple:     mixin(visitTYCase("Tuple"));
            case TY.Tslice:     mixin(visitTYCase("Slice"));
            case TY.Treturn:    mixin(visitTYCase("Return"));
            case TY.Tnull:      mixin(visitTYCase("Null"));
            case TY.Tvector:    mixin(visitTYCase("Vector"));
            case TY.Ttraits:    mixin(visitTYCase("Traits"));
            case TY.Tmixin:     mixin(visitTYCase("Mixin"));
            case TY.Tnoreturn:  mixin(visitTYCase("Noreturn"));
            case TY.Ttag:       mixin(visitTYCase("Tag"));
            case TY.Tnone:      assert(0);
        }
    }
}

/****************************************
 * CTFE-only helper function for VisitInitializer.
 * Params:
 *      handler = string for the name of the visit handler
 * Returns: boilerplate code for a case
 */
pure string visitTYCase(string handler) @safe
{
    if (__ctfe)
    {
        return
            "
            enum isVoid = is(Result == void);
            auto tx = t.isType"~handler~"();
            static if (__traits(compiles, visit"~handler~"(tx)))
            {
                static if (isVoid)
                {
                    visit"~handler~"(tx);
                    return;
                }
                else
                {
                    if (Result r = visit"~handler~"(tx))
                        return r;
                    return Result.init;
                }
            }
            else static if (__traits(compiles, visitDefaultCase(t)))
            {
                static if (isVoid)
                {
                    visitDefaultCase(tx);
                    return;
                }
                else
                {
                    if (Result r = visitDefaultCase(t))
                        return r;
                    return Result.init;
                }
            }
            else
                static assert(0, "~handler~");
            ";
    }
    assert(0);
}


/**
 * Returns:
 *     `TypeIdentifier` corresponding to `object.Throwable`
 */
TypeIdentifier getThrowable()
{
    auto tid = new TypeIdentifier(Loc.initial, Id.empty);
    tid.addIdent(Id.object);
    tid.addIdent(Id.Throwable);
    return tid;
}

/**
 * Returns:
 *      TypeIdentifier corresponding to `object.Exception`
 */
TypeIdentifier getException()
{
    auto tid = new TypeIdentifier(Loc.initial, Id.empty);
    tid.addIdent(Id.object);
    tid.addIdent(Id.Exception);
    return tid;
}<|MERGE_RESOLUTION|>--- conflicted
+++ resolved
@@ -2143,17 +2143,6 @@
     {
         TY nty = next.toBasetype().ty;
         return nty.isSomeChar;
-    }
-
-<<<<<<< HEAD
-    override structalign_t alignment()
-    {
-        return next.alignment();
-=======
-    override bool hasVoidInitPointers()
-    {
-        return next.hasVoidInitPointers();
->>>>>>> d447ebb4
     }
 
     override bool needsDestruction()
