/**
 * Template semantics.
 *
 * Copyright:   Copyright (C) 1999-2025 by The D Language Foundation, All Rights Reserved
 * Authors:     $(LINK2 https://www.digitalmars.com, Walter Bright)
 * License:     $(LINK2 https://www.boost.org/LICENSE_1_0.txt, Boost License 1.0)
 * Source:      $(LINK2 https://github.com/dlang/dmd/blob/master/compiler/src/dmd/templatesem.d, _templatesem.d)
 * Documentation:  https://dlang.org/phobos/dmd_templatesem.html
 * Coverage:    https://codecov.io/gh/dlang/dmd/src/master/compiler/src/dmd/templatesem.d
 */

module dmd.templatesem;

import core.stdc.stdio;
import core.stdc.string;
import dmd.aggregate;
import dmd.aliasthis;
import dmd.arraytypes;
import dmd.astenums;
import dmd.ast_node;
import dmd.attrib;
import dmd.dcast;
import dmd.dclass;
import dmd.declaration;
import dmd.dinterpret;
import dmd.dmodule;
import dmd.dscope;
import dmd.dstruct;
import dmd.dsymbol;
import dmd.dsymbolsem;
import dmd.dtemplate;
import dmd.errors;
import dmd.errorsink;
import dmd.expression;
import dmd.expressionsem;
import dmd.func;
import dmd.funcsem;
import dmd.globals;
import dmd.hdrgen;
import dmd.id;
import dmd.identifier;
import dmd.impcnvtab;
import dmd.init;
import dmd.initsem;
import dmd.location;
import dmd.mtype;
import dmd.opover;
import dmd.optimize;
import dmd.root.array;
import dmd.common.outbuffer;
import dmd.rootobject;
import dmd.semantic2;
import dmd.semantic3;
import dmd.templateparamsem;
import dmd.timetrace;
import dmd.tokens;
import dmd.typesem;
import dmd.visitor;

alias funcLeastAsSpecialized = dmd.funcsem.leastAsSpecialized;

enum LOG = false;

/***********************************************************
 * Check whether the type t representation relies on one or more the template parameters.
 * Params:
 *      t           = Tested type, if null, returns false.
 *      tparams     = Template parameters.
 *      iStart      = Start index of tparams to limit the tested parameters. If it's
 *                    nonzero, tparams[0..iStart] will be excluded from the test target.
 */
bool reliesOnTident(Type t, TemplateParameters* tparams, size_t iStart = 0)
{
    return reliesOnTemplateParameters(t, (*tparams)[0 .. tparams.length]);
}

/***********************************************************
 * Check whether the type t representation relies on one or more the template parameters.
 * Params:
 *      t           = Tested type, if null, returns false.
 *      tparams     = Template parameters.
 */
bool reliesOnTemplateParameters(Type t, TemplateParameter[] tparams)
{
    bool visitVector(TypeVector t)
    {
        return t.basetype.reliesOnTemplateParameters(tparams);
    }

    bool visitAArray(TypeAArray t)
    {
        return t.next.reliesOnTemplateParameters(tparams) ||
               t.index.reliesOnTemplateParameters(tparams);
    }

    bool visitFunction(TypeFunction t)
    {
        foreach (i, fparam; t.parameterList)
        {
            if (fparam.type.reliesOnTemplateParameters(tparams))
                return true;
        }
        return t.next.reliesOnTemplateParameters(tparams);
    }

    bool visitIdentifier(TypeIdentifier t)
    {
        foreach (tp; tparams)
        {
            if (tp.ident.equals(t.ident))
                return true;
        }
        return false;
    }

    bool visitInstance(TypeInstance t)
    {
        foreach (tp; tparams)
        {
            if (t.tempinst.name == tp.ident)
                return true;
        }

        if (t.tempinst.tiargs)
            foreach (arg; *t.tempinst.tiargs)
            {
                if (Type ta = isType(arg))
                {
                    if (ta.reliesOnTemplateParameters(tparams))
                        return true;
                }
            }

        return false;
    }

    bool visitTypeof(TypeTypeof t)
    {
        //printf("TypeTypeof.reliesOnTemplateParameters('%s')\n", t.toChars());
        return t.exp.reliesOnTemplateParameters(tparams);
    }

    bool visitTuple(TypeTuple t)
    {
        if (t.arguments)
            foreach (arg; *t.arguments)
            {
                if (arg.type.reliesOnTemplateParameters(tparams))
                    return true;
            }

        return false;
    }

    if (!t)
        return false;

    Type tb = t.toBasetype();
    switch (tb.ty)
    {
        case Tvector:   return visitVector(tb.isTypeVector());
        case Taarray:   return visitAArray(tb.isTypeAArray());
        case Tfunction: return visitFunction(tb.isTypeFunction());
        case Tident:    return visitIdentifier(tb.isTypeIdentifier());
        case Tinstance: return visitInstance(tb.isTypeInstance());
        case Ttypeof:   return visitTypeof(tb.isTypeTypeof());
        case Ttuple:    return visitTuple(tb.isTypeTuple());
        case Tenum:     return false;
        default:        return tb.nextOf().reliesOnTemplateParameters(tparams);
    }
}

/***********************************************************
 * Check whether the expression representation relies on one or more the template parameters.
 * Params:
 *      e           = expression to test
 *      tparams     = Template parameters.
 * Returns:
 *      true if it does
 */
private bool reliesOnTemplateParameters(Expression e, TemplateParameter[] tparams)
{
    extern (C++) final class ReliesOnTemplateParameters : Visitor
    {
        alias visit = Visitor.visit;
    public:
        TemplateParameter[] tparams;
        bool result;

        extern (D) this(TemplateParameter[] tparams) @safe
        {
            this.tparams = tparams;
        }

        override void visit(Expression e)
        {
            //printf("Expression.reliesOnTemplateParameters('%s')\n", e.toChars());
        }

        override void visit(IdentifierExp e)
        {
            //printf("IdentifierExp.reliesOnTemplateParameters('%s')\n", e.toChars());
            foreach (tp; tparams)
            {
                if (e.ident == tp.ident)
                {
                    result = true;
                    return;
                }
            }
        }

        override void visit(TupleExp e)
        {
            //printf("TupleExp.reliesOnTemplateParameters('%s')\n", e.toChars());
            if (e.exps)
            {
                foreach (ea; *e.exps)
                {
                    ea.accept(this);
                    if (result)
                        return;
                }
            }
        }

        override void visit(ArrayLiteralExp e)
        {
            //printf("ArrayLiteralExp.reliesOnTemplateParameters('%s')\n", e.toChars());
            if (e.elements)
            {
                foreach (el; *e.elements)
                {
                    el.accept(this);
                    if (result)
                        return;
                }
            }
        }

        override void visit(AssocArrayLiteralExp e)
        {
            //printf("AssocArrayLiteralExp.reliesOnTemplateParameters('%s')\n", e.toChars());
            foreach (ek; *e.keys)
            {
                ek.accept(this);
                if (result)
                    return;
            }
            foreach (ev; *e.values)
            {
                ev.accept(this);
                if (result)
                    return;
            }
        }

        override void visit(StructLiteralExp e)
        {
            //printf("StructLiteralExp.reliesOnTemplateParameters('%s')\n", e.toChars());
            if (e.elements)
            {
                foreach (ea; *e.elements)
                {
                    ea.accept(this);
                    if (result)
                        return;
                }
            }
        }

        override void visit(TypeExp e)
        {
            //printf("TypeExp.reliesOnTemplateParameters('%s')\n", e.toChars());
            result = e.type.reliesOnTemplateParameters(tparams);
        }

        override void visit(NewExp e)
        {
            //printf("NewExp.reliesOnTemplateParameters('%s')\n", e.toChars());
            if (e.placement)
                e.placement.accept(this);
            if (e.thisexp)
                e.thisexp.accept(this);
            result = e.newtype.reliesOnTemplateParameters(tparams);
            if (!result && e.arguments)
            {
                foreach (ea; *e.arguments)
                {
                    ea.accept(this);
                    if (result)
                        return;
                }
            }
        }

        override void visit(NewAnonClassExp e)
        {
            //printf("NewAnonClassExp.reliesOnTemplateParameters('%s')\n", e.toChars());
            result = true;
        }

        override void visit(FuncExp e)
        {
            //printf("FuncExp.reliesOnTemplateParameters('%s')\n", e.toChars());
            result = true;
        }

        override void visit(TypeidExp e)
        {
            //printf("TypeidExp.reliesOnTemplateParameters('%s')\n", e.toChars());
            if (auto ea = isExpression(e.obj))
                ea.accept(this);
            else if (auto ta = isType(e.obj))
                result = ta.reliesOnTemplateParameters(tparams);
        }

        override void visit(TraitsExp e)
        {
            //printf("TraitsExp.reliesOnTemplateParameters('%s')\n", e.toChars());
            if (e.args)
            {
                foreach (oa; *e.args)
                {
                    if (auto ea = isExpression(oa))
                        ea.accept(this);
                    else if (auto ta = isType(oa))
                        result = ta.reliesOnTemplateParameters(tparams);
                    if (result)
                        return;
                }
            }
        }

        override void visit(IsExp e)
        {
            //printf("IsExp.reliesOnTemplateParameters('%s')\n", e.toChars());
            result = e.targ.reliesOnTemplateParameters(tparams);
        }

        override void visit(UnaExp e)
        {
            //printf("UnaExp.reliesOnTemplateParameters('%s')\n", e.toChars());
            e.e1.accept(this);
        }

        override void visit(DotTemplateInstanceExp e)
        {
            //printf("DotTemplateInstanceExp.reliesOnTemplateParameters('%s')\n", e.toChars());
            visit(e.isUnaExp());
            if (!result && e.ti.tiargs)
            {
                foreach (oa; *e.ti.tiargs)
                {
                    if (auto ea = isExpression(oa))
                        ea.accept(this);
                    else if (auto ta = isType(oa))
                        result = ta.reliesOnTemplateParameters(tparams);
                    if (result)
                        return;
                }
            }
        }

        override void visit(CallExp e)
        {
            //printf("CallExp.reliesOnTemplateParameters('%s')\n", e.toChars());
            visit(e.isUnaExp());
            if (!result && e.arguments)
            {
                foreach (ea; *e.arguments)
                {
                    ea.accept(this);
                    if (result)
                        return;
                }
            }
        }

        override void visit(CastExp e)
        {
            //printf("CallExp.reliesOnTemplateParameters('%s')\n", e.toChars());
            visit(e.isUnaExp());
            // e.to can be null for cast() with no type
            if (!result && e.to)
                result = e.to.reliesOnTemplateParameters(tparams);
        }

        override void visit(SliceExp e)
        {
            //printf("SliceExp.reliesOnTemplateParameters('%s')\n", e.toChars());
            visit(e.isUnaExp());
            if (!result && e.lwr)
                e.lwr.accept(this);
            if (!result && e.upr)
                e.upr.accept(this);
        }

        override void visit(IntervalExp e)
        {
            //printf("IntervalExp.reliesOnTemplateParameters('%s')\n", e.toChars());
            e.lwr.accept(this);
            if (!result)
                e.upr.accept(this);
        }

        override void visit(ArrayExp e)
        {
            //printf("ArrayExp.reliesOnTemplateParameters('%s')\n", e.toChars());
            visit(e.isUnaExp());
            if (!result && e.arguments)
            {
                foreach (ea; *e.arguments)
                    ea.accept(this);
            }
        }

        override void visit(BinExp e)
        {
            //printf("BinExp.reliesOnTemplateParameters('%s')\n", e.toChars());
            e.e1.accept(this);
            if (!result)
                e.e2.accept(this);
        }

        override void visit(CondExp e)
        {
            //printf("BinExp.reliesOnTemplateParameters('%s')\n", e.toChars());
            e.econd.accept(this);
            if (!result)
                visit(e.isBinExp());
        }
    }

    scope ReliesOnTemplateParameters v = new ReliesOnTemplateParameters(tparams);
    e.accept(v);
    return v.result;
}

void computeOneMember(TemplateDeclaration td)
{
    if (td is null || td.haveComputedOneMember)
        return;

    if (td && td.members && td.ident)
    {
        Dsymbol s;
        if (oneMembers(td.members, s, td.ident) && s)
        {
            td.onemember = s;
            s.parent = td;
            td.computeIsTrivialAlias(s);
        }
        td.haveComputedOneMember = true;
    }
}

bool declareParameter(TemplateParameter _this, Scope* sc)
{
    static bool typeDeclareParameter(TemplateTypeParameter _this, Scope* sc)
    {
        //printf("TemplateTypeParameter.declareParameter('%s')\n", ident.toChars());
        auto ti = new TypeIdentifier(_this.loc, _this.ident);
        Declaration ad = new AliasDeclaration(_this.loc, _this.ident, ti);
        return sc.insert(ad) !is null;
    }

    static bool valueDeclareParameter(TemplateValueParameter _this, Scope* sc)
    {
        /*
            Do type semantic earlier.

            This means for certain erroneous value parameters
            their "type" can be known earlier and thus a better
            error message given.

            For example:
            `template test(x* x) {}`
            now yields "undefined identifier" rather than the opaque
            "variable `x` is used as a type".
         */
        if (_this.valType)
            _this.valType = _this.valType.typeSemantic(_this.loc, sc);
        auto v = new VarDeclaration(_this.loc, _this.valType, _this.ident, null);
        v.storage_class = STC.templateparameter;
        return sc.insert(v) !is null;
    }

    static bool aliasDeclareParameter(TemplateAliasParameter _this, Scope* sc)
    {
        auto ti = new TypeIdentifier(_this.loc, _this.ident);
        Declaration ad = new AliasDeclaration(_this.loc, _this.ident, ti);
        return sc.insert(ad) !is null;
    }

    static bool tupleDeclareParameter(TemplateTupleParameter _this, Scope* sc)
    {
        auto ti = new TypeIdentifier(_this.loc, _this.ident);
        Declaration ad = new AliasDeclaration(_this.loc, _this.ident, ti);
        return sc.insert(ad) !is null;
    }

    if (auto tp = _this.isTemplateTypeParameter())
        return typeDeclareParameter(tp, sc);
    else if (auto vp = _this.isTemplateValueParameter())
        return valueDeclareParameter(vp, sc);
    else if (auto ap = _this.isTemplateAliasParameter())
        return aliasDeclareParameter(ap, sc);
    else if (auto tup = _this.isTemplateTupleParameter())
        return tupleDeclareParameter(tup, sc);

    assert(0); // unreachable
}

/************************************
 * Return hash of Objects.
 */
private size_t arrayObjectHash(ref Objects oa1)
{
    import dmd.root.hash : mixHash;

    size_t hash = 0;
    foreach (o1; oa1)
    {
        /* Must follow the logic of match()
         */
        if (auto t1 = isType(o1))
            hash = mixHash(hash, cast(size_t)t1.deco);
        else if (auto e1 = getExpression(o1))
            hash = mixHash(hash, expressionHash(e1));
        else if (auto s1 = isDsymbol(o1))
        {
            if (auto fa1 = s1.isFuncAliasDeclaration())
                s1 = fa1.toAliasFunc();
            hash = mixHash(hash, mixHash(cast(size_t)cast(void*)s1.getIdent(), cast(size_t)cast(void*)s1.parent));
        }
        else if (auto u1 = isTuple(o1))
            hash = mixHash(hash, arrayObjectHash(u1.objects));
    }
    return hash;
}

/************************************
 * Computes hash of expression.
 * Handles all Expression classes and MUST match their equals method,
 * i.e. e1.equals(e2) implies expressionHash(e1) == expressionHash(e2).
 */
private size_t expressionHash(Expression e)
{
    import dmd.root.ctfloat : CTFloat;
    import dmd.root.hash : calcHash, mixHash;

    switch (e.op)
    {
    case EXP.int64:
        return cast(size_t) e.isIntegerExp().getInteger();

    case EXP.float64:
        return CTFloat.hash(e.isRealExp().value);

    case EXP.complex80:
        auto ce = e.isComplexExp();
        return mixHash(CTFloat.hash(ce.toReal), CTFloat.hash(ce.toImaginary));

    case EXP.identifier:
        return cast(size_t)cast(void*) e.isIdentifierExp().ident;

    case EXP.null_:
        return cast(size_t)cast(void*) e.isNullExp().type;

    case EXP.string_:
        return calcHash(e.isStringExp.peekData());

    case EXP.tuple:
    {
        auto te = e.isTupleExp();
        size_t hash = 0;
        hash += te.e0 ? expressionHash(te.e0) : 0;
        foreach (elem; *te.exps)
            hash = mixHash(hash, expressionHash(elem));
        return hash;
    }

    case EXP.arrayLiteral:
    {
        auto ae = e.isArrayLiteralExp();
        size_t hash;
        foreach (i; 0 .. ae.elements.length)
            hash = mixHash(hash, expressionHash(ae[i]));
        return hash;
    }

    case EXP.assocArrayLiteral:
    {
        auto ae = e.isAssocArrayLiteralExp();
        size_t hash;
        foreach (i; 0 .. ae.keys.length)
            // reduction needs associative op as keys are unsorted (use XOR)
            hash ^= mixHash(expressionHash((*ae.keys)[i]), expressionHash((*ae.values)[i]));
        return hash;
    }

    case EXP.structLiteral:
    {
        auto se = e.isStructLiteralExp();
        size_t hash;
        foreach (elem; *se.elements)
            hash = mixHash(hash, elem ? expressionHash(elem) : 0);
        return hash;
    }

    case EXP.variable:
        return cast(size_t)cast(void*) e.isVarExp().var;

    case EXP.function_:
        return cast(size_t)cast(void*) e.isFuncExp().fd;

    default:
        // no custom equals for this expression
        //assert((&e.equals).funcptr is &Expression.equals);
        // equals based on identity
        return cast(size_t)cast(void*) e;
    }
}

/************************************
 * This struct is needed for TemplateInstance to be the key in an associative array.
 * Fixing https://issues.dlang.org/show_bug.cgi?id=15813 would make it unnecessary.
 */
struct TemplateInstanceBox
{
    TemplateInstance ti;
    size_t hash; // cached result of toHash()

    this(TemplateInstance ti)
    {
        this.ti = ti;
        hash = cast(size_t)cast(void*)this.ti.enclosing;
        hash += arrayObjectHash(this.ti.tdtypes);
        hash += hash == 0;
    }

    size_t toHash() const @safe pure nothrow
    {
        assert(hash);
        return hash;
    }

    bool opEquals(ref const TemplateInstanceBox s) @trusted const
    {
        bool res = void;
        if (ti.inst && s.ti.inst)
        {
            /* This clause is only used when an instance with errors
             * is replaced with a correct instance.
             */
            res = ti is s.ti;
        }
        else
        {
            /* Used when a proposed instance is used to see if there's
             * an existing instance.
             */
            static if (__VERSION__ < 2099) // https://issues.dlang.org/show_bug.cgi?id=22717
                res = (cast()s.ti).equalsx(cast()ti);
            else
                res = (cast()ti).equalsx(cast()s.ti);
        }

        debug (FindExistingInstance) ++(res ? nHits : nCollisions);
        return res;
    }

    debug (FindExistingInstance)
    {
        __gshared uint nHits, nCollisions;

        shared static ~this()
        {
            printf("debug (FindExistingInstance) TemplateInstanceBox.equals hits: %u collisions: %u\n",
                   nHits, nCollisions);
        }
    }
}

/************************************
 * Perform semantic analysis on template.
 * Params:
 *      sc = context
 *      tempdecl = template declaration
 */
void templateDeclarationSemantic(Scope* sc, TemplateDeclaration tempdecl)
{
    enum log = false;
    static if (log)
    {
        printf("TemplateDeclaration.dsymbolSemantic(this = %p, id = '%s')\n", this, tempdecl.ident.toChars());
        printf("sc.stc = %llx\n", sc.stc);
        printf("sc.module = %s\n", sc._module.toChars());
    }
    if (tempdecl.semanticRun != PASS.initial)
        return; // semantic() already run

    if (tempdecl._scope)
    {
        sc = tempdecl._scope;
        tempdecl._scope = null;
    }
    if (!sc)
        return;

    import dmd.timetrace;
    timeTraceBeginEvent(TimeTraceEventType.sema1TemplateDecl);
    scope (exit) timeTraceEndEvent(TimeTraceEventType.sema1TemplateDecl, tempdecl);
    // Remember templates defined in module object that we need to know about
    if (sc._module && sc._module.ident == Id.object)
    {
        if (tempdecl.ident == Id.RTInfo)
            Type.rtinfo = tempdecl;
    }

    /* Remember Scope for later instantiations, but make
     * a copy since attributes can change.
     */
    if (!tempdecl._scope)
    {
        tempdecl._scope = sc.copy();
        tempdecl._scope.setNoFree();
    }

    tempdecl.semanticRun = PASS.semantic;

    tempdecl.parent = sc.parent;
    tempdecl.visibility = sc.visibility;
    tempdecl.userAttribDecl = sc.userAttribDecl;
    tempdecl.cppnamespace = sc.namespace;
    tempdecl.isstatic = tempdecl.toParent().isModule() || (tempdecl._scope.stc & STC.static_);
    tempdecl.deprecated_ = !!(sc.stc & STC.deprecated_);

    checkGNUABITag(tempdecl, sc.linkage);

    if (!tempdecl.isstatic)
    {
        if (auto ad = tempdecl.parent.pastMixin().isAggregateDeclaration())
            ad.makeNested();
    }

    // Set up scope for parameters
    auto paramsym = new ScopeDsymbol();
    paramsym.parent = tempdecl.parent;
    Scope* paramscope = sc.push(paramsym);
    paramscope.stc = STC.none;

    if (global.params.ddoc.doOutput)
    {
        tempdecl.origParameters = new TemplateParameters(tempdecl.parameters.length);
        for (size_t i = 0; i < tempdecl.parameters.length; i++)
        {
            TemplateParameter tp = (*tempdecl.parameters)[i];
            (*tempdecl.origParameters)[i] = tp.syntaxCopy();
        }
    }
    for (size_t i = 0; i < tempdecl.parameters.length; i++)
    {
        TemplateParameter tp = (*tempdecl.parameters)[i];
        if (!tp.declareParameter(paramscope))
        {
            error(tp.loc, "parameter `%s` multiply defined", tp.ident.toChars());
            tempdecl.errors = true;
        }
        if (!tp.tpsemantic(paramscope, tempdecl.parameters))
        {
            tempdecl.errors = true;
        }
        if (i + 1 != tempdecl.parameters.length && tp.isTemplateTupleParameter())
        {
            tempdecl.computeOneMember(); // for .kind
            .error(tempdecl.loc, "%s `%s` template sequence parameter must be the last one", tempdecl.kind, tempdecl.toPrettyChars);
            tempdecl.errors = true;
        }
    }

    /* Calculate TemplateParameter.dependent
     */
    auto tparams = TemplateParameters(1);
    for (size_t i = 0; i < tempdecl.parameters.length; i++)
    {
        TemplateParameter tp = (*tempdecl.parameters)[i];
        tparams[0] = tp;

        for (size_t j = 0; j < tempdecl.parameters.length; j++)
        {
            // Skip cases like: X(T : T)
            if (i == j)
                continue;

            if (TemplateTypeParameter ttp = (*tempdecl.parameters)[j].isTemplateTypeParameter())
            {
                if (reliesOnTident(ttp.specType, &tparams))
                    tp.dependent = true;
            }
            else if (TemplateAliasParameter tap = (*tempdecl.parameters)[j].isTemplateAliasParameter())
            {
                if (reliesOnTident(tap.specType, &tparams) ||
                    reliesOnTident(isType(tap.specAlias), &tparams))
                {
                    tp.dependent = true;
                }
            }
        }
    }

    paramscope.pop();

    // Compute again
    tempdecl.onemember = null;
    tempdecl.computeOneMember();
    /* BUG: should check:
     *  1. template functions must not introduce virtual functions, as they
     *     cannot be accomodated in the vtbl[]
     *  2. templates cannot introduce non-static data members (i.e. fields)
     *     as they would change the instance size of the aggregate.
     */

    tempdecl.semanticRun = PASS.semanticdone;
}

void templateInstanceSemantic(TemplateInstance tempinst, Scope* sc, ArgumentList argumentList)
{
    //printf("[%s] TemplateInstance.dsymbolSemantic('%s', this=%p, gag = %d, sc = %p)\n", tempinst.loc.toChars(), tempinst.toChars(), tempinst, global.gag, sc);
    version (none)
    {
        for (Dsymbol s = tempinst; s; s = s.parent)
        {
            printf("\t%s\n", s.toChars());
        }
        printf("Scope\n");
        for (Scope* scx = sc; scx; scx = scx.enclosing)
        {
            printf("\t%s parent %s\n", scx._module ? scx._module.toChars() : "null", scx.parent ? scx.parent.toChars() : "null");
        }
    }

    static if (LOG)
    {
        printf("\n+TemplateInstance.dsymbolSemantic('%s', this=%p)\n", tempinst.toChars(), tempinst);
    }
    if (tempinst.inst) // if semantic() was already run
    {
        static if (LOG)
        {
            printf("-TemplateInstance.dsymbolSemantic('%s', this=%p) already run\n",
                   tempinst.inst.toChars(), tempinst.inst);
        }
        return;
    }
    if (tempinst.semanticRun != PASS.initial)
    {
        static if (LOG)
        {
            printf("Recursive template expansion\n");
        }
        auto ungag = Ungag(global.gag);
        if (!tempinst.gagged)
            global.gag = 0;
        .error(tempinst.loc, "%s `%s` recursive template expansion", tempinst.kind, tempinst.toPrettyChars);
        if (tempinst.gagged)
            tempinst.semanticRun = PASS.initial;
        else
            tempinst.inst = tempinst;
        tempinst.errors = true;
        return;
    }

    timeTraceBeginEvent(TimeTraceEventType.sema1TemplateInstance);
    scope (exit) timeTraceEndEvent(TimeTraceEventType.sema1TemplateInstance, tempinst);

    // Get the enclosing template instance from the scope tinst
    tempinst.tinst = sc.tinst;

    // Get the instantiating module from the scope minst
    tempinst.minst = sc.minst;
    // https://issues.dlang.org/show_bug.cgi?id=10920
    // If the enclosing function is non-root symbol,
    // this instance should be speculative.
    if (!tempinst.tinst && sc.func && sc.func.inNonRoot())
    {
        tempinst.minst = null;
    }

    tempinst.gagged = (global.gag > 0);

    tempinst.semanticRun = PASS.semantic;

    static if (LOG)
    {
        printf("\tdo semantic\n");
    }
    /* Find template declaration first,
     * then run semantic on each argument (place results in tiargs[]),
     * last find most specialized template from overload list/set.
     */
    if (!tempinst.findTempDecl(sc, null) || !tempinst.semanticTiargs(sc) || !tempinst.findBestMatch(sc, argumentList))
    {
    Lerror:
        if (tempinst.gagged)
        {
            // https://issues.dlang.org/show_bug.cgi?id=13220
            // Roll back status for later semantic re-running
            tempinst.semanticRun = PASS.initial;
        }
        else
            tempinst.inst = tempinst;
        tempinst.errors = true;
        return;
    }
    TemplateDeclaration tempdecl = tempinst.tempdecl.isTemplateDeclaration();
    assert(tempdecl);

    if (global.params.v.templates)
        TemplateStats.incInstance(tempdecl, tempinst, global.params.v.templatesListInstances);

    tempdecl.checkDeprecated(tempinst.loc, sc);

    // If tempdecl is a mixin, disallow it
    if (tempdecl.ismixin)
    {
        .error(tempinst.loc, "%s `%s` mixin templates are not regular templates", tempinst.kind, tempinst.toPrettyChars);
        goto Lerror;
    }

    tempinst.hasNestedArgs(tempinst.tiargs, tempdecl.isstatic);
    if (tempinst.errors)
        goto Lerror;

    // Copy the tempdecl namespace (not the scope one)
    tempinst.cppnamespace = tempdecl.cppnamespace;
    if (tempinst.cppnamespace)
        tempinst.cppnamespace.dsymbolSemantic(sc);

    /* Greatly simplified semantic processing for AliasSeq templates
     */
    if (tempdecl.isTrivialAliasSeq)
    {
        tempinst.inst = tempinst;
        return aliasSeqInstanceSemantic(tempinst, sc, tempdecl);
    }

    /* Greatly simplified semantic processing for Alias templates
     */
    else if (tempdecl.isTrivialAlias)
    {
        tempinst.inst = tempinst;
        return aliasInstanceSemantic(tempinst, sc, tempdecl);
    }


    /* See if there is an existing TemplateInstantiation that already
     * implements the typeargs. If so, just refer to that one instead.
     */
    tempinst.inst = tempdecl.findExistingInstance(tempinst, argumentList);
    TemplateInstance errinst = null;
    if (!tempinst.inst)
    {
        // So, we need to implement 'this' instance.
    }
    else if (tempinst.inst.gagged && !tempinst.gagged && tempinst.inst.errors)
    {
        // If the first instantiation had failed, re-run semantic,
        // so that error messages are shown.
        errinst = tempinst.inst;
    }
    else
    {
        // It's a match
        tempinst.parent = tempinst.inst.parent;
        tempinst.errors = tempinst.inst.errors;

        // If both this and the previous instantiation were gagged,
        // use the number of errors that happened last time.
        global.errors += tempinst.errors;
        global.gaggedErrors += tempinst.errors;

        // If the first instantiation was gagged, but this is not:
        if (tempinst.inst.gagged)
        {
            // It had succeeded, mark it is a non-gagged instantiation,
            // and reuse it.
            tempinst.inst.gagged = tempinst.gagged;
        }

        tempinst.tnext = tempinst.inst.tnext;
        tempinst.inst.tnext = tempinst;

        /* A module can have explicit template instance and its alias
         * in module scope (e,g, `alias Base64 = Base64Impl!('+', '/');`).
         * If the first instantiation 'inst' had happened in non-root module,
         * compiler can assume that its instantiated code would be included
         * in the separately compiled obj/lib file (e.g. phobos.lib).
         *
         * However, if 'this' second instantiation happened in root module,
         * compiler might need to invoke its codegen
         * (https://issues.dlang.org/show_bug.cgi?id=2500 & https://issues.dlang.org/show_bug.cgi?id=2644).
         * But whole import graph is not determined until all semantic pass finished,
         * so 'inst' should conservatively finish the semantic3 pass for the codegen.
         */
        if (tempinst.minst && tempinst.minst.isRoot() && !(tempinst.inst.minst && tempinst.inst.minst.isRoot()))
        {
            /* Swap the position of 'inst' and 'this' in the instantiation graph.
             * Then, the primary instance `inst` will be changed to a root instance,
             * along with all members of `inst` having their scopes updated.
             *
             * Before:
             *  non-root -> A!() -> B!()[inst] -> C!() { members[non-root] }
             *                      |
             *  root     -> D!() -> B!()[this]
             *
             * After:
             *  non-root -> A!() -> B!()[this]
             *                      |
             *  root     -> D!() -> B!()[inst] -> C!() { members[root] }
             */
            Module mi = tempinst.minst;
            TemplateInstance ti = tempinst.tinst;
            tempinst.minst = tempinst.inst.minst;
            tempinst.tinst = tempinst.inst.tinst;
            tempinst.inst.minst = mi;
            tempinst.inst.tinst = ti;

            /* https://issues.dlang.org/show_bug.cgi?id=21299
               `minst` has been updated on the primary instance `inst` so it is
               now coming from a root module, however all Dsymbol `inst.members`
               of the instance still have their `_scope.minst` pointing at the
               original non-root module. We must now propagate `minst` to all
               members so that forward referenced dependencies that get
               instantiated will also be appended to the root module, otherwise
               there will be undefined references at link-time.  */
            extern (C++) final class InstMemberWalker : Visitor
            {
                alias visit = Visitor.visit;
                TemplateInstance inst;

                extern (D) this(TemplateInstance inst) scope @safe
                {
                    this.inst = inst;
                }

                override void visit(Dsymbol d)
                {
                    if (d._scope)
                        d._scope.minst = inst.minst;
                }

                override void visit(ScopeDsymbol sds)
                {
                    sds.members.foreachDsymbol( s => s.accept(this) );
                    visit(cast(Dsymbol)sds);
                }

                override void visit(StructDeclaration sd)
                {
                    // need to visit auto-generated methods as well
                    if (sd.xeq) visit(sd.xeq);
                    if (sd.xcmp) visit(sd.xcmp);
                    if (sd.xhash) visit(sd.xhash);
                    visit(cast(ScopeDsymbol)sd);
                }

                override void visit(AttribDeclaration ad)
                {
                    ad.include(null).foreachDsymbol( s => s.accept(this) );
                    visit(cast(Dsymbol)ad);
                }

                override void visit(ConditionalDeclaration cd)
                {
                    if (cd.condition.inc)
                        visit(cast(AttribDeclaration)cd);
                    else
                        visit(cast(Dsymbol)cd);
                }
            }
            scope v = new InstMemberWalker(tempinst.inst);
            tempinst.inst.accept(v);

            if (!global.params.allInst &&
                tempinst.minst) // if inst was not speculative...
            {
                assert(!tempinst.minst.isRoot()); // ... it was previously appended to a non-root module
                // Append again to the root module members[], so that the instance will
                // get codegen chances (depending on `tempinst.inst.needsCodegen()`).
                tempinst.inst.appendToModuleMember();
            }

            assert(tempinst.inst.memberOf && tempinst.inst.memberOf.isRoot(), "no codegen chances");
        }

        // modules imported by an existing instance should be added to the module
        // that instantiates the instance.
        if (tempinst.minst)
            foreach(imp; tempinst.inst.importedModules)
                if (!tempinst.minst.aimports.contains(imp))
                    tempinst.minst.aimports.push(imp);

        static if (LOG)
        {
            printf("\tit's a match with instance %p, %d\n", tempinst.inst, tempinst.inst.semanticRun);
        }
        return;
    }
    static if (LOG)
    {
        printf("\timplement template instance %s '%s'\n", tempdecl.parent.toChars(), tempinst.toChars());
        printf("\ttempdecl %s\n", tempdecl.toChars());
    }
    const errorsave = global.errors;

    tempinst.inst = tempinst;
    tempinst.parent = tempinst.enclosing ? tempinst.enclosing : tempdecl.parent;
    //printf("parent = '%s'\n", parent.kind());

    if (global.params.v.templates)
        TemplateStats.incUnique(tempdecl, tempinst);

    TemplateInstance tempdecl_instance_idx = tempdecl.addInstance(tempinst);

    //getIdent();

    // Store the place we added it to in target_symbol_list(_idx) so we can
    // remove it later if we encounter an error.
    Dsymbols* target_symbol_list = tempinst.appendToModuleMember();
    size_t target_symbol_list_idx = target_symbol_list ? target_symbol_list.length - 1 : 0;

    // Copy the syntax trees from the TemplateDeclaration
    tempinst.members = Dsymbol.arraySyntaxCopy(tempdecl.members);

    // resolve TemplateThisParameter
    for (size_t i = 0; i < tempdecl.parameters.length; i++)
    {
        if ((*tempdecl.parameters)[i].isTemplateThisParameter() is null)
            continue;
        Type t = isType((*tempinst.tiargs)[i]);
        assert(t);
        if (STC stc = ModToStc(t.mod))
        {
            //printf("t = %s, stc = x%llx\n", t.toChars(), stc);
            auto s = new Dsymbols(new StorageClassDeclaration(stc, tempinst.members));
            tempinst.members = s;
        }
        break;
    }

    // Create our own scope for the template parameters
    Scope* _scope = tempdecl._scope;
    if (tempdecl.semanticRun == PASS.initial)
    {
        .error(tempinst.loc, "%s `%s` template instantiation `%s` forward references template declaration `%s`",
           tempinst.kind, tempinst.toPrettyChars, tempinst.toChars(), tempdecl.toChars());
        return;
    }

    static if (LOG)
    {
        printf("\tcreate scope for template parameters '%s'\n", tempinst.toChars());
    }
    tempinst.argsym = new ScopeDsymbol();
    tempinst.argsym.parent = _scope.parent;
    _scope = _scope.push(tempinst.argsym);
    _scope.tinst = tempinst;
    _scope.minst = tempinst.minst;
    //scope.stc = STC.none;

    if (sc.isKnownToHaveACompileTimeContext)
        _scope.knownACompileTimeOnlyContext = true;

    // Declare each template parameter as an alias for the argument type
    Scope* paramscope = _scope.push();
    paramscope.stc = STC.none;
    paramscope.visibility = Visibility(Visibility.Kind.public_); // https://issues.dlang.org/show_bug.cgi?id=14169
                                              // template parameters should be public
    tempinst.declareParameters(paramscope);
    paramscope.pop();

    // Add members of template instance to template instance symbol table
    //parent = scope.scopesym;
    tempinst.symtab = new DsymbolTable();

    tempinst.members.foreachDsymbol( (s)
    {
        static if (LOG)
        {
            printf("\t adding member '%s' %p kind %s to '%s'\n", s.toChars(), s, s.kind(), tempinst.toChars());
        }
        s.addMember(_scope, tempinst);
    });

    static if (LOG)
    {
        printf("adding members done\n");
    }

    /* See if there is only one member of template instance, and that
     * member has the same name as the template instance.
     * If so, this template instance becomes an alias for that member.
     */
    //printf("members.length = %d\n", tempinst.members.length);
    if (tempinst.members.length)
    {
        Dsymbol s;
        if (oneMembers(tempinst.members, s, tempdecl.ident) && s)
        {
            //printf("tempdecl.ident = %s, s = `%s %s`\n", tempdecl.ident.toChars(), s.kind(), s.toPrettyChars());
            //printf("setting aliasdecl\n");
            tempinst.aliasdecl = s;
        }
    }

    /* If function template declaration
     */
    if (argumentList.length > 0 && tempinst.aliasdecl)
    {
        if (auto fd = tempinst.aliasdecl.isFuncDeclaration())
        {
            /* Transmit fargs to type so that TypeFunction.dsymbolSemantic() can
             * resolve any "auto ref" storage classes.
             */
            if (fd.type)
                if (auto tf = fd.type.isTypeFunction())
                    tf.inferenceArguments = argumentList;
        }
    }

    // Do semantic() analysis on template instance members
    static if (LOG)
    {
        printf("\tdo semantic() on template instance members '%s'\n", tempinst.toChars());
    }
    Scope* sc2;
    sc2 = _scope.push(tempinst);
    //printf("enclosing = %d, sc.parent = %s\n", tempinst.enclosing, sc.parent.toChars());
    sc2.parent = tempinst;
    sc2.tinst = tempinst;
    sc2.minst = tempinst.minst;
    sc2.stc &= ~STC.deprecated_;
    tempinst.tryExpandMembers(sc2);

    tempinst.semanticRun = PASS.semanticdone;

    /* ConditionalDeclaration may introduce eponymous declaration,
     * so we should find it once again after semantic.
     */
    if (tempinst.members.length)
    {
        Dsymbol s;
        if (oneMembers(tempinst.members, s, tempdecl.ident) && s)
        {
            if (!tempinst.aliasdecl || tempinst.aliasdecl != s)
            {
                //printf("tempdecl.ident = %s, s = `%s %s`\n", tempdecl.ident.toChars(), s.kind(), s.toPrettyChars());
                //printf("setting aliasdecl 2\n");
                tempinst.aliasdecl = s;
            }
        }
    }

    if (global.errors != errorsave)
        goto Laftersemantic;

    /* If any of the instantiation members didn't get semantic() run
     * on them due to forward references, we cannot run semantic2()
     * or semantic3() yet.
     */
    {
        bool found_deferred_ad = false;
        for (size_t i = 0; i < Module.deferred.length; i++)
        {
            Dsymbol sd = Module.deferred[i];
            AggregateDeclaration ad = sd.isAggregateDeclaration();
            if (ad && ad.parent && ad.parent.isTemplateInstance())
            {
                //printf("deferred template aggregate: %s %s\n",
                //        sd.parent.toChars(), sd.toChars());
                found_deferred_ad = true;
                if (ad.parent == tempinst)
                {
                    ad.deferred = tempinst;
                    break;
                }
            }
        }
        if (found_deferred_ad || Module.deferred.length)
            goto Laftersemantic;
    }

    /* The problem is when to parse the initializer for a variable.
     * Perhaps VarDeclaration.dsymbolSemantic() should do it like it does
     * for initializers inside a function.
     */
    //if (sc.parent.isFuncDeclaration())
    {
        /* https://issues.dlang.org/show_bug.cgi?id=782
         * this has problems if the classes this depends on
         * are forward referenced. Find a way to defer semantic()
         * on this template.
         */
        tempinst.semantic2(sc2);
    }
    if (global.errors != errorsave)
        goto Laftersemantic;

    if ((sc.func || sc.fullinst) && !tempinst.tinst)
    {
        /* If a template is instantiated inside function, the whole instantiation
         * should be done at that position. But, immediate running semantic3 of
         * dependent templates may cause unresolved forward reference.
         * https://issues.dlang.org/show_bug.cgi?id=9050
         * To avoid the issue, don't run semantic3 until semantic and semantic2 done.
         */
        TemplateInstances deferred;
        tempinst.deferred = &deferred;

        //printf("Run semantic3 on %s\n", toChars());

        /* https://issues.dlang.org/show_bug.cgi?id=23965
         * DRuntime hooks are not deprecated, but may be used for deprecated
         * types. Deprecations are disabled while analysing hooks to avoid
         * spurious error messages.
         */
        auto saveUseDeprecated = global.params.useDeprecated;
        if (sc.isDeprecated() && isDRuntimeHook(tempinst.name))
            global.params.useDeprecated = DiagnosticReporting.off;

        tempinst.trySemantic3(sc2);

        global.params.useDeprecated = saveUseDeprecated;

        for (size_t i = 0; i < deferred.length; i++)
        {
            //printf("+ run deferred semantic3 on %s\n", deferred[i].toChars());
            deferred[i].semantic3(null);
        }

        tempinst.deferred = null;
    }
    else if (tempinst.tinst)
    {
        bool doSemantic3 = false;
        FuncDeclaration fd;
        if (tempinst.aliasdecl)
            fd = tempinst.aliasdecl.toAlias2().isFuncDeclaration();

        if (fd)
        {
            /* Template function instantiation should run semantic3 immediately
             * for attribute inference.
             */
            scope fld = fd.isFuncLiteralDeclaration();
            if (fld && fld.tok == TOK.reserved)
                doSemantic3 = true;
            else if (sc.func)
                doSemantic3 = true;
        }
        else if (sc.func)
        {
            /* A lambda function in template arguments might capture the
             * instantiated scope context. For the correct context inference,
             * all instantiated functions should run the semantic3 immediately.
             * See also compilable/test14973.d
             */
            foreach (oarg; tempinst.tdtypes)
            {
                auto s = getDsymbol(oarg);
                if (!s)
                    continue;

                if (auto td = s.isTemplateDeclaration())
                {
                    if (!td.literal)
                        continue;
                    assert(td.members && td.members.length == 1);
                    s = (*td.members)[0];
                }
                if (auto fld = s.isFuncLiteralDeclaration())
                {
                    if (fld.tok == TOK.reserved)
                    {
                        doSemantic3 = true;
                        break;
                    }
                }
            }
            //printf("[%s] %s doSemantic3 = %d\n", tempinst.tinst.loc.toChars(), tempinst.tinst.toChars(), doSemantic3);
        }
        if (doSemantic3)
            tempinst.trySemantic3(sc2);

        TemplateInstance ti = tempinst.tinst;
        int nest = 0;
        while (ti && !ti.deferred && ti.tinst)
        {
            ti = ti.tinst;
            if (++nest > global.recursionLimit)
            {
                global.gag = 0; // ensure error message gets printed
                .error(tempinst.loc, "%s `%s` recursive expansion", tempinst.kind, tempinst.toPrettyChars);
                fatal();
            }
        }
        if (ti && ti.deferred)
        {
            //printf("deferred semantic3 of %p %s, ti = %s, ti.deferred = %p\n", this, toChars(), ti.toChars());
            for (size_t i = 0;; i++)
            {
                if (i == ti.deferred.length)
                {
                    ti.deferred.push(tempinst);
                    break;
                }
                if ((*ti.deferred)[i] == tempinst)
                    break;
            }
        }
    }

    if (tempinst.aliasdecl)
    {
        /* https://issues.dlang.org/show_bug.cgi?id=13816
         * AliasDeclaration tries to resolve forward reference
         * twice (See inuse check in AliasDeclaration.toAlias()). It's
         * necessary to resolve mutual references of instantiated symbols, but
         * it will left a true recursive alias in tuple declaration - an
         * AliasDeclaration A refers TupleDeclaration B, and B contains A
         * in its elements.  To correctly make it an error, we strictly need to
         * resolve the alias of eponymous member.
         */
        tempinst.aliasdecl = tempinst.aliasdecl.toAlias2();

        // stop AliasAssign tuple building
        if (auto td = tempinst.aliasdecl.isTupleDeclaration())
            td.building = false;
    }

Laftersemantic:
    sc2.pop();
    _scope.pop();

    // Give additional context info if error occurred during instantiation
    if (global.errors != errorsave)
    {
        if (!tempinst.errors)
        {
            if (!tempdecl.literal)
                .error(tempinst.loc, "%s `%s` error instantiating", tempinst.kind, tempinst.toPrettyChars);
            if (tempinst.tinst)
                tempinst.tinst.printInstantiationTrace();
        }
        tempinst.errors = true;
        if (tempinst.gagged)
        {
            // Errors are gagged, so remove the template instance from the
            // instance/symbol lists we added it to and reset our state to
            // finish clean and so we can try to instantiate it again later
            // (see https://issues.dlang.org/show_bug.cgi?id=4302 and https://issues.dlang.org/show_bug.cgi?id=6602).
            tempdecl.removeInstance(tempdecl_instance_idx);
            if (target_symbol_list)
            {
                // Because we added 'this' in the last position above, we
                // should be able to remove it without messing other indices up.
                assert((*target_symbol_list)[target_symbol_list_idx] == tempinst);
                target_symbol_list.remove(target_symbol_list_idx);
                tempinst.memberOf = null;                    // no longer a member
            }
            tempinst.semanticRun = PASS.initial;
            tempinst.inst = null;
            tempinst.symtab = null;
        }
    }
    else if (errinst)
    {
        /* https://issues.dlang.org/show_bug.cgi?id=14541
         * If the previous gagged instance had failed by
         * circular references, currrent "error reproduction instantiation"
         * might succeed, because of the difference of instantiated context.
         * On such case, the cached error instance needs to be overridden by the
         * succeeded instance.
         */
        //printf("replaceInstance()\n");
        assert(errinst.errors);
        auto ti1 = TemplateInstanceBox(errinst);
        (cast(TemplateInstance[TemplateInstanceBox])tempdecl.instances).remove(ti1);

        auto ti2 = TemplateInstanceBox(tempinst);
        (*(cast(TemplateInstance[TemplateInstanceBox]*) &tempdecl.instances))[ti2] = tempinst;
    }

    static if (LOG)
    {
        printf("-TemplateInstance.dsymbolSemantic('%s', this=%p)\n", tempinst.toChars(), tempinst);
    }
}

/*****************************************
 * Determines if a TemplateInstance will need a nested
 * generation of the TemplateDeclaration.
 * Sets enclosing property if so, and returns != 0;
 */
private bool hasNestedArgs(TemplateInstance _this, Objects* args, bool isstatic)
{
    int nested = 0;
    //printf("TemplateInstance.hasNestedArgs('%s')\n", tempdecl.ident.toChars());

    // arguments from parent instances are also accessible
    if (!_this.enclosing)
    {
        if (TemplateInstance ti = _this.tempdecl.toParent().isTemplateInstance())
            _this.enclosing = ti.enclosing;
    }

    /* Search for the most deeply nested of `dparent` and `enclosing` assigning
     * `dparent` to `enclosing` if `dparent` is more nested than `enclosing`.
     *
     * Returns:
     *  `true` if an error should be reported
     */
    static bool search(Dsymbol dparent, ref Dsymbol enclosing)
    {
        if (!dparent || dparent.isModule)
            return false;
        if (!enclosing)
        {
            enclosing = dparent;
            return false;
        }
        if (enclosing == dparent)
            return false;

        /* Select the more deeply nested of the two.
         * Error if one is not nested inside the other.
         */
        for (Dsymbol p = enclosing; p; p = p.parent)
        {
            if (p == dparent)
                return false; // enclosing is most nested
        }
        for (Dsymbol p = dparent; p; p = p.parent)
        {
            if (p == enclosing)
            {
                enclosing = dparent;
                return false; // dparent is most nested
            }
        }
        //https://issues.dlang.org/show_bug.cgi?id=17870
        auto pc = dparent.isClassDeclaration();
        auto ec = enclosing.isClassDeclaration();
        if (pc && ec)
        {
            if (pc.isBaseOf(ec, null))
                return false;
            else if (ec.isBaseOf(pc, null))
            {
                enclosing = dparent;
                return false;
            }
        }
        return true;
    }
    int search2(Dsymbol sa)
    {
        Dsymbol dparent = sa.toParent2();
        if (search(dparent, _this.enclosing))
        {
            .error(_this.loc, "%s `%s` `%s` is nested in both `%s` and `%s`",
                   _this.kind, _this.toPrettyChars(), _this.toChars(),
                   _this.enclosing.toChars(), dparent.toChars());
            _this.errors = true;
        }
        //printf("\tnested inside %s as it references %s\n", enclosing.toChars(), sa.toChars());
        return 1;
    }
    int dsym(Dsymbol sa)
    {
        sa = sa.toAlias();
        TemplateDeclaration td = sa.isTemplateDeclaration();
        if (td)
        {
            TemplateInstance ti = sa.toParent().isTemplateInstance();
            if (ti && ti.enclosing)
                sa = ti;
        }
        TemplateInstance ti = sa.isTemplateInstance();
        Declaration d = sa.isDeclaration();
        if (td && td.literal)
            return search2(sa);
        if (ti && ti.enclosing)
            return search2(sa);
        if (d && !d.isDataseg()
              && !(d.storage_class & STC.manifest)
              && (!d.isFuncDeclaration() || d.isFuncDeclaration().isNested())
              && !_this.isTemplateMixin())
        {
            return search2(sa);
        }
        return 0;
    }
    /* A nested instance happens when an argument references a local
     * symbol that is on the stack.
     */
    foreach (o; *args)
    {
        if (Dsymbol sa = isDsymbol(o))
        {
            nested |= dsym(sa);
            continue;
        }
        else if (Tuple va = isTuple(o))
        {
            nested |= cast(int)_this.hasNestedArgs(&va.objects, isstatic);
            continue;
        }
        Expression ea = isExpression(o);
        if (!ea)
            continue;

        if (auto ve = ea.isVarExp())
        {
            nested |= dsym(ve.var);
            continue;
        }
        if (auto te = ea.isThisExp())
        {
            nested |= dsym(te.var);
            continue;
        }
        if (auto fe = ea.isFuncExp())
        {
            nested |= dsym(fe.td? fe.td : fe.fd);
            continue;
        }
        // Emulate Expression.toMangleBuffer call that had exist in TemplateInstance.genIdent.
        if (ea.op != EXP.int64 && ea.op != EXP.float64 && ea.op != EXP.complex80 && ea.op != EXP.null_ && ea.op != EXP.string_ && ea.op != EXP.arrayLiteral && ea.op != EXP.assocArrayLiteral && ea.op != EXP.structLiteral)
        {
            if (!ea.type.isTypeError())
                .error(ea.loc, "%s `%s` expression `%s` is not a valid template value argument", _this.kind, _this.toPrettyChars, ea.toChars());
            _this.errors = true;
        }
    }
    //printf("-TemplateInstance.hasNestedArgs('%s') = %d\n", tempdecl.ident.toChars(), nested);
    return nested != 0;
}

/// Pair of MATCHes
private struct MATCHpair
{
    MATCH mta;  /// match template parameters by initial template arguments
    MATCH mfa;  /// match template parameters by inferred template arguments

    debug this(MATCH mta, MATCH mfa)
    {
        assert(MATCH.min <= mta && mta <= MATCH.max);
        assert(MATCH.min <= mfa && mfa <= MATCH.max);
        this.mta = mta;
        this.mfa = mfa;
    }
}

/*****************************************
 * Append `ti` to the specific module `ti.members[]`
 */
private Dsymbols* appendToModuleMember(TemplateInstance ti)
{
    Module mi = ti.minst; // instantiated . inserted module

    //printf("%s.appendToModuleMember() enclosing = %s mi = %s\n",
    //    toPrettyChars(),
    //    enclosing ? enclosing.toPrettyChars() : null,
    //    mi ? mi.toPrettyChars() : null);
    if (global.params.allInst || !mi || mi.isRoot())
    {
        /* If the instantiated module is speculative or root, insert to the
         * member of a root module. Then:
         *  - semantic3 pass will get called on the instance members.
         *  - codegen pass will get a selection chance to do/skip it (needsCodegen()).
         */
        static Dsymbol getStrictEnclosing(TemplateInstance ti)
        {
            do
            {
                if (ti.enclosing)
                    return ti.enclosing;
                ti = ti.tempdecl.isInstantiated();
            } while (ti);
            return null;
        }

        Dsymbol enc = getStrictEnclosing(ti);
        // insert target is made stable by using the module
        // where tempdecl is declared.
        mi = (enc ? enc : ti.tempdecl).getModule();
        if (!mi.isRoot())
        {
            if (mi.importedFrom)
            {
                mi = mi.importedFrom;
                assert(mi.isRoot());
            }
            else
            {
                // This can happen when using the frontend as a library.
                // Append it to the non-root module.
            }
        }
    }
    else
    {
        /* If the instantiated module is non-root, insert to the member of the
         * non-root module. Then:
         *  - semantic3 pass won't be called on the instance.
         *  - codegen pass won't reach to the instance.
         * Unless it is re-appended to a root module later (with changed minst).
         */
    }
    //printf("\t-. mi = %s\n", mi.toPrettyChars());

    if (ti.memberOf) // already appended to some module
    {
        assert(mi.isRoot(), "can only re-append to a root module");
        if (ti.memberOf.isRoot())
            return null; // no need to move to another root module
    }

    Dsymbols* a = mi.members;
    a.push(ti);
    ti.memberOf = mi;
    if (mi.semanticRun >= PASS.semantic2done && mi.isRoot())
        addDeferredSemantic2(ti);
    if (mi.semanticRun >= PASS.semantic3done && mi.isRoot())
        addDeferredSemantic3(ti);
    return a;
}

private void expandMembers(TemplateInstance ti,Scope* sc2)
{
    ti.members.foreachDsymbol( (s) { s.setScope (sc2); } );

    ti.members.foreachDsymbol( (s) { s.importAll(sc2); } );

    if (!ti.aliasdecl)
    {
        /* static if's are crucial to evaluating aliasdecl correctly. But
         * evaluating the if/else bodies may require aliasdecl.
         * So, evaluate the condition for static if's, but not their if/else bodies.
         * Then try to set aliasdecl.
         * Later do the if/else bodies.
         * https://issues.dlang.org/show_bug.cgi?id=23598
         * It might be better to do this by attaching a lambda to the StaticIfDeclaration
         * to do the oneMembers call after the sid.include(sc2) is run as part of dsymbolSemantic().
         */
        bool done;
        void staticIfDg(Dsymbol s)
        {
            if (done || ti.aliasdecl)
                return;
            //printf("\t staticIfDg on '%s %s' in '%s'\n",  s.kind(), s.toChars(), this.toChars());
            if (!s.isStaticIfDeclaration())
            {
                //s.dsymbolSemantic(sc2);
                done = true;
                return;
            }
            auto sid = s.isStaticIfDeclaration();
            sid.include(sc2);
            if (ti.members.length)
            {
                Dsymbol sa;
                if (oneMembers(ti.members, sa, ti.tempdecl.ident) && sa)
                    ti.aliasdecl = sa;
            }
            done = true;
        }

        ti.members.foreachDsymbol(&staticIfDg);
    }

    void symbolDg(Dsymbol s)
    {
        //printf("\t semantic on '%s' %p kind %s in '%s'\n",  s.toChars(), s, s.kind(), this.toChars());
        //printf("test: enclosing = %d, sc2.parent = %s\n", enclosing, sc2.parent.toChars());
        //if (enclosing)
        //    s.parent = sc.parent;
        //printf("test3: enclosing = %d, s.parent = %s\n", enclosing, s.parent.toChars());
        s.dsymbolSemantic(sc2);
        //printf("test4: enclosing = %d, s.parent = %s\n", enclosing, s.parent.toChars());
        runDeferredSemantic();
    }

    ti.members.foreachDsymbol(&symbolDg);
}

private void tryExpandMembers(TemplateInstance ti, Scope* sc2)
{
    __gshared int nest;
    // extracted to a function to allow windows SEH to work without destructors in the same function
    //printf("%d\n", nest);
    if (++nest > global.recursionLimit)
    {
        global.gag = 0; // ensure error message gets printed
        .error(ti.loc, "%s `%s` recursive expansion exceeded allowed nesting limit", ti.kind, ti.toPrettyChars);
        fatal();
    }

    ti.expandMembers(sc2);

    nest--;
}

private void trySemantic3(TemplateInstance ti, Scope* sc2)
{
    // extracted to a function to allow windows SEH to work without destructors in the same function
    __gshared int nest;
    //printf("%d\n", nest);
    if (++nest > global.recursionLimit)
    {
        global.gag = 0; // ensure error message gets printed
        .error(ti.loc, "%s `%s` recursive expansion exceeded allowed nesting limit", ti.kind, ti.toPrettyChars);
        fatal();
    }

    semantic3(ti, sc2);

    --nest;
}

debug (FindExistingInstance)
{
    private __gshared uint nFound, nNotFound, nAdded, nRemoved;

    shared static ~this()
    {
        printf("debug (FindExistingInstance) nFound %u, nNotFound: %u, nAdded: %u, nRemoved: %u\n",
               nFound, nNotFound, nAdded, nRemoved);
    }
}

/******************************************************
 * Do template instance semantic for isAlias templates.
 * This is a greatly simplified version of templateInstanceSemantic().
 */
private
void aliasInstanceSemantic(TemplateInstance tempinst, Scope* sc, TemplateDeclaration tempdecl)
{
    //printf("[%s] aliasInstance.dsymbolSemantic('%s')\n", tempinst.loc.toChars(), tempinst.toChars());
    Scope* paramscope = sc.push();
    paramscope.stc = STC.none;
    paramscope.visibility = Visibility(Visibility.Kind.public_);

    TemplateTypeParameter ttp = (*tempdecl.parameters)[0].isTemplateTypeParameter();
    Type ta = tempinst.tdtypes[0].isType();
    tempdecl.computeOneMember();
    auto ad = tempdecl.onemember.isAliasDeclaration();

    // Note: qualifiers can be in both 'ad.type.mod' and 'ad.storage_class'
    Declaration d = new AliasDeclaration(tempinst.loc, ttp.ident, ta.addMod(ad.type.mod));
    d.storage_class |= STC.templateparameter | ad.storage_class;
    d.dsymbolSemantic(sc);

    paramscope.pop();

    tempinst.aliasdecl = d;

    tempinst.semanticRun = PASS.semanticdone;
}

/****************************************************
 * Given a new instance `tithis` of this TemplateDeclaration,
 * see if there already exists an instance.
 *
 * Params:
 *   td = template declaration
 *   tithis = template instance to check
 *   argumentList = For function templates, needed because different
 *                  `auto ref` resolutions create different instances,
 *                  even when template parameters are identical
 *
 * Returns: that existing instance, or `null` when it doesn't exist
 */
private TemplateInstance findExistingInstance(TemplateDeclaration td, TemplateInstance tithis,
                                      ArgumentList argumentList)
{
    //printf("findExistingInstance() %s\n", tithis.toChars());
    tithis.fargs = argumentList.arguments;
    tithis.fnames = argumentList.names;
    auto tibox = TemplateInstanceBox(tithis);
    auto p = tibox in cast(TemplateInstance[TemplateInstanceBox]) td.instances;
    debug (FindExistingInstance) ++(p ? nFound : nNotFound);
    //if (p) printf("\tfound %p\n", *p); else printf("\tnot found\n");
    return p ? *p : null;
}

/********************************************
 * Add instance ti to TemplateDeclaration's table of instances.
 * Return a handle we can use to later remove it if it fails instantiation.
 */
private TemplateInstance addInstance(TemplateDeclaration td, TemplateInstance ti)
{
    //printf("addInstance() %p %s\n", instances, ti.toChars());
    auto tibox = TemplateInstanceBox(ti);
    (*(cast(TemplateInstance[TemplateInstanceBox]*) &td.instances))[tibox] = ti;
    debug (FindExistingInstance) ++nAdded;
    return ti;
}

/*******************************************
 * Remove TemplateInstance from table of instances.
 * Input:
 *      handle returned by addInstance()
 */
private void removeInstance(TemplateDeclaration td, TemplateInstance ti)
{
    //printf("removeInstance() %s\n", ti.toChars());
    auto tibox = TemplateInstanceBox(ti);
    debug (FindExistingInstance) ++nRemoved;
    (cast(TemplateInstance[TemplateInstanceBox])td.instances).remove(tibox);
}

/******************************************************
 * Do template instance semantic for isAliasSeq templates.
 * This is a greatly simplified version of templateInstanceSemantic().
 */
private
void aliasSeqInstanceSemantic(TemplateInstance tempinst, Scope* sc, TemplateDeclaration tempdecl)
{
    //printf("[%s] aliasSeqInstance.dsymbolSemantic('%s')\n", tempinst.loc.toChars(), tempinst.toChars());
    Scope* paramscope = sc.push();
    paramscope.stc = STC.none;
    paramscope.visibility = Visibility(Visibility.Kind.public_);

    TemplateTupleParameter ttp = (*tempdecl.parameters)[0].isTemplateTupleParameter();
    Tuple va = tempinst.tdtypes[0].isTuple();
    Declaration d = new TupleDeclaration(tempinst.loc, ttp.ident, &va.objects);
    d.storage_class |= STC.templateparameter;
    d.dsymbolSemantic(sc);

    paramscope.pop();

    tempinst.aliasdecl = d;

    tempinst.semanticRun = PASS.semanticdone;
}

/**********************************************
 * Find template declaration corresponding to template instance.
 *
 * Returns:
 *      false if finding fails.
 * Note:
 *      This function is reentrant against error occurrence. If returns false,
 *      any members of this object won't be modified, and repetition call will
 *      reproduce same error.
 */
bool findTempDecl(TemplateInstance ti, Scope* sc, WithScopeSymbol* pwithsym)
{
    if (pwithsym)
        *pwithsym = null;

    if (ti.havetempdecl)
        return true;

    //printf("TemplateInstance.findTempDecl() %s\n", toChars());
    if (!ti.tempdecl)
    {
        /* Given:
         *    foo!( ... )
         * figure out which TemplateDeclaration foo refers to.
         */
        Identifier id = ti.name;
        Dsymbol scopesym;
        Dsymbol s = sc.search(ti.loc, id, scopesym);
        if (!s)
        {
            s = sc.search_correct(id);
            if (s)
                .error(ti.loc, "%s `%s` template `%s` is not defined, did you mean %s?", ti.kind, ti.toPrettyChars(), id.toChars(), s.toChars());
            else
                .error(ti.loc, "%s `%s` template `%s` is not defined", ti.kind, ti.toPrettyChars(), id.toChars());
            return false;
        }
        static if (LOG)
        {
            printf("It's an instance of '%s' kind '%s'\n", s.toChars(), s.kind());
            if (s.parent)
                printf("s.parent = '%s'\n", s.parent.toChars());
        }
        if (pwithsym)
            *pwithsym = scopesym.isWithScopeSymbol();

        /* We might have found an alias within a template when
         * we really want the template.
         */
        TemplateInstance ti2;
        if (s.parent && (ti2 = s.parent.isTemplateInstance()) !is null)
        {
            if (ti2.tempdecl && ti2.tempdecl.ident == id)
            {
                /* This is so that one can refer to the enclosing
                 * template, even if it has the same name as a member
                 * of the template, if it has a !(arguments)
                 */
                TemplateDeclaration td = ti2.tempdecl.isTemplateDeclaration();
                assert(td);
                if (td.overroot) // if not start of overloaded list of TemplateDeclaration's
                    td = td.overroot; // then get the start
                s = td;
            }
        }

        // The template might originate from a selective import which implies that
        // s is a lowered AliasDeclaration of the actual TemplateDeclaration.
        // This is the last place where we see the deprecated alias because it is
        // stripped below, so check if the selective import was deprecated.
        // See https://issues.dlang.org/show_bug.cgi?id=20840.
        if (s.isAliasDeclaration())
            s.checkDeprecated(ti.loc, sc);

        if (!ti.updateTempDecl(sc, s))
        {
            return false;
        }
    }
    assert(ti.tempdecl);

    // Look for forward references
    auto tovers = ti.tempdecl.isOverloadSet();
    foreach (size_t oi; 0 .. tovers ? tovers.a.length : 1)
    {
        Dsymbol dstart = tovers ? tovers.a[oi] : ti.tempdecl;
        int r = overloadApply(dstart, (Dsymbol s)
        {
            auto td = s.isTemplateDeclaration();
            if (!td)
                return 0;

            if (td.semanticRun == PASS.initial)
            {
                if (td._scope)
                {
                    // Try to fix forward reference. Ungag errors while doing so.
                    auto ungag = td.ungagSpeculative();
                    td.dsymbolSemantic(td._scope);
                }
                if (td.semanticRun == PASS.initial)
                {
                    .error(ti.loc, "%s `%s` `%s` forward references template declaration `%s`",
                           ti.kind, ti.toPrettyChars(), ti.toChars(), td.toChars());
                    return 1;
                }
            }
            return 0;
        });
        if (r)
            return false;
    }
    return true;
}

bool findMixinTempDecl(TemplateMixin tm, Scope* sc)
{
    // Follow qualifications to find the TemplateDeclaration
    if (!tm.tempdecl)
    {
        Expression e;
        Type t;
        Dsymbol s;
        tm.tqual.resolve(tm.loc, sc, e, t, s);
        if (!s)
        {
            .error(tm.loc, "%s `%s` is not defined", tm.kind, tm.toPrettyChars);
            return false;
        }
        s = s.toAlias();
        tm.tempdecl = s.isTemplateDeclaration();
        OverloadSet os = s.isOverloadSet();

        /* If an OverloadSet, look for a unique member that is a template declaration
         */
        if (os)
        {
            Dsymbol ds = null;
            foreach (i, sym; os.a)
            {
                Dsymbol s2 = sym.isTemplateDeclaration();
                if (s2)
                {
                    if (ds)
                    {
                        tm.tempdecl = os;
                        break;
                    }
                    ds = s2;
                }
            }
        }
        if (!tm.tempdecl)
        {
            .error(tm.loc, "%s `%s` - `%s` is a %s, not a template", tm.kind,
                   tm.toPrettyChars, s.toChars(), s.kind());
            return false;
        }
    }
    assert(tm.tempdecl);

    // Look for forward references
    auto tovers = tm.tempdecl.isOverloadSet();
    foreach (size_t oi; 0 .. tovers ? tovers.a.length : 1)
    {
        Dsymbol dstart = tovers ? tovers.a[oi] : tm.tempdecl;
        int r = overloadApply(dstart, (Dsymbol s)
        {
            auto td = s.isTemplateDeclaration();
            if (!td)
                return 0;

            if (td.semanticRun == PASS.initial)
            {
                if (td._scope)
                    td.dsymbolSemantic(td._scope);
                else
                {
                    tm.semanticRun = PASS.initial;
                    return 1;
                }
            }
            return 0;
        });
        if (r)
            return false;
    }
    return true;
}

/******************************************************
 * Verifies if the given Identifier is a DRuntime hook. It uses the hooks
 * defined in `id.d`.
 *
 * Params:
 *  id = Identifier to verify
 * Returns:
 *  true if `id` is a DRuntime hook
 *  false otherwise
 */
private bool isDRuntimeHook(Identifier id)
{
    return id == Id._d_HookTraceImpl ||
        id == Id._d_newclassT || id == Id._d_newclassTTrace ||
        id == Id._d_arraycatnTX || id == Id._d_arraycatnTXTrace ||
        id == Id._d_newThrowable || id == Id._d_delThrowable ||
        id == Id._d_arrayassign_l || id == Id._d_arrayassign_r ||
        id == Id._d_arraysetassign || id == Id._d_arraysetctor ||
        id == Id._d_arrayctor ||
        id == Id._d_arraysetlengthT ||
        id == Id._d_arraysetlengthTTrace ||
        id == Id._d_arrayappendT || id == Id._d_arrayappendTTrace ||
        id == Id._d_arrayappendcTX;
}

/******************************
 * See if two objects match
 * Params:
 *      o1 = first object
 *      o2 = second object
 * Returns: true if they match
 */
private bool match(RootObject o1, RootObject o2)
{
    enum log = false;

    static if (log)
    {
        printf("match() o1 = %p %s (%d), o2 = %p %s (%d)\n",
            o1, o1.toChars(), o1.dyncast(), o2, o2.toChars(), o2.dyncast());
    }

    bool yes()
    {
        static if (log)
            printf("\t. match\n");
        return true;
    }
    bool no()
    {
        static if (log)
            printf("\t. nomatch\n");
        return false;
    }
    /* A proper implementation of the various equals() overrides
     * should make it possible to just do o1.equals(o2), but
     * we'll do that another day.
     */
    /* Manifest constants should be compared by their values,
     * at least in template arguments.
     */

    if (auto t1 = isType(o1))
    {
        auto t2 = isType(o2);
        if (!t2)
            return no();

        static if (log)
        {
            printf("\tt1 = %s\n", t1.toChars());
            printf("\tt2 = %s\n", t2.toChars());
        }
        if (!t1.equals(t2))
            return no();

        return yes();
    }
    if (auto e1 = getExpression(o1))
    {
        auto e2 = getExpression(o2);
        if (!e2)
            return no();

        static if (log)
        {
            printf("\te1 = %s '%s' %s\n", e1.type ? e1.type.toChars() : "null", EXPtoString(e1.op).ptr, e1.toChars());
            printf("\te2 = %s '%s' %s\n", e2.type ? e2.type.toChars() : "null", EXPtoString(e2.op).ptr, e2.toChars());
        }

        // two expressions can be equal although they do not have the same
        // type; that happens when they have the same value. So check type
        // as well as expression equality to ensure templates are properly
        // matched.
        if (!(e1.type && e2.type && e1.type.equals(e2.type)) || !e1.equals(e2))
            return no();

        return yes();
    }
    if (auto s1 = isDsymbol(o1))
    {
        auto s2 = isDsymbol(o2);
        if (!s2)
            return no();

        static if (log)
        {
            printf("\ts1 = %s \n", s1.kind(), s1.toChars());
            printf("\ts2 = %s \n", s2.kind(), s2.toChars());
        }
        if (!s1.equals(s2))
            return no();
        if (s1.parent != s2.parent && !s1.isFuncDeclaration() && !s2.isFuncDeclaration())
            return no();

        return yes();
    }
    if (auto u1 = isTuple(o1))
    {
        auto u2 = isTuple(o2);
        if (!u2)
            return no();

        static if (log)
        {
            printf("\tu1 = %s\n", u1.toChars());
            printf("\tu2 = %s\n", u2.toChars());
        }
        if (!arrayObjectMatch(u1.objects, u2.objects))
            return no();

        return yes();
    }
    return yes();
}

/************************************
 * Match an array of them.
 */
private bool arrayObjectMatch(ref Objects oa1, ref Objects oa2)
{
    if (&oa1 == &oa2)
        return true;
    if (oa1.length != oa2.length)
        return false;
    immutable oa1dim = oa1.length;
    auto oa1d = oa1[].ptr;
    auto oa2d = oa2[].ptr;
    foreach (j; 0 .. oa1dim)
    {
        RootObject o1 = oa1d[j];
        RootObject o2 = oa2d[j];
        if (!match(o1, o2))
        {
            return false;
        }
    }
    return true;
}


/*************************************
 * Compare proposed template instantiation with existing template instantiation.
 * Note that this is not commutative because of the auto ref check.
 * Params:
 *  ti1 = proposed template instantiation
 *  ti2 = existing template instantiation
 * Returns:
 *  true for match
 */
private bool equalsx(TemplateInstance ti1, TemplateInstance ti2)
{
    //printf("this = %p, ti2 = %p\n", this, ti2);
    assert(ti1.tdtypes.length == ti2.tdtypes.length);

    // Nesting must match
    if (ti1.enclosing != ti2.enclosing)
    {
        //printf("test2 enclosing %s ti2.enclosing %s\n",
        //       enclosing ? enclosing.toChars() : "", ti2.enclosing ? ti.enclosing.toChars() : "");
        return false;
    }
    //printf("parent = %s, ti2.parent = %s\n", parent.toPrettyChars(), ti2.parent.toPrettyChars());

    if (!arrayObjectMatch(ti1.tdtypes, ti2.tdtypes))
        return false;

    /* Template functions may have different instantiations based on
     * "auto ref" parameters.
     */
    auto fd = ti2.toAlias().isFuncDeclaration();
    if (!fd)
        return true;
    if (fd.errors)
        return true;

    auto resolvedArgs = fd.type.isTypeFunction().resolveNamedArgs(
        ArgumentList(ti1.fargs, ti1.fnames), null);

    // resolvedArgs can be null when there's an error: fail_compilation/fail14669.d
    // In that case, equalsx returns true to prevent endless template instantiations
    // However, it can also mean the function was explicitly instantiated
    // without function arguments: fail_compilation/fail14669
    // Hence the following check:
    if (ti1.fargs && !resolvedArgs)
        return true;

    Expression[] args = resolvedArgs ? (*resolvedArgs)[] : [];

    auto fparameters = fd.getParameterList();
    size_t nfparams = fparameters.length;   // Num function parameters
    for (size_t j = 0; j < nfparams; j++)
    {
        Parameter fparam = fparameters[j];
        if (!(fparam.storageClass & STC.autoref) )      // if "auto ref"
            continue;

        Expression farg = (j < args.length) ? args[j] : fparam.defaultArg;
        // resolveNamedArgs strips trailing nulls / default params
        // when it doesn't anymore, the ternary can be replaced with:
        // assert(j < resolvedArgs.length);
        if (!farg)
            farg = fparam.defaultArg;
        if (!farg)
            return false;
        if (farg.isLvalue())
        {
            if (!(fparam.storageClass & STC.ref_))
                return false; // auto ref's don't match
        }
        else
        {
            if (fparam.storageClass & STC.ref_)
                return false; // auto ref's don't match
        }
    }
    return true;
}


/*******************************************
 * Match to a particular TemplateParameter.
 * Input:
 *      instLoc         location that the template is instantiated.
 *      tiargs[]        actual arguments to template instance
 *      i               i'th argument
 *      parameters[]    template parameters
 *      dedtypes[]      deduced arguments to template instance
 *      *psparam        set to symbol declared and initialized to dedtypes[i]
 */
MATCH matchArg(TemplateParameter tp, Loc instLoc, Scope* sc, Objects* tiargs, size_t i, TemplateParameters* parameters, ref Objects dedtypes, Declaration* psparam)
{
    MATCH matchArgNoMatch()
    {
        if (psparam)
            *psparam = null;
        return MATCH.nomatch;
    }

    MATCH matchArgParameter()
    {
        RootObject oarg;

        if (i < tiargs.length)
            oarg = (*tiargs)[i];
        else
        {
            // Get default argument instead
            oarg = tp.defaultArg(instLoc, sc);
            if (!oarg)
            {
                assert(i < dedtypes.length);
                // It might have already been deduced
                oarg = dedtypes[i];
                if (!oarg)
                    return matchArgNoMatch();
            }
        }
        return tp.matchArg(sc, oarg, i, parameters, dedtypes, psparam);
    }

    MATCH matchArgTuple(TemplateTupleParameter ttp)
    {
        /* The rest of the actual arguments (tiargs[]) form the match
         * for the variadic parameter.
         */
        assert(i + 1 == dedtypes.length); // must be the last one
        Tuple ovar;

        if (Tuple u = isTuple(dedtypes[i]))
        {
            // It has already been deduced
            ovar = u;
        }
        else if (i + 1 == tiargs.length && isTuple((*tiargs)[i]))
            ovar = isTuple((*tiargs)[i]);
        else
        {
            ovar = new Tuple();
            //printf("ovar = %p\n", ovar);
            if (i < tiargs.length)
            {
                //printf("i = %d, tiargs.length = %d\n", i, tiargs.length);
                ovar.objects.setDim(tiargs.length - i);
                foreach (j, ref obj; ovar.objects)
                    obj = (*tiargs)[i + j];
            }
        }
        return ttp.matchArg(sc, ovar, i, parameters, dedtypes, psparam);
    }

    if (auto ttp = tp.isTemplateTupleParameter())
        return matchArgTuple(ttp);

    return matchArgParameter();
}

private MATCH matchArg(TemplateParameter tp, Scope* sc, RootObject oarg, size_t i, TemplateParameters* parameters, ref Objects dedtypes, Declaration* psparam)
{
    MATCH matchArgNoMatch()
    {
        //printf("\tm = %d\n", MATCH.nomatch);
        if (psparam)
            *psparam = null;
        return MATCH.nomatch;
    }

    MATCH matchArgType(TemplateTypeParameter ttp)
    {
        //printf("TemplateTypeParameter.matchArg('%s')\n", ttp.ident.toChars());
        MATCH m = MATCH.exact;
        Type ta = isType(oarg);
        if (!ta)
        {
            //printf("%s %p %p %p\n", oarg.toChars(), isExpression(oarg), isDsymbol(oarg), isTuple(oarg));
            return matchArgNoMatch();
        }
        //printf("ta is %s\n", ta.toChars());

        if (ttp.specType)
        {
            if (!ta || ta == TemplateTypeParameter.tdummy)
                return matchArgNoMatch();

            //printf("\tcalling deduceType(): ta is %s, specType is %s\n", ta.toChars(), ttp.specType.toChars());
            MATCH m2 = deduceType(ta, sc, ttp.specType, *parameters, dedtypes);
            if (m2 == MATCH.nomatch)
            {
                //printf("\tfailed deduceType\n");
                return matchArgNoMatch();
            }

            if (m2 < m)
                m = m2;
            if (dedtypes[i])
            {
                Type t = cast(Type)dedtypes[i];

                if (ttp.dependent && !t.equals(ta)) // https://issues.dlang.org/show_bug.cgi?id=14357
                    return matchArgNoMatch();

                /* This is a self-dependent parameter. For example:
                 *  template X(T : T*) {}
                 *  template X(T : S!T, alias S) {}
                 */
                //printf("t = %s ta = %s\n", t.toChars(), ta.toChars());
                ta = t;
            }
        }
        else
        {
            if (dedtypes[i])
            {
                // Must match already deduced type
                Type t = cast(Type)dedtypes[i];

                if (!t.equals(ta))
                {
                    //printf("t = %s ta = %s\n", t.toChars(), ta.toChars());
                    return matchArgNoMatch();
                }
            }
            else
            {
                // So that matches with specializations are better
                m = MATCH.convert;
            }
        }
        dedtypes[i] = ta;

        if (psparam)
            *psparam = new AliasDeclaration(ttp.loc, ttp.ident, ta);
        //printf("\tm = %d\n", m);
        return ttp.dependent ? MATCH.exact : m;
    }

    MATCH matchArgValue(TemplateValueParameter tvp)
    {
        //printf("TemplateValueParameter.matchArg('%s')\n", tvp.ident.toChars());
        MATCH m = MATCH.exact;

        Expression ei = isExpression(oarg);
        Type vt;

        if (!ei && oarg)
        {
            Dsymbol si = isDsymbol(oarg);
            FuncDeclaration f = si ? si.isFuncDeclaration() : null;
            if (!f || !f.fbody || f.needThis())
                return matchArgNoMatch();

            ei = new VarExp(tvp.loc, f);
            ei = ei.expressionSemantic(sc);

            /* If a function is really property-like, and then
             * it's CTFEable, ei will be a literal expression.
             */
            const olderrors = global.startGagging();
            ei = resolveProperties(sc, ei);
            ei = ei.ctfeInterpret();
            if (global.endGagging(olderrors) || ei.op == EXP.error)
                return matchArgNoMatch();

            /* https://issues.dlang.org/show_bug.cgi?id=14520
             * A property-like function can match to both
             * TemplateAlias and ValueParameter. But for template overloads,
             * it should always prefer alias parameter to be consistent
             * template match result.
             *
             *   template X(alias f) { enum X = 1; }
             *   template X(int val) { enum X = 2; }
             *   int f1() { return 0; }  // CTFEable
             *   int f2();               // body-less function is not CTFEable
             *   enum x1 = X!f1;    // should be 1
             *   enum x2 = X!f2;    // should be 1
             *
             * e.g. The x1 value must be same even if the f1 definition will be moved
             *      into di while stripping body code.
             */
            m = MATCH.convert;
        }

        if (ei && ei.op == EXP.variable)
        {
            // Resolve const variables that we had skipped earlier
            ei = ei.ctfeInterpret();
        }

        //printf("\tvalType: %s, ty = %d\n", tvp.valType.toChars(), tvp.valType.ty);
        vt = tvp.valType.typeSemantic(tvp.loc, sc);
        //printf("ei: %s, ei.type: %s\n", ei.toChars(), ei.type.toChars());
        //printf("vt = %s\n", vt.toChars());

        if (ei.type)
        {
            MATCH m2 = ei.implicitConvTo(vt);
            //printf("m: %d\n", m);
            if (m2 < m)
                m = m2;
            if (m == MATCH.nomatch)
                return matchArgNoMatch();
            ei = ei.implicitCastTo(sc, vt);
            ei = ei.ctfeInterpret();
        }

        if (tvp.specValue)
        {
            if (ei is null || (cast(void*)ei.type in TemplateValueParameter.edummies &&
                               TemplateValueParameter.edummies[cast(void*)ei.type] == ei))
                return matchArgNoMatch();

            Expression e = tvp.specValue;

            sc = sc.startCTFE();
            e = e.expressionSemantic(sc);
            e = resolveProperties(sc, e);
            sc = sc.endCTFE();
            e = e.implicitCastTo(sc, vt);
            e = e.ctfeInterpret();

            ei = ei.syntaxCopy();
            sc = sc.startCTFE();
            ei = ei.expressionSemantic(sc);
            sc = sc.endCTFE();
            ei = ei.implicitCastTo(sc, vt);
            ei = ei.ctfeInterpret();
            //printf("\tei: %s, %s\n", ei.toChars(), ei.type.toChars());
            //printf("\te : %s, %s\n", e.toChars(), e.type.toChars());
            if (!ei.equals(e))
                return matchArgNoMatch();
        }
        else
        {
            if (dedtypes[i])
            {
                // Must match already deduced value
                Expression e = cast(Expression)dedtypes[i];
                if (!ei || !ei.equals(e))
                    return matchArgNoMatch();
            }
        }
        dedtypes[i] = ei;

        if (psparam)
        {
            Initializer _init = new ExpInitializer(tvp.loc, ei);
            Declaration sparam = new VarDeclaration(tvp.loc, vt, tvp.ident, _init);
            sparam.storage_class = STC.manifest;
            *psparam = sparam;
        }
        return tvp.dependent ? MATCH.exact : m;
    }

    MATCH matchArgAlias(TemplateAliasParameter tap)
    {
        //printf("TemplateAliasParameter.matchArg('%s')\n", tap.ident.toChars());
        MATCH m = MATCH.exact;
        Type ta = isType(oarg);
        RootObject sa = ta && !ta.deco ? null : getDsymbol(oarg);
        Expression ea = isExpression(oarg);
        if (ea)
        {
            if (auto te = ea.isThisExp())
                sa = te.var;
            else if (auto se = ea.isSuperExp())
                sa = se.var;
            else if (auto se = ea.isScopeExp())
                sa = se.sds;
        }
        if (sa)
        {
            if ((cast(Dsymbol)sa).isAggregateDeclaration())
                m = MATCH.convert;

            /* specType means the alias must be a declaration with a type
             * that matches specType.
             */
            if (tap.specType)
            {
                tap.specType = typeSemantic(tap.specType, tap.loc, sc);
                Declaration d = (cast(Dsymbol)sa).isDeclaration();
                if (!d)
                    return matchArgNoMatch();
                if (!d.type.equals(tap.specType))
                    return matchArgNoMatch();
            }
        }
        else
        {
            sa = oarg;
            if (ea)
            {
                if (tap.specType)
                {
                    if (!ea.type.equals(tap.specType))
                        return matchArgNoMatch();
                }
            }
            else if (ta && ta.ty == Tinstance && !tap.specAlias)
            {
                /* Specialized parameter should be preferred
                 * match to the template type parameter.
                 *  template X(alias a) {}                      // a == this
                 *  template X(alias a : B!A, alias B, A...) {} // B!A => ta
                 */
            }
            else if (sa && sa == TemplateTypeParameter.tdummy)
            {
                /* https://issues.dlang.org/show_bug.cgi?id=2025
                 * Aggregate Types should preferentially
                 * match to the template type parameter.
                 *  template X(alias a) {}  // a == this
                 *  template X(T) {}        // T => sa
                 */
            }
            else if (ta && ta.ty != Tident)
            {
                /* Match any type that's not a TypeIdentifier to alias parameters,
                 * but prefer type parameter.
                 * template X(alias a) { }  // a == ta
                 *
                 * TypeIdentifiers are excluded because they might be not yet resolved aliases.
                 */
                m = MATCH.convert;
            }
            else
                return matchArgNoMatch();
        }

        if (tap.specAlias)
        {
            if (sa == TemplateAliasParameter.sdummy)
                return matchArgNoMatch();
            // check specialization if template arg is a symbol
            Dsymbol sx = isDsymbol(sa);
            if (sa != tap.specAlias && sx)
            {
                Type talias = isType(tap.specAlias);
                if (!talias)
                    return matchArgNoMatch();

                TemplateInstance ti = sx.isTemplateInstance();
                if (!ti && sx.parent)
                {
                    ti = sx.parent.isTemplateInstance();
                    if (ti && ti.name != sx.ident)
                        return matchArgNoMatch();
                }
                if (!ti)
                    return matchArgNoMatch();

                Type t = new TypeInstance(Loc.initial, ti);
                MATCH m2 = deduceType(t, sc, talias, *parameters, dedtypes);
                if (m2 == MATCH.nomatch)
                    return matchArgNoMatch();
            }
            // check specialization if template arg is a type
            else if (ta)
            {
                if (Type tspec = isType(tap.specAlias))
                {
                    MATCH m2 = ta.implicitConvTo(tspec);
                    if (m2 == MATCH.nomatch)
                        return matchArgNoMatch();
                }
                else
                {
                    error(tap.loc, "template parameter specialization for a type must be a type and not `%s`",
                        tap.specAlias.toChars());
                    return matchArgNoMatch();
                }
            }
        }
        else if (dedtypes[i])
        {
            // Must match already deduced symbol
            RootObject si = dedtypes[i];
            if (!sa || si != sa)
                return matchArgNoMatch();
        }
        dedtypes[i] = sa;

        if (psparam)
        {
            if (Dsymbol s = isDsymbol(sa))
            {
                *psparam = new AliasDeclaration(tap.loc, tap.ident, s);
            }
            else if (Type t = isType(sa))
            {
                *psparam = new AliasDeclaration(tap.loc, tap.ident, t);
            }
            else
            {
                assert(ea);

                // Declare manifest constant
                Initializer _init = new ExpInitializer(tap.loc, ea);
                auto v = new VarDeclaration(tap.loc, null, tap.ident, _init);
                v.storage_class = STC.manifest;
                v.dsymbolSemantic(sc);
                *psparam = v;
            }
        }
        return tap.dependent ? MATCH.exact : m;
    }

    MATCH matchArgTuple(TemplateTupleParameter ttp)
    {
        //printf("TemplateTupleParameter.matchArg('%s')\n", ttp.ident.toChars());
        Tuple ovar = isTuple(oarg);
        if (!ovar)
            return MATCH.nomatch;
        if (dedtypes[i])
        {
            Tuple tup = isTuple(dedtypes[i]);
            if (!tup)
                return MATCH.nomatch;
            if (!match(tup, ovar))
                return MATCH.nomatch;
        }
        dedtypes[i] = ovar;

        if (psparam)
            *psparam = new TupleDeclaration(ttp.loc, ttp.ident, &ovar.objects);
        return ttp.dependent ? MATCH.exact : MATCH.convert;
    }

    if (auto ttp = tp.isTemplateTypeParameter())
        return matchArgType(ttp);
    if (auto tvp = tp.isTemplateValueParameter())
        return matchArgValue(tvp);
    if (auto tap = tp.isTemplateAliasParameter())
        return matchArgAlias(tap);
    if (auto ttp = tp.isTemplateTupleParameter())
        return matchArgTuple(ttp);
    assert(0);
}

/**********************************************
 * Confirm s is a valid template, then store it.
 * Input:
 *      sc
 *      s   candidate symbol of template. It may be:
 *          TemplateDeclaration
 *          FuncDeclaration with findTemplateDeclRoot() != NULL
 *          OverloadSet which contains candidates
 * Returns:
 *      true if updating succeeds.
 */
bool updateTempDecl(TemplateInstance ti, Scope* sc, Dsymbol s)
{
    if (!s)
        return ti.tempdecl !is null;

    Identifier id = ti.name;
    s = s.toAlias();

    /* If an OverloadSet, look for a unique member that is a template declaration
     */
    if (OverloadSet os = s.isOverloadSet())
    {
        s = null;
        foreach (s2; os.a)
        {
            if (FuncDeclaration f = s2.isFuncDeclaration())
                s2 = f.findTemplateDeclRoot();
            else
                s2 = s2.isTemplateDeclaration();
            if (s2)
            {
                if (s)
                {
                    ti.tempdecl = os;
                    return true;
                }
                s = s2;
            }
        }
        if (!s)
        {
            .error(ti.loc, "%s `%s` template `%s` is not defined", ti.kind, ti.toPrettyChars, id.toChars());
            return false;
        }
    }

    if (OverDeclaration od = s.isOverDeclaration())
    {
        ti.tempdecl = od; // TODO: more strict check
        return true;
    }

    /* It should be a TemplateDeclaration, not some other symbol
     */
    if (FuncDeclaration f = s.isFuncDeclaration())
        ti.tempdecl = f.findTemplateDeclRoot();
    else
        ti.tempdecl = s.isTemplateDeclaration();

    // We're done
    if (ti.tempdecl)
        return true;

    // Error already issued, just return `false`
    if (!s.parent && global.errors)
        return false;

    if (!s.parent && dmd.dsymbolsem.getType(s))
    {
        Dsymbol s2 = dmd.dsymbolsem.getType(s).toDsymbol(sc);
        if (!s2)
        {
            .error(ti.loc, "`%s` is not a valid template instance, because `%s` is not a template declaration but a type (`%s == %s`)", ti.toChars(), id.toChars(), id.toChars(), dmd.dsymbolsem.getType(s).kind());
            return false;
        }
        // because s can be the alias created for a TemplateParameter
        const AliasDeclaration ad = s.isAliasDeclaration();
        version (none)
        {
            if (ad && ad.isAliasedTemplateParameter())
                printf("`%s` is an alias created from a template parameter\n", s.toChars());
        }
        if (!ad || !ad.isAliasedTemplateParameter())
            s = s2;
    }

    TemplateInstance ti2 = s.parent ? s.parent.isTemplateInstance() : null;

    /* This avoids the VarDeclaration.toAlias() which runs semantic() too soon
     */
    static bool matchId(TemplateInstance _ti, Identifier id)
    {
        if (_ti.aliasdecl && _ti.aliasdecl.isVarDeclaration())
            return _ti.aliasdecl.isVarDeclaration().ident == id;
        return _ti.toAlias().ident == id;
    }

    if (ti2 && (ti2.name == s.ident || matchId(ti2, s.ident)) && ti2.tempdecl)
    {
        /* This is so that one can refer to the enclosing
         * template, even if it has the same name as a member
         * of the template, if it has a !(arguments)
         */
        TemplateDeclaration td = ti2.tempdecl.isTemplateDeclaration();
        assert(td);
        if (td.overroot) // if not start of overloaded list of TemplateDeclaration's
            td = td.overroot; // then get the start
        ti.tempdecl = td;
        return true;
    }
    else
    {
        .error(ti.loc, "%s `%s` `%s` is not a template declaration, it is a %s",
               ti.kind, ti.toPrettyChars, id.toChars(), s.kind());
        return false;
    }
}

/***************************************
 * Given that ti is an instance of this TemplateDeclaration,
 * deduce the types of the parameters to this, and store
 * those deduced types in dedtypes[].
 * Params:
 *  sc = context
 *  td = template
 *  ti = instance of td
 *  dedtypes = fill in with deduced types
 *  argumentList = arguments to template instance
 *  flag = 1 - don't do semantic() because of dummy types
 *         2 - don't change types in matchArg()
 * Returns: match level.
 */
public
MATCH matchWithInstance(Scope* sc, TemplateDeclaration td, TemplateInstance ti, ref Objects dedtypes, ArgumentList argumentList, int flag)
{
    enum LOGM = 0;
    static if (LOGM)
    {
        printf("\n+TemplateDeclaration.matchWithInstance(td = %s, ti = %s, flag = %d)\n", td.toChars(), ti.toChars(), flag);
    }
    version (none)
    {
        printf("dedtypes.length = %d, parameters.length = %d\n", dedtypes.length, parameters.length);
        if (ti.tiargs.length)
            printf("ti.tiargs.length = %d, [0] = %p\n", ti.tiargs.length, (*ti.tiargs)[0]);
    }
    MATCH nomatch()
    {
        static if (LOGM)
        {
            printf(" no match\n");
        }
        return MATCH.nomatch;
    }
    MATCH m;
    size_t dedtypes_dim = dedtypes.length;

    dedtypes.zero();

    if (td.errors)
        return MATCH.nomatch;

    size_t parameters_dim = td.parameters.length;
    const bool variadic = td.isVariadic() !is null;

    // If more arguments than parameters, no match
    if (ti.tiargs.length > parameters_dim && !variadic)
    {
        static if (LOGM)
        {
            printf(" no match: more arguments than parameters\n");
        }
        return MATCH.nomatch;
    }

    assert(dedtypes_dim == parameters_dim);
    assert(dedtypes_dim >= ti.tiargs.length || variadic);

    assert(td._scope);

    // Set up scope for template parameters
    Scope* paramscope = createScopeForTemplateParameters(td, ti, sc);

    // Attempt type deduction
    m = MATCH.exact;
    for (size_t i = 0; i < dedtypes_dim; i++)
    {
        MATCH m2;
        TemplateParameter tp = (*td.parameters)[i];
        Declaration sparam;

        //printf("\targument [%d]\n", i);
        static if (LOGM)
        {
            //printf("\targument [%d] is %s\n", i, oarg ? oarg.toChars() : "null");
            TemplateTypeParameter ttp = tp.isTemplateTypeParameter();
            if (ttp)
                printf("\tparameter[%d] is %s : %s\n", i, tp.ident.toChars(), ttp.specType ? ttp.specType.toChars() : "");
        }

        m2 = tp.matchArg(ti.loc, paramscope, ti.tiargs, i, td.parameters, dedtypes, &sparam);
        //printf("\tm2 = %d\n", m2);
        if (m2 == MATCH.nomatch)
        {
            version (none)
            {
                printf("\tmatchArg() for parameter %i failed\n", i);
            }
            return nomatch();
        }

        if (m2 < m)
            m = m2;

        if (!flag)
            sparam.dsymbolSemantic(paramscope);
        if (!paramscope.insert(sparam)) // TODO: This check can make more early
        {
            // in TemplateDeclaration.semantic, and
            // then we don't need to make sparam if flags == 0
            return nomatch();
        }
    }

    if (!flag)
    {
        /* Any parameter left without a type gets the type of
         * its corresponding arg
         */
        foreach (i, ref dedtype; dedtypes)
        {
            if (!dedtype)
            {
                assert(i < ti.tiargs.length);
                dedtype = cast(Type)(*ti.tiargs)[i];
            }
        }
    }

    if (m > MATCH.nomatch && td.constraint && !flag)
    {
        if (ti.hasNestedArgs(ti.tiargs, td.isstatic)) // TODO: should gag error
            ti.parent = ti.enclosing;
        else
            ti.parent = td.parent;

        // Similar to doHeaderInstantiation
        td.computeOneMember();
        FuncDeclaration fd = td.onemember ? td.onemember.isFuncDeclaration() : null;
        if (fd)
        {
            TypeFunction tf = fd.type.isTypeFunction().syntaxCopy();

            fd = new FuncDeclaration(fd.loc, fd.endloc, fd.ident, fd.storage_class, tf);
            fd.parent = ti;
            fd.inferRetType = true;

            // Shouldn't run semantic on default arguments and return type.
            foreach (ref param; *tf.parameterList.parameters)
                param.defaultArg = null;

            tf.next = null;
            tf.incomplete = true;

            // Resolve parameter types and 'auto ref's.
            tf.inferenceArguments = argumentList;
            const olderrors = global.startGagging();
            fd.type = tf.typeSemantic(td.loc, paramscope);
            global.endGagging(olderrors);
            if (fd.type.ty != Tfunction)
                return nomatch();
            fd.originalType = fd.type; // for mangling
        }

        // TODO: dedtypes => ti.tiargs ?
        if (!evaluateConstraint(td, ti, sc, paramscope, &dedtypes, fd))
            return nomatch();
    }

    static if (LOGM)
    {
        // Print out the results
        printf("--------------------------\n");
        printf("template %s\n", toChars());
        printf("instance %s\n", ti.toChars());
        if (m > MATCH.nomatch)
        {
            for (size_t i = 0; i < dedtypes_dim; i++)
            {
                TemplateParameter tp = (*parameters)[i];
                RootObject oarg;
                printf(" [%d]", i);
                if (i < ti.tiargs.length)
                    oarg = (*ti.tiargs)[i];
                else
                    oarg = null;
                tp.print(oarg, (*dedtypes)[i]);
            }
        }
        else
            return nomatch();
    }
    static if (LOGM)
    {
        printf(" match = %d\n", m);
    }

    paramscope.pop();
    static if (LOGM)
    {
        printf("-TemplateDeclaration.matchWithInstance(td = %s, ti = %s) = %d\n", td.toChars(), ti.toChars(), m);
    }
    return m;
}

/**
    Returns: true if the instances' innards are discardable.

    The idea of this function is to see if the template instantiation
    can be 100% replaced with its eponymous member. All other members
    can be discarded, even in the compiler to free memory (for example,
    the template could be expanded in a region allocator, deemed trivial,
    the end result copied back out independently and the entire region freed),
    and can be elided entirely from the binary.

    The current implementation affects code that generally looks like:

    ---
    template foo(args...) {
        some_basic_type_or_string helper() { .... }
        enum foo = helper();
    }
    ---

    since it was the easiest starting point of implementation but it can and
    should be expanded more later.
*/
bool isDiscardable(TemplateInstance ti)
{
    if (ti.aliasdecl is null)
        return false;

    auto v = ti.aliasdecl.isVarDeclaration();
    if (v is null)
        return false;

    if (!(v.storage_class & STC.manifest))
        return false;

    // Currently only doing basic types here because it is the easiest proof-of-concept
    // implementation with minimal risk of side effects, but it could likely be
    // expanded to any type that already exists outside this particular instance.
    if (!(v.type.equals(Type.tstring) || (v.type.isTypeBasic() !is null)))
        return false;

    // Static ctors and dtors, even in an eponymous enum template, are still run,
    // so if any of them are in here, we'd better not assume it is trivial lest
    // we break useful code
    foreach(member; *ti.members)
    {
        if(member.hasStaticCtorOrDtor())
            return false;
        if(member.isStaticDtorDeclaration())
            return false;
        if(member.isStaticCtorDeclaration())
            return false;
    }

    // but if it passes through this gauntlet... it should be fine. D code will
    // see only the eponymous member, outside stuff can never access it, even through
    // reflection; the outside world ought to be none the wiser. Even dmd should be
    // able to simply free the memory of everything except the final result.

    return true;
}


/***********************************************
 * Returns true if this is not instantiated in non-root module, and
 * is a part of non-speculative instantiatiation.
 *
 * Note: minst does not stabilize until semantic analysis is completed,
 * so don't call this function during semantic analysis to return precise result.
 */
bool needsCodegen(TemplateInstance ti)
{
    //printf("needsCodegen() %s\n", toChars());

    // minst is finalized after the 1st invocation.
    // tnext is only needed for the 1st invocation and
    // cleared for further invocations.
    TemplateInstance tnext = ti.tnext;
    TemplateInstance tinst = ti.tinst;
    ti.tnext = null;

    // Don't do codegen if the instance has errors,
    // is a dummy instance (see evaluateConstraint),
    // or is determined to be discardable.
    if (ti.errors || ti.inst is null || ti.inst.isDiscardable())
    {
        ti.minst = null; // mark as speculative
        return false;
    }

    // This should only be called on the primary instantiation.
    assert(ti is ti.inst);

    /* Hack for suppressing linking errors against template instances
    * of `_d_arrayliteralTX` (e.g. `_d_arrayliteralTX!(int[])`).
    *
    * This happens, for example, when a lib module is compiled with `preview=dip1000` and
    * the array literal is placed on stack instead of using the lowering. In this case,
    * if the root module is compiled without `preview=dip1000`, the compiler will consider
    * the template already instantiated within the lib module, and thus skip the codegen for it
    * in the root module object file, thinking that the linker will find the instance in the lib module.
    *
    * To bypass this edge case, we always do codegen for `_d_arrayliteralTX` template instances,
    * even if an instance already exists in non-root module.
    */
    if (ti.inst && ti.inst.name == Id._d_arrayliteralTX)
    {
        return true;
    }

    if (global.params.allInst)
    {
        // Do codegen if there is an instantiation from a root module, to maximize link-ability.
        static ThreeState needsCodegenAllInst(TemplateInstance tithis, TemplateInstance tinst)
        {
            // Do codegen if `this` is instantiated from a root module.
            if (tithis.minst && tithis.minst.isRoot())
                return ThreeState.yes;

            // Do codegen if the ancestor needs it.
            if (tinst && tinst.inst && tinst.inst.needsCodegen())
            {
                tithis.minst = tinst.inst.minst; // cache result
                assert(tithis.minst);
                assert(tithis.minst.isRoot());
                return ThreeState.yes;
            }
            return ThreeState.none;
        }

        if (const needsCodegen = needsCodegenAllInst(ti, tinst))
            return needsCodegen == ThreeState.yes ? true : false;

        // Do codegen if a sibling needs it.
        for (; tnext; tnext = tnext.tnext)
        {
            const needsCodegen = needsCodegenAllInst(tnext, tnext.tinst);
            if (needsCodegen == ThreeState.yes)
            {
                ti.minst = tnext.minst; // cache result
                assert(ti.minst);
                assert(ti.minst.isRoot());
                return true;
            }
            else if (!ti.minst && tnext.minst)
            {
                ti.minst = tnext.minst; // cache result from non-speculative sibling
                // continue searching
            }
            else if (needsCodegen != ThreeState.none)
                break;
        }

        // Elide codegen because there's no instantiation from any root modules.
        return false;
    }

    // Prefer instantiations from non-root modules, to minimize object code size.

    /* If a TemplateInstance is ever instantiated from a non-root module,
     * we do not have to generate code for it,
     * because it will be generated when the non-root module is compiled.
     *
     * But, if the non-root 'minst' imports any root modules, it might still need codegen.
     *
     * The problem is if A imports B, and B imports A, and both A
     * and B instantiate the same template, does the compilation of A
     * or the compilation of B do the actual instantiation?
     *
     * See https://issues.dlang.org/show_bug.cgi?id=2500.
     *
     * => Elide codegen if there is at least one instantiation from a non-root module
     *    which doesn't import any root modules.
     */
    static ThreeState needsCodegenRootOnly(TemplateInstance tithis, TemplateInstance tinst)
    {
        // If the ancestor isn't speculative,
        // 1. do codegen if the ancestor needs it
        // 2. elide codegen if the ancestor doesn't need it (non-root instantiation of ancestor incl. subtree)
        if (tinst && tinst.inst)
        {
            tinst = tinst.inst;
            const needsCodegen = tinst.needsCodegen(); // sets tinst.minst
            if (tinst.minst) // not speculative
            {
                tithis.minst = tinst.minst; // cache result
                return needsCodegen ? ThreeState.yes : ThreeState.no;
            }
        }

        // Elide codegen if `this` doesn't need it.
        if (tithis.minst && !tithis.minst.isRoot() && !tithis.minst.rootImports())
            return ThreeState.no;

        return ThreeState.none;
    }

    if (const needsCodegen = needsCodegenRootOnly(ti, tinst))
        return needsCodegen == ThreeState.yes ? true : false;

    // Elide codegen if a (non-speculative) sibling doesn't need it.
    for (; tnext; tnext = tnext.tnext)
    {
        const needsCodegen = needsCodegenRootOnly(tnext, tnext.tinst); // sets tnext.minst
        if (tnext.minst) // not speculative
        {
            if (needsCodegen == ThreeState.no)
            {
                ti.minst = tnext.minst; // cache result
                assert(!ti.minst.isRoot() && !ti.minst.rootImports());
                return false;
            }
            else if (!ti.minst)
            {
                ti.minst = tnext.minst; // cache result from non-speculative sibling
                // continue searching
            }
            else if (needsCodegen != ThreeState.none)
                break;
        }
    }

    // Unless `this` is still speculative (=> all further siblings speculative too),
    // do codegen because we found no guaranteed-codegen'd non-root instantiation.
    return ti.minst !is null;
}

/****************************
 * Check to see if constraint is satisfied.
 */
private bool evaluateConstraint(TemplateDeclaration td, TemplateInstance ti, Scope* sc, Scope* paramscope, Objects* dedargs, FuncDeclaration fd)
{
    /* Detect recursive attempts to instantiate this template declaration,
     * https://issues.dlang.org/show_bug.cgi?id=4072
     *  void foo(T)(T x) if (is(typeof(foo(x)))) { }
     *  static assert(!is(typeof(foo(7))));
     * Recursive attempts are regarded as a constraint failure.
     */
    /* There's a chicken-and-egg problem here. We don't know yet if this template
     * instantiation will be a local one (enclosing is set), and we won't know until
     * after selecting the correct template. Thus, function we're nesting inside
     * is not on the sc scope chain, and this can cause errors in FuncDeclaration.getLevel().
     * Workaround the problem by setting a flag to relax the checking on frame errors.
     */

    for (TemplatePrevious* p = td.previous; p; p = p.prev)
    {
        if (!arrayObjectMatch(*p.dedargs, *dedargs))
            continue;
        //printf("recursive, no match p.sc=%p %p %s\n", p.sc, this, this.toChars());
        /* It must be a subscope of p.sc, other scope chains are not recursive
         * instantiations.
         * the chain of enclosing scopes is broken by paramscope (its enclosing
         * scope is _scope, but paramscope.callsc is the instantiating scope). So
         * it's good enough to check the chain of callsc
         */
        for (Scope* scx = paramscope.callsc; scx; scx = scx.callsc)
        {
            // The first scx might be identical for nested eponymeous templates, e.g.
            // template foo() { void foo()() {...} }
            if (scx == p.sc && scx !is paramscope.callsc)
                return false;
        }
        /* BUG: should also check for ref param differences
         */
    }

    TemplatePrevious pr;
    pr.prev = td.previous;
    pr.sc = paramscope.callsc;
    pr.dedargs = dedargs;
    td.previous = &pr; // add this to threaded list

    Scope* scx = paramscope.push(ti);
    scx.parent = ti;
    scx.tinst = null;
    scx.minst = null;
    // Set SCOPE.constraint before declaring function parameters for the static condition
    // (previously, this was immediately before calling evalStaticCondition), so the
    // semantic pass knows not to issue deprecation warnings for these throw-away decls.
    // https://issues.dlang.org/show_bug.cgi?id=21831
    scx.inTemplateConstraint = true;

    assert(!ti.symtab);
    if (fd)
    {
        /* Declare all the function parameters as variables and add them to the scope
         * Making parameters is similar to FuncDeclaration.semantic3
         */
        auto tf = fd.type.isTypeFunction();

        scx.parent = fd;

        Parameters* fparameters = tf.parameterList.parameters;
        const nfparams = tf.parameterList.length;
        foreach (i, fparam; tf.parameterList)
        {
            fparam.storageClass &= (STC.IOR | STC.lazy_ | STC.final_ | STC.TYPECTOR | STC.nodtor);
            fparam.storageClass |= STC.parameter;
            if (tf.parameterList.varargs == VarArg.typesafe && i + 1 == nfparams)
            {
                fparam.storageClass |= STC.variadic;
                /* Don't need to set STC.scope_ because this will only
                 * be evaluated at compile time
                 */
            }
        }
        foreach (fparam; *fparameters)
        {
            if (!fparam.ident)
                continue;
            // don't add it, if it has no name
            auto v = new VarDeclaration(fparam.loc, fparam.type, fparam.ident, null);
            fparam.storageClass |= STC.parameter;
            v.storage_class = fparam.storageClass;
            v.dsymbolSemantic(scx);
            if (!ti.symtab)
                ti.symtab = new DsymbolTable();
            if (!scx.insert(v))
                .error(td.loc, "%s `%s` parameter `%s.%s` is already defined", td.kind, td.toPrettyChars, td.toChars(), v.toChars());
            else
                v.parent = fd;
        }
        if (td.isstatic)
            fd.storage_class |= STC.static_;
        declareThis(fd, scx);
    }

    td.lastConstraint = td.constraint.syntaxCopy();
    td.lastConstraintTiargs = ti.tiargs;
    td.lastConstraintNegs.setDim(0);

    import dmd.staticcond;

    assert(ti.inst is null);
    ti.inst = ti; // temporary instantiation to enable genIdent()
    bool errors;
    const bool result = evalStaticCondition(scx, td.constraint, td.lastConstraint, errors, &td.lastConstraintNegs);
    if (result || errors)
    {
        td.lastConstraint = null;
        td.lastConstraintTiargs = null;
        td.lastConstraintNegs.setDim(0);
    }
    ti.inst = null;
    ti.symtab = null;
    scx = scx.pop();
    td.previous = pr.prev; // unlink from threaded list
    if (errors)
        return false;
    return result;
}

/****************************
 * Destructively get the error message from the last constraint evaluation
 * Params:
 *      td = TemplateDeclaration
 *      tip = tip to show after printing all overloads
 */
const(char)* getConstraintEvalError(TemplateDeclaration td, ref const(char)* tip)
{
    import dmd.staticcond;
    // there will be a full tree view in verbose mode, and more compact list in the usual
    const full = global.params.v.verbose;
    uint count;
    const msg = visualizeStaticCondition(td.constraint, td.lastConstraint, td.lastConstraintNegs[], full, count);
    scope (exit)
    {
        td.lastConstraint = null;
        td.lastConstraintTiargs = null;
        td.lastConstraintNegs.setDim(0);
    }
    if (!msg)
        return null;

    OutBuffer buf;

    assert(td.parameters && td.lastConstraintTiargs);
    if (td.parameters.length > 0)
    {
        formatParamsWithTiargs(*td.parameters, *td.lastConstraintTiargs, td.isVariadic() !is null, buf);
        buf.writenl();
    }
    if (!full)
    {
        // choosing singular/plural
        const s = (count == 1) ?
            "  must satisfy the following constraint:" :
            "  must satisfy one of the following constraints:";
        buf.writestring(s);
        buf.writenl();
        // the constraints
        buf.writeByte('`');
        buf.writestring(msg);
        buf.writeByte('`');
    }
    else
    {
        buf.writestring("  whose parameters have the following constraints:");
        buf.writenl();
        const sep = "  `~~~~~~~~~~~~~~~~~~~~~~~~~~~~~~~~~~~~~~~~~~~~~~~~`";
        buf.writestring(sep);
        buf.writenl();
        // the constraints
        buf.writeByte('`');
        buf.writestring(msg);
        buf.writeByte('`');
        buf.writestring(sep);
        tip = "not satisfied constraints are marked with `>`";
    }
    return buf.extractChars();
}

/**********************************
 * Find the TemplateDeclaration that matches this TemplateInstance best.
 *
 * Params:
 *   ti    = TemplateInstance
 *   sc    = the scope this TemplateInstance resides in
 *   argumentList = function arguments in case of a template function
 *
 * Returns:
 *   `true` if a match was found, `false` otherwise
 */
bool findBestMatch(TemplateInstance ti, Scope* sc, ArgumentList argumentList)
{
    if (ti.havetempdecl)
    {
        TemplateDeclaration tempdecl = ti.tempdecl.isTemplateDeclaration();
        assert(tempdecl);
        assert(tempdecl._scope);
        // Deduce tdtypes
        ti.tdtypes.setDim(tempdecl.parameters.length);
        if (!matchWithInstance(sc, tempdecl, ti, ti.tdtypes, argumentList, 2))
        {
            .error(ti.loc, "%s `%s` incompatible arguments for template instantiation",
                   ti.kind, ti.toPrettyChars);
            return false;
        }
        // TODO: Normalizing tiargs for https://issues.dlang.org/show_bug.cgi?id=7469 is necessary?
        return true;
    }

    static if (LOG)
    {
        printf("TemplateInstance.findBestMatch()\n");
    }

    const errs = global.errors;
    TemplateDeclaration td_last = null;
    Objects dedtypes;

    /* Since there can be multiple TemplateDeclaration's with the same
     * name, look for the best match.
     */
    auto tovers = ti.tempdecl.isOverloadSet();
    foreach (size_t oi; 0 .. tovers ? tovers.a.length : 1)
    {
        TemplateDeclaration td_best;
        TemplateDeclaration td_ambig;
        MATCH m_best = MATCH.nomatch;

        Dsymbol dstart = tovers ? tovers.a[oi] : ti.tempdecl;
        overloadApply(dstart, (Dsymbol s)
        {
            auto td = s.isTemplateDeclaration();
            if (!td)
                return 0;
            if (td == td_best)   // skip duplicates
                return 0;

            //printf("td = %s\n", td.toPrettyChars());
            // If more arguments than parameters,
            // then this is no match.
            if (td.parameters.length < ti.tiargs.length)
            {
                if (!td.isVariadic())
                    return 0;
            }

            dedtypes.setDim(td.parameters.length);
            dedtypes.zero();
            assert(td.semanticRun != PASS.initial);

            MATCH m = matchWithInstance(sc, td, ti, dedtypes, argumentList, 0);
            //printf("matchWithInstance = %d\n", m);
            if (m == MATCH.nomatch) // no match at all
                return 0;
            if (m < m_best) goto Ltd_best;
            if (m > m_best) goto Ltd;

            // Disambiguate by picking the most specialized TemplateDeclaration
            {
            MATCH c1 = leastAsSpecialized(sc, td, td_best, argumentList);
            MATCH c2 = leastAsSpecialized(sc, td_best, td, argumentList);
            //printf("c1 = %d, c2 = %d\n", c1, c2);
            if (c1 > c2) goto Ltd;
            if (c1 < c2) goto Ltd_best;
            }

            td_ambig = td;
            return 0;

        Ltd_best:
            // td_best is the best match so far
            td_ambig = null;
            return 0;

        Ltd:
            // td is the new best match
            td_ambig = null;
            td_best = td;
            m_best = m;
            ti.tdtypes.setDim(dedtypes.length);
            memcpy(ti.tdtypes.tdata(), dedtypes.tdata(), ti.tdtypes.length * (void*).sizeof);
            return 0;
        });

        if (td_ambig)
        {
            .error(ti.loc, "%s `%s.%s` matches more than one template declaration:",
                td_best.kind(), td_best.parent.toPrettyChars(), td_best.ident.toChars());
            .errorSupplemental(td_best.loc, "`%s`\nand:", td_best.toChars());
            .errorSupplemental(td_ambig.loc, "`%s`", td_ambig.toChars());
            return false;
        }
        if (td_best)
        {
            if (!td_last)
                td_last = td_best;
            else if (td_last != td_best)
            {
                ScopeDsymbol.multiplyDefined(ti.loc, td_last, td_best);
                return false;
            }
        }
    }

    if (td_last)
    {
        /* https://issues.dlang.org/show_bug.cgi?id=7469
         * Normalize tiargs by using corresponding deduced
         * template value parameters and tuples for the correct mangling.
         *
         * By doing this before hasNestedArgs, CTFEable local variable will be
         * accepted as a value parameter. For example:
         *
         *  void foo() {
         *    struct S(int n) {}   // non-global template
         *    const int num = 1;   // CTFEable local variable
         *    S!num s;             // S!1 is instantiated, not S!num
         *  }
         */
        size_t dim = td_last.parameters.length - (td_last.isVariadic() ? 1 : 0);
        for (size_t i = 0; i < dim; i++)
        {
            if (ti.tiargs.length <= i)
                ti.tiargs.push(ti.tdtypes[i]);
            assert(i < ti.tiargs.length);

            auto tvp = (*td_last.parameters)[i].isTemplateValueParameter();
            if (!tvp)
                continue;
            assert(ti.tdtypes[i]);
            // tdtypes[i] is already normalized to the required type in matchArg

            (*ti.tiargs)[i] = ti.tdtypes[i];
        }
        if (td_last.isVariadic() && ti.tiargs.length == dim && ti.tdtypes[dim])
        {
            Tuple va = isTuple(ti.tdtypes[dim]);
            assert(va);
            ti.tiargs.pushSlice(va.objects[]);
        }
    }
    else if (ti.errors && ti.inst)
    {
        // instantiation was failed with error reporting
        assert(global.errors);
        return false;
    }
    else
    {
        auto tdecl = ti.tempdecl.isTemplateDeclaration();
        tdecl.computeOneMember();

        if (errs != global.errors)
            errorSupplemental(ti.loc, "while looking for match for `%s`", ti.toChars());
        else if (tdecl && !tdecl.overnext)
        {
            // Only one template, so we can give better error message
            const(char)* msg = "does not match template declaration";
            const(char)* tip;
            OutBuffer buf;
            HdrGenState hgs;
            hgs.skipConstraints = true;
            toCharsMaybeConstraints(tdecl, buf, hgs);
            const tmsg = buf.peekChars();
            const cmsg = tdecl.getConstraintEvalError(tip);
            if (cmsg)
            {
                .error(ti.loc, "%s `%s` %s `%s`\n%s", ti.kind, ti.toPrettyChars, msg, tmsg, cmsg);
                if (tip)
                    .tip(tip);
            }
            else
            {
                .error(ti.loc, "%s `%s` %s `%s`", ti.kind, ti.toPrettyChars, msg, tmsg);

                if (tdecl.parameters.length == ti.tiargs.length)
                {
                    // https://issues.dlang.org/show_bug.cgi?id=7352
                    // print additional information, e.g. `foo` is not a type
                    foreach (i, param; *tdecl.parameters)
                    {
                        MATCH match = param.matchArg(ti.loc, sc, ti.tiargs, i, tdecl.parameters, dedtypes, null);
                        auto arg = (*ti.tiargs)[i];
                        auto sym = arg.isDsymbol;
                        auto exp = arg.isExpression;

                        if (exp)
                            exp = exp.optimize(WANTvalue);

                        if (match == MATCH.nomatch &&
                            ((sym && sym.isFuncDeclaration) ||
                             (exp && exp.isVarExp)))
                        {
                            if (param.isTemplateTypeParameter)
                                errorSupplemental(ti.loc, "`%s` is not a type", arg.toChars);
                            else if (auto tvp = param.isTemplateValueParameter)
                                errorSupplemental(ti.loc, "`%s` is not of a value of type `%s`",
                                                  arg.toChars, tvp.valType.toChars);

                        }
                    }
                }
            }
        }
        else
        {
            .error(ti.loc, "%s `%s` does not match any template declaration", ti.kind(), ti.toPrettyChars());
            bool found;
            overloadApply(ti.tempdecl, (s){
                if (!found)
                    errorSupplemental(ti.loc, "Candidates are:");
                found = true;
                errorSupplemental(s.loc, "%s", s.toChars());
                return 0;
            });
        }
        return false;
    }

    /* The best match is td_last
     */
    ti.tempdecl = td_last;

    static if (LOG)
    {
        printf("\tIt's a match with template declaration '%s'\n", tempdecl.toChars());
    }
    return (errs == global.errors);
}

/*******************************************
 * Append to buf a textual representation of template parameters with their arguments.
 * Params:
 *  parameters = the template parameters
 *  tiargs = the correspondeing template arguments
 *  variadic = if it's a variadic argument list
 *  buf = where the text output goes
 */
private void formatParamsWithTiargs(ref TemplateParameters parameters, ref Objects tiargs, bool variadic, ref OutBuffer buf)
{
    buf.writestring("  with `");

    // write usual arguments line-by-line
    // skips trailing default ones - they are not present in `tiargs`
    const end = parameters.length - (variadic ? 1 : 0);
    size_t i;
    for (; i < tiargs.length && i < end; i++)
    {
        if (i)
        {
            buf.writeByte(',');
            buf.writenl();
            buf.writestring("       ");
        }
        write(buf, parameters[i]);
        buf.writestring(" = ");
        write(buf, tiargs[i]);
    }
    // write remaining variadic arguments on the last line
    if (variadic)
    {
        if (i)
        {
            buf.writeByte(',');
            buf.writenl();
            buf.writestring("       ");
        }
        write(buf, parameters[end]);
        buf.writestring(" = ");
        buf.writeByte('(');
        if (end < tiargs.length)
        {
            write(buf, tiargs[end]);
            foreach (j; parameters.length .. tiargs.length)
            {
                buf.writestring(", ");
                write(buf, tiargs[j]);
            }
        }
        buf.writeByte(')');
    }
    buf.writeByte('`');
}

/******************************
 * Create a scope for the parameters of the TemplateInstance
 * `ti` in the parent scope sc from the ScopeDsymbol paramsym.
 *
 * If paramsym is null a new ScopeDsymbol is used in place of
 * paramsym.
 * Params:
 *      td = template that ti is an instance of
 *      ti = the TemplateInstance whose parameters to generate the scope for.
 *      sc = the parent scope of ti
 * Returns:
 *      new scope for the parameters of ti
 */
private Scope* createScopeForTemplateParameters(TemplateDeclaration td, TemplateInstance ti, Scope* sc)
{
    ScopeDsymbol paramsym = new ScopeDsymbol();
    paramsym.parent = td._scope.parent;
    Scope* paramscope = td._scope.push(paramsym);
    paramscope.tinst = ti;
    paramscope.minst = sc.minst;
    paramscope.callsc = sc;
    paramscope.stc = STC.none;
    return paramscope;
}

/********************************************
 * Determine partial specialization order of `td` vs `td2`.
 * Params:
 *  sc = context
 *  td = first template
 *  td2 = second template
 *  argumentList = arguments to template
 * Returns:
 *      MATCH - td is at least as specialized as td2
 *      MATCH.nomatch - td2 is more specialized than td
 */
MATCH leastAsSpecialized(Scope* sc, TemplateDeclaration td, TemplateDeclaration td2, ArgumentList argumentList)
{
    enum LOG_LEASTAS = 0;
    static if (LOG_LEASTAS)
    {
        printf("%s.leastAsSpecialized(%s)\n", td.toChars(), td2.toChars());
    }

    /* This works by taking the template parameters to this template
     * declaration and feeding them to td2 as if it were a template
     * instance.
     * If it works, then this template is at least as specialized
     * as td2.
     */

    // Set type arguments to dummy template instance to be types
    // generated from the parameters to this template declaration
    auto tiargs = new Objects();
    tiargs.reserve(td.parameters.length);
    foreach (tp; *td.parameters)
    {
        if (tp.dependent)
            break;
        RootObject p = tp.dummyArg();
        if (!p) //TemplateTupleParameter
            break;

        tiargs.push(p);
    }
    scope TemplateInstance ti = new TemplateInstance(Loc.initial, td.ident, tiargs); // create dummy template instance

    // Temporary Array to hold deduced types
    Objects dedtypes = Objects(td2.parameters.length);

    // Attempt a type deduction
    MATCH m = matchWithInstance(sc, td2, ti, dedtypes, argumentList, 1);
    if (m > MATCH.nomatch)
    {
        /* A non-variadic template is more specialized than a
         * variadic one.
         */
        TemplateTupleParameter tp = td.isVariadic();
        if (tp && !tp.dependent && !td2.isVariadic())
            goto L1;

        static if (LOG_LEASTAS)
        {
            printf("  matches %d, so is least as specialized\n", m);
        }
        return m;
    }
L1:
    static if (LOG_LEASTAS)
    {
        printf("  doesn't match, so is not as specialized\n");
    }
    return MATCH.nomatch;
}

private RootObject defaultArg(TemplateParameter tp, Loc instLoc, Scope* sc)
{
    if (tp.isTemplateTupleParameter())
        return null;
    if (auto tpp = tp.isTemplateTypeParameter())
    {
        Type t = tpp.defaultType;
        if (t)
        {
            t = t.syntaxCopy();
            t = t.typeSemantic(tpp.loc, sc); // use the parameter loc
        }
        return t;
    }
    if (auto tap = tp.isTemplateAliasParameter())
    {
        RootObject da = tap.defaultAlias;
        if (auto ta = isType(tap.defaultAlias))
        {
            switch (ta.ty)
            {
            // If the default arg is a template, instantiate for each type
            case Tinstance:
            // same if the default arg is a mixin, traits, typeof
            // since the content might rely on a previous parameter
            // (https://issues.dlang.org/show_bug.cgi?id=23686)
            case Tmixin, Ttypeof, Ttraits :
                da = ta.syntaxCopy();
                break;
            default:
            }
        }

        RootObject o = aliasParameterSemantic(tap.loc, sc, da, null); // use the parameter loc
        return o;
    }
    if (auto tvp = tp.isTemplateValueParameter())
    {
        Expression e = tvp.defaultValue;
        if (!e)
            return null;

        e = e.syntaxCopy();
        Scope* sc2 = sc.push();
        sc2.inDefaultArg = true;
        e = e.expressionSemantic(sc2);
        sc2.pop();
        if (e is null)
            return null;
        if (auto te = e.isTemplateExp())
        {
            assert(sc && sc.tinst);
            if (te.td == sc.tinst.tempdecl)
            {
                // defaultValue is a reference to its template declaration
                // i.e: `template T(int arg = T)`
                // Raise error now before calling resolveProperties otherwise we'll
                // start looping on the expansion of the template instance.
                auto td = sc.tinst.tempdecl;
                .error(td.loc, "%s `%s` recursive template expansion", td.kind, td.toPrettyChars);
                return ErrorExp.get();
            }
        }
        if ((e = resolveProperties(sc, e)) is null)
            return null;
        e = e.resolveLoc(instLoc, sc); // use the instantiated loc
        e = e.optimize(WANTvalue);

        return e;
    }
    assert(0);
}

/*************************************************
 * Match function arguments against a specific template function.
 *
 * Params:
 *     td = template declaration for template instance
 *     ti = template instance. `ti.tdtypes` will be set to Expression/Type deduced template arguments
 *     sc = instantiation scope
 *     fd = Partially instantiated function declaration, which is set to an instantiated function declaration
 *     tthis = 'this' argument if !NULL
 *     argumentList = arguments to function
 *
 * Returns:
 *      match pair of initial and inferred template arguments
 */
private MATCHpair deduceFunctionTemplateMatch(TemplateDeclaration td, TemplateInstance ti, Scope* sc, ref FuncDeclaration fd, Type tthis, ArgumentList argumentList)
{
    version (none)
    {
        printf("\nTemplateDeclaration.deduceFunctionTemplateMatch() %s\n", td.toChars());
        for (size_t i = 0; i < (fargs ? fargs.length : 0); i++)
        {
            Expression e = (*fargs)[i];
            printf("\tfarg[%d] is %s, type is %s\n", cast(int) i, e.toChars(), e.type.toChars());
        }
        printf("fd = %s\n", fd.toChars());
        printf("fd.type = %s\n", fd.type.toChars());
        if (tthis)
            printf("tthis = %s\n", tthis.toChars());
    }

    assert(td._scope);

    auto dedargs = new Objects(td.parameters.length);
    dedargs.zero();

    Objects* dedtypes = &ti.tdtypes; // for T:T*, the dedargs is the T*, dedtypes is the T
    dedtypes.setDim(td.parameters.length);
    dedtypes.zero();

    if (td.errors || fd.errors)
        return MATCHpair(MATCH.nomatch, MATCH.nomatch);

    // Set up scope for parameters
    Scope* paramscope = createScopeForTemplateParameters(td, ti,sc);

    MATCHpair nomatch()
    {
        paramscope.pop();
        //printf("\tnomatch\n");
        return MATCHpair(MATCH.nomatch, MATCH.nomatch);
    }

    MATCHpair matcherror()
    {
        // todo: for the future improvement
        paramscope.pop();
        //printf("\terror\n");
        return MATCHpair(MATCH.nomatch, MATCH.nomatch);
    }
    // Mark the parameter scope as deprecated if the templated
    // function is deprecated (since paramscope.enclosing is the
    // calling scope already)
    paramscope.stc |= fd.storage_class & STC.deprecated_;

    TemplateTupleParameter tp = td.isVariadic();
    Tuple declaredTuple = null;

    version (none)
    {
        for (size_t i = 0; i < dedargs.length; i++)
        {
            printf("\tdedarg[%d] = ", i);
            RootObject oarg = (*dedargs)[i];
            if (oarg)
                printf("%s", oarg.toChars());
            printf("\n");
        }
    }

    size_t ntargs = 0; // array size of tiargs
    size_t inferStart = 0; // index of first template parameter to infer from function argument
    const Loc instLoc = ti.loc;
    MATCH matchTiargs = MATCH.exact;

    if (auto tiargs = ti.tiargs)
    {
        // Set initial template arguments
        ntargs = tiargs.length;
        size_t n = td.parameters.length;
        if (tp)
            n--;
        if (ntargs > n)
        {
            if (!tp)
                return nomatch();

            /* The extra initial template arguments
             * now form the tuple argument.
             */
            auto t = new Tuple(ntargs - n);
            assert(td.parameters.length);
            (*dedargs)[td.parameters.length - 1] = t;

            for (size_t i = 0; i < t.objects.length; i++)
            {
                t.objects[i] = (*tiargs)[n + i];
            }
            td.declareParameter(paramscope, tp, t);
            declaredTuple = t;
        }
        else
            n = ntargs;

        memcpy(dedargs.tdata(), tiargs.tdata(), n * (*dedargs.tdata()).sizeof);

        for (size_t i = 0; i < n; i++)
        {
            assert(i < td.parameters.length);
            Declaration sparam = null;
            MATCH m = (*td.parameters)[i].matchArg(instLoc, paramscope, dedargs, i, td.parameters, *dedtypes, &sparam);
            //printf("\tdeduceType m = %d\n", m);
            if (m == MATCH.nomatch)
                return nomatch();
            if (m < matchTiargs)
                matchTiargs = m;

            sparam.dsymbolSemantic(paramscope);
            if (!paramscope.insert(sparam))
                return nomatch();
        }
        if (n < td.parameters.length && !declaredTuple)
        {
            inferStart = n;
        }
        else
            inferStart = td.parameters.length;
        //printf("tiargs matchTiargs = %d\n", matchTiargs);
    }
    version (none)
    {
        for (size_t i = 0; i < dedargs.length; i++)
        {
            printf("\tdedarg[%d] = ", i);
            RootObject oarg = (*dedargs)[i];
            if (oarg)
                printf("%s", oarg.toChars());
            printf("\n");
        }
    }

    ParameterList fparameters = fd.getParameterList(); // function parameter list
    const nfparams = fparameters.length; // number of function parameters

    /* Check for match of function arguments with variadic template
     * parameter, such as:
     *
     * void foo(T, A...)(T t, A a);
     * void main() { foo(1,2,3); }
     */
    size_t fptupindex = IDX_NOTFOUND;
    if (tp) // if variadic
    {
        // TemplateTupleParameter always makes most lesser matching.
        matchTiargs = MATCH.convert;

        if (nfparams == 0 && argumentList.length != 0) // if no function parameters
        {
            if (!declaredTuple)
            {
                auto t = new Tuple();
                //printf("t = %p\n", t);
                (*dedargs)[td.parameters.length - 1] = t;
                td.declareParameter(paramscope, tp, t);
                declaredTuple = t;
            }
        }
        else
        {
            /* Figure out which of the function parameters matches
             * the tuple template parameter. Do this by matching
             * type identifiers.
             * Set the index of this function parameter to fptupindex.
             */
            for (fptupindex = 0; fptupindex < nfparams; fptupindex++)
            {
                auto fparam = (*fparameters.parameters)[fptupindex]; // fparameters[fptupindex] ?
                if (fparam.type.ty != Tident)
                    continue;
                TypeIdentifier tid = fparam.type.isTypeIdentifier();
                if (!tp.ident.equals(tid.ident) || tid.idents.length)
                    continue;

                if (fparameters.varargs != VarArg.none) // variadic function doesn't
                    return nomatch(); // go with variadic template

                goto L1;
            }
            fptupindex = IDX_NOTFOUND;
        L1:
        }
    }

    MATCH match = MATCH.exact;
    if (td.toParent().isModule())
        tthis = null;
    if (tthis)
    {
        bool hasttp = false;

        // Match 'tthis' to any TemplateThisParameter's
        foreach (param; *td.parameters)
        {
            if (auto ttp = param.isTemplateThisParameter())
            {
                hasttp = true;

                Type t = new TypeIdentifier(Loc.initial, ttp.ident);
                MATCH m = deduceType(tthis, paramscope, t, *td.parameters, *dedtypes);
                if (m == MATCH.nomatch)
                    return nomatch();
                if (m < match)
                    match = m; // pick worst match
            }
        }

        // Match attributes of tthis against attributes of fd
        if (fd.type && !fd.isCtorDeclaration() && !(td._scope.stc & STC.static_))
        {
            STC stc = td._scope.stc | fd.storage_class2;
            // Propagate parent storage class, https://issues.dlang.org/show_bug.cgi?id=5504
            Dsymbol p = td.parent;
            while (p.isTemplateDeclaration() || p.isTemplateInstance())
                p = p.parent;
            AggregateDeclaration ad = p.isAggregateDeclaration();
            if (ad)
                stc |= ad.storage_class;

            ubyte mod = fd.type.mod;
            if (stc & STC.immutable_)
                mod = MODFlags.immutable_;
            else
            {
                if (stc & (STC.shared_ | STC.synchronized_))
                    mod |= MODFlags.shared_;
                if (stc & STC.const_)
                    mod |= MODFlags.const_;
                if (stc & STC.wild)
                    mod |= MODFlags.wild;
            }

            ubyte thismod = tthis.mod;
            if (hasttp)
                mod = MODmerge(thismod, mod);
            MATCH m = MODmethodConv(thismod, mod);
            if (m == MATCH.nomatch)
                return nomatch();
            if (m < match)
                match = m;
        }
    }

    // Loop through the function parameters
    {
        //printf("%s\n\tnfargs = %d, nfparams = %d, tuple_dim = %d\n", toChars(), nfargs, nfparams, declaredTuple ? declaredTuple.objects.length : 0);
        //printf("\ttp = %p, fptupindex = %d, found = %d, declaredTuple = %s\n", tp, fptupindex, fptupindex != IDX_NOTFOUND, declaredTuple ? declaredTuple.toChars() : NULL);
        enum DEFAULT_ARGI = size_t.max - 10; // pseudo index signifying the parameter is expected to be assigned its default argument
        size_t argi = 0; // current argument index
        size_t argsConsumed = 0; // to ensure no excess arguments
        size_t nfargs2 = argumentList.length; // total number of arguments including applied defaultArgs
        uint inoutMatch = 0; // for debugging only
        Expression[] fargs = argumentList.arguments ? (*argumentList.arguments)[] : null;
        ArgumentLabel[] fnames = argumentList.names ? (*argumentList.names)[] : null;

        for (size_t parami = 0; parami < nfparams; parami++)
        {
            Parameter fparam = fparameters[parami];

            // Apply function parameter storage classes to parameter types
            Type prmtype = fparam.type.addStorageClass(fparam.storageClass);

            Expression farg;
            Identifier fname = argi < fnames.length ? fnames[argi].name : null;
            bool foundName = false;
            if (fparam.ident)
            {
                foreach (i; 0 .. fnames.length)
                {
                    if (fparam.ident == fnames[i].name)
                    {
                        argi = i;
                        foundName = true;
                        break;  //Exits the loop after a match
                    }
                }
            }
            if (fname && !foundName)
            {
                argi = DEFAULT_ARGI;
            }

            /* See function parameters which wound up
             * as part of a template tuple parameter.
             */
            if (fptupindex != IDX_NOTFOUND && parami == fptupindex && argi != DEFAULT_ARGI)
            {
                TypeIdentifier tid = prmtype.isTypeIdentifier();
                assert(tid);
                if (!declaredTuple)
                {
                    /* The types of the function arguments
                     * now form the tuple argument.
                     */
                    declaredTuple = new Tuple();
                    (*dedargs)[td.parameters.length - 1] = declaredTuple;

                    /* Count function parameters with no defaults following a tuple parameter.
                     * void foo(U, T...)(int y, T, U, double, int bar = 0) {}  // rem == 2 (U, double)
                     */
                    size_t rem = 0;
                    foreach (j; parami + 1 .. nfparams)
                    {
                        Parameter p = fparameters[j];
                        if (p.defaultArg)
                        {
                            break;
                        }
                        foreach(argLabel; fnames)
                        {
                            if (p.ident == argLabel.name)
                                break;
                        }
                        if (!reliesOnTemplateParameters(p.type, (*td.parameters)[inferStart .. td.parameters.length]))
                        {
                            Type pt = p.type.syntaxCopy().typeSemantic(fd.loc, paramscope);
                            if (auto ptt = pt.isTypeTuple())
                                rem += ptt.arguments.length;
                            else
                                rem += 1;
                        }
                        else
                        {
                            ++rem;
                        }
                    }

                    if (nfargs2 - argi < rem)
                        return nomatch();
                    declaredTuple.objects.setDim(nfargs2 - argi - rem);
                    foreach (i; 0 .. declaredTuple.objects.length)
                    {
                        farg = fargs[argi + i];

                        // Check invalid arguments to detect errors early.
                        if (farg.op == EXP.error || farg.type.ty == Terror)
                            return nomatch();

                        if (!fparam.isLazy() && farg.type.ty == Tvoid)
                            return nomatch();

                        Type tt;
                        MATCH m;
                        if (ubyte wm = deduceWildHelper(farg.type, &tt, tid))
                        {
                            inoutMatch |= wm;
                            m = MATCH.constant;
                        }
                        else
                        {
                            m = deduceTypeHelper(farg.type, tt, tid);
                        }
                        if (m == MATCH.nomatch)
                            return nomatch();
                        if (m < match)
                            match = m;

                        /* Remove top const for dynamic array types and pointer types
                         */
                        if ((tt.ty == Tarray || tt.ty == Tpointer) && !tt.isMutable() && (!(fparam.storageClass & STC.ref_) || (fparam.storageClass & STC.auto_) && !farg.isLvalue()))
                        {
                            tt = tt.mutableOf();
                        }
                        declaredTuple.objects[i] = tt;
                    }
                    td.declareParameter(paramscope, tp, declaredTuple);
                }
                else
                {
                    // https://issues.dlang.org/show_bug.cgi?id=6810
                    // If declared tuple is not a type tuple,
                    // it cannot be function parameter types.
                    for (size_t i = 0; i < declaredTuple.objects.length; i++)
                    {
                        if (!isType(declaredTuple.objects[i]))
                            return nomatch();
                    }
                }
                assert(declaredTuple);
                argi += declaredTuple.objects.length;
                argsConsumed += declaredTuple.objects.length;
                continue;
            }

            // If parameter type doesn't depend on inferred template parameters,
            // semantic it to get actual type.
            if (!reliesOnTemplateParameters(prmtype, (*td.parameters)[inferStart .. td.parameters.length]))
            {
                // should copy prmtype to avoid affecting semantic result
                prmtype = prmtype.syntaxCopy().typeSemantic(fd.loc, paramscope);

                if (TypeTuple tt = prmtype.isTypeTuple())
                {
                    const tt_dim = tt.arguments.length;
                    for (size_t j = 0; j < tt_dim; j++, ++argi, ++argsConsumed)
                    {
                        Parameter p = (*tt.arguments)[j];
                        if (j == tt_dim - 1 && fparameters.varargs == VarArg.typesafe &&
                            parami + 1 == nfparams && argi < fargs.length)
                        {
                            prmtype = p.type;
                            goto Lvarargs;
                        }
                        if (argi >= fargs.length)
                        {
                            if (p.defaultArg)
                                continue;

                            // https://issues.dlang.org/show_bug.cgi?id=19888
                            if (fparam.defaultArg)
                                break;

                            return nomatch();
                        }
                        farg = fargs[argi];
                        if (!farg.implicitConvTo(p.type))
                            return nomatch();
                    }
                    continue;
                }
            }

            if (argi >= fargs.length) // if not enough arguments
            {
                if (!fparam.defaultArg)
                    goto Lvarargs;

                /* https://issues.dlang.org/show_bug.cgi?id=2803
                 * Before the starting of type deduction from the function
                 * default arguments, set the already deduced parameters into paramscope.
                 * It's necessary to avoid breaking existing acceptable code. Cases:
                 *
                 * 1. Already deduced template parameters can appear in fparam.defaultArg:
                 *  auto foo(A, B)(A a, B b = A.stringof);
                 *  foo(1);
                 *  // at fparam == 'B b = A.string', A is equivalent with the deduced type 'int'
                 *
                 * 2. If prmtype depends on default-specified template parameter, the
                 * default type should be preferred.
                 *  auto foo(N = size_t, R)(R r, N start = 0)
                 *  foo([1,2,3]);
                 *  // at fparam `N start = 0`, N should be 'size_t' before
                 *  // the deduction result from fparam.defaultArg.
                 */
                if (argi == fargs.length)
                {
                    foreach (ref dedtype; *dedtypes)
                    {
                        Type at = isType(dedtype);
                        if (at && at.ty == Tnone)
                        {
                            TypeDeduced xt = cast(TypeDeduced)at;
                            dedtype = xt.tded; // 'unbox'
                        }
                    }
                    for (size_t i = ntargs; i < dedargs.length; i++)
                    {
                        TemplateParameter tparam = (*td.parameters)[i];

                        RootObject oarg = (*dedargs)[i];
                        RootObject oded = (*dedtypes)[i];
                        if (oarg)
                            continue;

                        if (oded)
                        {
                            if (tparam.specialization() || !tparam.isTemplateTypeParameter())
                            {
                                /* The specialization can work as long as afterwards
                                 * the oded == oarg
                                 */
                                (*dedargs)[i] = oded;
                                MATCH m2 = tparam.matchArg(instLoc, paramscope, dedargs, i, td.parameters, *dedtypes, null);
                                //printf("m2 = %d\n", m2);
                                if (m2 == MATCH.nomatch)
                                    return nomatch();
                                if (m2 < matchTiargs)
                                    matchTiargs = m2; // pick worst match
                                if (!rootObjectsEqual((*dedtypes)[i], oded))
                                    .error(td.loc, "%s `%s` specialization not allowed for deduced parameter `%s`",
                                        td.kind, td.toPrettyChars, td.kind, td.toPrettyChars, tparam.ident.toChars());
                            }
                            else
                            {
                                if (MATCH.convert < matchTiargs)
                                    matchTiargs = MATCH.convert;
                            }
                            (*dedargs)[i] = td.declareParameter(paramscope, tparam, oded);
                        }
                        else
                        {
                            oded = tparam.defaultArg(instLoc, paramscope);
                            if (oded)
                                (*dedargs)[i] = td.declareParameter(paramscope, tparam, oded);
                        }
                    }
                }

                if (argi != DEFAULT_ARGI)
                    nfargs2 = argi + 1;

                /* If prmtype does not depend on any template parameters:
                 *
                 *  auto foo(T)(T v, double x = 0);
                 *  foo("str");
                 *  // at fparam == 'double x = 0'
                 *
                 * or, if all template parameters in the prmtype are already deduced:
                 *
                 *  auto foo(R)(R range, ElementType!R sum = 0);
                 *  foo([1,2,3]);
                 *  // at fparam == 'ElementType!R sum = 0'
                 *
                 * Deducing prmtype from fparam.defaultArg is not necessary.
                 */
                if (prmtype.deco || prmtype.syntaxCopy().trySemantic(td.loc, paramscope))
                {
                    if (argi != DEFAULT_ARGI)
                    {
                        ++argi;
                        ++argsConsumed;
                    }
                    continue;
                }

                // Deduce prmtype from the defaultArg.
                farg = fparam.defaultArg.syntaxCopy();
                farg = farg.expressionSemantic(paramscope);
                farg = resolveProperties(paramscope, farg);
            }
            else
            {
                farg = fargs[argi];
            }
            {
                assert(farg);
                // Check invalid arguments to detect errors early.
                if (farg.op == EXP.error || farg.type.ty == Terror)
                    return nomatch();

                Type att = null;
            Lretry:
                version (none)
                {
                    printf("\tfarg.type   = %s\n", farg.type.toChars());
                    printf("\tfparam.type = %s\n", prmtype.toChars());
                }
                Type argtype = farg.type;

                if (!fparam.isLazy() && argtype.ty == Tvoid && farg.op != EXP.function_)
                    return nomatch();

                // https://issues.dlang.org/show_bug.cgi?id=12876
                // Optimize argument to allow CT-known length matching
                farg = farg.optimize(WANTvalue, fparam.isReference());
                //printf("farg = %s %s\n", farg.type.toChars(), farg.toChars());

                RootObject oarg = farg;

                if (farg.isFuncExp())
                {
                    // When assigning an untyped (void) lambda `x => y` to a `(F)(ref F)` parameter,
                    // we don't want to deduce type void creating a void parameter
                }
                else if ((fparam.storageClass & STC.ref_) && (!(fparam.storageClass & STC.auto_) || farg.isLvalue()))
                {
                    /* Allow expressions that have CT-known boundaries and type [] to match with [dim]
                     */
                    bool inferIndexType = (argtype.ty == Tarray) && (prmtype.ty == Tsarray || prmtype.ty == Taarray);
                    if (auto aaType = prmtype.isTypeAArray())
                    {
                        if (auto indexType = aaType.index.isTypeIdentifier())
                        {
                            inferIndexType = indexType.idents.length == 0;
                        }
                    }
                    if (inferIndexType)
                    {
                        if (StringExp se = farg.isStringExp())
                        {
                            argtype = se.type.nextOf().sarrayOf(se.len);
                        }
                        else if (ArrayLiteralExp ae = farg.isArrayLiteralExp())
                        {
                            argtype = ae.type.nextOf().sarrayOf(ae.elements.length);
                        }
                        else if (SliceExp se = farg.isSliceExp())
                        {
                            if (Type tsa = toStaticArrayType(se))
                                argtype = tsa;
                        }
                    }

                    oarg = argtype;
                }
                else if ((fparam.storageClass & STC.out_) == 0 &&
                         (argtype.ty == Tarray || argtype.ty == Tpointer) &&
                         templateParameterLookup(prmtype, td.parameters) != IDX_NOTFOUND &&
                         prmtype.isTypeIdentifier().idents.length == 0)
                {
                    /* The farg passing to the prmtype always make a copy. Therefore,
                     * we can shrink the set of the deduced type arguments for prmtype
                     * by adjusting top-qualifier of the argtype.
                     *
                     *  prmtype         argtype     ta
                     *  T            <- const(E)[]  const(E)[]
                     *  T            <- const(E[])  const(E)[]
                     *  qualifier(T) <- const(E)[]  const(E[])
                     *  qualifier(T) <- const(E[])  const(E[])
                     */
                    Type ta = argtype.castMod(prmtype.mod ? argtype.nextOf().mod : 0);
                    if (ta != argtype)
                    {
                        Expression ea = farg.copy();
                        ea.type = ta;
                        oarg = ea;
                    }
                }

                if (fparameters.varargs == VarArg.typesafe && parami + 1 == nfparams && argi + 1 < fargs.length)
                    goto Lvarargs;

                uint im = 0;
                MATCH m = deduceType(oarg, paramscope, prmtype, *td.parameters, *dedtypes, &im, inferStart);
                //printf("\tL%d deduceType m = %d, im = x%x, inoutMatch = x%x\n", __LINE__, m, im, inoutMatch);
                inoutMatch |= im;

                /* If no match, see if the argument can be matched by using
                 * implicit conversions.
                 */
                if (m == MATCH.nomatch && prmtype.deco)
                    m = farg.implicitConvTo(prmtype);

                if (m == MATCH.nomatch)
                {
                    AggregateDeclaration ad = isAggregate(farg.type);
                    if (ad && ad.aliasthis && !isRecursiveAliasThis(att, argtype))
                    {
                        // https://issues.dlang.org/show_bug.cgi?id=12537
                        // The isRecursiveAliasThis() call above

                        /* If a semantic error occurs while doing alias this,
                         * eg purity(https://issues.dlang.org/show_bug.cgi?id=7295),
                         * just regard it as not a match.
                         *
                         * We also save/restore sc.func.flags to avoid messing up
                         * attribute inference in the evaluation.
                        */
                        const oldflags = sc.func ? sc.func.saveFlags : 0;
                        auto e = resolveAliasThis(sc, farg, true);
                        if (sc.func)
                            sc.func.restoreFlags(oldflags);
                        if (e)
                        {
                            farg = e;
                            goto Lretry;
                        }
                    }
                }

                if (m > MATCH.nomatch && (fparam.storageClass & (STC.ref_ | STC.auto_)) == STC.ref_)
                {
                    if (!farg.isLvalue())
                    {
                        if ((farg.op == EXP.string_ || farg.op == EXP.slice) && (prmtype.ty == Tsarray || prmtype.ty == Taarray))
                        {
                            // Allow conversion from T[lwr .. upr] to ref T[upr-lwr]
                        }
                        else if (sc.previews.rvalueRefParam)
                        {
                            // Allow implicit conversion to ref
                        }
                        else
                            return nomatch();
                    }
                }
                if (m > MATCH.nomatch && (fparam.storageClass & STC.out_))
                {
                    if (!farg.isLvalue())
                        return nomatch();
                    if (!farg.type.isMutable()) // https://issues.dlang.org/show_bug.cgi?id=11916
                        return nomatch();
                }
                if (m == MATCH.nomatch && fparam.isLazy() && prmtype.ty == Tvoid && farg.type.ty != Tvoid)
                    m = MATCH.convert;
                if (m != MATCH.nomatch)
                {
                    if (m < match)
                        match = m; // pick worst match
                    if (argi != DEFAULT_ARGI)
                    {
                        argi++;
                        argsConsumed++;
                    }
                    continue;
                }
            }

        Lvarargs:
            /* The following code for variadic arguments closely
             * matches TypeFunction.callMatch()
             */
            if (!(fparameters.varargs == VarArg.typesafe && parami + 1 == nfparams))
                return nomatch();

            /* Check for match with function parameter T...
             */
            Type tb = prmtype.toBasetype();
            switch (tb.ty)
            {
                // 6764 fix - TypeAArray may be TypeSArray have not yet run semantic().
            case Tsarray:
            case Taarray:
                {
                    // Perhaps we can do better with this, see TypeFunction.callMatch()
                    if (TypeSArray tsa = tb.isTypeSArray())
                    {
                        dinteger_t sz = tsa.dim.toInteger();
                        if (sz != fargs.length - argi)
                            return nomatch();
                    }
                    else if (TypeAArray taa = tb.isTypeAArray())
                    {
                        Expression dim = new IntegerExp(instLoc, fargs.length - argi, Type.tsize_t);

                        size_t i = templateParameterLookup(taa.index, td.parameters);
                        if (i == IDX_NOTFOUND)
                        {
                            Expression e;
                            Type t;
                            Dsymbol s;
                            Scope* sco;

                            const errors = global.startGagging();
                            /* ref: https://issues.dlang.org/show_bug.cgi?id=11118
                             * The parameter isn't part of the template
                             * ones, let's try to find it in the
                             * instantiation scope 'sc' and the one
                             * belonging to the template itself. */
                            sco = sc;
                            taa.index.resolve(instLoc, sco, e, t, s);
                            if (!e)
                            {
                                sco = paramscope;
                                taa.index.resolve(instLoc, sco, e, t, s);
                            }
                            global.endGagging(errors);

                            if (!e)
                                return nomatch();

                            e = e.ctfeInterpret();
                            e = e.implicitCastTo(sco, Type.tsize_t);
                            e = e.optimize(WANTvalue);
                            if (!dim.equals(e))
                                return nomatch();
                        }
                        else
                        {
                            // This code matches code in TypeInstance.deduceType()
                            TemplateParameter tprm = (*td.parameters)[i];
                            TemplateValueParameter tvp = tprm.isTemplateValueParameter();
                            if (!tvp)
                                return nomatch();
                            Expression e = cast(Expression)(*dedtypes)[i];
                            if (e)
                            {
                                if (!dim.equals(e))
                                    return nomatch();
                            }
                            else
                            {
                                Type vt = tvp.valType.typeSemantic(Loc.initial, sc);
                                MATCH m = dim.implicitConvTo(vt);
                                if (m == MATCH.nomatch)
                                    return nomatch();
                                (*dedtypes)[i] = dim;
                            }
                        }
                    }
                    goto case Tarray;
                }
            case Tarray:
                {
                    TypeArray ta = cast(TypeArray)tb;
                    Type tret = fparam.isLazyArray();
                    for (; argi < fargs.length; argi++)
                    {
                        Expression arg = fargs[argi];
                        assert(arg);

                        MATCH m;
                        /* If lazy array of delegates,
                         * convert arg(s) to delegate(s)
                         */
                        if (tret)
                        {
                            if (ta.next.equals(arg.type))
                            {
                                m = MATCH.exact;
                            }
                            else
                            {
                                m = arg.implicitConvTo(tret);
                                if (m == MATCH.nomatch)
                                {
                                    if (tret.toBasetype().ty == Tvoid)
                                        m = MATCH.convert;
                                }
                            }
                        }
                        else
                        {
                            uint wm = 0;
                            m = deduceType(arg, paramscope, ta.next, *td.parameters, *dedtypes, &wm, inferStart);
                            inoutMatch |= wm;
                        }
                        if (m == MATCH.nomatch)
                            return nomatch();
                        if (m < match)
                            match = m;
                    }
                    goto Lmatch;
                }
            case Tclass:
            case Tident:
                goto Lmatch;

            default:
                return nomatch();
            }
            assert(0);
        }
        // printf(". argi = %d, nfargs = %d, nfargs2 = %d, argsConsumed = %d\n", cast(int) argi, cast(int) nfargs, cast(int) nfargs2, cast(int) argsConsumed);
        if (argsConsumed != nfargs2 && fparameters.varargs == VarArg.none)
            return nomatch();
    }

Lmatch:
    foreach (ref dedtype; *dedtypes)
    {
        if (Type at = isType(dedtype))
        {
            if (at.ty == Tnone)
            {
                TypeDeduced xt = cast(TypeDeduced)at;
                at = xt.tded; // 'unbox'
            }
            dedtype = at.merge2();
        }
    }
    for (size_t i = ntargs; i < dedargs.length; i++)
    {
        TemplateParameter tparam = (*td.parameters)[i];
        //printf("tparam[%d] = %s\n", i, tparam.ident.toChars());

        /* For T:T*, the dedargs is the T*, dedtypes is the T
         * But for function templates, we really need them to match
         */
        RootObject oarg = (*dedargs)[i];
        RootObject oded = (*dedtypes)[i];
        //printf("1dedargs[%d] = %p, dedtypes[%d] = %p\n", i, oarg, i, oded);
        //if (oarg) printf("oarg: %s\n", oarg.toChars());
        //if (oded) printf("oded: %s\n", oded.toChars());
        if (oarg)
            continue;

        if (oded)
        {
            if (tparam.specialization() || !tparam.isTemplateTypeParameter())
            {
                /* The specialization can work as long as afterwards
                 * the oded == oarg
                 */
                (*dedargs)[i] = oded;
                MATCH m2 = tparam.matchArg(instLoc, paramscope, dedargs, i, td.parameters, *dedtypes, null);
                //printf("m2 = %d\n", m2);
                if (m2 == MATCH.nomatch)
                    return nomatch();
                if (m2 < matchTiargs)
                    matchTiargs = m2; // pick worst match
                if (!rootObjectsEqual((*dedtypes)[i],oded))
                    .error(td.loc, "%s `%s` specialization not allowed for deduced parameter `%s`", td.kind, td.toPrettyChars, tparam.ident.toChars());
            }
            else
            {
                // Discussion: https://issues.dlang.org/show_bug.cgi?id=16484
                if (MATCH.convert < matchTiargs)
                    matchTiargs = MATCH.convert;
            }
        }
        else
        {
            oded = tparam.defaultArg(instLoc, paramscope);
            if (!oded)
            {
                // if tuple parameter and
                // tuple parameter was not in function parameter list and
                // we're one or more arguments short (i.e. no tuple argument)
                if (tparam == tp &&
                    fptupindex == IDX_NOTFOUND &&
                    ntargs <= dedargs.length - 1)
                {
                    // make tuple argument an empty tuple
                    oded = new Tuple();
                }
                else
                    return nomatch();
            }
            if (isError(oded))
                return matcherror();
            ntargs++;

            /* At the template parameter T, the picked default template argument
             * X!int should be matched to T in order to deduce dependent
             * template parameter A.
             *  auto foo(T : X!A = X!int, A...)() { ... }
             *  foo();  // T <-- X!int, A <-- (int)
             */
            if (tparam.specialization())
            {
                (*dedargs)[i] = oded;
                MATCH m2 = tparam.matchArg(instLoc, paramscope, dedargs, i, td.parameters, *dedtypes, null);
                //printf("m2 = %d\n", m2);
                if (m2 == MATCH.nomatch)
                    return nomatch();
                if (m2 < matchTiargs)
                    matchTiargs = m2; // pick worst match
                if (!rootObjectsEqual((*dedtypes)[i], oded))
                    .error(td.loc, "%s `%s` specialization not allowed for deduced parameter `%s`", td.kind, td.toPrettyChars, tparam.ident.toChars());
            }
        }
        oded = td.declareParameter(paramscope, tparam, oded);
        (*dedargs)[i] = oded;
    }

    /* https://issues.dlang.org/show_bug.cgi?id=7469
     * As same as the code for 7469 in findBestMatch,
     * expand a Tuple in dedargs to normalize template arguments.
     */
    if (auto d = dedargs.length)
    {
        if (auto va = isTuple((*dedargs)[d - 1]))
        {
            dedargs.setDim(d - 1);
            dedargs.insert(d - 1, &va.objects);
        }
    }
    ti.tiargs = dedargs; // update to the normalized template arguments.

    // Partially instantiate function for constraint and fd.leastAsSpecialized()
    {
        assert(paramscope.scopesym);
        Scope* sc2 = td._scope;
        sc2 = sc2.push(paramscope.scopesym);
        sc2 = sc2.push(ti);
        sc2.parent = ti;
        sc2.tinst = ti;
        sc2.minst = sc.minst;
        sc2.stc |= fd.storage_class & STC.deprecated_;

        fd = doHeaderInstantiation(td, ti, sc2, fd, tthis, argumentList);
        sc2 = sc2.pop();
        sc2 = sc2.pop();

        if (!fd)
            return nomatch();
    }

    if (td.constraint)
    {
        if (!evaluateConstraint(td, ti, sc, paramscope, dedargs, fd))
            return nomatch();
    }

    version (none)
    {
        for (size_t i = 0; i < dedargs.length; i++)
        {
            RootObject o = (*dedargs)[i];
            printf("\tdedargs[%d] = %d, %s\n", i, o.dyncast(), o.toChars());
        }
    }

    paramscope.pop();
    //printf("\tmatch %d\n", match);
    return MATCHpair(matchTiargs, match);
}

/*************************************************
 * Limited function template instantiation for using fd.leastAsSpecialized()
 */
private
FuncDeclaration doHeaderInstantiation(TemplateDeclaration td, TemplateInstance ti, Scope* sc2, FuncDeclaration fd, Type tthis, ArgumentList inferenceArguments)
{
    assert(fd);
    version (none)
    {
        printf("doHeaderInstantiation this = %s\n", toChars());
    }

    // function body and contracts are not need
    if (fd.isCtorDeclaration())
        fd = new CtorDeclaration(fd.loc, fd.endloc, fd.storage_class, fd.type.syntaxCopy());
    else
        fd = new FuncDeclaration(fd.loc, fd.endloc, fd.ident, fd.storage_class, fd.type.syntaxCopy());
    fd.parent = ti;

    assert(fd.type.ty == Tfunction);
    auto tf = fd.type.isTypeFunction();
    tf.inferenceArguments = inferenceArguments;

    if (tthis)
    {
        // Match 'tthis' to any TemplateThisParameter's
        bool hasttp = false;
        foreach (tp; *td.parameters)
        {
            TemplateThisParameter ttp = tp.isTemplateThisParameter();
            if (ttp)
                hasttp = true;
        }
        if (hasttp)
        {
            tf = tf.addSTC(ModToStc(tthis.mod)).isTypeFunction();
            assert(!tf.deco);
        }
    }

    Scope* scx = sc2.push();

    // Shouldn't run semantic on default arguments and return type.
    foreach (ref params; *tf.parameterList.parameters)
        params.defaultArg = null;
    tf.incomplete = true;

    if (fd.isCtorDeclaration())
    {
        // For constructors, emitting return type is necessary for
        // isReturnIsolated() in functionResolve.
        tf.isCtor = true;

        Dsymbol parent = td.toParentDecl();
        Type tret;
        AggregateDeclaration ad = parent.isAggregateDeclaration();
        if (!ad || parent.isUnionDeclaration())
        {
            tret = Type.tvoid;
        }
        else
        {
            tret = ad.handleType();
            assert(tret);
            tret = tret.addStorageClass(fd.storage_class | scx.stc);
            tret = tret.addMod(tf.mod);
        }
        tf.next = tret;
        if (ad && ad.isStructDeclaration())
            tf.isRef = 1;
        //printf("tf = %s\n", tf.toChars());
    }
    else
        tf.next = null;
    fd.type = tf;
    fd.type = fd.type.addSTC(scx.stc);
    fd.type = fd.type.typeSemantic(fd.loc, scx);
    scx = scx.pop();

    if (fd.type.ty != Tfunction)
        return null;

    fd.originalType = fd.type; // for mangling
    //printf("\t[%s] fd.type = %s, mod = %x, ", loc.toChars(), fd.type.toChars(), fd.type.mod);
    //printf("fd.needThis() = %d\n", fd.needThis());

    return fd;
}

/****************************************************
 * Declare parameters of template instance, initialize them with the
 * template instance arguments.
 */
void declareParameters(TemplateInstance ti, Scope* sc)
{
    TemplateDeclaration tempdecl = ti.tempdecl.isTemplateDeclaration();
    assert(tempdecl);

    //printf("TemplateInstance.declareParameters()\n");
    foreach (i, o; ti.tdtypes) // initializer for tp
    {
        TemplateParameter tp = (*tempdecl.parameters)[i];
        //printf("\ttdtypes[%d] = %p\n", i, o);
        declareParameter(tempdecl, sc, tp, o);
    }
}
/**************************************************
 * Declare template parameter tp with value o, and install it in the scope sc.
 */
private RootObject declareParameter(TemplateDeclaration td, Scope* sc, TemplateParameter tp, RootObject o)
{
    //printf("TemplateDeclaration.declareParameter('%s', o = %p)\n", tp.ident.toChars(), o);
    Type ta = isType(o);
    Expression ea = isExpression(o);
    Dsymbol sa = isDsymbol(o);
    Tuple va = isTuple(o);

    Declaration d;
    VarDeclaration v = null;

    if (ea)
    {
        if (ea.op == EXP.type)
            ta = ea.type;
        else if (auto se = ea.isScopeExp())
            sa = se.sds;
        else if (auto te = ea.isThisExp())
            sa = te.var;
        else if (auto se = ea.isSuperExp())
            sa = se.var;
        else if (auto fe = ea.isFuncExp())
        {
            if (fe.td)
                sa = fe.td;
            else
                sa = fe.fd;
        }
    }

    if (ta)
    {
        //printf("type %s\n", ta.toChars());
        auto ad = new AliasDeclaration(Loc.initial, tp.ident, ta);
        ad.storage_class |= STC.templateparameter;
        d = ad;
    }
    else if (sa)
    {
        //printf("Alias %s %s;\n", sa.ident.toChars(), tp.ident.toChars());
        auto ad = new AliasDeclaration(Loc.initial, tp.ident, sa);
        ad.storage_class |= STC.templateparameter;
        d = ad;
    }
    else if (ea)
    {
        // tdtypes.data[i] always matches ea here
        Initializer _init = new ExpInitializer(td.loc, ea);
        TemplateValueParameter tvp = tp.isTemplateValueParameter();
        Type t = tvp ? tvp.valType : null;
        v = new VarDeclaration(td.loc, t, tp.ident, _init);
        v.storage_class = STC.manifest | STC.templateparameter;
        d = v;
    }
    else if (va)
    {
        //printf("\ttuple\n");
        d = new TupleDeclaration(td.loc, tp.ident, &va.objects);
    }
    else
    {
        assert(0);
    }
    d.storage_class |= STC.templateparameter;

    if (ta)
    {
        Type t = ta;
        // consistent with Type.checkDeprecated()
        while (t.ty != Tenum)
        {
            if (!t.nextOf())
                break;
            t = (cast(TypeNext)t).next;
        }
        if (Dsymbol s = t.toDsymbol(sc))
        {
            if (s.isDeprecated())
                d.storage_class |= STC.deprecated_;
        }
    }
    else if (sa)
    {
        if (sa.isDeprecated())
            d.storage_class |= STC.deprecated_;
    }

    if (!sc.insert(d))
        .error(td.loc, "%s `%s` declaration `%s` is already defined", td.kind, td.toPrettyChars, tp.ident.toChars());
    d.dsymbolSemantic(sc);
    /* So the caller's o gets updated with the result of semantic() being run on o
     */
    if (v)
        o = v._init.initializerToExpression();
    return o;
}

/**********************************
 * Run semantic on the elements of `ti.tiargs`.
 * Input:
 *      ti = template instance whose `tiargs` should have semantic done
 *      sc = scope
 * Returns:
 *      false if one or more arguments have errors.
 * Note:
 *      This function is reentrant against error occurrence. If returns false,
 *      all elements of tiargs won't be modified.
 */
bool semanticTiargs(TemplateInstance ti, Scope* sc)
{
    //printf("+TemplateInstance.semanticTiargs() %s\n", toChars());
    if (ti.semantictiargsdone)
        return true;
    if (TemplateInstance_semanticTiargs(ti.loc, sc, ti.tiargs, 0))
    {
        // cache the result iff semantic analysis succeeded entirely
        ti.semantictiargsdone = 1;
        return true;
    }
    return false;
}

/**********************************
 * Run semantic of tiargs as arguments of template.
 * Input:
 *      loc
 *      sc
 *      tiargs  array of template arguments
 *      flags   1: replace const variables with their initializers
 *              2: don't devolve Parameter to Type
 *      atd     tuple being optimized. If found, it's not expanded here
 *              but in AliasAssign semantic.
 * Returns:
 *      false if one or more arguments have errors.
 */
bool TemplateInstance_semanticTiargs(Loc loc, Scope* sc, Objects* tiargs, int flags, TupleDeclaration atd = null)
{
    // Run semantic on each argument, place results in tiargs[]
    //printf("+TemplateInstance.semanticTiargs()\n");
    if (!tiargs)
        return true;
    bool err = false;

    // The arguments are not treated as part of a default argument,
    // because they are evaluated at compile time.
    const inCondition = sc.condition;
    sc = sc.push();
    sc.inDefaultArg = false;

    // https://issues.dlang.org/show_bug.cgi?id=24699
    sc.condition = inCondition;

    for (size_t j = 0; j < tiargs.length; j++)
    {
        RootObject o = (*tiargs)[j];
        Type ta = isType(o);
        Expression ea = isExpression(o);
        Dsymbol sa = isDsymbol(o);

        //printf("1: (*tiargs)[%d] = %p, s=%p, v=%p, ea=%p, ta=%p\n", j, o, isDsymbol(o), isTuple(o), ea, ta);
        if (ta)
        {
            //printf("type %s\n", ta.toChars());

            // It might really be an Expression or an Alias
            ta.resolve(loc, sc, ea, ta, sa, (flags & 1) != 0);
            if (ea)
                goto Lexpr;
            if (sa)
                goto Ldsym;
            if (ta is null)
            {
                assert(global.errors);
                ta = Type.terror;
            }

        Ltype:
            if (TypeTuple tt = ta.isTypeTuple())
            {
                // Expand tuple
                size_t dim = tt.arguments.length;
                tiargs.remove(j);
                if (dim)
                {
                    tiargs.reserve(dim);
                    foreach (i, arg; *tt.arguments)
                    {
                        if (flags & 2 && (arg.storageClass & STC.parameter))
                            tiargs.insert(j + i, arg);
                        else
                            tiargs.insert(j + i, arg.type);
                    }
                }
                j--;
                continue;
            }
            if (ta.ty == Terror)
            {
                err = true;
                continue;
            }
            (*tiargs)[j] = ta.merge2();
        }
        else if (ea)
        {
        Lexpr:
            //printf("+[%d] ea = %s %s\n", j, EXPtoString(ea.op).ptr, ea.toChars());
            if (flags & 1) // only used by __traits
            {
                ea = ea.expressionSemantic(sc);

                // must not interpret the args, excepting template parameters
                if (!ea.isVarExp() || (ea.isVarExp().var.storage_class & STC.templateparameter))
                {
                    ea = ea.optimize(WANTvalue);
                }
            }
            else
            {
                sc = sc.startCTFE();
                ea = ea.expressionSemantic(sc);
                sc = sc.endCTFE();

                if (auto varExp = ea.isVarExp())
                {
                    /* If the parameter is a function that is not called
                     * explicitly, i.e. `foo!func` as opposed to `foo!func()`,
                     * then it is a dsymbol, not the return value of `func()`
                     */
                    Declaration vd = varExp.var;
                    if (auto fd = vd.isFuncDeclaration())
                    {
                        sa = fd;
                        goto Ldsym;
                    }
                    /* Otherwise skip substituting a const var with
                     * its initializer. The problem is the initializer won't
                     * match with an 'alias' parameter. Instead, do the
                     * const substitution in TemplateValueParameter.matchArg().
                     */
                }
                else if (definitelyValueParameter(ea))
                {
                    if (ea.checkValue()) // check void expression
                        ea = ErrorExp.get();
                    const olderrs = global.errors;
                    ea = ea.ctfeInterpret();
                    if (global.errors != olderrs)
                        ea = ErrorExp.get();
                }
            }
            //printf("-[%d] ea = %s %s\n", j, EXPtoString(ea.op).ptr, ea.toChars());
            if (TupleExp te = ea.isTupleExp())
            {
                // Expand tuple
                size_t dim = te.exps.length;
                tiargs.remove(j);
                if (dim)
                {
                    tiargs.reserve(dim);
                    foreach (i, exp; *te.exps)
                        tiargs.insert(j + i, exp);
                }
                j--;
                continue;
            }
            if (ea.op == EXP.error)
            {
                err = true;
                continue;
            }
            (*tiargs)[j] = ea;

            if (ea.op == EXP.type)
            {
                ta = ea.type;
                goto Ltype;
            }
            if (ea.op == EXP.scope_)
            {
                sa = ea.isScopeExp().sds;
                goto Ldsym;
            }
            if (FuncExp fe = ea.isFuncExp())
            {
                /* A function literal, that is passed to template and
                 * already semanticed as function pointer, never requires
                 * outer frame. So convert it to global function is valid.
                 */
                if (fe.fd.tok == TOK.reserved && fe.type.ty == Tpointer)
                {
                    // change to non-nested
                    fe.fd.tok = TOK.function_;
                    fe.fd.vthis = null;
                }
                else if (fe.td)
                {
                    /* If template argument is a template lambda,
                     * get template declaration itself. */
                    //sa = fe.td;
                    //goto Ldsym;
                }
            }
            if (ea.op == EXP.dotVariable && !(flags & 1))
            {
                // translate expression to dsymbol.
                sa = ea.isDotVarExp().var;
                goto Ldsym;
            }
            if (auto te = ea.isTemplateExp())
            {
                sa = te.td;
                goto Ldsym;
            }
            if (ea.op == EXP.dotTemplateDeclaration && !(flags & 1))
            {
                // translate expression to dsymbol.
                sa = ea.isDotTemplateExp().td;
                goto Ldsym;
            }
            if (auto de = ea.isDotExp())
            {
                if (auto se = de.e2.isScopeExp())
                {
                    sa = se.sds;
                    goto Ldsym;
                }
            }
        }
        else if (sa)
        {
        Ldsym:
            //printf("dsym %s %s\n", sa.kind(), sa.toChars());
            if (sa.errors)
            {
                err = true;
                continue;
            }

            TupleDeclaration d = sa.toAlias().isTupleDeclaration();
            if (d)
            {
                if (d is atd)
                {
                    (*tiargs)[j] = d;
                    continue;
                }
                // Expand tuple
                tiargs.remove(j);
                tiargs.insert(j, d.objects);
                j--;
                continue;
            }
            if (FuncAliasDeclaration fa = sa.isFuncAliasDeclaration())
            {
                FuncDeclaration f = fa.toAliasFunc();
                if (!fa.hasOverloads && f.isUnique())
                {
                    // Strip FuncAlias only when the aliased function
                    // does not have any overloads.
                    sa = f;
                }
            }
            (*tiargs)[j] = sa;

            TemplateDeclaration td = sa.isTemplateDeclaration();
            if (td && td.semanticRun == PASS.initial && td.literal)
            {
                td.dsymbolSemantic(sc);
            }
            FuncDeclaration fd = sa.isFuncDeclaration();
            if (fd)
                functionSemantic(fd);
        }
        else if (isParameter(o))
        {
        }
        else
        {
            assert(0);
        }
        //printf("1: (*tiargs)[%d] = %p\n", j, (*tiargs)[j]);
    }
    sc.pop();
    version (none)
    {
        printf("-TemplateInstance.semanticTiargs()\n");
        for (size_t j = 0; j < tiargs.length; j++)
        {
            RootObject o = (*tiargs)[j];
            Type ta = isType(o);
            Expression ea = isExpression(o);
            Dsymbol sa = isDsymbol(o);
            Tuple va = isTuple(o);
            printf("\ttiargs[%d] = ta %p, ea %p, sa %p, va %p\n", j, ta, ea, sa, va);
        }
    }
    return !err;
}


/*************************************************
 * Given function arguments, figure out which template function
 * to expand, and return matching result.
 * Params:
 *      m           = matching result
 *      dstart      = the root of overloaded function templates
 *      loc         = instantiation location
 *      sc          = instantiation scope
 *      tiargs      = initial list of template arguments
 *      tthis       = if !NULL, the 'this' pointer argument
 *      argumentList= arguments to function
 *      errorHelper = delegate to send error message to if not null
 */
void functionResolve(ref MatchAccumulator m, Dsymbol dstart, Loc loc, Scope* sc, Objects* tiargs,
    Type tthis, ArgumentList argumentList, void delegate(const(char)*) scope errorHelper = null)
{
    version (none)
    {
        printf("functionResolve() dstart: %s (", dstart.toChars());
        for (size_t i = 0; i < (tiargs ? (*tiargs).length : 0); i++)
        {
            if (i) printf(", ");
            RootObject arg = (*tiargs)[i];
            printf("%s", arg.toChars());
        }
        printf(")(");
        for (size_t i = 0; i < (argumentList.arguments ? (*argumentList.arguments).length : 0); i++)
        {
            if (i) printf(", ");
            Expression arg = (*argumentList.arguments)[i];
            printf("%s %s", arg.type.toChars(), arg.toChars());
            //printf("\tty = %d\n", arg.type.ty);
        }
        printf(")\n");
        //printf("stc = %llx\n", dstart._scope.stc);
        //printf("match:t/f = %d/%d\n", ta_last, m.last);
    }

    // results
    int property = 0;   // 0: uninitialized
                        // 1: seen @property
                        // 2: not @property
    size_t ov_index = 0;
    TemplateDeclaration td_best;
    TemplateInstance ti_best;
    MATCH ta_last = m.last != MATCH.nomatch ? MATCH.exact : MATCH.nomatch;
    Type tthis_best;

    int applyFunction(FuncDeclaration fd)
    {
        // skip duplicates
        if (fd == m.lastf)
            return 0;
        // explicitly specified tiargs never match to non template function
        if (tiargs && tiargs.length > 0)
            return 0;

        // constructors need a valid scope in order to detect semantic errors
        if (!fd.isCtorDeclaration &&
            fd.semanticRun < PASS.semanticdone)
        {
            fd.ungagSpeculative();
            fd.dsymbolSemantic(null);
        }
        if (fd.semanticRun < PASS.semanticdone)
        {
            .error(loc, "forward reference to template `%s`", fd.toChars());
            return 1;
        }
        //printf("fd = %s %s, fargs = %s\n", fd.toChars(), fd.type.toChars(), fargs.toChars());
        auto tf = fd.type.isTypeFunction();

        int prop = tf.isProperty ? 1 : 2;
        if (property == 0)
            property = prop;
        else if (property != prop)
            error(fd.loc, "cannot overload both property and non-property functions");

        /* For constructors, qualifier check will be opposite direction.
         * Qualified constructor always makes qualified object, then will be checked
         * that it is implicitly convertible to tthis.
         */
        Type tthis_fd = fd.needThis() ? tthis : null;
        bool isCtorCall = tthis_fd && fd.isCtorDeclaration();
        if (isCtorCall)
        {
            //printf("%s tf.mod = x%x tthis_fd.mod = x%x %d\n", tf.toChars(),
            //        tf.mod, tthis_fd.mod, fd.isReturnIsolated());
            if (MODimplicitConv(tf.mod, tthis_fd.mod) ||
                tf.isWild() && tf.isShared() == tthis_fd.isShared() ||
                fd.isReturnIsolated())
            {
                /* && tf.isShared() == tthis_fd.isShared()*/
                // Uniquely constructed object can ignore shared qualifier.
                // TODO: Is this appropriate?
                tthis_fd = null;
            }
            else
                return 0;   // MATCH.nomatch
        }
        /* Fix Issue 17970:
           If a struct is declared as shared the dtor is automatically
           considered to be shared, but when the struct is instantiated
           the instance is no longer considered to be shared when the
           function call matching is done. The fix makes it so that if a
           struct declaration is shared, when the destructor is called,
           the instantiated struct is also considered shared.
        */
        if (auto dt = fd.isDtorDeclaration())
        {
            auto dtmod = dt.type.toTypeFunction();
            auto shared_dtor = dtmod.mod & MODFlags.shared_;
            auto shared_this = tthis_fd !is null ?
                tthis_fd.mod & MODFlags.shared_ : 0;
            if (shared_dtor && !shared_this)
                tthis_fd = dtmod;
            else if (shared_this && !shared_dtor && tthis_fd !is null)
                tf.mod = tthis_fd.mod;
        }
        const(char)* failMessage;
        MATCH mfa = callMatch(fd, tf, tthis_fd, argumentList, 0, errorHelper, sc);
        //printf("test1: mfa = %d\n", mfa);
        if (failMessage)
            errorHelper(failMessage);
        if (mfa == MATCH.nomatch)
            return 0;

        int firstIsBetter()
        {
            td_best = null;
            ti_best = null;
            ta_last = MATCH.exact;
            m.last = mfa;
            m.lastf = fd;
            tthis_best = tthis_fd;
            ov_index = 0;
            m.count = 1;
            return 0;
        }

        if (mfa > m.last) return firstIsBetter();
        if (mfa < m.last) return 0;

        /* See if one of the matches overrides the other.
         */
        assert(m.lastf);
        if (m.lastf.overrides(fd)) return 0;
        if (fd.overrides(m.lastf)) return firstIsBetter();

        /* Try to disambiguate using template-style partial ordering rules.
         * In essence, if f() and g() are ambiguous, if f() can call g(),
         * but g() cannot call f(), then pick f().
         * This is because f() is "more specialized."
         */
        {
            MATCH c1 = funcLeastAsSpecialized(fd, m.lastf, argumentList.names);
            MATCH c2 = funcLeastAsSpecialized(m.lastf, fd, argumentList.names);
            //printf("c1 = %d, c2 = %d\n", c1, c2);
            if (c1 > c2) return firstIsBetter();
            if (c1 < c2) return 0;
        }

        /* The 'overrides' check above does covariant checking only
         * for virtual member functions. It should do it for all functions,
         * but in order to not risk breaking code we put it after
         * the 'leastAsSpecialized' check.
         * In the future try moving it before.
         * I.e. a not-the-same-but-covariant match is preferred,
         * as it is more restrictive.
         */
        if (!m.lastf.type.equals(fd.type))
        {
            //printf("cov: %d %d\n", m.lastf.type.covariant(fd.type), fd.type.covariant(m.lastf.type));
            const lastCovariant = m.lastf.type.covariant(fd.type);
            const firstCovariant = fd.type.covariant(m.lastf.type);

            if (lastCovariant == Covariant.yes || lastCovariant == Covariant.no)
            {
                if (firstCovariant != Covariant.yes && firstCovariant != Covariant.no)
                {
                    return 0;
                }
            }
            else if (firstCovariant == Covariant.yes || firstCovariant == Covariant.no)
            {
                return firstIsBetter();
            }
        }

        /* If the two functions are the same function, like:
         *    int foo(int);
         *    int foo(int x) { ... }
         * then pick the one with the body.
         *
         * If none has a body then don't care because the same
         * real function would be linked to the decl (e.g from object file)
         */
        if (tf.equals(m.lastf.type) &&
            fd.storage_class == m.lastf.storage_class &&
            fd.parent == m.lastf.parent &&
            fd.visibility == m.lastf.visibility &&
            fd._linkage == m.lastf._linkage)
        {
            if (fd.fbody && !m.lastf.fbody)
                return firstIsBetter();
            if (!fd.fbody)
                return 0;
        }

        // https://issues.dlang.org/show_bug.cgi?id=14450
        // Prefer exact qualified constructor for the creating object type
        if (isCtorCall && tf.mod != m.lastf.type.mod)
        {
            if (tthis.mod == tf.mod) return firstIsBetter();
            if (tthis.mod == m.lastf.type.mod) return 0;
        }

        m.nextf = fd;
        m.count++;
        return 0;
    }

    int applyTemplate(TemplateDeclaration td)
    {
        //printf("applyTemplate(): td = %s\n", td.toChars());
        if (td == td_best)   // skip duplicates
            return 0;

        if (!sc)
            sc = td._scope; // workaround for Type.aliasthisOf

        if (td.semanticRun == PASS.initial && td._scope)
        {
            // Try to fix forward reference. Ungag errors while doing so.
            td.ungagSpeculative();
            td.dsymbolSemantic(td._scope);
        }
        if (td.semanticRun == PASS.initial)
        {
            .error(loc, "forward reference to template `%s`", td.toChars());
        Lerror:
            m.lastf = null;
            m.count = 0;
            m.last = MATCH.nomatch;
            return 1;
        }
        //printf("td = %s\n", td.toChars());
        td.computeOneMember();
        auto f = td.onemember ? td.onemember.isFuncDeclaration() : null;
        if (!f)
        {
            if (!tiargs)
                tiargs = new Objects();
            auto ti = new TemplateInstance(loc, td, tiargs);
            Objects dedtypes = Objects(td.parameters.length);
            assert(td.semanticRun != PASS.initial);
            MATCH mta = matchWithInstance(sc, td, ti, dedtypes, argumentList, 0);
            //printf("matchWithInstance = %d\n", mta);
            if (mta == MATCH.nomatch || mta < ta_last)   // no match or less match
                return 0;

            ti.templateInstanceSemantic(sc, argumentList);
            if (!ti.inst)               // if template failed to expand
                return 0;

            Dsymbol s = ti.inst.toAlias();
            FuncDeclaration fd;
            if (auto tdx = s.isTemplateDeclaration())
            {
                Objects dedtypesX;      // empty tiargs

                // https://issues.dlang.org/show_bug.cgi?id=11553
                // Check for recursive instantiation of tdx.
                for (TemplatePrevious* p = tdx.previous; p; p = p.prev)
                {
                    if (arrayObjectMatch(*p.dedargs, dedtypesX))
                    {
                        //printf("recursive, no match p.sc=%p %p %s\n", p.sc, this, this.toChars());
                        /* It must be a subscope of p.sc, other scope chains are not recursive
                         * instantiations.
                         */
                        for (Scope* scx = sc; scx; scx = scx.enclosing)
                        {
                            if (scx == p.sc)
                            {
                                error(loc, "recursive template expansion while looking for `%s.%s`", ti.toChars(), tdx.toChars());
                                goto Lerror;
                            }
                        }
                    }
                    /* BUG: should also check for ref param differences
                     */
                }

                TemplatePrevious pr;
                pr.prev = tdx.previous;
                pr.sc = sc;
                pr.dedargs = &dedtypesX;
                tdx.previous = &pr;             // add this to threaded list

                fd = resolveFuncCall(loc, sc, s, null, tthis, argumentList, FuncResolveFlag.quiet);

                tdx.previous = pr.prev;         // unlink from threaded list
            }
            else if (s.isFuncDeclaration())
            {
                fd = resolveFuncCall(loc, sc, s, null, tthis, argumentList, FuncResolveFlag.quiet);
            }
            else
                goto Lerror;

            if (!fd)
                return 0;

            if (fd.type.ty != Tfunction)
            {
                m.lastf = fd;   // to propagate "error match"
                m.count = 1;
                m.last = MATCH.nomatch;
                return 1;
            }

            Type tthis_fd = fd.needThis() && !fd.isCtorDeclaration() ? tthis : null;

            auto tf = fd.type.isTypeFunction();
            MATCH mfa = callMatch(fd, tf, tthis_fd, argumentList, 0, null, sc);
            if (mfa < m.last)
                return 0;

            if (mta < ta_last) goto Ltd_best2;
            if (mta > ta_last) goto Ltd2;

            if (mfa < m.last) goto Ltd_best2;
            if (mfa > m.last) goto Ltd2;

            // td_best and td are ambiguous
            //printf("Lambig2\n");
            m.nextf = fd;
            m.count++;
            return 0;

        Ltd_best2:
            return 0;

        Ltd2:
            // td is the new best match
            assert(td._scope);
            td_best = td;
            ti_best = null;
            property = 0;   // (backward compatibility)
            ta_last = mta;
            m.last = mfa;
            m.lastf = fd;
            tthis_best = tthis_fd;
            ov_index = 0;
            m.nextf = null;
            m.count = 1;
            return 0;
        }

        //printf("td = %s\n", td.toChars());
        for (size_t ovi = 0; f; f = f.overnext0, ovi++)
        {
            if (f.type.ty != Tfunction || f.errors)
                goto Lerror;

            /* This is a 'dummy' instance to evaluate constraint properly.
             */
            auto ti = new TemplateInstance(loc, td, tiargs);
            ti.parent = td.parent;  // Maybe calculating valid 'enclosing' is unnecessary.

            auto fd = f;
            MATCHpair x = td.deduceFunctionTemplateMatch(ti, sc, fd, tthis, argumentList);
            MATCH mta = x.mta;
            MATCH mfa = x.mfa;
            //printf("match:t/f = %d/%d\n", mta, mfa);
            if (!fd || mfa == MATCH.nomatch)
                continue;

            Type tthis_fd = fd.needThis() ? tthis : null;

            bool isCtorCall = tthis_fd && fd.isCtorDeclaration();
            if (isCtorCall)
            {
                // Constructor call requires additional check.
                auto tf = fd.type.isTypeFunction();
                assert(tf.next);
                if (MODimplicitConv(tf.mod, tthis_fd.mod) ||
                    tf.isWild() && tf.isShared() == tthis_fd.isShared() ||
                    fd.isReturnIsolated())
                {
                    tthis_fd = null;
                }
                else
                    continue;   // MATCH.nomatch

                // need to check here whether the constructor is the member of a struct
                // declaration that defines a copy constructor. This is already checked
                // in the semantic of CtorDeclaration, however, when matching functions,
                // the template instance is not expanded.
                // https://issues.dlang.org/show_bug.cgi?id=21613
                auto ad = fd.isThis();
                auto sd = ad.isStructDeclaration();
                if (checkHasBothRvalueAndCpCtor(sd, fd.isCtorDeclaration(), ti))
                    continue;
            }

            if (mta < ta_last) goto Ltd_best;
            if (mta > ta_last) goto Ltd;

            if (mfa < m.last) goto Ltd_best;
            if (mfa > m.last) goto Ltd;

            if (td_best)
            {
                // Disambiguate by picking the most specialized TemplateDeclaration
                MATCH c1 = leastAsSpecialized(sc, td, td_best, argumentList);
                MATCH c2 = leastAsSpecialized(sc, td_best, td, argumentList);
                //printf("1: c1 = %d, c2 = %d\n", c1, c2);
                if (c1 > c2) goto Ltd;
                if (c1 < c2) goto Ltd_best;
            }
            assert(fd && m.lastf);
            {
                // Disambiguate by tf.callMatch
                auto tf1 = fd.type.isTypeFunction();
                auto tf2 = m.lastf.type.isTypeFunction();
                MATCH c1 = callMatch(fd,      tf1, tthis_fd,   argumentList, 0, null, sc);
                MATCH c2 = callMatch(m.lastf, tf2, tthis_best, argumentList, 0, null, sc);
                //printf("2: c1 = %d, c2 = %d\n", c1, c2);
                if (c1 > c2) goto Ltd;
                if (c1 < c2) goto Ltd_best;
            }
            {
                // Disambiguate by picking the most specialized FunctionDeclaration
                MATCH c1 = funcLeastAsSpecialized(fd, m.lastf, argumentList.names);
                MATCH c2 = funcLeastAsSpecialized(m.lastf, fd, argumentList.names);
                //printf("3: c1 = %d, c2 = %d\n", c1, c2);
                if (c1 > c2) goto Ltd;
                if (c1 < c2) goto Ltd_best;
            }

            // https://issues.dlang.org/show_bug.cgi?id=14450
            // Prefer exact qualified constructor for the creating object type
            if (isCtorCall && fd.type.mod != m.lastf.type.mod)
            {
                if (tthis.mod == fd.type.mod) goto Ltd;
                if (tthis.mod == m.lastf.type.mod) goto Ltd_best;
            }

            m.nextf = fd;
            m.count++;
            continue;

        Ltd_best:           // td_best is the best match so far
            //printf("Ltd_best\n");
            continue;

        Ltd:                // td is the new best match
            //printf("Ltd\n");
            assert(td._scope);
            td_best = td;
            ti_best = ti;
            property = 0;   // (backward compatibility)
            ta_last = mta;
            m.last = mfa;
            m.lastf = fd;
            tthis_best = tthis_fd;
            ov_index = ovi;
            m.nextf = null;
            m.count = 1;
            continue;
        }
        return 0;
    }

    auto td = dstart.isTemplateDeclaration();
    if (td && td.funcroot)
        dstart = td.funcroot;
    overloadApply(dstart, (Dsymbol s)
    {
        if (s.errors)
            return 0;
        if (auto fd = s.isFuncDeclaration())
            return applyFunction(fd);
        if (auto td = s.isTemplateDeclaration())
            return applyTemplate(td);
        return 0;
    }, sc);

    //printf("td_best = %p, m.lastf = %p\n", td_best, m.lastf);
    if (td_best && ti_best && m.count == 1)
    {
        // Matches to template function
        td_best.computeOneMember();
        assert(td_best.onemember && td_best.onemember.isFuncDeclaration());
        /* The best match is td_best with arguments tdargs.
         * Now instantiate the template.
         */
        assert(td_best._scope);
        if (!sc)
            sc = td_best._scope; // workaround for Type.aliasthisOf

        auto ti = new TemplateInstance(loc, td_best, ti_best.tiargs);
        ti.templateInstanceSemantic(sc, argumentList);

        m.lastf = ti.toAlias().isFuncDeclaration();
        if (!m.lastf)
            goto Lnomatch;
        if (ti.errors)
        {
        Lerror:
            m.count = 1;
            assert(m.lastf);
            m.last = MATCH.nomatch;
            return;
        }

        // look forward instantiated overload function
        // Dsymbol.oneMembers is alredy called in TemplateInstance.semantic.
        // it has filled overnext0d
        while (ov_index--)
        {
            m.lastf = m.lastf.overnext0;
            assert(m.lastf);
        }

        tthis_best = m.lastf.needThis() && !m.lastf.isCtorDeclaration() ? tthis : null;

        if (m.lastf.type.ty == Terror)
            goto Lerror;
        auto tf = m.lastf.type.isTypeFunction();
        if (callMatch(m.lastf, tf, tthis_best, argumentList, 0, null, sc) == MATCH.nomatch)
            goto Lnomatch;

        /* As https://issues.dlang.org/show_bug.cgi?id=3682 shows,
         * a template instance can be matched while instantiating
         * that same template. Thus, the function type can be incomplete. Complete it.
         *
         * https://issues.dlang.org/show_bug.cgi?id=9208
         * For auto function, completion should be deferred to the end of
         * its semantic3. Should not complete it in here.
         */
        if (tf.next && !m.lastf.inferRetType)
        {
            m.lastf.type = tf.typeSemantic(loc, sc);
        }
    }
    else if (m.lastf)
    {
        // Matches to non template function,
        // or found matches were ambiguous.
        assert(m.count >= 1);
    }
    else
    {
    Lnomatch:
        m.count = 0;
        m.lastf = null;
        m.last = MATCH.nomatch;
    }
}
/* Create dummy argument based on parameter.
 */
private RootObject dummyArg(TemplateParameter tp)
{
    scope v = new DummyArgVisitor();
    tp.accept(v);
    return v.result;
}
private extern(C++) class DummyArgVisitor : Visitor
{
    RootObject result;

    alias visit = typeof(super).visit;
    override void visit(TemplateTypeParameter ttp)
    {
        Type t = ttp.specType;
        if (t)
        {
            result = t;
            return;
        }
        // Use this for alias-parameter's too (?)
        if (!ttp.tdummy)
            ttp.tdummy = new TypeIdentifier(ttp.loc, ttp.ident);
        result = ttp.tdummy;
    }

    override void visit(TemplateValueParameter tvp)
    {
        Expression e = tvp.specValue;
        if (e)
        {
            result = e;
            return;
        }

        // Create a dummy value
        auto pe = cast(void*)tvp.valType in tvp.edummies;
        if (pe)
        {
            result = *pe;
            return;
        }

        e = tvp.valType.defaultInit(Loc.initial);
        tvp.edummies[cast(void*)tvp.valType] = e;
        result = e;
    }

    override void visit(TemplateAliasParameter tap)
    {
        RootObject s = tap.specAlias;
        if (s)
        {
            result = s;
            return;
        }
        if (!tap.sdummy)
            tap.sdummy = new Dsymbol(DSYM.dsymbol);
        result = tap.sdummy;
    }

    override void visit(TemplateTupleParameter tap)
    {
        result = null;
    }
}

/**
 * Returns the common type of the 2 types.
 */
private Type rawTypeMerge(Type t1, Type t2)
{
    if (t1.equals(t2))
        return t1;
    if (t1.equivalent(t2))
        return t1.castMod(MODmerge(t1.mod, t2.mod));

    auto t1b = t1.toBasetype();
    auto t2b = t2.toBasetype();
    if (t1b.equals(t2b))
        return t1b;
    if (t1b.equivalent(t2b))
        return t1b.castMod(MODmerge(t1b.mod, t2b.mod));

    auto ty = implicitConvCommonTy(t1b.ty, t2b.ty);
    if (ty != Terror)
        return Type.basic[ty];

    return null;
}

private auto X(T, U)(T m, U n)
{
    return (m << 4) | n;
}

private ubyte deduceWildHelper(Type t, Type* at, Type tparam)
{
    if ((tparam.mod & MODFlags.wild) == 0)
        return 0;

    *at = null;

    switch (X(tparam.mod, t.mod))
    {
    case X(MODFlags.wild, 0):
    case X(MODFlags.wild, MODFlags.const_):
    case X(MODFlags.wild, MODFlags.shared_):
    case X(MODFlags.wild, MODFlags.shared_ | MODFlags.const_):
    case X(MODFlags.wild, MODFlags.immutable_):
    case X(MODFlags.wildconst, 0):
    case X(MODFlags.wildconst, MODFlags.const_):
    case X(MODFlags.wildconst, MODFlags.shared_):
    case X(MODFlags.wildconst, MODFlags.shared_ | MODFlags.const_):
    case X(MODFlags.wildconst, MODFlags.immutable_):
    case X(MODFlags.shared_ | MODFlags.wild, MODFlags.shared_):
    case X(MODFlags.shared_ | MODFlags.wild, MODFlags.shared_ | MODFlags.const_):
    case X(MODFlags.shared_ | MODFlags.wild, MODFlags.immutable_):
    case X(MODFlags.shared_ | MODFlags.wildconst, MODFlags.shared_):
    case X(MODFlags.shared_ | MODFlags.wildconst, MODFlags.shared_ | MODFlags.const_):
    case X(MODFlags.shared_ | MODFlags.wildconst, MODFlags.immutable_):
        {
            ubyte wm = (t.mod & ~MODFlags.shared_);
            if (wm == 0)
                wm = MODFlags.mutable;
            ubyte m = (t.mod & (MODFlags.const_ | MODFlags.immutable_)) | (tparam.mod & t.mod & MODFlags.shared_);
            *at = t.unqualify(m);
            return wm;
        }
    case X(MODFlags.wild, MODFlags.wild):
    case X(MODFlags.wild, MODFlags.wildconst):
    case X(MODFlags.wild, MODFlags.shared_ | MODFlags.wild):
    case X(MODFlags.wild, MODFlags.shared_ | MODFlags.wildconst):
    case X(MODFlags.wildconst, MODFlags.wild):
    case X(MODFlags.wildconst, MODFlags.wildconst):
    case X(MODFlags.wildconst, MODFlags.shared_ | MODFlags.wild):
    case X(MODFlags.wildconst, MODFlags.shared_ | MODFlags.wildconst):
    case X(MODFlags.shared_ | MODFlags.wild, MODFlags.shared_ | MODFlags.wild):
    case X(MODFlags.shared_ | MODFlags.wild, MODFlags.shared_ | MODFlags.wildconst):
    case X(MODFlags.shared_ | MODFlags.wildconst, MODFlags.shared_ | MODFlags.wild):
    case X(MODFlags.shared_ | MODFlags.wildconst, MODFlags.shared_ | MODFlags.wildconst):
        {
            *at = t.unqualify(tparam.mod & t.mod);
            return MODFlags.wild;
        }
    default:
        return 0;
    }
}

private MATCH deduceTypeHelper(Type t, out Type at, Type tparam)
{
    // 9*9 == 81 cases
    switch (X(tparam.mod, t.mod))
    {
    case X(0, 0):
    case X(0, MODFlags.const_):
    case X(0, MODFlags.wild):
    case X(0, MODFlags.wildconst):
    case X(0, MODFlags.shared_):
    case X(0, MODFlags.shared_ | MODFlags.const_):
    case X(0, MODFlags.shared_ | MODFlags.wild):
    case X(0, MODFlags.shared_ | MODFlags.wildconst):
    case X(0, MODFlags.immutable_):
        // foo(U)                       T                       => T
        // foo(U)                       const(T)                => const(T)
        // foo(U)                       inout(T)                => inout(T)
        // foo(U)                       inout(const(T))         => inout(const(T))
        // foo(U)                       shared(T)               => shared(T)
        // foo(U)                       shared(const(T))        => shared(const(T))
        // foo(U)                       shared(inout(T))        => shared(inout(T))
        // foo(U)                       shared(inout(const(T))) => shared(inout(const(T)))
        // foo(U)                       immutable(T)            => immutable(T)
        {
            at = t;
            return MATCH.exact;
        }
    case X(MODFlags.const_, MODFlags.const_):
    case X(MODFlags.wild, MODFlags.wild):
    case X(MODFlags.wildconst, MODFlags.wildconst):
    case X(MODFlags.shared_, MODFlags.shared_):
    case X(MODFlags.shared_ | MODFlags.const_, MODFlags.shared_ | MODFlags.const_):
    case X(MODFlags.shared_ | MODFlags.wild, MODFlags.shared_ | MODFlags.wild):
    case X(MODFlags.shared_ | MODFlags.wildconst, MODFlags.shared_ | MODFlags.wildconst):
    case X(MODFlags.immutable_, MODFlags.immutable_):
        // foo(const(U))                const(T)                => T
        // foo(inout(U))                inout(T)                => T
        // foo(inout(const(U)))         inout(const(T))         => T
        // foo(shared(U))               shared(T)               => T
        // foo(shared(const(U)))        shared(const(T))        => T
        // foo(shared(inout(U)))        shared(inout(T))        => T
        // foo(shared(inout(const(U)))) shared(inout(const(T))) => T
        // foo(immutable(U))            immutable(T)            => T
        {
            at = t.mutableOf().unSharedOf();
            return MATCH.exact;
        }
    case X(MODFlags.const_, MODFlags.shared_ | MODFlags.const_):
    case X(MODFlags.wild, MODFlags.shared_ | MODFlags.wild):
    case X(MODFlags.wildconst, MODFlags.shared_ | MODFlags.wildconst):
        // foo(const(U))                shared(const(T))        => shared(T)
        // foo(inout(U))                shared(inout(T))        => shared(T)
        // foo(inout(const(U)))         shared(inout(const(T))) => shared(T)
        {
            at = t.mutableOf();
            return MATCH.exact;
        }
    case X(MODFlags.const_, 0):
    case X(MODFlags.const_, MODFlags.wild):
    case X(MODFlags.const_, MODFlags.wildconst):
    case X(MODFlags.const_, MODFlags.shared_ | MODFlags.wild):
    case X(MODFlags.const_, MODFlags.shared_ | MODFlags.wildconst):
    case X(MODFlags.const_, MODFlags.immutable_):
    case X(MODFlags.shared_ | MODFlags.const_, MODFlags.immutable_):
        // foo(const(U))                T                       => T
        // foo(const(U))                inout(T)                => T
        // foo(const(U))                inout(const(T))         => T
        // foo(const(U))                shared(inout(T))        => shared(T)
        // foo(const(U))                shared(inout(const(T))) => shared(T)
        // foo(const(U))                immutable(T)            => T
        // foo(shared(const(U)))        immutable(T)            => T
        {
            at = t.mutableOf();
            return MATCH.constant;
        }
    case X(MODFlags.const_, MODFlags.shared_):
        // foo(const(U))                shared(T)               => shared(T)
        {
            at = t;
            return MATCH.constant;
        }
    case X(MODFlags.shared_, MODFlags.shared_ | MODFlags.const_):
    case X(MODFlags.shared_, MODFlags.shared_ | MODFlags.wild):
    case X(MODFlags.shared_, MODFlags.shared_ | MODFlags.wildconst):
        // foo(shared(U))               shared(const(T))        => const(T)
        // foo(shared(U))               shared(inout(T))        => inout(T)
        // foo(shared(U))               shared(inout(const(T))) => inout(const(T))
        {
            at = t.unSharedOf();
            return MATCH.exact;
        }
    case X(MODFlags.shared_ | MODFlags.const_, MODFlags.shared_):
        // foo(shared(const(U)))        shared(T)               => T
        {
            at = t.unSharedOf();
            return MATCH.constant;
        }
    case X(MODFlags.wildconst, MODFlags.immutable_):
    case X(MODFlags.shared_ | MODFlags.const_, MODFlags.shared_ | MODFlags.wildconst):
    case X(MODFlags.shared_ | MODFlags.wildconst, MODFlags.immutable_):
    case X(MODFlags.shared_ | MODFlags.wildconst, MODFlags.shared_ | MODFlags.wild):
        // foo(inout(const(U)))         immutable(T)            => T
        // foo(shared(const(U)))        shared(inout(const(T))) => T
        // foo(shared(inout(const(U)))) immutable(T)            => T
        // foo(shared(inout(const(U)))) shared(inout(T))        => T
        {
            at = t.unSharedOf().mutableOf();
            return MATCH.constant;
        }
    case X(MODFlags.shared_ | MODFlags.const_, MODFlags.shared_ | MODFlags.wild):
        // foo(shared(const(U)))        shared(inout(T))        => T
        {
            at = t.unSharedOf().mutableOf();
            return MATCH.constant;
        }
    case X(MODFlags.wild, 0):
    case X(MODFlags.wild, MODFlags.const_):
    case X(MODFlags.wild, MODFlags.wildconst):
    case X(MODFlags.wild, MODFlags.immutable_):
    case X(MODFlags.wild, MODFlags.shared_):
    case X(MODFlags.wild, MODFlags.shared_ | MODFlags.const_):
    case X(MODFlags.wild, MODFlags.shared_ | MODFlags.wildconst):
    case X(MODFlags.wildconst, 0):
    case X(MODFlags.wildconst, MODFlags.const_):
    case X(MODFlags.wildconst, MODFlags.wild):
    case X(MODFlags.wildconst, MODFlags.shared_):
    case X(MODFlags.wildconst, MODFlags.shared_ | MODFlags.const_):
    case X(MODFlags.wildconst, MODFlags.shared_ | MODFlags.wild):
    case X(MODFlags.shared_, 0):
    case X(MODFlags.shared_, MODFlags.const_):
    case X(MODFlags.shared_, MODFlags.wild):
    case X(MODFlags.shared_, MODFlags.wildconst):
    case X(MODFlags.shared_, MODFlags.immutable_):
    case X(MODFlags.shared_ | MODFlags.const_, 0):
    case X(MODFlags.shared_ | MODFlags.const_, MODFlags.const_):
    case X(MODFlags.shared_ | MODFlags.const_, MODFlags.wild):
    case X(MODFlags.shared_ | MODFlags.const_, MODFlags.wildconst):
    case X(MODFlags.shared_ | MODFlags.wild, 0):
    case X(MODFlags.shared_ | MODFlags.wild, MODFlags.const_):
    case X(MODFlags.shared_ | MODFlags.wild, MODFlags.wild):
    case X(MODFlags.shared_ | MODFlags.wild, MODFlags.wildconst):
    case X(MODFlags.shared_ | MODFlags.wild, MODFlags.immutable_):
    case X(MODFlags.shared_ | MODFlags.wild, MODFlags.shared_):
    case X(MODFlags.shared_ | MODFlags.wild, MODFlags.shared_ | MODFlags.const_):
    case X(MODFlags.shared_ | MODFlags.wild, MODFlags.shared_ | MODFlags.wildconst):
    case X(MODFlags.shared_ | MODFlags.wildconst, 0):
    case X(MODFlags.shared_ | MODFlags.wildconst, MODFlags.const_):
    case X(MODFlags.shared_ | MODFlags.wildconst, MODFlags.wild):
    case X(MODFlags.shared_ | MODFlags.wildconst, MODFlags.wildconst):
    case X(MODFlags.shared_ | MODFlags.wildconst, MODFlags.shared_):
    case X(MODFlags.shared_ | MODFlags.wildconst, MODFlags.shared_ | MODFlags.const_):
    case X(MODFlags.immutable_, 0):
    case X(MODFlags.immutable_, MODFlags.const_):
    case X(MODFlags.immutable_, MODFlags.wild):
    case X(MODFlags.immutable_, MODFlags.wildconst):
    case X(MODFlags.immutable_, MODFlags.shared_):
    case X(MODFlags.immutable_, MODFlags.shared_ | MODFlags.const_):
    case X(MODFlags.immutable_, MODFlags.shared_ | MODFlags.wild):
    case X(MODFlags.immutable_, MODFlags.shared_ | MODFlags.wildconst):
        // foo(inout(U))                T                       => nomatch
        // foo(inout(U))                const(T)                => nomatch
        // foo(inout(U))                inout(const(T))         => nomatch
        // foo(inout(U))                immutable(T)            => nomatch
        // foo(inout(U))                shared(T)               => nomatch
        // foo(inout(U))                shared(const(T))        => nomatch
        // foo(inout(U))                shared(inout(const(T))) => nomatch
        // foo(inout(const(U)))         T                       => nomatch
        // foo(inout(const(U)))         const(T)                => nomatch
        // foo(inout(const(U)))         inout(T)                => nomatch
        // foo(inout(const(U)))         shared(T)               => nomatch
        // foo(inout(const(U)))         shared(const(T))        => nomatch
        // foo(inout(const(U)))         shared(inout(T))        => nomatch
        // foo(shared(U))               T                       => nomatch
        // foo(shared(U))               const(T)                => nomatch
        // foo(shared(U))               inout(T)                => nomatch
        // foo(shared(U))               inout(const(T))         => nomatch
        // foo(shared(U))               immutable(T)            => nomatch
        // foo(shared(const(U)))        T                       => nomatch
        // foo(shared(const(U)))        const(T)                => nomatch
        // foo(shared(const(U)))        inout(T)                => nomatch
        // foo(shared(const(U)))        inout(const(T))         => nomatch
        // foo(shared(inout(U)))        T                       => nomatch
        // foo(shared(inout(U)))        const(T)                => nomatch
        // foo(shared(inout(U)))        inout(T)                => nomatch
        // foo(shared(inout(U)))        inout(const(T))         => nomatch
        // foo(shared(inout(U)))        immutable(T)            => nomatch
        // foo(shared(inout(U)))        shared(T)               => nomatch
        // foo(shared(inout(U)))        shared(const(T))        => nomatch
        // foo(shared(inout(U)))        shared(inout(const(T))) => nomatch
        // foo(shared(inout(const(U)))) T                       => nomatch
        // foo(shared(inout(const(U)))) const(T)                => nomatch
        // foo(shared(inout(const(U)))) inout(T)                => nomatch
        // foo(shared(inout(const(U)))) inout(const(T))         => nomatch
        // foo(shared(inout(const(U)))) shared(T)               => nomatch
        // foo(shared(inout(const(U)))) shared(const(T))        => nomatch
        // foo(immutable(U))            T                       => nomatch
        // foo(immutable(U))            const(T)                => nomatch
        // foo(immutable(U))            inout(T)                => nomatch
        // foo(immutable(U))            inout(const(T))         => nomatch
        // foo(immutable(U))            shared(T)               => nomatch
        // foo(immutable(U))            shared(const(T))        => nomatch
        // foo(immutable(U))            shared(inout(T))        => nomatch
        // foo(immutable(U))            shared(inout(const(T))) => nomatch
        return MATCH.nomatch;

    default:
        assert(0);
    }
}

private __gshared Expression emptyArrayElement = null;

/*
 * Returns `true` if `t` is a reference type, or an array of reference types.
 */
private bool isTopRef(Type t)
{
    auto tb = t.baseElemOf();
    return tb.ty == Tclass ||
           tb.ty == Taarray ||
           tb.ty == Tstruct && tb.hasPointers();
}

/*
 * Returns a valid `Loc` for semantic routines.
 * Some paths require a location derived from the first
 * template parameter when available.
 */
private Loc semanticLoc(scope ref TemplateParameters parameters)
{
    Loc loc;
    if (parameters.length)
        loc = parameters[0].loc;
    return loc;
}

private MATCH deduceAliasThis(Type t, Scope* sc, Type tparam,
    ref TemplateParameters parameters, ref Objects dedtypes, uint* wm)
{
    if (auto tc = t.isTypeClass())
    {
        if (tc.sym.aliasthis && !(tc.att & AliasThisRec.tracingDT))
        {
            if (auto ato = t.aliasthisOf())
            {
                tc.att = cast(AliasThisRec)(tc.att | AliasThisRec.tracingDT);
                auto m = deduceType(ato, sc, tparam, parameters, dedtypes, wm);
                tc.att = cast(AliasThisRec)(tc.att & ~AliasThisRec.tracingDT);
                return m;
            }
        }
    }
    else if (auto ts = t.isTypeStruct())
    {
        if (ts.sym.aliasthis && !(ts.att & AliasThisRec.tracingDT))
        {
            if (auto ato = t.aliasthisOf())
            {
                ts.att = cast(AliasThisRec)(ts.att | AliasThisRec.tracingDT);
                auto m = deduceType(ato, sc, tparam, parameters, dedtypes, wm);
                ts.att = cast(AliasThisRec)(ts.att & ~AliasThisRec.tracingDT);
                return m;
            }
        }
    }
    return MATCH.nomatch;
}

private MATCH deduceParentInstance(Scope* sc, Dsymbol sym, TypeInstance tpi,
    ref TemplateParameters parameters, ref Objects dedtypes, uint* wm)
{
    if (!tpi.idents.length)
        return MATCH.nomatch;

    RootObject id = tpi.idents[tpi.idents.length - 1];
    if (id.dyncast() != DYNCAST.identifier || !sym.ident.equals(cast(Identifier)id))
        return MATCH.nomatch;

    Type tparent = dmd.dsymbolsem.getType(sym.parent);
    if (!tparent)
        return MATCH.nomatch;

    tpi.idents.length--;
    auto m = deduceType(tparent, sc, tpi, parameters, dedtypes, wm);
    tpi.idents.length++;
    return m;
}

private MATCH matchAll(TypeDeduced td, Type tt)
{
    MATCH match = MATCH.exact;
    foreach (j, e; td.argexps)
    {
        assert(e);
        if (e == emptyArrayElement)
            continue;

        Type t = tt.addMod(td.tparams[j].mod).substWildTo(MODFlags.const_);

        MATCH m = e.implicitConvTo(t);
        if (match > m)
            match = m;
        if (match == MATCH.nomatch)
            break;
    }
    return match;
}
/****
 * Given an identifier, figure out which TemplateParameter it is.
 * Return IDX_NOTFOUND if not found.
 */
private size_t templateIdentifierLookup(Identifier id, TemplateParameters* parameters)
{
    for (size_t i = 0; i < parameters.length; i++)
    {
        TemplateParameter tp = (*parameters)[i];
        if (tp.ident.equals(id))
            return i;
    }
    return IDX_NOTFOUND;
}

private size_t templateParameterLookup(Type tparam, TemplateParameters* parameters)
{
    if (TypeIdentifier tident = tparam.isTypeIdentifier())
    {
        //printf("\ttident = '%s'\n", tident.toChars());
        return templateIdentifierLookup(tident.ident, parameters);
    }
    return IDX_NOTFOUND;
}
/* These form the heart of template argument deduction.
 * Given 'this' being the type argument to the template instance,
 * it is matched against the template declaration parameter specialization
 * 'tparam' to determine the type to be used for the parameter.
 * Example:
 *      template Foo(T:T*)      // template declaration
 *      Foo!(int*)              // template instantiation
 * Input:
 *      this = int*
 *      tparam = T*
 *      parameters = [ T:T* ]   // Array of TemplateParameter's
 * Output:
 *      dedtypes = [ int ]      // Array of Expression/Type's
 */
<<<<<<< HEAD
MATCH deduceType(scope RootObject o, scope Scope* sc, scope Type tparam,
    scope ref TemplateParameters parameters, scope ref Objects dedtypes,
    scope uint* wm = null, size_t inferStart = 0, bool ignoreAliasThis = false)
=======
void functionResolve(ref MatchAccumulator m, Dsymbol dstart, Loc loc, Scope* sc, Objects* tiargs,
    Type tthis, ArgumentList argumentList, void delegate(const(char)*, Loc = Loc.initial) scope errorHelper = null)
>>>>>>> 9a8c19a5
{
    extern (C++) final class DeduceType : Visitor
    {
        alias visit = Visitor.visit;
    public:
        MATCH result;

        extern (D) this() @safe
        {
            result = MATCH.nomatch;
        }

        override void visit(Type t)
        {
            if (!tparam)
                goto Lnomatch;

            if (t == tparam)
                goto Lexact;

            if (tparam.ty == Tident)
            {
                // Determine which parameter tparam is
                size_t i = templateParameterLookup(tparam, &parameters);
                if (i == IDX_NOTFOUND)
                {
                    if (!sc)
                        goto Lnomatch;

                    /* Need a loc to go with the semantic routine. */
                    Loc loc = semanticLoc(parameters);

                    /* BUG: what if tparam is a template instance, that
                     * has as an argument another Tident?
                     */
                    tparam = tparam.typeSemantic(loc, sc);
                    assert(tparam.ty != Tident);
                    result = deduceType(t, sc, tparam, parameters, dedtypes, wm);
                    return;
                }

                TemplateParameter tp = parameters[i];

                TypeIdentifier tident = tparam.isTypeIdentifier();
                if (tident.idents.length > 0)
                {
                    //printf("matching %s to %s\n", tparam.toChars(), t.toChars());
                    Dsymbol s = t.toDsymbol(sc);
                    for (size_t j = tident.idents.length; j-- > 0;)
                    {
                        RootObject id = tident.idents[j];
                        if (id.dyncast() == DYNCAST.identifier)
                        {
                            if (!s || !s.parent)
                                goto Lnomatch;
                            Dsymbol s2 = s.parent.search(Loc.initial, cast(Identifier)id);
                            if (!s2)
                                goto Lnomatch;
                            s2 = s2.toAlias();
                            //printf("[%d] s = %s %s, s2 = %s %s\n", j, s.kind(), s.toChars(), s2.kind(), s2.toChars());
                            if (s != s2)
                            {
                                if (Type tx = dmd.dsymbolsem.getType(s2))
                                {
                                    if (s != tx.toDsymbol(sc))
                                        goto Lnomatch;
                                }
                                else
                                    goto Lnomatch;
                            }
                            s = s.parent;
                        }
                        else
                            goto Lnomatch;
                    }
                    //printf("[e] s = %s\n", s?s.toChars():"(null)");
                    if (tp.isTemplateTypeParameter())
                    {
                        Type tt = dmd.dsymbolsem.getType(s);
                        if (!tt)
                            goto Lnomatch;
                        Type at = cast(Type)dedtypes[i];
                        if (at && at.ty == Tnone)
                            at = (cast(TypeDeduced)at).tded;
                        if (!at || tt.equals(at))
                        {
                            dedtypes[i] = tt;
                            goto Lexact;
                        }
                    }
                    if (tp.isTemplateAliasParameter())
                    {
                        Dsymbol s2 = cast(Dsymbol)dedtypes[i];
                        if (!s2 || s == s2)
                        {
                            dedtypes[i] = s;
                            goto Lexact;
                        }
                    }
                    goto Lnomatch;
                }

                // Found the corresponding parameter tp
                /+
                    https://issues.dlang.org/show_bug.cgi?id=23578
                    To pattern match:
                    static if (is(S!int == S!av, alias av))

                    We eventually need to deduce `int` (Tint32 [0]) and `av` (Tident).
                    Previously this would not get pattern matched at all, but now we check if the
                    template parameter `av` came from.

                    This note has been left to serve as a hint for further explorers into
                    how IsExp matching works.
                +/
                if (auto ta = tp.isTemplateAliasParameter())
                {
                    dedtypes[i] = t;
                    goto Lexact;
                }
                // (23578) - ensure previous behaviour for non-alias template params
                if (!tp.isTemplateTypeParameter())
                {
                    goto Lnomatch;
                }

                Type at = cast(Type)dedtypes[i];
                Type tt;
                if (ubyte wx = wm ? deduceWildHelper(t, &tt, tparam) : 0)
                {
                    // type vs (none)
                    if (!at)
                    {
                        dedtypes[i] = tt;
                        *wm |= wx;
                        result = MATCH.constant;
                        return;
                    }

                    // type vs expressions
                    if (at.ty == Tnone)
                    {
                        auto xt = cast(TypeDeduced)at;
                        result = xt.matchAll(tt);
                        if (result > MATCH.nomatch)
                        {
                            dedtypes[i] = tt;
                            if (result > MATCH.constant)
                                result = MATCH.constant; // limit level for inout matches
                        }
                        return;
                    }

                    // type vs type
                    if (tt.equals(at))
                    {
                        dedtypes[i] = tt; // Prefer current type match
                        goto Lconst;
                    }
                    if (tt.implicitConvTo(at.constOf()))
                    {
                        dedtypes[i] = at.constOf().mutableOf();
                        *wm |= MODFlags.const_;
                        goto Lconst;
                    }
                    if (at.implicitConvTo(tt.constOf()))
                    {
                        dedtypes[i] = tt.constOf().mutableOf();
                        *wm |= MODFlags.const_;
                        goto Lconst;
                    }
                    goto Lnomatch;
                }
                else if (MATCH m = deduceTypeHelper(t, tt, tparam))
                {
                    // type vs (none)
                    if (!at)
                    {
                        dedtypes[i] = tt;
                        result = m;
                        return;
                    }

                    // type vs expressions
                    if (at.ty == Tnone)
                    {
                        auto xt = cast(TypeDeduced)at;
                        result = xt.matchAll(tt);
                        if (result > MATCH.nomatch)
                        {
                            dedtypes[i] = tt;
                        }
                        return;
                    }

                    // type vs type
                    if (tt.equals(at))
                    {
                        goto Lexact;
                    }
                    if (tt.ty == Tclass && at.ty == Tclass)
                    {
                        result = tt.implicitConvTo(at);
                        return;
                    }
                    if (tt.ty == Tsarray && at.ty == Tarray && tt.nextOf().implicitConvTo(at.nextOf()) >= MATCH.constant)
                    {
                        goto Lexact;
                    }
                }
                goto Lnomatch;
            }

            if (tparam.ty == Ttypeof)
            {
                    /* Need a loc to go with the semantic routine. */
                    Loc loc = semanticLoc(parameters);

                tparam = tparam.typeSemantic(loc, sc);
            }
            if (t.ty != tparam.ty)
            {
                if (Dsymbol sym = t.toDsymbol(sc))
                {
                    if (sym.isforwardRef() && !tparam.deco)
                        goto Lnomatch;
                }

                MATCH m = t.implicitConvTo(tparam);
                if (m == MATCH.nomatch && !ignoreAliasThis)
                {
                    m = deduceAliasThis(t, sc, tparam, parameters, dedtypes, wm);
                }
                result = m;
                return;
            }

            if (t.nextOf())
            {
                if (tparam.deco && !tparam.hasWild())
                {
                    result = t.implicitConvTo(tparam);
                    return;
                }

                Type tpn = tparam.nextOf();
                if (wm && t.ty == Taarray && tparam.isWild())
                {
                    // https://issues.dlang.org/show_bug.cgi?id=12403
                    // In IFTI, stop inout matching on transitive part of AA types.
                    tpn = tpn.substWildTo(MODFlags.mutable);
                }

                result = deduceType(t.nextOf(), sc, tpn, parameters, dedtypes, wm);
                return;
            }

        Lexact:
            result = MATCH.exact;
            return;

        Lnomatch:
            result = MATCH.nomatch;
            return;

        Lconst:
            result = MATCH.constant;
        }

        override void visit(TypeVector t)
        {
            if (auto tp = tparam.isTypeVector())
            {
                result = deduceType(t.basetype, sc, tp.basetype, parameters, dedtypes, wm);
                return;
            }
            visit(cast(Type)t);
        }

        override void visit(TypeDArray t)
        {
            visit(cast(Type)t);
        }

        override void visit(TypeSArray t)
        {
            // Extra check that array dimensions must match
            if (!tparam)
            {
                visit(cast(Type)t);
                return;
            }

            if (tparam.ty == Tarray)
            {
                MATCH m = deduceType(t.next, sc, tparam.nextOf(), parameters, dedtypes, wm);
                result = (m >= MATCH.constant) ? MATCH.convert : MATCH.nomatch;
                return;
            }

            TemplateParameter tp = null;
            Expression edim = null;
            size_t i;
            if (auto tsa = tparam.isTypeSArray())
            {
                if (tsa.dim.isVarExp() && tsa.dim.isVarExp().var.storage_class & STC.templateparameter)
                {
                    Identifier id = tsa.dim.isVarExp().var.ident;
                    i = templateIdentifierLookup(id, &parameters);
                    assert(i != IDX_NOTFOUND);
                    tp = parameters[i];
                }
                else
                    edim = tsa.dim;
            }
            else if (auto taa = tparam.isTypeAArray())
            {
                i = templateParameterLookup(taa.index, &parameters);
                if (i != IDX_NOTFOUND)
                    tp = parameters[i];
                else
                {
                    Loc loc;
                    // The "type" (it hasn't been resolved yet) of the function parameter
                    // does not have a location but the parameter it is related to does,
                    // so we use that for the resolution (better error message).
                    if (inferStart < parameters.length)
                    {
                        TemplateParameter loctp = parameters[inferStart];
                        loc = loctp.loc;
                    }

                    Expression e;
                    Type tx;
                    Dsymbol s;
                    taa.index.resolve(loc, sc, e, tx, s);
                    edim = s ? getValue(s) : getValue(e);
                }
            }
            if ((tp && tp.matchArg(sc, t.dim, i, &parameters, dedtypes, null)) ||
                (edim && edim.isIntegerExp() && edim.toInteger() == t.dim.toInteger())
            )
            {
                result = deduceType(t.next, sc, tparam.nextOf(), parameters, dedtypes, wm);
                return;
            }

            visit(cast(Type)t);
        }

        override void visit(TypeAArray t)
        {
            // Extra check that index type must match
            if (tparam && tparam.ty == Taarray)
            {
                TypeAArray tp = tparam.isTypeAArray();
                if (!deduceType(t.index, sc, tp.index, parameters, dedtypes))
                {
                    result = MATCH.nomatch;
                    return;
                }
            }
            visit(cast(Type)t);
        }

        override void visit(TypeFunction t)
        {
            // Extra check that function characteristics must match
            if (!tparam)
                return visit(cast(Type)t);

            auto tp = tparam.isTypeFunction();
            if (!tp)
            {
                visit(cast(Type)t);
                return;
            }

            if (t.parameterList.varargs != tp.parameterList.varargs || t.linkage != tp.linkage)
            {
                result = MATCH.nomatch;
                return;
            }

            foreach (fparam; *tp.parameterList.parameters)
            {
                // https://issues.dlang.org/show_bug.cgi?id=2579
                // Apply function parameter storage classes to parameter types
                fparam.type = fparam.type.addStorageClass(fparam.storageClass);
                fparam.storageClass &= ~STC.TYPECTOR;

                // https://issues.dlang.org/show_bug.cgi?id=15243
                // Resolve parameter type if it's not related with template parameters
                if (!reliesOnTemplateParameters(fparam.type, parameters[inferStart .. parameters.length]))
                {
                    auto tx = fparam.type.typeSemantic(Loc.initial, sc);
                    if (tx.ty == Terror)
                    {
                        result = MATCH.nomatch;
                        return;
                    }
                    fparam.type = tx;
                }
            }

            const size_t nfargs = t.parameterList.length;
            size_t nfparams = tp.parameterList.length;

            if (!deduceFunctionTuple(t, tp, parameters, dedtypes, nfargs, nfparams))
            {
                result = MATCH.nomatch;
                return;
            }

        L2:
            assert(nfparams <= tp.parameterList.length);
            foreach (i, ap; tp.parameterList)
            {
                if (i == nfparams)
                    break;

                Parameter a = t.parameterList[i];

                if (!a.isCovariant(t.isRef, ap) ||
                    !deduceType(a.type, sc, ap.type, parameters, dedtypes))
                {
                    result = MATCH.nomatch;
                    return;
                }
            }

            visit(cast(Type)t);
        }

        override void visit(TypeIdentifier t)
        {
            // Extra check
            if (tparam && tparam.ty == Tident)
            {
                TypeIdentifier tp = tparam.isTypeIdentifier();
                for (size_t i = 0; i < t.idents.length; i++)
                {
                    RootObject id1 = t.idents[i];
                    RootObject id2 = tp.idents[i];
                    if (!rootObjectsEqual(id1, id2))
                    {
                        result = MATCH.nomatch;
                        return;
                    }
                }
            }
            visit(cast(Type)t);
        }

        override void visit(TypeInstance t)
        {
            // Extra check
            if (!tparam || tparam.ty != Tinstance || !t.tempinst.tempdecl)
            {
                visit(cast(Type)t);
                return;
            }

            TemplateDeclaration tempdecl = t.tempinst.tempdecl.isTemplateDeclaration();
            assert(tempdecl);

            TypeInstance tp = tparam.isTypeInstance();

            //printf("tempinst.tempdecl = %p\n", tempdecl);
            //printf("tp.tempinst.tempdecl = %p\n", tp.tempinst.tempdecl);
            if (!tp.tempinst.tempdecl)
            {
                //printf("tp.tempinst.name = '%s'\n", tp.tempinst.name.toChars());

                /* Handle case of:
                 *  template Foo(T : sa!(T), alias sa)
                 */
                size_t i = templateIdentifierLookup(tp.tempinst.name, &parameters);
                if (i == IDX_NOTFOUND)
                {
                    /* Didn't find it as a parameter identifier. Try looking
                     * it up and seeing if is an alias.
                     * https://issues.dlang.org/show_bug.cgi?id=1454
                     */
                    auto tid = new TypeIdentifier(tp.loc, tp.tempinst.name);
                    Type tx;
                    Expression e;
                    Dsymbol s;
                    tid.resolve(tp.loc, sc, e, tx, s);
                    if (tx)
                    {
                        s = tx.toDsymbol(sc);
                        if (TemplateInstance ti = s ? s.parent.isTemplateInstance() : null)
                        {
                            // https://issues.dlang.org/show_bug.cgi?id=14290
                            // Try to match with ti.tempecl,
                            // only when ti is an enclosing instance.
                            Dsymbol p = sc.parent;
                            while (p && p != ti)
                                p = p.parent;
                            if (p)
                                s = ti.tempdecl;
                        }
                    }
                    if (s)
                    {
                        s = s.toAlias();
                        TemplateDeclaration td = s.isTemplateDeclaration();
                        if (td)
                        {
                            if (td.overroot)
                                td = td.overroot;
                            for (; td; td = td.overnext)
                            {
                                if (td == tempdecl)
                                    goto L2;
                            }
                        }
                    }
                    goto Lnomatch;
                }

                TemplateParameter tpx = parameters[i];
                if (!tpx.matchArg(sc, tempdecl, i, &parameters, dedtypes, null))
                    goto Lnomatch;
            }
            else if (tempdecl != tp.tempinst.tempdecl)
                goto Lnomatch;

        L2:
            if (!resolveTemplateInstantiation(sc, &parameters, t.tempinst.tiargs, &t.tempinst.tdtypes, tempdecl, tp, &dedtypes))
                goto Lnomatch;

            visit(cast(Type)t);
            return;

        Lnomatch:
            //printf("no match\n");
            result = MATCH.nomatch;
        }

        override void visit(TypeStruct t)
        {
            /* If this struct is a template struct, and we're matching
             * it against a template instance, convert the struct type
             * to a template instance, too, and try again.
             */
            TemplateInstance ti = t.sym.parent.isTemplateInstance();

            if (tparam && tparam.ty == Tinstance)
            {
                if (ti && ti.toAlias() == t.sym)
                {
                    auto tx = new TypeInstance(Loc.initial, ti);
                    auto m = deduceType(tx, sc, tparam, parameters, dedtypes, wm);
                    // if we have a no match we still need to check alias this
                    if (m != MATCH.nomatch)
                    {
                        result = m;
                        return;
                    }
                }

                TypeInstance tpi = tparam.isTypeInstance();
                auto m = deduceParentInstance(sc, t.sym, tpi, parameters, dedtypes, wm);
                if (m != MATCH.nomatch)
                {
                    result = m;
                    return;
                }
            }

            // Extra check
            if (tparam && tparam.ty == Tstruct)
            {
                TypeStruct tp = tparam.isTypeStruct();

                //printf("\t%d\n", cast(MATCH) t.implicitConvTo(tp));
                if (wm && t.deduceWild(tparam, false))
                {
                    result = MATCH.constant;
                    return;
                }
                result = t.implicitConvTo(tp);
                return;
            }
            visit(cast(Type)t);
        }

        override void visit(TypeEnum t)
        {
            // Extra check
            if (tparam && tparam.ty == Tenum)
            {
                TypeEnum tp = tparam.isTypeEnum();
                if (t.sym == tp.sym)
                    visit(cast(Type)t);
                else
                    result = MATCH.nomatch;
                return;
            }
            Type tb = t.toBasetype();
            if (tb.ty == tparam.ty || tb.ty == Tsarray && tparam.ty == Taarray)
            {
                result = deduceType(tb, sc, tparam, parameters, dedtypes, wm);
                if (result == MATCH.exact)
                    result = MATCH.convert;
                return;
            }
            visit(cast(Type)t);
        }

        override void visit(TypeClass t)
        {
            //printf("TypeClass.deduceType(this = %s)\n", t.toChars());

            /* If this class is a template class, and we're matching
             * it against a template instance, convert the class type
             * to a template instance, too, and try again.
             */
            TemplateInstance ti = t.sym.parent.isTemplateInstance();

            if (tparam && tparam.ty == Tinstance)
            {
                if (ti && ti.toAlias() == t.sym)
                {
                    auto tx = new TypeInstance(Loc.initial, ti);
                    MATCH m = deduceType(tx, sc, tparam, parameters, dedtypes, wm);
                    // Even if the match fails, there is still a chance it could match
                    // a base class.
                    if (m != MATCH.nomatch)
                    {
                        result = m;
                        return;
                    }
                }

                TypeInstance tpi = tparam.isTypeInstance();
                auto m = deduceParentInstance(sc, t.sym, tpi, parameters, dedtypes, wm);
                if (m != MATCH.nomatch)
                {
                    result = m;
                    return;
                }

                // If it matches exactly or via implicit conversion, we're done
                visit(cast(Type)t);
                if (result != MATCH.nomatch)
                    return;

                /* There is still a chance to match via implicit conversion to
                 * a base class or interface. Because there could be more than one such
                 * match, we need to check them all.
                 */

                int numBaseClassMatches = 0; // Have we found an interface match?

                // Our best guess at dedtypes
                auto best = new Objects(dedtypes.length);

                ClassDeclaration s = t.sym;
                while (s && s.baseclasses.length > 0)
                {
                    // Test the base class
                    deduceBaseClassParameters(*(*s.baseclasses)[0], sc, tparam, parameters, dedtypes, *best, numBaseClassMatches);

                    // Test the interfaces inherited by the base class
                    foreach (b; s.interfaces)
                    {
                        deduceBaseClassParameters(*b, sc, tparam, parameters, dedtypes, *best, numBaseClassMatches);
                    }
                    s = (*s.baseclasses)[0].sym;
                }

                if (numBaseClassMatches == 0)
                {
                    result = MATCH.nomatch;
                    return;
                }

                // If we got at least one match, copy the known types into dedtypes
                memcpy(dedtypes.tdata(), best.tdata(), best.length * (void*).sizeof);
                result = MATCH.convert;
                return;
            }

            // Extra check
            if (tparam && tparam.ty == Tclass)
            {
                TypeClass tp = tparam.isTypeClass();

                //printf("\t%d\n", cast(MATCH) t.implicitConvTo(tp));
                if (wm && t.deduceWild(tparam, false))
                {
                    result = MATCH.constant;
                    return;
                }
                result = t.implicitConvTo(tp);
                return;
            }
            visit(cast(Type)t);
        }

        override void visit(Expression e)
        {
            //printf("Expression.deduceType(e = %s)\n", e.toChars());
            size_t i = templateParameterLookup(tparam, &parameters);
            if (i == IDX_NOTFOUND || tparam.isTypeIdentifier().idents.length > 0)
            {
                if (e == emptyArrayElement && tparam.ty == Tarray)
                {
                    Type tn = (cast(TypeNext)tparam).next;
                    result = deduceType(emptyArrayElement, sc, tn, parameters, dedtypes, wm);
                    return;
                }
                e.type.accept(this);
                return;
            }

            TemplateTypeParameter tp = parameters[i].isTemplateTypeParameter();
            if (!tp)
                return; // nomatch

            if (e == emptyArrayElement)
            {
                if (dedtypes[i])
                {
                    result = MATCH.exact;
                    return;
                }
                if (tp.defaultType)
                {
                    tp.defaultType.accept(this);
                    return;
                }
            }

            Type at = cast(Type)dedtypes[i];
            Type tt;
            if (ubyte wx = deduceWildHelper(e.type, &tt, tparam))
            {
                *wm |= wx;
                result = MATCH.constant;
            }
            else if (MATCH m = deduceTypeHelper(e.type, tt, tparam))
            {
                result = m;
            }
            else if (!isTopRef(e.type))
            {
                /* https://issues.dlang.org/show_bug.cgi?id=15653
                 * In IFTI, recognize top-qualifier conversions
                 * through the value copy, e.g.
                 *      int --> immutable(int)
                 *      immutable(string[]) --> immutable(string)[]
                 */
                tt = e.type.mutableOf();
                result = MATCH.convert;
            }
            else
                return; // nomatch

            // expression vs (none)
            if (!at)
            {
                dedtypes[i] = new TypeDeduced(tt, e, tparam);
                return;
            }

            TypeDeduced xt = null;
            if (at.ty == Tnone)
            {
                xt = cast(TypeDeduced)at;
                at = xt.tded;
            }

            // From previous matched expressions to current deduced type
            MATCH match1 = xt ? xt.matchAll(tt) : MATCH.nomatch;

            // From current expressions to previous deduced type
            Type pt = at.addMod(tparam.mod);
            if (*wm)
                pt = pt.substWildTo(*wm);
            MATCH match2 = e.implicitConvTo(pt);

            if (match1 > MATCH.nomatch && match2 > MATCH.nomatch)
            {
                if (at.implicitConvTo(tt) == MATCH.nomatch)
                    match1 = MATCH.nomatch; // Prefer at
                else if (tt.implicitConvTo(at) == MATCH.nomatch)
                    match2 = MATCH.nomatch; // Prefer tt
                else if (tt.isTypeBasic() && tt.ty == at.ty && tt.mod != at.mod)
                {
                    if (!tt.isMutable() && !at.isMutable())
                        tt = tt.mutableOf().addMod(MODmerge(tt.mod, at.mod));
                    else if (tt.isMutable())
                    {
                        if (at.mod == 0) // Prefer unshared
                            match1 = MATCH.nomatch;
                        else
                            match2 = MATCH.nomatch;
                    }
                    else if (at.isMutable())
                    {
                        if (tt.mod == 0) // Prefer unshared
                            match2 = MATCH.nomatch;
                        else
                            match1 = MATCH.nomatch;
                    }
                    //printf("tt = %s, at = %s\n", tt.toChars(), at.toChars());
                }
                else
                {
                    match1 = MATCH.nomatch;
                    match2 = MATCH.nomatch;
                }
            }
            if (match1 > MATCH.nomatch)
            {
                // Prefer current match: tt
                if (xt)
                    xt.update(tt, e, tparam);
                else
                    dedtypes[i] = tt;
                result = match1;
                return;
            }
            if (match2 > MATCH.nomatch)
            {
                // Prefer previous match: (*dedtypes)[i]
                if (xt)
                    xt.update(e, tparam);
                result = match2;
                return;
            }

            /* Deduce common type
             */
            if (Type t = rawTypeMerge(at, tt))
            {
                if (xt)
                    xt.update(t, e, tparam);
                else
                    dedtypes[i] = t;

                pt = tt.addMod(tparam.mod);
                if (*wm)
                    pt = pt.substWildTo(*wm);
                result = e.implicitConvTo(pt);
                return;
            }

            result = MATCH.nomatch;
        }

        private MATCH deduceEmptyArrayElement()
        {
            if (!emptyArrayElement)
            {
                emptyArrayElement = new IdentifierExp(Loc.initial, Id.p); // dummy
                emptyArrayElement.type = Type.tvoid;
            }
            assert(tparam.ty == Tarray);

            Type tn = (cast(TypeNext)tparam).next;
            return deduceType(emptyArrayElement, sc, tn, parameters, dedtypes, wm);
        }

        override void visit(NullExp e)
        {
            if (tparam.ty == Tarray && e.type.ty == Tnull)
            {
                // tparam:T[] <- e:null (void[])
                result = deduceEmptyArrayElement();
                return;
            }
            visit(cast(Expression)e);
        }

        override void visit(StringExp e)
        {
            Type taai;
            if (e.type.ty == Tarray && (tparam.ty == Tsarray || tparam.ty == Taarray && (taai = (cast(TypeAArray)tparam).index).ty == Tident && (cast(TypeIdentifier)taai).idents.length == 0))
            {
                // Consider compile-time known boundaries
                e.type.nextOf().sarrayOf(e.len).accept(this);
                return;
            }
            visit(cast(Expression)e);
        }

        override void visit(ArrayLiteralExp e)
        {
            // https://issues.dlang.org/show_bug.cgi?id=20092
            if (e.elements && e.elements.length && e.type.toBasetype().nextOf().ty == Tvoid)
            {
                result = deduceEmptyArrayElement();
                return;
            }
            if ((!e.elements || !e.elements.length) && e.type.toBasetype().nextOf().ty == Tvoid && tparam.ty == Tarray)
            {
                // tparam:T[] <- e:[] (void[])
                result = deduceEmptyArrayElement();
                return;
            }

            if (tparam.ty == Tarray && e.elements && e.elements.length)
            {
                Type tn = (cast(TypeDArray)tparam).next;
                result = MATCH.exact;
                if (e.basis)
                {
                    MATCH m = deduceType(e.basis, sc, tn, parameters, dedtypes, wm);
                    if (m < result)
                        result = m;
                }
                foreach (el; *e.elements)
                {
                    if (result == MATCH.nomatch)
                        break;
                    if (!el)
                        continue;
                    MATCH m = deduceType(el, sc, tn, parameters, dedtypes, wm);
                    if (m < result)
                        result = m;
                }
                return;
            }

            Type taai;
            if (e.type.ty == Tarray && (tparam.ty == Tsarray || tparam.ty == Taarray && (taai = (cast(TypeAArray)tparam).index).ty == Tident && (cast(TypeIdentifier)taai).idents.length == 0))
            {
                // Consider compile-time known boundaries
                e.type.nextOf().sarrayOf(e.elements.length).accept(this);
                return;
            }
            visit(cast(Expression)e);
        }

        override void visit(AssocArrayLiteralExp e)
        {
            if (tparam.ty == Taarray && e.keys && e.keys.length)
            {
                TypeAArray taa = cast(TypeAArray)tparam;
                result = MATCH.exact;
                foreach (i, key; *e.keys)
                {
                    MATCH m1 = deduceType(key, sc, taa.index, parameters, dedtypes, wm);
                    if (m1 < result)
                        result = m1;
                    if (result == MATCH.nomatch)
                        break;
                    MATCH m2 = deduceType((*e.values)[i], sc, taa.next, parameters, dedtypes, wm);
                    if (m2 < result)
                        result = m2;
                    if (result == MATCH.nomatch)
                        break;
                }
                return;
            }
            visit(cast(Expression)e);
        }

        override void visit(FuncExp e)
        {
            //printf("e.type = %s, tparam = %s\n", e.type.toChars(), tparam.toChars());
            if (e.td)
            {
                Type to = tparam;
                if (!to.nextOf())
                    return;
                auto tof = to.nextOf().isTypeFunction();
                if (!tof)
                    return;

                // Parameter types inference from 'tof'
                assert(e.td._scope);
                TypeFunction tf = e.fd.type.isTypeFunction();
                //printf("\ttof = %s\n", tof.toChars());
                //printf("\ttf  = %s\n", tf.toChars());
                const dim = tf.parameterList.length;

                if (tof.parameterList.length != dim || tof.parameterList.varargs != tf.parameterList.varargs)
                    return;

                auto tiargs = new Objects();
                tiargs.reserve(e.td.parameters.length);

                foreach (tp; *e.td.parameters)
                {
                    size_t u = 0;
                    foreach (i, p; tf.parameterList)
                    {
                        if (p.type.ty == Tident && (cast(TypeIdentifier)p.type).ident == tp.ident)
                            break;
                        ++u;
                    }
                    assert(u < dim);
                    Parameter pto = tof.parameterList[u];
                    if (!pto)
                        break;
                    Type t = pto.type.syntaxCopy(); // https://issues.dlang.org/show_bug.cgi?id=11774
                    if (reliesOnTemplateParameters(t, parameters[inferStart .. parameters.length]))
                        return;
                    t = t.typeSemantic(e.loc, sc);
                    if (t.ty == Terror)
                        return;
                    tiargs.push(t);
                }

                // Set target of return type inference
                if (!tf.next && tof.next)
                    e.fd.treq = tparam;

                auto ti = new TemplateInstance(e.loc, e.td, tiargs);
                Expression ex = (new ScopeExp(e.loc, ti)).expressionSemantic(e.td._scope);

                // Reset inference target for the later re-semantic
                e.fd.treq = null;

                if (ex.op == EXP.error)
                    return;
                if (ex.op != EXP.function_)
                    return;
                visit(ex.type);
                return;
            }

            Type t = e.type;

            if (t.ty == Tdelegate && tparam.ty == Tpointer)
                return;

            // Allow conversion from implicit function pointer to delegate
            if (e.tok == TOK.reserved && t.ty == Tpointer && tparam.ty == Tdelegate)
            {
                TypeFunction tf = t.nextOf().isTypeFunction();
                t = (new TypeDelegate(tf)).merge();
            }
            //printf("tparam = %s <= e.type = %s, t = %s\n", tparam.toChars(), e.type.toChars(), t.toChars());
            visit(t);
        }

        override void visit(SliceExp e)
        {
            Type taai;
            if (e.type.ty == Tarray && (tparam.ty == Tsarray || tparam.ty == Taarray && (taai = (cast(TypeAArray)tparam).index).ty == Tident && (cast(TypeIdentifier)taai).idents.length == 0))
            {
                // Consider compile-time known boundaries
                if (Type tsa = toStaticArrayType(e))
                {
                    tsa.accept(this);
                    if (result > MATCH.convert)
                        result = MATCH.convert; // match with implicit conversion at most
                    return;
                }
            }
            visit(cast(Expression)e);
        }

        override void visit(CommaExp e)
        {
            e.e2.accept(this);
        }
    }

    scope DeduceType v = new DeduceType();
    if (Type t = isType(o))
        t.accept(v);
    else if (Expression e = isExpression(o))
    {
        assert(wm);
        e.accept(v);
    }
    else
        assert(0);
    return v.result;
}


/* Helper for TypeClass.deduceType().
 * Classes can match with implicit conversion to a base class or interface.
 * This is complicated, because there may be more than one base class which
 * matches. In such cases, one or more parameters remain ambiguous.
 * For example,
 *
 *   interface I(X, Y) {}
 *   class C : I(uint, double), I(char, double) {}
 *   C x;
 *   foo(T, U)( I!(T, U) x)
 *
 *   deduces that U is double, but T remains ambiguous (could be char or uint).
 *
 * Given a baseclass b, and initial deduced types 'dedtypes', this function
 * tries to match tparam with b, and also tries all base interfaces of b.
 * If a match occurs, numBaseClassMatches is incremented, and the new deduced
 * types are ANDed with the current 'best' estimate for dedtypes.
 */
private void deduceBaseClassParameters(ref BaseClass b, Scope* sc, Type tparam, ref TemplateParameters parameters, ref Objects dedtypes, ref Objects best, ref int numBaseClassMatches)
{
    if (TemplateInstance parti = b.sym ? b.sym.parent.isTemplateInstance() : null)
    {
        // Make a temporary copy of dedtypes so we don't destroy it
        auto tmpdedtypes = new Objects(dedtypes.length);
        memcpy(tmpdedtypes.tdata(), dedtypes.tdata(), dedtypes.length * (void*).sizeof);

        auto t = new TypeInstance(Loc.initial, parti);
        MATCH m = deduceType(t, sc, tparam, parameters, *tmpdedtypes);
        if (m > MATCH.nomatch)
        {
            // If this is the first ever match, it becomes our best estimate
            if (numBaseClassMatches == 0)
                memcpy(best.tdata(), tmpdedtypes.tdata(), tmpdedtypes.length * (void*).sizeof);
            else
                for (size_t k = 0; k < tmpdedtypes.length; ++k)
                {
                    // If we've found more than one possible type for a parameter,
                    // mark it as unknown.
                    if ((*tmpdedtypes)[k] != best[k])
                        best[k] = dedtypes[k];
                }
            ++numBaseClassMatches;
        }
    }

    // Now recursively test the inherited interfaces
    foreach (ref bi; b.baseInterfaces)
    {
        deduceBaseClassParameters(bi, sc, tparam, parameters, dedtypes, best, numBaseClassMatches);
    }
}

private bool rootObjectsEqual(RootObject o1, RootObject o2)
{
    auto d = o1.dyncast();
    if (d != o2.dyncast())
        return false;
    bool check(T)(RootObject id1, RootObject id2)
    {
        return (cast(T)id1).equals(cast(T)id2);
    }
    with (DYNCAST) final switch(d)
    {
        case expression:   return check!Expression(o1, o2);
        case dsymbol:      return check!Dsymbol   (o1, o2);
        case type:         return check!Type      (o1, o2);
        case identifier: //return check!Identifier(o1, o2); // Identifier.equals checks `o1 is o2`
        case object:
        case tuple:
        case parameter:
        case statement:
        case condition:
        case templateparameter:
        case initializer:
            return o1 is o2;
    }
}
/*
 * Handle tuple matching for function parameters.
 * If the last parameter of `tp` is a template tuple parameter,
 * collect the corresponding argument types from `t`.
 * Params:
 *     t          = actual function type
 *     tp         = template function type
 *     parameters = template parameters
 *     dedtypes   = deduced types array
 *     nfargs     = number of arguments in `t`
 *     nfparams   = number of parameters in `tp` (updated on success)
 * Returns: `true` on success, `false` on mismatch.
 */
private bool deduceFunctionTuple(TypeFunction t, TypeFunction tp,
    ref TemplateParameters parameters, ref Objects dedtypes,
    size_t nfargs, ref size_t nfparams)
{
    if (nfparams == 0 || nfargs < nfparams - 1)
        return nfargs == nfparams;

    Parameter fparam = tp.parameterList[nfparams - 1];
    assert(fparam && fparam.type);
    if (fparam.type.ty != Tident)
        return nfargs == nfparams;

    TypeIdentifier tid = fparam.type.isTypeIdentifier();
    if (tid.idents.length != 0)
        return nfargs == nfparams;

    size_t tupi = 0;
    for (; tupi < parameters.length; ++tupi)
    {
        TemplateParameter tx = parameters[tupi];
        TemplateTupleParameter tup = tx.isTemplateTupleParameter();
        if (tup && tup.ident.equals(tid.ident))
            break;
    }
    if (tupi == parameters.length)
        return nfargs == nfparams;

    size_t tuple_dim = nfargs - (nfparams - 1);

    RootObject o = dedtypes[tupi];
    if (o)
    {
        Tuple tup = isTuple(o);
        if (!tup || tup.objects.length != tuple_dim)
            return false;
        for (size_t i = 0; i < tuple_dim; ++i)
        {
            if (!rootObjectsEqual(t.parameterList[nfparams - 1 + i].type,
                                  tup.objects[i]))
                return false;
        }
    }
    else
    {
        auto tup = new Tuple(tuple_dim);
        for (size_t i = 0; i < tuple_dim; ++i)
            tup.objects[i] = t.parameterList[nfparams - 1 + i].type;
        dedtypes[tupi] = tup;
    }
    --nfparams; // ignore tuple parameter for further deduction
    return true;
}

/********************
 * Match template `parameters` to the target template instance.
 * Example:
 *    struct Temp(U, int Z) {}
 *    void foo(T)(Temp!(T, 3));
 *    foo(Temp!(int, 3)());
 * Input:
 *    sc               = context
 *    parameters       = template params of foo -> [T]
 *    tiargs           = <Temp!(int, 3)>.tiargs  -> [int, 3]
 *    tdtypes          = <Temp!(int, 3)>.tdtypes -> [int, 3]
 *    tempdecl         = <struct Temp!(T, int Z)> -> [T, Z]
 *    tp               = <Temp!(T, 3)>
 * Output:
 *    dedtypes         = deduced params of `foo(Temp!(int, 3)())` -> [int]
 */
private bool resolveTemplateInstantiation(Scope* sc, TemplateParameters* parameters, Objects* tiargs, Objects* tdtypes, TemplateDeclaration tempdecl, TypeInstance tp, Objects* dedtypes)
{
    for (size_t i = 0; 1; i++)
    {
        //printf("\ttest: tempinst.tiargs[%zu]\n", i);
        RootObject o1 = null;
        if (i < tiargs.length)
            o1 = (*tiargs)[i];
        else if (i < tdtypes.length && i < tp.tempinst.tiargs.length)
        {
            // Pick up default arg
            o1 = (*tdtypes)[i];
        }
        else if (i >= tp.tempinst.tiargs.length)
            break;
        //printf("\ttest: o1 = %s\n", o1.toChars());
        if (i >= tp.tempinst.tiargs.length)
        {
            size_t dim = tempdecl.parameters.length - (tempdecl.isVariadic() ? 1 : 0);
            while (i < dim && ((*tempdecl.parameters)[i].dependent || (*tempdecl.parameters)[i].hasDefaultArg()))
            {
                i++;
            }
            if (i >= dim)
                break; // match if all remained parameters are dependent
            return false;
        }

        RootObject o2 = (*tp.tempinst.tiargs)[i];
        Type t2 = isType(o2);
        //printf("\ttest: o2 = %s\n", o2.toChars());
        size_t j = (t2 && t2.ty == Tident && i == tp.tempinst.tiargs.length - 1)
            ? templateParameterLookup(t2, parameters) : IDX_NOTFOUND;
        if (j != IDX_NOTFOUND && j == parameters.length - 1 &&
            (*parameters)[j].isTemplateTupleParameter())
        {
            /* Given:
                 *  struct A(B...) {}
                 *  alias A!(int, float) X;
                 *  static if (is(X Y == A!(Z), Z...)) {}
                 * deduce that Z is a tuple(int, float)
                 */

            /* Create tuple from remaining args
                 */
            size_t vtdim = (tempdecl.isVariadic() ? tiargs.length : tdtypes.length) - i;
            auto vt = new Tuple(vtdim);
            for (size_t k = 0; k < vtdim; k++)
            {
                RootObject o;
                if (k < tiargs.length)
                    o = (*tiargs)[i + k];
                else // Pick up default arg
                    o = (*tdtypes)[i + k];
                vt.objects[k] = o;
            }

            Tuple v = cast(Tuple)(*dedtypes)[j];
            if (v)
            {
                if (!match(v, vt))
                    return false;
            }
            else
                (*dedtypes)[j] = vt;
            break;
        }
        else if (!o1)
            break;

        Type t1 = isType(o1);
        Dsymbol s1 = isDsymbol(o1);
        Dsymbol s2 = isDsymbol(o2);
        Expression e1 = s1 ? getValue(s1) : getValue(isExpression(o1));
        Expression e2 = isExpression(o2);
        version (none)
        {
            Tuple v1 = isTuple(o1);
            Tuple v2 = isTuple(o2);
            if (t1)
                printf("t1 = %s\n", t1.toChars());
            if (t2)
                printf("t2 = %s\n", t2.toChars());
            if (e1)
                printf("e1 = %s\n", e1.toChars());
            if (e2)
                printf("e2 = %s\n", e2.toChars());
            if (s1)
                printf("s1 = %s\n", s1.toChars());
            if (s2)
                printf("s2 = %s\n", s2.toChars());
            if (v1)
                printf("v1 = %s\n", v1.toChars());
            if (v2)
                printf("v2 = %s\n", v2.toChars());
        }

        if (t1 && t2)
        {
            if (!deduceType(t1, sc, t2, *parameters, *dedtypes))
                return false;
        }
        else if (e1 && e2)
        {
        Le:
            e1 = e1.ctfeInterpret();

            /* If it is one of the template parameters for this template,
                 * we should not attempt to interpret it. It already has a value.
                 */
            if (e2.op == EXP.variable && (e2.isVarExp().var.storage_class & STC.templateparameter))
            {
                /*
                     * (T:Number!(e2), int e2)
                     */
                j = templateIdentifierLookup(e2.isVarExp().var.ident, parameters);
                if (j != IDX_NOTFOUND)
                    goto L1;
                // The template parameter was not from this template
                // (it may be from a parent template, for example)
            }

            e2 = e2.expressionSemantic(sc); // https://issues.dlang.org/show_bug.cgi?id=13417
            e2 = e2.ctfeInterpret();

            //printf("e1 = %s, type = %s %d\n", e1.toChars(), e1.type.toChars(), e1.type.ty);
            //printf("e2 = %s, type = %s %d\n", e2.toChars(), e2.type.toChars(), e2.type.ty);
            if (!e1.equals(e2))
            {
                if (!e2.implicitConvTo(e1.type))
                    return false;

                e2 = e2.implicitCastTo(sc, e1.type);
                e2 = e2.ctfeInterpret();
                if (!e1.equals(e2))
                    return false;
            }
        }
        else if (e1 && t2 && t2.ty == Tident)
        {
            j = templateParameterLookup(t2, parameters);
        L1:
            if (j == IDX_NOTFOUND)
            {
                t2.resolve((cast(TypeIdentifier)t2).loc, sc, e2, t2, s2);
                if (e2)
                    goto Le;
                return false;
            }
            if (!(*parameters)[j].matchArg(sc, e1, j, parameters, *dedtypes, null))
                return false;
        }
        else if (s1 && s2)
        {
        Ls:
            if (!s1.equals(s2))
                return false;
        }
        else if (s1 && t2 && t2.ty == Tident)
        {
            j = templateParameterLookup(t2, parameters);
            if (j == IDX_NOTFOUND)
            {
                t2.resolve((cast(TypeIdentifier)t2).loc, sc, e2, t2, s2);
                if (s2)
                    goto Ls;
                return false;
            }
            if (!(*parameters)[j].matchArg(sc, s1, j, parameters, *dedtypes, null))
                return false;
        }
        else
            return false;
    }
    return true;
}

private  Expression getValue(ref Dsymbol s)
{
    if (s)
    {
        if (VarDeclaration v = s.isVarDeclaration())
        {
            if (v.storage_class & STC.manifest)
                return v.getConstInitializer();
        }
    }
    return null;
}

/***********************
 * Try to get value from manifest constant
 */
private Expression getValue(Expression e)
{
    if (!e)
        return null;
    if (auto ve = e.isVarExp())
    {
        if (auto v = ve.var.isVarDeclaration())
        {
            if (v.storage_class & STC.manifest)
            {
                e = v.getConstInitializer();
            }
        }
    }
    return e;
}

private Expression getExpression(RootObject o)
{
    auto s = isDsymbol(o);
    return s ? .getValue(s) : .getValue(isExpression(o));
}<|MERGE_RESOLUTION|>--- conflicted
+++ resolved
@@ -5569,7 +5569,7 @@
  *      errorHelper = delegate to send error message to if not null
  */
 void functionResolve(ref MatchAccumulator m, Dsymbol dstart, Loc loc, Scope* sc, Objects* tiargs,
-    Type tthis, ArgumentList argumentList, void delegate(const(char)*) scope errorHelper = null)
+    Type tthis, ArgumentList argumentList, void delegate(const(char)*, Loc = Loc.initial) scope errorHelper = null)
 {
     version (none)
     {
@@ -6613,14 +6613,9 @@
  * Output:
  *      dedtypes = [ int ]      // Array of Expression/Type's
  */
-<<<<<<< HEAD
 MATCH deduceType(scope RootObject o, scope Scope* sc, scope Type tparam,
     scope ref TemplateParameters parameters, scope ref Objects dedtypes,
     scope uint* wm = null, size_t inferStart = 0, bool ignoreAliasThis = false)
-=======
-void functionResolve(ref MatchAccumulator m, Dsymbol dstart, Loc loc, Scope* sc, Objects* tiargs,
-    Type tthis, ArgumentList argumentList, void delegate(const(char)*, Loc = Loc.initial) scope errorHelper = null)
->>>>>>> 9a8c19a5
 {
     extern (C++) final class DeduceType : Visitor
     {
