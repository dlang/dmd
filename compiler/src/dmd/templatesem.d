--- conflicted
+++ resolved
@@ -62,6 +62,186 @@
 enum LOG = false;
 
 /************************************
+ * Computes hash of expression.
+ * Handles all Expression classes and MUST match their equals method,
+ * i.e. e1.equals(e2) implies expressionHash(e1) == expressionHash(e2).
+ */
+private size_t expressionHash(Expression e)
+{
+    import dmd.root.ctfloat : CTFloat;
+    import dmd.root.hash : calcHash, mixHash;
+
+    switch (e.op)
+    {
+    case EXP.int64:
+        return cast(size_t) e.isIntegerExp().getInteger();
+
+    case EXP.float64:
+        return CTFloat.hash(e.isRealExp().value);
+
+    case EXP.complex80:
+        auto ce = e.isComplexExp();
+        return mixHash(CTFloat.hash(ce.toReal), CTFloat.hash(ce.toImaginary));
+
+    case EXP.identifier:
+        return cast(size_t)cast(void*) e.isIdentifierExp().ident;
+
+    case EXP.null_:
+        return cast(size_t)cast(void*) e.isNullExp().type;
+
+    case EXP.string_:
+        return calcHash(e.isStringExp.peekData());
+
+    case EXP.tuple:
+    {
+        auto te = e.isTupleExp();
+        size_t hash = 0;
+        hash += te.e0 ? expressionHash(te.e0) : 0;
+        foreach (elem; *te.exps)
+            hash = mixHash(hash, expressionHash(elem));
+        return hash;
+    }
+
+    case EXP.arrayLiteral:
+    {
+        auto ae = e.isArrayLiteralExp();
+        size_t hash;
+        foreach (i; 0 .. ae.elements.length)
+            hash = mixHash(hash, expressionHash(ae[i]));
+        return hash;
+    }
+
+    case EXP.assocArrayLiteral:
+    {
+        auto ae = e.isAssocArrayLiteralExp();
+        size_t hash;
+        foreach (i; 0 .. ae.keys.length)
+            // reduction needs associative op as keys are unsorted (use XOR)
+            hash ^= mixHash(expressionHash((*ae.keys)[i]), expressionHash((*ae.values)[i]));
+        return hash;
+    }
+
+    case EXP.structLiteral:
+    {
+        auto se = e.isStructLiteralExp();
+        size_t hash;
+        foreach (elem; *se.elements)
+            hash = mixHash(hash, elem ? expressionHash(elem) : 0);
+        return hash;
+    }
+
+    case EXP.variable:
+        return cast(size_t)cast(void*) e.isVarExp().var;
+
+    case EXP.function_:
+        return cast(size_t)cast(void*) e.isFuncExp().fd;
+
+    default:
+        // no custom equals for this expression
+        //assert((&e.equals).funcptr is &Expression.equals);
+        // equals based on identity
+        return cast(size_t)cast(void*) e;
+    }
+}
+
+/************************************
+ * Return hash of Objects.
+ */
+private size_t arrayObjectHash(ref Objects oa1)
+{
+    import dmd.root.hash : mixHash;
+
+    size_t hash = 0;
+    foreach (o1; oa1)
+    {
+        /* Must follow the logic of match()
+         */
+        if (auto t1 = isType(o1))
+            hash = mixHash(hash, cast(size_t)t1.deco);
+        else if (auto e1 = getExpression(o1))
+            hash = mixHash(hash, expressionHash(e1));
+        else if (auto s1 = isDsymbol(o1))
+        {
+            if (auto fa1 = s1.isFuncAliasDeclaration())
+                s1 = fa1.toAliasFunc();
+            hash = mixHash(hash, mixHash(cast(size_t)cast(void*)s1.getIdent(), cast(size_t)cast(void*)s1.parent));
+        }
+        else if (auto u1 = isTuple(o1))
+            hash = mixHash(hash, arrayObjectHash(u1.objects));
+    }
+    return hash;
+}
+
+size_t toHash(TemplateInstance _this)
+{
+    if (!_this.hash)
+    {
+        _this.hash = cast(size_t)cast(void*)_this.enclosing;
+        _this.hash += arrayObjectHash(_this.tdtypes);
+        _this.hash += _this.hash == 0;
+    }
+    return _this.hash;
+}
+
+/************************************
+ * This struct is needed for TemplateInstance to be the key in an associative array.
+ * Fixing https://issues.dlang.org/show_bug.cgi?id=15813 would make it unnecessary.
+ */
+struct TemplateInstanceBox
+{
+    TemplateInstance ti;
+
+    this(TemplateInstance ti)
+    {
+        this.ti = ti;
+        this.ti.toHash();
+        assert(this.ti.hash);
+    }
+
+    size_t toHash() const @safe pure nothrow
+    {
+        assert(ti.hash);
+        return ti.hash;
+    }
+
+    bool opEquals(ref const TemplateInstanceBox s) @trusted const
+    {
+        bool res = void;
+        if (ti.inst && s.ti.inst)
+        {
+            /* This clause is only used when an instance with errors
+             * is replaced with a correct instance.
+             */
+            res = ti is s.ti;
+        }
+        else
+        {
+            /* Used when a proposed instance is used to see if there's
+             * an existing instance.
+             */
+            static if (__VERSION__ < 2099) // https://issues.dlang.org/show_bug.cgi?id=22717
+                res = (cast()s.ti).equalsx(cast()ti);
+            else
+                res = (cast()ti).equalsx(cast()s.ti);
+        }
+
+        debug (FindExistingInstance) ++(res ? nHits : nCollisions);
+        return res;
+    }
+
+    debug (FindExistingInstance)
+    {
+        __gshared uint nHits, nCollisions;
+
+        shared static ~this()
+        {
+            printf("debug (FindExistingInstance) TemplateInstanceBox.equals hits: %u collisions: %u\n",
+                   nHits, nCollisions);
+        }
+    }
+}
+
+/************************************
  * Perform semantic analysis on template.
  * Params:
  *      sc = context
@@ -1033,193 +1213,6 @@
     return nested != 0;
 }
 
-<<<<<<< HEAD
-/************************************
- * Computes hash of expression.
- * Handles all Expression classes and MUST match their equals method,
- * i.e. e1.equals(e2) implies expressionHash(e1) == expressionHash(e2).
- */
-private size_t expressionHash(Expression e)
-{
-    import dmd.root.ctfloat : CTFloat;
-    import dmd.root.hash : calcHash, mixHash;
-
-    switch (e.op)
-    {
-    case EXP.int64:
-        return cast(size_t) e.isIntegerExp().getInteger();
-
-    case EXP.float64:
-        return CTFloat.hash(e.isRealExp().value);
-
-    case EXP.complex80:
-        auto ce = e.isComplexExp();
-        return mixHash(CTFloat.hash(ce.toReal), CTFloat.hash(ce.toImaginary));
-
-    case EXP.identifier:
-        return cast(size_t)cast(void*) e.isIdentifierExp().ident;
-
-    case EXP.null_:
-        return cast(size_t)cast(void*) e.isNullExp().type;
-
-    case EXP.string_:
-        return calcHash(e.isStringExp.peekData());
-
-    case EXP.tuple:
-    {
-        auto te = e.isTupleExp();
-        size_t hash = 0;
-        hash += te.e0 ? expressionHash(te.e0) : 0;
-        foreach (elem; *te.exps)
-            hash = mixHash(hash, expressionHash(elem));
-        return hash;
-    }
-
-    case EXP.arrayLiteral:
-    {
-        auto ae = e.isArrayLiteralExp();
-        size_t hash;
-        foreach (i; 0 .. ae.elements.length)
-            hash = mixHash(hash, expressionHash(ae[i]));
-        return hash;
-    }
-
-    case EXP.assocArrayLiteral:
-    {
-        auto ae = e.isAssocArrayLiteralExp();
-        size_t hash;
-        foreach (i; 0 .. ae.keys.length)
-            // reduction needs associative op as keys are unsorted (use XOR)
-            hash ^= mixHash(expressionHash((*ae.keys)[i]), expressionHash((*ae.values)[i]));
-        return hash;
-    }
-
-    case EXP.structLiteral:
-    {
-        auto se = e.isStructLiteralExp();
-        size_t hash;
-        foreach (elem; *se.elements)
-            hash = mixHash(hash, elem ? expressionHash(elem) : 0);
-        return hash;
-    }
-
-    case EXP.variable:
-        return cast(size_t)cast(void*) e.isVarExp().var;
-
-    case EXP.function_:
-        return cast(size_t)cast(void*) e.isFuncExp().fd;
-
-    default:
-        // no custom equals for this expression
-        //assert((&e.equals).funcptr is &Expression.equals);
-        // equals based on identity
-        return cast(size_t)cast(void*) e;
-    }
-}
-
-/************************************
- * Return hash of Objects.
- */
-private size_t arrayObjectHash(ref Objects oa1)
-{
-    import dmd.root.hash : mixHash;
-
-    size_t hash = 0;
-    foreach (o1; oa1)
-    {
-        /* Must follow the logic of match()
-         */
-        if (auto t1 = isType(o1))
-            hash = mixHash(hash, cast(size_t)t1.deco);
-        else if (auto e1 = getExpression(o1))
-            hash = mixHash(hash, expressionHash(e1));
-        else if (auto s1 = isDsymbol(o1))
-        {
-            if (auto fa1 = s1.isFuncAliasDeclaration())
-                s1 = fa1.toAliasFunc();
-            hash = mixHash(hash, mixHash(cast(size_t)cast(void*)s1.getIdent(), cast(size_t)cast(void*)s1.parent));
-        }
-        else if (auto u1 = isTuple(o1))
-            hash = mixHash(hash, arrayObjectHash(u1.objects));
-    }
-    return hash;
-}
-
-size_t toHash(TemplateInstance _this)
-{
-    if (!_this.hash)
-    {
-        _this.hash = cast(size_t)cast(void*)_this.enclosing;
-        _this.hash += arrayObjectHash(_this.tdtypes);
-        _this.hash += _this.hash == 0;
-    }
-    return _this.hash;
-}
-
-/************************************
- * This struct is needed for TemplateInstance to be the key in an associative array.
- * Fixing https://issues.dlang.org/show_bug.cgi?id=15813 would make it unnecessary.
- */
-struct TemplateInstanceBox
-{
-    TemplateInstance ti;
-
-    this(TemplateInstance ti)
-    {
-        this.ti = ti;
-        this.ti.toHash();
-        assert(this.ti.hash);
-    }
-
-    size_t toHash() const @safe pure nothrow
-    {
-        assert(ti.hash);
-        return ti.hash;
-    }
-
-    bool opEquals(ref const TemplateInstanceBox s) @trusted const
-    {
-        bool res = void;
-        if (ti.inst && s.ti.inst)
-        {
-            /* This clause is only used when an instance with errors
-             * is replaced with a correct instance.
-             */
-            res = ti is s.ti;
-        }
-        else
-        {
-            /* Used when a proposed instance is used to see if there's
-             * an existing instance.
-             */
-            static if (__VERSION__ < 2099) // https://issues.dlang.org/show_bug.cgi?id=22717
-                res = (cast()s.ti).equalsx(cast()ti);
-            else
-                res = (cast()ti).equalsx(cast()s.ti);
-        }
-
-        debug (FindExistingInstance) ++(res ? nHits : nCollisions);
-        return res;
-    }
-
-    debug (FindExistingInstance)
-    {
-        __gshared uint nHits, nCollisions;
-
-        shared static ~this()
-        {
-            printf("debug (FindExistingInstance) TemplateInstanceBox.equals hits: %u collisions: %u\n",
-                   nHits, nCollisions);
-        }
-    }
-}
-
-/************************************
- * Perform semantic analysis on template.
- * Params:
- *      sc = context
- *      tempdecl = template declaration
-=======
 /// Pair of MATCHes
 private struct MATCHpair
 {
@@ -1237,7 +1230,6 @@
 
 /*****************************************
  * Append `ti` to the specific module `ti.members[]`
->>>>>>> dbf57d5d
  */
 private Dsymbols* appendToModuleMember(TemplateInstance ti)
 {
