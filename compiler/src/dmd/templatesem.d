--- conflicted
+++ resolved
@@ -363,13 +363,14 @@
 
     // Compute again
     tempdecl.onemember = null;
-    if (tempdecl.members)
+    if (tempdecl.members && tempdecl.ident)
     {
         Dsymbol s;
         if (oneMembers(tempdecl.members, s, tempdecl.ident) && s)
         {
             tempdecl.onemember = s;
             s.parent = tempdecl;
+            tempdecl.computeIsTrivialAlias(s);
         }
     }
 
@@ -381,6 +382,44 @@
      */
 
     tempdecl.semanticRun = PASS.semanticdone;
+}
+
+private void computeIsTrivialAlias(TemplateDeclaration td, Dsymbol s)
+{
+    /* Set isTrivialAliasSeq if this fits the pattern:
+     *   template AliasSeq(T...) { alias AliasSeq = T; }
+     * or set isTrivialAlias if this fits the pattern:
+     *   template Alias(T) { alias Alias = qualifiers(T); }
+     */
+    if (!(td.parameters && td.parameters.length == 1))
+        return;
+
+    auto ad = s.isAliasDeclaration();
+    if (!ad || !ad.type)
+        return;
+
+    auto ti = ad.type.isTypeIdentifier();
+
+    if (!ti || ti.idents.length != 0)
+        return;
+
+    if (auto ttp = (*td.parameters)[0].isTemplateTupleParameter())
+    {
+        if (ti.ident is ttp.ident &&
+            ti.mod == 0)
+        {
+            //printf("found isTrivialAliasSeq %s %s\n", s.toChars(), ad.type.toChars());
+            td.isTrivialAliasSeq = true;
+        }
+    }
+    else if (auto ttp = (*td.parameters)[0].isTemplateTypeParameter())
+    {
+        if (ti.ident is ttp.ident)
+        {
+            //printf("found isTrivialAlias %s %s\n", s.toChars(), ad.type.toChars());
+            td.isTrivialAlias = true;
+        }
+    }
 }
 
 void templateInstanceSemantic(TemplateInstance tempinst, Scope* sc, ArgumentList argumentList)
@@ -1617,18 +1656,10 @@
     return true;
 }
 
-<<<<<<< HEAD
-    paramscope.pop();
-
-    // Compute again
-    tempdecl.onemember = null;
-    if (tempdecl.members && tempdecl.ident)
-=======
 bool findMixinTempDecl(TemplateMixin tm, Scope* sc)
 {
     // Follow qualifications to find the TemplateDeclaration
     if (!tm.tempdecl)
->>>>>>> 5539f928
     {
         Expression e;
         Type t;
@@ -1636,11 +1667,6 @@
         tm.tqual.resolve(tm.loc, sc, e, t, s);
         if (!s)
         {
-<<<<<<< HEAD
-            tempdecl.onemember = s;
-            s.parent = tempdecl;
-            tempdecl.computeIsTrivialAlias(s);
-=======
             .error(tm.loc, "%s `%s` is not defined", tm.kind, tm.toPrettyChars);
             return false;
         }
@@ -1672,7 +1698,6 @@
             .error(tm.loc, "%s `%s` - `%s` is a %s, not a template", tm.kind,
                    tm.toPrettyChars, s.toChars(), s.kind());
             return false;
->>>>>>> 5539f928
         }
     }
     assert(tm.tempdecl);
@@ -1706,48 +1731,6 @@
     return true;
 }
 
-<<<<<<< HEAD
-private void computeIsTrivialAlias(TemplateDeclaration td, Dsymbol s)
-{
-    /* Set isTrivialAliasSeq if this fits the pattern:
-     *   template AliasSeq(T...) { alias AliasSeq = T; }
-     * or set isTrivialAlias if this fits the pattern:
-     *   template Alias(T) { alias Alias = qualifiers(T); }
-     */
-    if (!(td.parameters && td.parameters.length == 1))
-        return;
-
-    auto ad = s.isAliasDeclaration();
-    if (!ad || !ad.type)
-        return;
-
-    auto ti = ad.type.isTypeIdentifier();
-
-    if (!ti || ti.idents.length != 0)
-        return;
-
-    if (auto ttp = (*td.parameters)[0].isTemplateTupleParameter())
-    {
-        if (ti.ident is ttp.ident &&
-            ti.mod == 0)
-        {
-            //printf("found isTrivialAliasSeq %s %s\n", s.toChars(), ad.type.toChars());
-            td.isTrivialAliasSeq = true;
-        }
-    }
-    else if (auto ttp = (*td.parameters)[0].isTemplateTypeParameter())
-    {
-        if (ti.ident is ttp.ident)
-        {
-            //printf("found isTrivialAlias %s %s\n", s.toChars(), ad.type.toChars());
-            td.isTrivialAlias = true;
-        }
-    }
-}
-
-/// Pair of MATCHes
-private struct MATCHpair
-=======
 /******************************************************
  * Verifies if the given Identifier is a DRuntime hook. It uses the hooks
  * defined in `id.d`.
@@ -1759,7 +1742,6 @@
  *  false otherwise
  */
 private bool isDRuntimeHook(Identifier id)
->>>>>>> 5539f928
 {
     return id == Id._d_HookTraceImpl ||
         id == Id._d_newclassT || id == Id._d_newclassTTrace ||
