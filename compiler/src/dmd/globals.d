--- conflicted
+++ resolved
@@ -153,9 +153,8 @@
     bool hcUsage;           // print help on -HC switch
     bool logo;              // print compiler logo
 
-<<<<<<< HEAD
     bool newCTFE;
-=======
+
     // Options for `-preview=/-revert=`
     FeatureState useDIP25 = FeatureState.enabled; // implement https://wiki.dlang.org/DIP25
     FeatureState useDIP1000;     // implement https://dlang.org/spec/memory-safe-d.html#scope-return-params
@@ -178,7 +177,6 @@
     FeatureState dtorFields;     // destruct fields of partially constructed objects
                                  // https://issues.dlang.org/show_bug.cgi?id=14246
     FeatureState systemVariables; // limit access to variables marked @system from @safe code
->>>>>>> 94e8629a
 
     CHECKENABLE useInvariants  = CHECKENABLE._default;  // generate class invariant checks
     CHECKENABLE useIn          = CHECKENABLE._default;  // generate precondition checks
