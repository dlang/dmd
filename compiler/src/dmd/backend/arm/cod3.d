--- conflicted
+++ resolved
@@ -1526,12 +1526,8 @@
     while (c)
     {
         const op = c.Iop;
-<<<<<<< HEAD
-        if (isBranch(op) && c.IFL1 == FL.code) // or CALL?
-=======
         //printf("%08X ", c.Iop); disassemble(c.Iop);
         if (isBranch(op) && c.IFL2 == FL.code) // or CALL?
->>>>>>> 142d509a
         {
             ci = code_next(c);
             ctarg = c.IEV1.Vcode;  /* target code                  */
@@ -1688,13 +1684,8 @@
         if (ggen.available() < 4)
             ggen.flush();
 
-<<<<<<< HEAD
-        //printf("op: %08x\n", op);
-        //if ((op & 0xFC00_0000) == 0x9400_0000) // BL <label>
         if (isBranch(op) && c.IFL1 == FL.block)
-=======
-        if (c.IFL1 == FL.block)  // branch to a block - compute offset
->>>>>>> 142d509a
+
         {
             ggen.flush();
             int ad = cast(int)(c.IEV1.Vblock.Boffset - ggen.offset);
